{
  // The name of the Zed theme to use for the UI.
  //
  // `mode` is one of:
  // - "system": Use the theme that corresponds to the system's appearance
  // - "light": Use the theme indicated by the "light" field
  // - "dark": Use the theme indicated by the "dark" field
  "theme": {
    "mode": "system",
    "light": "One Light",
    "dark": "One Dark"
  },
  "icon_theme": "Zed (Default)",
  // The name of a base set of key bindings to use.
  // This setting can take six values, each named after another
  // text editor:
  //
  // 1. "VSCode"
  // 2. "Atom"
  // 3. "JetBrains"
  // 4. "None"
  // 5. "SublimeText"
  // 6. "TextMate"
  "base_keymap": "VSCode",
  // Features that can be globally enabled or disabled
  "features": {
    // Which edit prediction provider to use.
    "edit_prediction_provider": "zed"
  },
  // The name of a font to use for rendering text in the editor
  "buffer_font_family": "Zed Plex Mono",
  // Set the buffer text's font fallbacks, this will be merged with
  // the platform's default fallbacks.
  "buffer_font_fallbacks": null,
  // The OpenType features to enable for text in the editor.
  "buffer_font_features": {
    // Disable ligatures:
    // "calt": false
  },
  // The default font size for text in the editor
  "buffer_font_size": 15,
  // The weight of the editor font in standard CSS units from 100 to 900.
  "buffer_font_weight": 400,
  // Set the buffer's line height.
  // May take 3 values:
  //  1. Use a line height that's comfortable for reading (1.618)
  //         "buffer_line_height": "comfortable"
  //  2. Use a standard line height, (1.3)
  //         "buffer_line_height": "standard",
  //  3. Use a custom line height
  //         "buffer_line_height": {
  //           "custom": 2
  //         },
  "buffer_line_height": "comfortable",
  // The name of a font to use for rendering text in the UI
  // You can set this to ".SystemUIFont" to use the system font
  "ui_font_family": "Zed Plex Sans",
  // Set the UI's font fallbacks, this will be merged with the platform's
  // default font fallbacks.
  "ui_font_fallbacks": null,
  // The OpenType features to enable for text in the UI
  "ui_font_features": {
    // Disable ligatures:
    "calt": false
  },
  // The weight of the UI font in standard CSS units from 100 to 900.
  "ui_font_weight": 400,
  // The default font size for text in the UI
  "ui_font_size": 16,
  // How much to fade out unused code.
  "unnecessary_code_fade": 0.3,
  // Active pane styling settings.
  "active_pane_modifiers": {
    // The factor to grow the active pane by. Defaults to 1.0
    // which gives the same size as all other panes.
    "magnification": 1.0,
    // Inset border size of the active pane, in pixels.
    "border_size": 0.0,
    // Opacity of the inactive panes. 0 means transparent, 1 means opaque.
    // Values are clamped to the [0.0, 1.0] range.
    "inactive_opacity": 1.0
  },
  // The direction that you want to split panes horizontally. Defaults to "up"
  "pane_split_direction_horizontal": "up",
  // The direction that you want to split panes horizontally. Defaults to "left"
  "pane_split_direction_vertical": "left",
  // Centered layout related settings.
  "centered_layout": {
    // The relative width of the left padding of the central pane from the
    // workspace when the centered layout is used.
    "left_padding": 0.2,
    // The relative width of the right padding of the central pane from the
    // workspace when the centered layout is used.
    "right_padding": 0.2
  },
  // All settings related to the image viewer.
  "image_viewer": {
    // The unit for image file sizes.
    // By default we're setting it to binary.
    // The second option is decimal.
    "unit": "binary"
  },
  // The key to use for adding multiple cursors
  // Currently "alt" or "cmd_or_ctrl"  (also aliased as
  // "cmd" and "ctrl") are supported.
  "multi_cursor_modifier": "alt",
  // Whether to enable vim modes and key bindings.
  "vim_mode": false,
  // Whether to show the informational hover box when moving the mouse
  // over symbols in the editor.
  "hover_popover_enabled": true,
  // Time to wait before showing the informational hover box
  "hover_popover_delay": 350,
  // Whether to confirm before quitting Zed.
  "confirm_quit": false,
  // Whether to restore last closed project when fresh Zed instance is opened.
  "restore_on_startup": "last_session",
  // Whether to attempt to restore previous file's state when opening it again.
  // The state is stored per pane.
  // When disabled, defaults are applied instead of the state restoration.
  //
  // E.g. for editors, selections, folds and scroll positions are restored, if the same file is closed and, later, opened again in the same pane.
  // When disabled, a single selection in the very beginning of the file, zero scroll position and no folds state is used as a default.
  //
  // Default: true
  "restore_on_file_reopen": true,
  // Size of the drop target in the editor.
  "drop_target_size": 0.2,
  // Whether the window should be closed when using 'close active item' on a window with no tabs.
  // May take 3 values:
  //  1. Use the current platform's convention
  //         "when_closing_with_no_tabs": "platform_default"
  //  2. Always close the window:
  //         "when_closing_with_no_tabs": "close_window",
  //  3. Never close the window
  //         "when_closing_with_no_tabs": "keep_window_open",
  "when_closing_with_no_tabs": "platform_default",
  // What to do when the last window is closed.
  // May take 2 values:
  //  1. Use the current platform's convention
  //         "on_last_window_closed": "platform_default"
  //  2. Always quit the application
  //         "on_last_window_closed": "quit_app",
  "on_last_window_closed": "platform_default",
  // Whether to use the system provided dialogs for Open and Save As.
  // When set to false, Zed will use the built-in keyboard-first pickers.
  "use_system_path_prompts": true,
  // Whether to use the system provided dialogs for prompts, such as confirmation
  // prompts.
  // When set to false, Zed will use its built-in prompts. Note that on Linux,
  // this option is ignored and Zed will always use the built-in prompts.
  "use_system_prompts": true,
  // Whether the cursor blinks in the editor.
  "cursor_blink": true,
  // Cursor shape for the default editor.
  //  1. A vertical bar
  //     "bar"
  //  2. A block that surrounds the following character
  //     "block"
  //  3. An underline / underscore that runs along the following character
  //     "underline"
  //  4. A box drawn around the following character
  //     "hollow"
  //
  // Default: not set, defaults to "bar"
  "cursor_shape": null,
  // Determines when the mouse cursor should be hidden in an editor or input box.
  "hide_mouse": "on_typing_and_movement",
  // How to highlight the current line in the editor.
  //
  // 1. Don't highlight the current line:
  //    "none"
  // 2. Highlight the gutter area:
  //    "gutter"
  // 3. Highlight the editor area:
  //    "line"
  // 4. Highlight the full line (default):
  //    "all"
  "current_line_highlight": "all",
  // Whether to highlight all occurrences of the selected text in an editor.
  "selection_highlight": true,
  // The debounce delay before querying highlights based on the selected text.
  "selection_highlight_debounce": 50,
  // The debounce delay before querying highlights from the language
  // server based on the current cursor location.
  "lsp_highlight_debounce": 75,
  // Whether to pop the completions menu while typing in an editor without
  // explicitly requesting it.
  "show_completions_on_input": true,
  // Whether to display inline and alongside documentation for items in the
  // completions menu
  "show_completion_documentation": true,
  // Show method signatures in the editor, when inside parentheses.
  "auto_signature_help": false,
  // Whether to show the signature help after completion or a bracket pair inserted.
  // If `auto_signature_help` is enabled, this setting will be treated as enabled also.
  "show_signature_help_after_edits": false,
  // What to do when go to definition yields no results.
  //
  // 1. Do nothing: `none`
  // 2. Find references for the same symbol: `find_all_references` (default)
  "go_to_definition_fallback": "find_all_references",
  // Whether to show wrap guides (vertical rulers) in the editor.
  // Setting this to true will show a guide at the 'preferred_line_length' value
  // if 'soft_wrap' is set to 'preferred_line_length', and will show any
  // additional guides as specified by the 'wrap_guides' setting.
  "show_wrap_guides": true,
  // Character counts at which to show wrap guides in the editor.
  "wrap_guides": [],
  // Hide the values of in variables from visual display in private files
  "redact_private_values": false,
  // The default number of lines to expand excerpts in the multibuffer by.
  "expand_excerpt_lines": 3,
  // Globs to match against file paths to determine if a file is private.
  "private_files": ["**/.env*", "**/*.pem", "**/*.key", "**/*.cert", "**/*.crt", "**/secrets.yml"],
  // Whether to use additional LSP queries to format (and amend) the code after
  // every "trigger" symbol input, defined by LSP server capabilities.
  "use_on_type_format": true,
  // Whether to automatically add matching closing characters when typing
  // opening parenthesis, bracket, brace, single or double quote characters.
  // For example, when you type (, Zed will add a closing ) at the correct position.
  "use_autoclose": true,
  // Whether to automatically surround selected text when typing opening parenthesis,
  // bracket, brace, single or double quote characters.
  // For example, when you select text and type (, Zed will surround the text with ().
  "use_auto_surround": true,
  // Whether indentation of pasted content should be adjusted based on the context.
  "auto_indent_on_paste": true,
  // Controls how the editor handles the autoclosed characters.
  // When set to `false`(default), skipping over and auto-removing of the closing characters
  // happen only for auto-inserted characters.
  // Otherwise(when `true`), the closing characters are always skipped over and auto-removed
  // no matter how they were inserted.
  "always_treat_brackets_as_autoclosed": false,
  // Controls where the `editor::Rewrap` action is allowed in the current language scope.
  //
  // This setting can take three values:
  //
  // 1. Only allow rewrapping in comments:
  //    "in_comments"
  // 2. Only allow rewrapping in the current selection(s):
  //    "in_selections"
  // 3. Allow rewrapping anywhere:
  //    "anywhere"
  //
  // When using values other than `in_comments`, it is possible for the rewrapping to produce code
  // that is syntactically invalid. Keep this in mind when selecting which behavior you would like
  // to use.
  //
  // Note: This setting has no effect in Vim mode, as rewrap is already allowed everywhere.
  "allow_rewrap": "in_comments",
  // Controls whether edit predictions are shown immediately (true)
  // or manually by triggering `editor::ShowEditPrediction` (false).
  "show_edit_predictions": true,
  // Controls whether edit predictions are shown in a given language scope.
  // Example: ["string", "comment"]
  "edit_predictions_disabled_in": [],
  // Whether to show tabs and spaces in the editor.
  // This setting can take four values:
  //
  // 1. Draw tabs and spaces only for the selected text (default):
  //    "selection"
  // 2. Do not draw any tabs or spaces:
  //    "none"
  // 3. Draw all invisible symbols:
  //    "all"
  // 4. Draw whitespaces at boundaries only:
  //    "boundary"
  // For a whitespace to be on a boundary, any of the following conditions need to be met:
  // - It is a tab
  // - It is adjacent to an edge (start or end)
  // - It is adjacent to a whitespace (left or right)
  "show_whitespaces": "selection",
  // Settings related to calls in Zed
  "calls": {
    // Join calls with the microphone live by default
    "mute_on_join": false,
    // Share your project when you are the first to join a channel
    "share_on_join": false
  },
  // Toolbar related settings
  "toolbar": {
    // Whether to show breadcrumbs.
    "breadcrumbs": true,
    // Whether to show quick action buttons.
    "quick_actions": true,
    // Whether to show the Selections menu in the editor toolbar
    "selections_menu": true
  },
  // Scrollbar related settings
  "scrollbar": {
    // When to show the scrollbar in the editor.
    // This setting can take four values:
    //
    // 1. Show the scrollbar if there's important information or
    //    follow the system's configured behavior (default):
    //   "auto"
    // 2. Match the system's configured behavior:
    //    "system"
    // 3. Always show the scrollbar:
    //    "always"
    // 4. Never show the scrollbar:
    //    "never"
    "show": "auto",
    // Whether to show cursor positions in the scrollbar.
    "cursors": true,
    // Whether to show git diff indicators in the scrollbar.
    "git_diff": true,
    // Whether to show buffer search results in the scrollbar.
    "search_results": true,
    // Whether to show selected text occurrences in the scrollbar.
    "selected_text": true,
    // Whether to show selected symbol occurrences in the scrollbar.
    "selected_symbol": true,
    // Which diagnostic indicators to show in the scrollbar:
    //  - "none" or false: do not show diagnostics
    //  - "error": show only errors
    //  - "warning": show only errors and warnings
    //  - "information": show only errors, warnings, and information
    //  - "all" or true: show all diagnostics
    "diagnostics": "all",
    // Forcefully enable or disable the scrollbar for each axis
    "axes": {
      // When false, forcefully disables the horizontal scrollbar. Otherwise, obey other settings.
      "horizontal": true,
      // When false, forcefully disables the vertical scrollbar. Otherwise, obey other settings.
      "vertical": true
    }
  },
  // Minimap related settings
  "minimap": {
    // When to show the minimap in the editor.
    // This setting can take three values:
    // 1. Show the minimap if the editor's scrollbar is visible:
    //    "auto"
    // 2. Always show the minimap:
    //    "always"
    // 3. Never show the minimap:
    //    "never" (default)
    "show": "never",
    // When to show the minimap thumb.
    // This setting can take two values:
    // 1. Show the minimap thumb if the mouse is over the minimap:
    //    "hover"
    // 2. Always show the minimap thumb:
    //    "always" (default)
    "thumb": "always",
    // The width of the minimap in pixels.
    "width": 100,
    // The font size of the minimap in pixels.
    "font_size": 2
  },
  // Enable middle-click paste on Linux.
  "middle_click_paste": true,
  // What to do when multibuffer is double clicked in some of its excerpts
  // (parts of singleton buffers).
  // May take 2 values:
  //  1. Behave as a regular buffer and select the whole word (default).
  //         "double_click_in_multibuffer": "select"
  //  2. Open the excerpt clicked as a new buffer in the new tab.
  //         "double_click_in_multibuffer": "open",
  // For the case of "open", regular selection behavior can be achieved by holding `alt` when double clicking.
  "double_click_in_multibuffer": "select",
  "gutter": {
    // Whether to show line numbers in the gutter.
    "line_numbers": true,
    // Whether to show code action buttons in the gutter.
    "code_actions": true,
    // Whether to show runnables buttons in the gutter.
    "runnables": true,
    // Whether to show breakpoints in the gutter.
    "breakpoints": true,
    // Whether to show fold buttons in the gutter.
    "folds": true
  },
  "indent_guides": {
    // Whether to show indent guides in the editor.
    "enabled": true,
    // The width of the indent guides in pixels, between 1 and 10.
    "line_width": 1,
    // The width of the active indent guide in pixels, between 1 and 10.
    "active_line_width": 1,
    // Determines how indent guides are colored.
    // This setting can take the following three values:
    //
    // 1. "disabled"
    // 2. "fixed"
    // 3. "indent_aware"
    "coloring": "fixed",
    // Determines how indent guide backgrounds are colored.
    // This setting can take the following two values:
    //
    // 1. "disabled"
    // 2. "indent_aware"
    "background_coloring": "disabled"
  },
  // Whether the editor will scroll beyond the last line.
  "scroll_beyond_last_line": "one_page",
  // The number of lines to keep above/below the cursor when scrolling.
  "vertical_scroll_margin": 3,
  // Whether to scroll when clicking near the edge of the visible text area.
  "autoscroll_on_clicks": false,
  // The number of characters to keep on either side when scrolling with the mouse
  "horizontal_scroll_margin": 5,
  // Scroll sensitivity multiplier. This multiplier is applied
  // to both the horizontal and vertical delta values while scrolling.
  "scroll_sensitivity": 1.0,
  "relative_line_numbers": false,
  // If 'search_wrap' is disabled, search result do not wrap around the end of the file.
  "search_wrap": true,
  // Search options to enable by default when opening new project and buffer searches.
  "search": {
    "whole_word": false,
    "case_sensitive": false,
    "include_ignored": false,
    "regex": false
  },
  // When to populate a new search's query based on the text under the cursor.
  // This setting can take the following three values:
  //
  // 1. Always populate the search query with the word under the cursor (default).
  //    "always"
  // 2. Only populate the search query when there is text selected
  //    "selection"
  // 3. Never populate the search query
  //    "never"
  "seed_search_query_from_cursor": "always",
  // When enabled, automatically adjusts search case sensitivity based on your query.
  // If your search query contains any uppercase letters, the search becomes case-sensitive;
  // if it contains only lowercase letters, the search becomes case-insensitive.
  "use_smartcase_search": false,
  // Inlay hint related settings
  "inlay_hints": {
    // Global switch to toggle hints on and off, switched off by default.
    "enabled": false,
    // Toggle certain types of hints on and off, all switched on by default.
    "show_type_hints": true,
    "show_parameter_hints": true,
    // Corresponds to null/None LSP hint type value.
    "show_other_hints": true,
    // Whether to show a background for inlay hints.
    //
    // If set to `true`, the background will use the `hint.background` color from the current theme.
    "show_background": false,
    // Time to wait after editing the buffer, before requesting the hints,
    // set to 0 to disable debouncing.
    "edit_debounce_ms": 700,
    // Time to wait after scrolling the buffer, before requesting the hints,
    // set to 0 to disable debouncing.
    "scroll_debounce_ms": 50,
    // A set of modifiers which, when pressed, will toggle the visibility of inlay hints.
    // If the set if empty or not all the modifiers specified are pressed, inlay hints will not be toggled.
    "toggle_on_modifiers_press": {
      "control": false,
      "shift": false,
      "alt": false,
      "platform": false,
      "function": false
    }
  },
  "project_panel": {
    // Whether to show the project panel button in the status bar
    "button": true,
    // Whether to hide the gitignore entries in the project panel.
    "hide_gitignore": false,
    // Default width of the project panel.
    "default_width": 240,
    // Where to dock the project panel. Can be 'left' or 'right'.
    "dock": "left",
    // Spacing between worktree entries in the project panel. Can be 'comfortable' or 'standard'.
    "entry_spacing": "comfortable",
    // Whether to show file icons in the project panel.
    "file_icons": true,
    // Whether to show folder icons or chevrons for directories in the project panel.
    "folder_icons": true,
    // Whether to show the git status in the project panel.
    "git_status": true,
    // Amount of indentation for nested items.
    "indent_size": 20,
    // Whether to reveal it in the project panel automatically,
    // when a corresponding project entry becomes active.
    // Gitignored entries are never auto revealed.
    "auto_reveal_entries": true,
    // Whether to fold directories automatically and show compact folders
    // (e.g. "a/b/c" ) when a directory has only one subdirectory inside.
    "auto_fold_dirs": true,
    // Scrollbar-related settings
    "scrollbar": {
      // When to show the scrollbar in the project panel.
      // This setting can take five values:
      //
      // 1. null (default): Inherit editor settings
      // 2. Show the scrollbar if there's important information or
      //    follow the system's configured behavior (default):
      //   "auto"
      // 3. Match the system's configured behavior:
      //    "system"
      // 4. Always show the scrollbar:
      //    "always"
      // 5. Never show the scrollbar:
      //    "never"
      "show": null
    },
    // Which files containing diagnostic errors/warnings to mark in the project panel.
    // This setting can take the following three values:
    //
    // 1. Do not mark any files:
    //    "off"
    // 2. Only mark files with errors:
    //    "errors"
    // 3. Mark files with errors and warnings:
    //    "all"
    "show_diagnostics": "all",
    // Settings related to indent guides in the project panel.
    "indent_guides": {
      // When to show indent guides in the project panel.
      // This setting can take two values:
      //
      // 1. Always show indent guides:
      //    "always"
      // 2. Never show indent guides:
      //    "never"
      "show": "always"
    }
  },
  "outline_panel": {
    // Whether to show the outline panel button in the status bar
    "button": true,
    // Default width of the outline panel.
    "default_width": 300,
    // Where to dock the outline panel. Can be 'left' or 'right'.
    "dock": "left",
    // Whether to show file icons in the outline panel.
    "file_icons": true,
    // Whether to show folder icons or chevrons for directories in the outline panel.
    "folder_icons": true,
    // Whether to show the git status in the outline panel.
    "git_status": true,
    // Amount of indentation for nested items.
    "indent_size": 20,
    // Whether to reveal it in the outline panel automatically,
    // when a corresponding outline entry becomes active.
    // Gitignored entries are never auto revealed.
    "auto_reveal_entries": true,
    // Whether to fold directories automatically
    // when a directory has only one directory inside.
    "auto_fold_dirs": true,
    // Settings related to indent guides in the outline panel.
    "indent_guides": {
      // When to show indent guides in the outline panel.
      // This setting can take two values:
      //
      // 1. Always show indent guides:
      //    "always"
      // 2. Never show indent guides:
      //    "never"
      "show": "always"
    },
    // Scrollbar-related settings
    "scrollbar": {
      // When to show the scrollbar in the project panel.
      // This setting can take five values:
      //
      // 1. null (default): Inherit editor settings
      // 2. Show the scrollbar if there's important information or
      //    follow the system's configured behavior (default):
      //   "auto"
      // 3. Match the system's configured behavior:
      //    "system"
      // 4. Always show the scrollbar:
      //    "always"
      // 5. Never show the scrollbar:
      //    "never"
      "show": null
    }
  },
  "collaboration_panel": {
    // Whether to show the collaboration panel button in the status bar.
    "button": true,
    // Where to dock the collaboration panel. Can be 'left' or 'right'.
    "dock": "left",
    // Default width of the collaboration panel.
    "default_width": 240
  },
  "chat_panel": {
    // When to show the chat panel button in the status bar.
    // Can be 'never', 'always', or 'when_in_call',
    // or a boolean (interpreted as 'never'/'always').
    "button": "when_in_call",
    // Where to the chat panel. Can be 'left' or 'right'.
    "dock": "right",
    // Default width of the chat panel.
    "default_width": 240
  },
  "git_panel": {
    // Whether to show the git panel button in the status bar.
    "button": true,
    // Where to show the git panel. Can be 'left' or 'right'.
    "dock": "left",
    // Default width of the git panel.
    "default_width": 360,
    // Style of the git status indicator in the panel.
    //
    // Default: icon
    "status_style": "icon",
    // What branch name to use if init.defaultBranch
    // is not set
    //
    // Default: main
    "fallback_branch_name": "main",

    "scrollbar": {
      // When to show the scrollbar in the git panel.
      //
      // Default: inherits editor scrollbar settings
      "show": null
    }
  },
  "message_editor": {
    // Whether to automatically replace emoji shortcodes with emoji characters.
    // For example: typing `:wave:` gets replaced with `👋`.
    "auto_replace_emoji_shortcode": true
  },
  "notification_panel": {
    // Whether to show the notification panel button in the status bar.
    "button": true,
    // Where to dock the notification panel. Can be 'left' or 'right'.
    "dock": "right",
    // Default width of the notification panel.
    "default_width": 380
  },
  "assistant": {
    // Version of this setting.
    "version": "2",
    // Whether the assistant is enabled.
    "enabled": true,
    // Whether to show the assistant panel button in the status bar.
    "button": true,
    // Where to dock the assistant panel. Can be 'left', 'right' or 'bottom'.
    "dock": "right",
    // Default width when the assistant is docked to the left or right.
    "default_width": 640,
    // Default height when the assistant is docked to the bottom.
    "default_height": 320,
    // The default model to use when creating new chats.
    "default_model": {
      // The provider to use.
      "provider": "zed.dev",
      // The model to use.
      "model": "claude-3-5-sonnet-latest"
    },
    // The model to use when applying edits from the assistant.
    "editor_model": {
      // The provider to use.
      "provider": "zed.dev",
      // The model to use.
      "model": "claude-3-5-sonnet-latest"
    },
    // When enabled, the agent can run potentially destructive actions without asking for your confirmation.
    "always_allow_tool_actions": false,
    "default_profile": "write",
    "profiles": {
      "ask": {
        "name": "Ask",
        // We don't know which of the context server tools are safe for the "Ask" profile, so we don't enable them by default.
        // "enable_all_context_servers": true,
        "tools": {
          "diagnostics": true,
          "fetch": true,
          "list_directory": true,
          "now": true,
          "path_search": true,
          "read_file": true,
          "regex_search": true,
          "thinking": true
        }
      },
      "write": {
        "name": "Write",
        "enable_all_context_servers": true,
        "tools": {
          "bash": true,
<<<<<<< HEAD
          "batch-tool": true,
          "code-symbols": true,
          "copy-path": true,
          "create-file": true,
          "delete-path": true,
=======
          "batch_tool": true,
          "code_symbols": true,
          "copy_path": true,
          "create_file": true,
          "delete_path": true,
>>>>>>> 6ae7d2f5
          "diagnostics": true,
          "find_replace_file": true,
          "edit_files": false,
          "fetch": true,
          "list_directory": true,
          "move_path": true,
          "now": true,
<<<<<<< HEAD
          "path-search": true,
          "read-file": true,
          "regex-search": true,
          "symbol-info": true,
=======
          "path_search": true,
          "read_file": true,
          "regex_search": true,
          "symbol_info": true,
>>>>>>> 6ae7d2f5
          "thinking": true
        }
      }
    },
    // Where to show notifications when an agent has either completed
    // its response, or else needs confirmation before it can run a
    // tool action.
    // "primary_screen" - Show the notification only on your primary screen (default)
    // "all_screens" - Show these notifications on all screens
    // "never" - Never show these notifications
    "notify_when_agent_waiting": "primary_screen"
  },
  // The settings for slash commands.
  "slash_commands": {
    // Settings for the `/docs` slash command.
    "docs": {
      // Whether `/docs` is enabled.
      "enabled": false
    },
    // Settings for the `/project` slash command.
    "project": {
      // Whether `/project` is enabled.
      "enabled": false
    }
  },
  // Whether the screen sharing icon is shown in the os status bar.
  "show_call_status_icon": true,
  // Whether to use language servers to provide code intelligence.
  "enable_language_server": true,
  // Whether to perform linked edits of associated ranges, if the language server supports it.
  // For example, when editing opening <html> tag, the contents of the closing </html> tag will be edited as well.
  "linked_edits": true,
  // The list of language servers to use (or disable) for all languages.
  //
  // This is typically customized on a per-language basis.
  "language_servers": ["..."],
  // When to automatically save edited buffers. This setting can
  // take four values.
  //
  // 1. Never automatically save:
  //     "autosave": "off",
  // 2. Save when changing focus away from the Zed window:
  //     "autosave": "on_window_change",
  // 3. Save when changing focus away from a specific buffer:
  //     "autosave": "on_focus_change",
  // 4. Save when idle for a certain amount of time:
  //     "autosave": { "after_delay": {"milliseconds": 500} },
  "autosave": "off",
  // Maximum number of tabs per pane. Unset for unlimited.
  "max_tabs": null,
  // Settings related to the editor's tab bar.
  "tab_bar": {
    // Whether or not to show the tab bar in the editor
    "show": true,
    // Whether or not to show the navigation history buttons.
    "show_nav_history_buttons": true,
    // Whether or not to show the tab bar buttons.
    "show_tab_bar_buttons": true
  },
  // Settings related to the editor's tabs
  "tabs": {
    // Show git status colors in the editor tabs.
    "git_status": false,
    // Position of the close button on the editor tabs.
    // One of: ["right", "left", "hidden"]
    "close_position": "right",
    // Whether to show the file icon for a tab.
    "file_icons": false,
    // Controls the appearance behavior of the tab's close button.
    //
    // 1. Show it just upon hovering the tab. (default)
    //     "hover"
    // 2. Show it persistently.
    //     "always"
    // 3. Never show it, even if hovering it.
    //     "hidden"
    "show_close_button": "hover",
    // What to do after closing the current tab.
    //
    // 1. Activate the tab that was open previously (default)
    //     "history"
    // 2. Activate the right neighbour tab if present
    //     "neighbour"
    // 3. Activate the left neighbour tab if present
    //     "left_neighbour"
    "activate_on_close": "history",
    // Which files containing diagnostic errors/warnings to mark in the tabs.
    // Diagnostics are only shown when file icons are also active.
    // This setting only works when can take the following three values:
    //
    // 1. Do not mark any files:
    //    "off"
    // 2. Only mark files with errors:
    //    "errors"
    // 3. Mark files with errors and warnings:
    //    "all"
    "show_diagnostics": "off"
  },
  // Settings related to preview tabs.
  "preview_tabs": {
    // Whether preview tabs should be enabled.
    // Preview tabs allow you to open files in preview mode, where they close automatically
    // when you switch to another file unless you explicitly pin them.
    // This is useful for quickly viewing files without cluttering your workspace.
    "enabled": true,
    // Whether to open tabs in preview mode when selected from the file finder.
    "enable_preview_from_file_finder": false,
    // Whether a preview tab gets replaced when code navigation is used to navigate away from the tab.
    "enable_preview_from_code_navigation": false
  },
  // Settings related to the file finder.
  "file_finder": {
    // Whether to show file icons in the file finder.
    "file_icons": true,
    // Determines how much space the file finder can take up in relation to the available window width.
    // There are 5 possible width values:
    //
    // 1. Small: This value is essentially a fixed width.
    //    "modal_max_width": "small"
    // 2. Medium:
    //    "modal_max_width": "medium"
    // 3. Large:
    //    "modal_max_width": "large"
    // 4. Extra Large:
    //    "modal_max_width": "xlarge"
    // 5. Fullscreen: This value removes any horizontal padding, as it consumes the whole viewport width.
    //    "modal_max_width": "full"
    //
    // Default: small
    "modal_max_width": "small"
  },
  // Whether or not to remove any trailing whitespace from lines of a buffer
  // before saving it.
  "remove_trailing_whitespace_on_save": true,
  // Whether to start a new line with a comment when a previous line is a comment as well.
  "extend_comment_on_newline": true,
  // Removes any lines containing only whitespace at the end of the file and
  // ensures just one newline at the end.
  "ensure_final_newline_on_save": true,
  // Whether or not to perform a buffer format before saving
  //
  // Keep in mind, if the autosave with delay is enabled, format_on_save will be ignored
  "format_on_save": "on",
  // How to perform a buffer format. This setting can take 4 values:
  //
  // 1. Format code using the current language server:
  //     "formatter": "language_server"
  // 2. Format code using an external command:
  //     "formatter": {
  //       "external": {
  //         "command": "prettier",
  //         "arguments": ["--stdin-filepath", "{buffer_path}"]
  //       }
  //     }
  // 3. Format code using Zed's Prettier integration:
  //     "formatter": "prettier"
  // 4. Default. Format files using Zed's Prettier integration (if applicable),
  //    or falling back to formatting via language server:
  //     "formatter": "auto"
  "formatter": "auto",
  // How to soft-wrap long lines of text.
  // Possible values:
  //
  // 1. Prefer a single line generally, unless an overly long line is encountered.
  //      "soft_wrap": "none",
  //      "soft_wrap": "prefer_line", // (deprecated, same as "none")
  // 2. Soft wrap lines that overflow the editor.
  //      "soft_wrap": "editor_width",
  // 3. Soft wrap lines at the preferred line length.
  //      "soft_wrap": "preferred_line_length",
  // 4. Soft wrap lines at the preferred line length or the editor width (whichever is smaller).
  //      "soft_wrap": "bounded",
  "soft_wrap": "none",
  // The column at which to soft-wrap lines, for buffers where soft-wrap
  // is enabled.
  "preferred_line_length": 80,
  // Whether to indent lines using tab characters, as opposed to multiple
  // spaces.
  "hard_tabs": false,
  // How many columns a tab should occupy.
  "tab_size": 4,
  // Control what info is collected by Zed.
  "telemetry": {
    // Send debug info like crash reports.
    "diagnostics": true,
    // Send anonymized usage data like what languages you're using Zed with.
    "metrics": true
  },
  // Automatically update Zed. This setting may be ignored on Linux if
  // installed through a package manager.
  "auto_update": true,
  // Diagnostics configuration.
  "diagnostics": {
    // Whether to show warnings or not by default.
    "include_warnings": true,
    // Settings for inline diagnostics
    "inline": {
      // Whether to show diagnostics inline or not
      "enabled": false,
      // The delay in milliseconds to show inline diagnostics after the
      // last diagnostic update.
      "update_debounce_ms": 150,
      // The amount of padding between the end of the source line and the start
      // of the inline diagnostic in units of em widths.
      "padding": 4,
      // The minimum column to display inline diagnostics. This setting can be
      // used to horizontally align inline diagnostics at some column. Lines
      // longer than this value will still push diagnostics further to the right.
      "min_column": 0,
      // The minimum severity of the diagnostics to show inline.
      // Shows all diagnostics when not specified.
      "max_severity": null
    }
  },
  // Files or globs of files that will be excluded by Zed entirely. They will be skipped during file
  // scans, file searches, and not be displayed in the project file tree. Takes precedence over `file_scan_inclusions`.
  "file_scan_exclusions": [
    "**/.git",
    "**/.svn",
    "**/.hg",
    "**/.jj",
    "**/CVS",
    "**/.DS_Store",
    "**/Thumbs.db",
    "**/.classpath",
    "**/.settings"
  ],
  // Files or globs of files that will be included by Zed, even when ignored by git. This is useful
  // for files that are not tracked by git, but are still important to your project. Note that globs
  // that are overly broad can slow down Zed's file scanning. `file_scan_exclusions` takes
  // precedence over these inclusions.
  "file_scan_inclusions": [".env*"],
  // Git gutter behavior configuration.
  "git": {
    // Control whether the git gutter is shown. May take 2 values:
    // 1. Show the gutter
    //      "git_gutter": "tracked_files"
    // 2. Hide the gutter
    //      "git_gutter": "hide"
    "git_gutter": "tracked_files",
    // Control whether the git blame information is shown inline,
    // in the currently focused line.
    "inline_blame": {
      "enabled": true
      // Sets a delay after which the inline blame information is shown.
      // Delay is restarted with every cursor movement.
      // "delay_ms": 600
      //
      // Whether or not to display the git commit summary on the same line.
      // "show_commit_summary": false
      //
      // The minimum column number to show the inline blame information at
      // "min_column": 0
    },
    // How git hunks are displayed visually in the editor.
    // This setting can take two values:
    //
    // 1. Show unstaged hunks filled and staged hunks hollow:
    //    "hunk_style": "staged_hollow"
    // 2. Show unstaged hunks hollow and staged hunks filled:
    //    "hunk_style": "unstaged_hollow"
    "hunk_style": "staged_hollow"
  },
  // The list of custom Git hosting providers.
  "git_hosting_providers": [
    // {
    //   "provider": "github",
    //   "name": "BigCorp GitHub",
    //   "base_url": "https://code.big-corp.com"
    // }
  ],
  // Configuration for how direnv configuration should be loaded. May take 2 values:
  // 1. Load direnv configuration using `direnv export json` directly.
  //      "load_direnv": "direct"
  // 2. Load direnv configuration through the shell hook, works for POSIX shells and fish.
  //      "load_direnv": "shell_hook"
  "load_direnv": "direct",
  "edit_predictions": {
    // A list of globs representing files that edit predictions should be disabled for.
    // There's a sensible default list of globs already included.
    // Any addition to this list will be merged with the default list.
    // Globs are matched relative to the worktree root,
    // except when starting with a slash (/) or equivalent in Windows.
    "disabled_globs": ["**/.env*", "**/*.pem", "**/*.key", "**/*.cert", "**/*.crt", "**/.dev.vars", "**/secrets.yml"],
    // When to show edit predictions previews in buffer.
    // This setting takes two possible values:
    // 1. Display predictions inline when there are no language server completions available.
    //     "mode": "eager"
    // 2. Display predictions inline only when holding a modifier key (alt by default).
    //     "mode": "subtle"
    "mode": "eager",
    // Whether edit predictions are enabled in the assistant panel.
    // This setting has no effect if globally disabled.
    "enabled_in_assistant": true
  },
  // Settings specific to journaling
  "journal": {
    // The path of the directory where journal entries are stored
    "path": "~",
    // What format to display the hours in
    // May take 2 values:
    // 1. hour12
    // 2. hour24
    "hour_format": "hour12"
  },
  // Settings specific to the terminal
  "terminal": {
    // What shell to use when opening a terminal. May take 3 values:
    // 1. Use the system's default terminal configuration in /etc/passwd
    //      "shell": "system"
    // 2. A program:
    //      "shell": {
    //        "program": "sh"
    //      }
    // 3. A program with arguments:
    //     "shell": {
    //         "with_arguments": {
    //           "program": "/bin/bash",
    //           "args": ["--login"]
    //         }
    //     }
    "shell": "system",
    // Where to dock terminals panel. Can be `left`, `right`, `bottom`.
    "dock": "bottom",
    // Default width when the terminal is docked to the left or right.
    "default_width": 640,
    // Default height when the terminal is docked to the bottom.
    "default_height": 320,
    // What working directory to use when launching the terminal.
    // May take 4 values:
    // 1. Use the current file's project directory.  Will Fallback to the
    //    first project directory strategy if unsuccessful
    //      "working_directory": "current_project_directory"
    // 2. Use the first project in this workspace's directory
    //      "working_directory": "first_project_directory"
    // 3. Always use this platform's home directory (if we can find it)
    //     "working_directory": "always_home"
    // 4. Always use a specific directory. This value will be shell expanded.
    //    If this path is not a valid directory the terminal will default to
    //    this platform's home directory  (if we can find it)
    //      "working_directory": {
    //        "always": {
    //          "directory": "~/zed/projects/"
    //        }
    //      }
    "working_directory": "current_project_directory",
    // Set the cursor blinking behavior in the terminal.
    // May take 3 values:
    //  1. Never blink the cursor, ignoring the terminal mode
    //         "blinking": "off",
    //  2. Default the cursor blink to off, but allow the terminal to
    //     set blinking
    //         "blinking": "terminal_controlled",
    //  3. Always blink the cursor, ignoring the terminal mode
    //         "blinking": "on",
    "blinking": "terminal_controlled",
    // Default cursor shape for the terminal.
    //  1. A block that surrounds the following character
    //     "block"
    //  2. A vertical bar
    //     "bar"
    //  3. An underline / underscore that runs along the following character
    //     "underline"
    //  4. A box drawn around the following character
    //     "hollow"
    //
    // Default: not set, defaults to "block"
    "cursor_shape": null,
    // Set whether Alternate Scroll mode (code: ?1007) is active by default.
    // Alternate Scroll mode converts mouse scroll events into up / down key
    // presses when in the alternate screen (e.g. when running applications
    // like vim or  less). The terminal can still set and unset this mode.
    // May take 2 values:
    //  1. Default alternate scroll mode to on
    //         "alternate_scroll": "on",
    //  2. Default alternate scroll mode to off
    //         "alternate_scroll": "off",
    "alternate_scroll": "on",
    // Set whether the option key behaves as the meta key.
    // May take 2 values:
    //  1. Rely on default platform handling of option key, on macOS
    //     this means generating certain unicode characters
    //         "option_as_meta": false,
    //  2. Make the option keys behave as a 'meta' key, e.g. for emacs
    //         "option_as_meta": true,
    "option_as_meta": false,
    // Whether or not selecting text in the terminal will automatically
    // copy to the system clipboard.
    "copy_on_select": false,
    // Whether to show the terminal button in the status bar
    "button": true,
    // Any key-value pairs added to this list will be added to the terminal's
    // environment. Use `:` to separate multiple values.
    "env": {
      // "KEY": "value1:value2"
    },
    // Set the terminal's line height.
    // May take 3 values:
    //  1. Use a line height that's comfortable for reading, 1.618
    //         "line_height": "comfortable"
    //  2. Use a standard line height, 1.3. This option is useful for TUIs,
    //      particularly if they use box characters
    //         "line_height": "standard",
    //  3. Use a custom line height.
    //         "line_height": {
    //           "custom": 2
    //         },
    "line_height": "comfortable",
    // Activate the python virtual environment, if one is found, in the
    // terminal's working directory (as resolved by the working_directory
    // setting). Set this to "off" to disable this behavior.
    "detect_venv": {
      "on": {
        // Default directories to search for virtual environments, relative
        // to the current working directory. We recommend overriding this
        // in your project's settings, rather than globally.
        "directories": [".env", "env", ".venv", "venv"],
        // Can also be `csh`, `fish`, `nushell` and `power_shell`
        "activate_script": "default"
      }
    },
    "toolbar": {
      // Whether to display the terminal title in its toolbar's breadcrumbs.
      // Only shown if the terminal title is not empty.
      //
      // The shell running in the terminal needs to be configured to emit the title.
      // Example: `echo -e "\e]2;New Title\007";`
      "breadcrumbs": true
    },
    // Scrollbar-related settings
    "scrollbar": {
      // When to show the scrollbar in the terminal.
      // This setting can take five values:
      //
      // 1. null (default): Inherit editor settings
      // 2. Show the scrollbar if there's important information or
      //    follow the system's configured behavior (default):
      //   "auto"
      // 3. Match the system's configured behavior:
      //    "system"
      // 4. Always show the scrollbar:
      //    "always"
      // 5. Never show the scrollbar:
      //    "never"
      "show": null
    }
    // Set the terminal's font size. If this option is not included,
    // the terminal will default to matching the buffer's font size.
    // "font_size": 15,
    // Set the terminal's font family. If this option is not included,
    // the terminal will default to matching the buffer's font family.
    // "font_family": "Zed Plex Mono",
    // Set the terminal's font fallbacks. If this option is not included,
    // the terminal will default to matching the buffer's font fallbacks.
    // This will be merged with the platform's default font fallbacks
    // "font_fallbacks": ["FiraCode Nerd Fonts"],
    // Sets the maximum number of lines in the terminal's scrollback buffer.
    // Default: 10_000, maximum: 100_000 (all bigger values set will be treated as 100_000), 0 disables the scrolling.
    // Existing terminals will not pick up this change until they are recreated.
    // "max_scroll_history_lines": 10000,
  },
  "code_actions_on_format": {},
  // Settings related to running tasks.
  "tasks": {
    "variables": {}
  },
  // An object whose keys are language names, and whose values
  // are arrays of filenames or extensions of files that should
  // use those languages.
  //
  // For example, to treat files like `foo.notjs` as JavaScript,
  // and `Embargo.lock` as TOML:
  //
  // {
  //   "JavaScript": ["notjs"],
  //   "TOML": ["Embargo.lock"]
  // }
  //
  "file_types": {
    "JSONC": ["**/.zed/**/*.json", "**/zed/**/*.json", "**/Zed/**/*.json", "**/.vscode/**/*.json"],
    "Shell Script": [".env.*"]
  },
  // By default use a recent system version of node, or install our own.
  // You can override this to use a version of node that is not in $PATH with:
  // {
  //   "node": {
  //     "path": "/path/to/node"
  //     "npm_path": "/path/to/npm" (defaults to node_path/../npm)
  //   }
  // }
  // or to ensure Zed always downloads and installs an isolated version of node:
  // {
  //   "node": {
  //     "ignore_system_version": true,
  //   }
  // NOTE: changing this setting currently requires restarting Zed.
  "node": {},
  // The extensions that Zed should automatically install on startup.
  //
  // If you don't want any of these extensions, add this field to your settings
  // and change the value to `false`.
  "auto_install_extensions": {
    "html": true
  },
  // Controls how completions are processed for this language.
  "completions": {
    // Controls how words are completed.
    // For large documents, not all words may be fetched for completion.
    //
    // May take 3 values:
    // 1. "enabled"
    //   Always fetch document's words for completions along with LSP completions.
    // 2. "fallback"
    //   Only if LSP response errors or times out, use document's words to show completions.
    // 3. "disabled"
    //   Never fetch or complete document's words for completions.
    //   (Word-based completions can still be queried via a separate action)
    //
    // Default: fallback
    "words": "fallback",
    // Whether to fetch LSP completions or not.
    //
    // Default: true
    "lsp": true,
    // When fetching LSP completions, determines how long to wait for a response of a particular server.
    // When set to 0, waits indefinitely.
    //
    // Default: 0
    "lsp_fetch_timeout_ms": 0,
    // Controls what range to replace when accepting LSP completions.
    //
    // When LSP servers give an `InsertReplaceEdit` completion, they provides two ranges: `insert` and `replace`. Usually, `insert`
    // contains the word prefix before your cursor and `replace` contains the whole word.
    //
    // Effectively, this setting just changes whether Zed will use the received range for `insert` or `replace`, so the results may
    // differ depending on the underlying LSP server.
    //
    // Possible values:
    // 1. "insert"
    //   Replaces text before the cursor, using the `insert` range described in the LSP specification.
    // 2. "replace"
    //   Replaces text before and after the cursor, using the `replace` range described in the LSP specification.
    // 3. "replace_subsequence"
    //   Behaves like `"replace"` if the text that would be replaced is a subsequence of the completion text,
    //   and like `"insert"` otherwise.
    // 4. "replace_suffix"
    //   Behaves like `"replace"` if the text after the cursor is a suffix of the completion, and like
    //   `"insert"` otherwise.
    "lsp_insert_mode": "replace_suffix"
  },
  // Different settings for specific languages.
  "languages": {
    "Astro": {
      "language_servers": ["astro-language-server", "..."],
      "prettier": {
        "allowed": true,
        "plugins": ["prettier-plugin-astro"]
      }
    },
    "Blade": {
      "prettier": {
        "allowed": true
      }
    },
    "C": {
      "format_on_save": "off",
      "use_on_type_format": false,
      "prettier": {
        "allowed": false
      }
    },
    "C++": {
      "format_on_save": "off",
      "use_on_type_format": false,
      "prettier": {
        "allowed": false
      }
    },
    "CSS": {
      "prettier": {
        "allowed": true
      }
    },
    "Dart": {
      "tab_size": 2
    },
    "Diff": {
      "show_edit_predictions": false,
      "remove_trailing_whitespace_on_save": false,
      "ensure_final_newline_on_save": false
    },
    "Elixir": {
      "language_servers": ["elixir-ls", "!next-ls", "!lexical", "..."]
    },
    "Erlang": {
      "language_servers": ["erlang-ls", "!elp", "..."]
    },
    "Git Commit": {
      "allow_rewrap": "anywhere"
    },
    "Go": {
      "code_actions_on_format": {
        "source.organizeImports": true
      }
    },
    "GraphQL": {
      "prettier": {
        "allowed": true
      }
    },
    "HEEX": {
      "language_servers": ["elixir-ls", "!next-ls", "!lexical", "..."]
    },
    "HTML": {
      "prettier": {
        "allowed": true
      }
    },
    "Java": {
      "prettier": {
        "allowed": true,
        "plugins": ["prettier-plugin-java"]
      }
    },
    "JavaScript": {
      "language_servers": ["!typescript-language-server", "vtsls", "..."],
      "prettier": {
        "allowed": true
      }
    },
    "JSON": {
      "prettier": {
        "allowed": true
      }
    },
    "JSONC": {
      "prettier": {
        "allowed": true
      }
    },
    "LaTeX": {
      "format_on_save": "on",
      "formatter": "language_server",
      "language_servers": ["texlab", "..."],
      "prettier": {
        "allowed": false
      }
    },
    "Markdown": {
      "format_on_save": "off",
      "use_on_type_format": false,
      "allow_rewrap": "anywhere",
      "soft_wrap": "editor_width",
      "prettier": {
        "allowed": true
      }
    },
    "PHP": {
      "language_servers": ["phpactor", "!intelephense", "..."],
      "prettier": {
        "allowed": true,
        "plugins": ["@prettier/plugin-php"],
        "parser": "php"
      }
    },
    "Plain Text": {
      "allow_rewrap": "anywhere"
    },
    "Ruby": {
      "language_servers": ["solargraph", "!ruby-lsp", "!rubocop", "..."]
    },
    "SCSS": {
      "prettier": {
        "allowed": true
      }
    },
    "SQL": {
      "prettier": {
        "allowed": true,
        "plugins": ["prettier-plugin-sql"]
      }
    },
    "Starlark": {
      "language_servers": ["starpls", "!buck2-lsp", "..."]
    },
    "Svelte": {
      "language_servers": ["svelte-language-server", "..."],
      "prettier": {
        "allowed": true,
        "plugins": ["prettier-plugin-svelte"]
      }
    },
    "TSX": {
      "language_servers": ["!typescript-language-server", "vtsls", "..."],
      "prettier": {
        "allowed": true
      }
    },
    "Twig": {
      "prettier": {
        "allowed": true
      }
    },
    "TypeScript": {
      "language_servers": ["!typescript-language-server", "vtsls", "..."],
      "prettier": {
        "allowed": true
      }
    },
    "Vue.js": {
      "language_servers": ["vue-language-server", "..."],
      "prettier": {
        "allowed": true
      }
    },
    "XML": {
      "prettier": {
        "allowed": true,
        "plugins": ["@prettier/plugin-xml"]
      }
    },
    "YAML": {
      "prettier": {
        "allowed": true
      }
    },
    "Zig": {
      "language_servers": ["zls", "..."]
    }
  },
  // Different settings for specific language models.
  "language_models": {
    "anthropic": {
      "version": "1",
      "api_url": "https://api.anthropic.com"
    },
    "google": {
      "api_url": "https://generativelanguage.googleapis.com"
    },
    "ollama": {
      "api_url": "http://localhost:11434"
    },
    "openai": {
      "version": "1",
      "api_url": "https://api.openai.com/v1"
    },
    "lmstudio": {
      "api_url": "http://localhost:1234/api/v0"
    },
    "deepseek": {
      "api_url": "https://api.deepseek.com"
    },
    "mistral": {
      "api_url": "https://api.mistral.ai/v1"
    }
  },
  // Zed's Prettier integration settings.
  // Allows to enable/disable formatting with Prettier
  // and configure default Prettier, used when no project-level Prettier installation is found.
  "prettier": {
    // // Whether to consider prettier formatter or not when attempting to format a file.
    // "allowed": false,
    //
    // // Use regular Prettier json configuration.
    // // If Prettier is allowed, Zed will use this for its Prettier instance for any applicable file, if
    // // the project has no other Prettier installed.
    // "plugins": [],
    //
    // // Use regular Prettier json configuration.
    // // If Prettier is allowed, Zed will use this for its Prettier instance for any applicable file, if
    // // the project has no other Prettier installed.
    // "trailingComma": "es5",
    // "tabWidth": 4,
    // "semi": false,
    // "singleQuote": true
  },
  // Settings for auto-closing of JSX tags.
  "jsx_tag_auto_close": {
    "enabled": true
  },
  // LSP Specific settings.
  "lsp": {
    // Specify the LSP name as a key here.
    // "rust-analyzer": {
    //     // These initialization options are merged into Zed's defaults
    //     "initialization_options": {
    //         "check": {
    //             "command": "clippy" // rust-analyzer.check.command (default: "check")
    //         }
    //     }
    // }
  },
  // Jupyter settings
  "jupyter": {
    "enabled": true
    // Specify the language name as the key and the kernel name as the value.
    // "kernel_selections": {
    //    "python": "conda-base"
    //    "typescript": "deno"
    // }
  },
  // Vim settings
  "vim": {
    "default_mode": "normal",
    "toggle_relative_line_numbers": false,
    "use_system_clipboard": "always",
    "use_multiline_find": false,
    "use_smartcase_find": false,
    "highlight_on_yank_duration": 200,
    "custom_digraphs": {}
  },
  // The server to connect to. If the environment variable
  // ZED_SERVER_URL is set, it will override this setting.
  "server_url": "https://zed.dev",
  // Settings overrides to use when using Zed Preview.
  // Mostly useful for developers who are managing multiple instances of Zed.
  "preview": {
    // "theme": "Andromeda"
  },
  // Settings overrides to use when using Zed Nightly.
  // Mostly useful for developers who are managing multiple instances of Zed.
  "nightly": {
    // "theme": "Andromeda"
  },
  // Settings overrides to use when using Zed Stable.
  // Mostly useful for developers who are managing multiple instances of Zed.
  "stable": {
    // "theme": "Andromeda"
  },
  // Settings overrides to use when using Zed Dev.
  // Mostly useful for developers who are managing multiple instances of Zed.
  "dev": {
    // "theme": "Andromeda"
  },
  // Whether to show full labels in line indicator or short ones
  //
  // Values:
  //   - `short`: "2 s, 15 l, 32 c"
  //   - `long`: "2 selections, 15 lines, 32 characters"
  // Default: long
  "line_indicator_format": "long",
  // Set a proxy to use. The proxy protocol is specified by the URI scheme.
  //
  // Supported URI scheme: `http`, `https`, `socks4`, `socks4a`, `socks5`,
  // `socks5h`. `http` will be used when no scheme is specified.
  //
  // By default no proxy will be used, or Zed will try get proxy settings from
  // environment variables.
  //
  // Examples:
  //   - "proxy": "socks5h://localhost:10808"
  //   - "proxy": "http://127.0.0.1:10809"
  "proxy": null,
  // Set to configure aliases for the command palette.
  // When typing a query which is a key of this object, the value will be used instead.
  //
  // Examples:
  // {
  //   "W": "workspace::Save"
  // }
  "command_aliases": {},
  // Whether to show user picture in titlebar.
  "show_user_picture": true,
  // ssh_connections is an array of ssh connections.
  // You can configure these from `project: Open Remote` in the command palette.
  // Zed's ssh support will pull configuration from your ~/.ssh too.
  // Examples:
  // [
  //   {
  //     "host": "example-box",
  //     // "port": 22, "username": "test", "args": ["-i", "/home/user/.ssh/id_rsa"]
  //     "projects": [
  //       {
  //         "paths": ["/home/user/code/zed"]
  //       }
  //     ]
  //   }
  // ]
  "ssh_connections": [],

  // Configures context servers for use in the Assistant.
  "context_servers": {},
  "debugger": {
    "stepping_granularity": "line",
    "save_breakpoints": true,
    "button": true
  }
}<|MERGE_RESOLUTION|>--- conflicted
+++ resolved
@@ -680,19 +680,11 @@
         "enable_all_context_servers": true,
         "tools": {
           "bash": true,
-<<<<<<< HEAD
-          "batch-tool": true,
-          "code-symbols": true,
-          "copy-path": true,
-          "create-file": true,
-          "delete-path": true,
-=======
           "batch_tool": true,
           "code_symbols": true,
           "copy_path": true,
           "create_file": true,
           "delete_path": true,
->>>>>>> 6ae7d2f5
           "diagnostics": true,
           "find_replace_file": true,
           "edit_files": false,
@@ -700,17 +692,10 @@
           "list_directory": true,
           "move_path": true,
           "now": true,
-<<<<<<< HEAD
-          "path-search": true,
-          "read-file": true,
-          "regex-search": true,
-          "symbol-info": true,
-=======
           "path_search": true,
           "read_file": true,
           "regex_search": true,
           "symbol_info": true,
->>>>>>> 6ae7d2f5
           "thinking": true
         }
       }
