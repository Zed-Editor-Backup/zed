{
  // The name of the Zed theme to use for the UI.
  //
  // `mode` is one of:
  // - "system": Use the theme that corresponds to the system's appearance
  // - "light": Use the theme indicated by the "light" field
  // - "dark": Use the theme indicated by the "dark" field
  "theme": {
    "mode": "system",
    "light": "One Light",
    "dark": "One Dark"
  },
  "icon_theme": "Zed (Default)",
  // The name of a base set of key bindings to use.
  // This setting can take six values, each named after another
  // text editor:
  //
  // 1. "VSCode"
  // 2. "Atom"
  // 3. "JetBrains"
  // 4. "None"
  // 5. "SublimeText"
  // 6. "TextMate"
  "base_keymap": "VSCode",
  // Features that can be globally enabled or disabled
  "features": {
    // Which edit prediction provider to use.
    "edit_prediction_provider": "zed"
  },
  // The name of a font to use for rendering text in the editor
  "buffer_font_family": "Zed Plex Mono",
  // Set the buffer text's font fallbacks, this will be merged with
  // the platform's default fallbacks.
  "buffer_font_fallbacks": null,
  // The OpenType features to enable for text in the editor.
  "buffer_font_features": {
    // Disable ligatures:
    // "calt": false
  },
  // The default font size for text in the editor
  "buffer_font_size": 15,
  // The weight of the editor font in standard CSS units from 100 to 900.
  "buffer_font_weight": 400,
  // Set the buffer's line height.
  // May take 3 values:
  //  1. Use a line height that's comfortable for reading (1.618)
  //         "buffer_line_height": "comfortable"
  //  2. Use a standard line height, (1.3)
  //         "buffer_line_height": "standard",
  //  3. Use a custom line height
  //         "buffer_line_height": {
  //           "custom": 2
  //         },
  "buffer_line_height": "comfortable",
  // The name of a font to use for rendering text in the UI
  // You can set this to ".SystemUIFont" to use the system font
  "ui_font_family": "Zed Plex Sans",
  // Set the UI's font fallbacks, this will be merged with the platform's
  // default font fallbacks.
  "ui_font_fallbacks": null,
  // The OpenType features to enable for text in the UI
  "ui_font_features": {
    // Disable ligatures:
    "calt": false
  },
  // The weight of the UI font in standard CSS units from 100 to 900.
  "ui_font_weight": 400,
  // The default font size for text in the UI
  "ui_font_size": 16,
  // How much to fade out unused code.
  "unnecessary_code_fade": 0.3,
  // Active pane styling settings.
  "active_pane_modifiers": {
    // The factor to grow the active pane by. Defaults to 1.0
    // which gives the same size as all other panes.
    "magnification": 1.0,
    // Inset border size of the active pane, in pixels.
    "border_size": 0.0,
    // Opacity of the inactive panes. 0 means transparent, 1 means opaque.
    // Values are clamped to the [0.0, 1.0] range.
    "inactive_opacity": 1.0
  },
  // Layout mode of the bottom dock. Defaults to "contained"
  "bottom_dock_layout": "contained",
  // The direction that you want to split panes horizontally. Defaults to "up"
  "pane_split_direction_horizontal": "up",
  // The direction that you want to split panes horizontally. Defaults to "left"
  "pane_split_direction_vertical": "left",
  // Centered layout related settings.
  "centered_layout": {
    // The relative width of the left padding of the central pane from the
    // workspace when the centered layout is used.
    "left_padding": 0.2,
    // The relative width of the right padding of the central pane from the
    // workspace when the centered layout is used.
    "right_padding": 0.2
  },
  // All settings related to the image viewer.
  "image_viewer": {
    // The unit for image file sizes.
    // By default we're setting it to binary.
    // The second option is decimal.
    "unit": "binary"
  },
  // The key to use for adding multiple cursors
  // Currently "alt" or "cmd_or_ctrl"  (also aliased as
  // "cmd" and "ctrl") are supported.
  "multi_cursor_modifier": "alt",
  // Whether to enable vim modes and key bindings.
  "vim_mode": false,
  // Whether to show the informational hover box when moving the mouse
  // over symbols in the editor.
  "hover_popover_enabled": true,
  // Time to wait before showing the informational hover box
  "hover_popover_delay": 350,
  // Whether to confirm before quitting Zed.
  "confirm_quit": false,
  // Whether to restore last closed project when fresh Zed instance is opened.
  "restore_on_startup": "last_session",
  // Whether to attempt to restore previous file's state when opening it again.
  // The state is stored per pane.
  // When disabled, defaults are applied instead of the state restoration.
  //
  // E.g. for editors, selections, folds and scroll positions are restored, if the same file is closed and, later, opened again in the same pane.
  // When disabled, a single selection in the very beginning of the file, zero scroll position and no folds state is used as a default.
  //
  // Default: true
  "restore_on_file_reopen": true,
  // Size of the drop target in the editor.
  "drop_target_size": 0.2,
  // Whether the window should be closed when using 'close active item' on a window with no tabs.
  // May take 3 values:
  //  1. Use the current platform's convention
  //         "when_closing_with_no_tabs": "platform_default"
  //  2. Always close the window:
  //         "when_closing_with_no_tabs": "close_window",
  //  3. Never close the window
  //         "when_closing_with_no_tabs": "keep_window_open",
  "when_closing_with_no_tabs": "platform_default",
  // What to do when the last window is closed.
  // May take 2 values:
  //  1. Use the current platform's convention
  //         "on_last_window_closed": "platform_default"
  //  2. Always quit the application
  //         "on_last_window_closed": "quit_app",
  "on_last_window_closed": "platform_default",
  // Whether to use the system provided dialogs for Open and Save As.
  // When set to false, Zed will use the built-in keyboard-first pickers.
  "use_system_path_prompts": true,
  // Whether to use the system provided dialogs for prompts, such as confirmation
  // prompts.
  // When set to false, Zed will use its built-in prompts. Note that on Linux,
  // this option is ignored and Zed will always use the built-in prompts.
  "use_system_prompts": true,
  // Whether the cursor blinks in the editor.
  "cursor_blink": true,
  // Cursor shape for the default editor.
  //  1. A vertical bar
  //     "bar"
  //  2. A block that surrounds the following character
  //     "block"
  //  3. An underline / underscore that runs along the following character
  //     "underline"
  //  4. A box drawn around the following character
  //     "hollow"
  //
  // Default: not set, defaults to "bar"
  "cursor_shape": null,
  // Determines when the mouse cursor should be hidden in an editor or input box.
  "hide_mouse": "on_typing_and_movement",
  // How to highlight the current line in the editor.
  //
  // 1. Don't highlight the current line:
  //    "none"
  // 2. Highlight the gutter area:
  //    "gutter"
  // 3. Highlight the editor area:
  //    "line"
  // 4. Highlight the full line (default):
  //    "all"
  "current_line_highlight": "all",
  // Whether to highlight all occurrences of the selected text in an editor.
  "selection_highlight": true,
  // The debounce delay before querying highlights based on the selected text.
  "selection_highlight_debounce": 50,
  // The debounce delay before querying highlights from the language
  // server based on the current cursor location.
  "lsp_highlight_debounce": 75,
  // Whether to pop the completions menu while typing in an editor without
  // explicitly requesting it.
  "show_completions_on_input": true,
  // Whether to display inline and alongside documentation for items in the
  // completions menu
  "show_completion_documentation": true,
  // Show method signatures in the editor, when inside parentheses.
  "auto_signature_help": false,
  // Whether to show the signature help after completion or a bracket pair inserted.
  // If `auto_signature_help` is enabled, this setting will be treated as enabled also.
  "show_signature_help_after_edits": false,
  // What to do when go to definition yields no results.
  //
  // 1. Do nothing: `none`
  // 2. Find references for the same symbol: `find_all_references` (default)
  "go_to_definition_fallback": "find_all_references",
  // Whether to show wrap guides (vertical rulers) in the editor.
  // Setting this to true will show a guide at the 'preferred_line_length' value
  // if 'soft_wrap' is set to 'preferred_line_length', and will show any
  // additional guides as specified by the 'wrap_guides' setting.
  "show_wrap_guides": true,
  // Character counts at which to show wrap guides in the editor.
  "wrap_guides": [],
  // Hide the values of in variables from visual display in private files
  "redact_private_values": false,
  // The default number of lines to expand excerpts in the multibuffer by.
  "expand_excerpt_lines": 3,
  // Globs to match against file paths to determine if a file is private.
  "private_files": ["**/.env*", "**/*.pem", "**/*.key", "**/*.cert", "**/*.crt", "**/secrets.yml"],
  // Whether to use additional LSP queries to format (and amend) the code after
  // every "trigger" symbol input, defined by LSP server capabilities.
  "use_on_type_format": true,
  // Whether to automatically add matching closing characters when typing
  // opening parenthesis, bracket, brace, single or double quote characters.
  // For example, when you type (, Zed will add a closing ) at the correct position.
  "use_autoclose": true,
  // Whether to automatically surround selected text when typing opening parenthesis,
  // bracket, brace, single or double quote characters.
  // For example, when you select text and type (, Zed will surround the text with ().
  "use_auto_surround": true,
  // Whether indentation of pasted content should be adjusted based on the context.
  "auto_indent_on_paste": true,
  // Controls how the editor handles the autoclosed characters.
  // When set to `false`(default), skipping over and auto-removing of the closing characters
  // happen only for auto-inserted characters.
  // Otherwise(when `true`), the closing characters are always skipped over and auto-removed
  // no matter how they were inserted.
  "always_treat_brackets_as_autoclosed": false,
  // Controls where the `editor::Rewrap` action is allowed in the current language scope.
  //
  // This setting can take three values:
  //
  // 1. Only allow rewrapping in comments:
  //    "in_comments"
  // 2. Only allow rewrapping in the current selection(s):
  //    "in_selections"
  // 3. Allow rewrapping anywhere:
  //    "anywhere"
  //
  // When using values other than `in_comments`, it is possible for the rewrapping to produce code
  // that is syntactically invalid. Keep this in mind when selecting which behavior you would like
  // to use.
  //
  // Note: This setting has no effect in Vim mode, as rewrap is already allowed everywhere.
  "allow_rewrap": "in_comments",
  // Controls whether edit predictions are shown immediately (true)
  // or manually by triggering `editor::ShowEditPrediction` (false).
  "show_edit_predictions": true,
  // Controls whether edit predictions are shown in a given language scope.
  // Example: ["string", "comment"]
  "edit_predictions_disabled_in": [],
  // Whether to show tabs and spaces in the editor.
  // This setting can take four values:
  //
  // 1. Draw tabs and spaces only for the selected text (default):
  //    "selection"
  // 2. Do not draw any tabs or spaces:
  //    "none"
  // 3. Draw all invisible symbols:
  //    "all"
  // 4. Draw whitespaces at boundaries only:
  //    "boundary"
  // For a whitespace to be on a boundary, any of the following conditions need to be met:
  // - It is a tab
  // - It is adjacent to an edge (start or end)
  // - It is adjacent to a whitespace (left or right)
  "show_whitespaces": "selection",
  // Settings related to calls in Zed
  "calls": {
    // Join calls with the microphone live by default
    "mute_on_join": false,
    // Share your project when you are the first to join a channel
    "share_on_join": false
  },
  // Toolbar related settings
  "toolbar": {
    // Whether to show breadcrumbs.
    "breadcrumbs": true,
    // Whether to show quick action buttons.
    "quick_actions": true,
    // Whether to show the Selections menu in the editor toolbar
    "selections_menu": true
  },
  // Scrollbar related settings
  "scrollbar": {
    // When to show the scrollbar in the editor.
    // This setting can take four values:
    //
    // 1. Show the scrollbar if there's important information or
    //    follow the system's configured behavior (default):
    //   "auto"
    // 2. Match the system's configured behavior:
    //    "system"
    // 3. Always show the scrollbar:
    //    "always"
    // 4. Never show the scrollbar:
    //    "never"
    "show": "auto",
    // Whether to show cursor positions in the scrollbar.
    "cursors": true,
    // Whether to show git diff indicators in the scrollbar.
    "git_diff": true,
    // Whether to show buffer search results in the scrollbar.
    "search_results": true,
    // Whether to show selected text occurrences in the scrollbar.
    "selected_text": true,
    // Whether to show selected symbol occurrences in the scrollbar.
    "selected_symbol": true,
    // Which diagnostic indicators to show in the scrollbar:
    //  - "none" or false: do not show diagnostics
    //  - "error": show only errors
    //  - "warning": show only errors and warnings
    //  - "information": show only errors, warnings, and information
    //  - "all" or true: show all diagnostics
    "diagnostics": "all",
    // Forcefully enable or disable the scrollbar for each axis
    "axes": {
      // When false, forcefully disables the horizontal scrollbar. Otherwise, obey other settings.
      "horizontal": true,
      // When false, forcefully disables the vertical scrollbar. Otherwise, obey other settings.
      "vertical": true
    }
  },
  // Enable middle-click paste on Linux.
  "middle_click_paste": true,
  // What to do when multibuffer is double clicked in some of its excerpts
  // (parts of singleton buffers).
  // May take 2 values:
  //  1. Behave as a regular buffer and select the whole word (default).
  //         "double_click_in_multibuffer": "select"
  //  2. Open the excerpt clicked as a new buffer in the new tab.
  //         "double_click_in_multibuffer": "open",
  // For the case of "open", regular selection behavior can be achieved by holding `alt` when double clicking.
  "double_click_in_multibuffer": "select",
  "gutter": {
    // Whether to show line numbers in the gutter.
    "line_numbers": true,
    // Whether to show code action buttons in the gutter.
    "code_actions": true,
    // Whether to show runnables buttons in the gutter.
    "runnables": true,
    // Whether to show breakpoints in the gutter.
    "breakpoints": true,
    // Whether to show fold buttons in the gutter.
    "folds": true
  },
  "indent_guides": {
    // Whether to show indent guides in the editor.
    "enabled": true,
    // The width of the indent guides in pixels, between 1 and 10.
    "line_width": 1,
    // The width of the active indent guide in pixels, between 1 and 10.
    "active_line_width": 1,
    // Determines how indent guides are colored.
    // This setting can take the following three values:
    //
    // 1. "disabled"
    // 2. "fixed"
    // 3. "indent_aware"
    "coloring": "fixed",
    // Determines how indent guide backgrounds are colored.
    // This setting can take the following two values:
    //
    // 1. "disabled"
    // 2. "indent_aware"
    "background_coloring": "disabled"
  },
  // Whether the editor will scroll beyond the last line.
  "scroll_beyond_last_line": "one_page",
  // The number of lines to keep above/below the cursor when scrolling.
  "vertical_scroll_margin": 3,
  // Whether to scroll when clicking near the edge of the visible text area.
  "autoscroll_on_clicks": false,
  // The number of characters to keep on either side when scrolling with the mouse
  "horizontal_scroll_margin": 5,
  // Scroll sensitivity multiplier. This multiplier is applied
  // to both the horizontal and vertical delta values while scrolling.
  "scroll_sensitivity": 1.0,
  "relative_line_numbers": false,
  // If 'search_wrap' is disabled, search result do not wrap around the end of the file.
  "search_wrap": true,
  // Search options to enable by default when opening new project and buffer searches.
  "search": {
    "whole_word": false,
    "case_sensitive": false,
    "include_ignored": false,
    "regex": false
  },
  // When to populate a new search's query based on the text under the cursor.
  // This setting can take the following three values:
  //
  // 1. Always populate the search query with the word under the cursor (default).
  //    "always"
  // 2. Only populate the search query when there is text selected
  //    "selection"
  // 3. Never populate the search query
  //    "never"
  "seed_search_query_from_cursor": "always",
  // When enabled, automatically adjusts search case sensitivity based on your query.
  // If your search query contains any uppercase letters, the search becomes case-sensitive;
  // if it contains only lowercase letters, the search becomes case-insensitive.
  "use_smartcase_search": false,
  // Inlay hint related settings
  "inlay_hints": {
    // Global switch to toggle hints on and off, switched off by default.
    "enabled": false,
    // Toggle certain types of hints on and off, all switched on by default.
    "show_type_hints": true,
    "show_parameter_hints": true,
    // Corresponds to null/None LSP hint type value.
    "show_other_hints": true,
    // Whether to show a background for inlay hints.
    //
    // If set to `true`, the background will use the `hint.background` color from the current theme.
    "show_background": false,
    // Time to wait after editing the buffer, before requesting the hints,
    // set to 0 to disable debouncing.
    "edit_debounce_ms": 700,
    // Time to wait after scrolling the buffer, before requesting the hints,
    // set to 0 to disable debouncing.
    "scroll_debounce_ms": 50,
    // A set of modifiers which, when pressed, will toggle the visibility of inlay hints.
    // If the set if empty or not all the modifiers specified are pressed, inlay hints will not be toggled.
    "toggle_on_modifiers_press": {
      "control": false,
      "shift": false,
      "alt": false,
      "platform": false,
      "function": false
    }
  },
  "project_panel": {
    // Whether to show the project panel button in the status bar
    "button": true,
    // Whether to hide the gitignore entries in the project panel.
    "hide_gitignore": false,
    // Default width of the project panel.
    "default_width": 240,
    // Where to dock the project panel. Can be 'left' or 'right'.
    "dock": "left",
    // Spacing between worktree entries in the project panel. Can be 'comfortable' or 'standard'.
    "entry_spacing": "comfortable",
    // Whether to show file icons in the project panel.
    "file_icons": true,
    // Whether to show folder icons or chevrons for directories in the project panel.
    "folder_icons": true,
    // Whether to show the git status in the project panel.
    "git_status": true,
    // Amount of indentation for nested items.
    "indent_size": 20,
    // Whether to reveal it in the project panel automatically,
    // when a corresponding project entry becomes active.
    // Gitignored entries are never auto revealed.
    "auto_reveal_entries": true,
    // Whether to fold directories automatically and show compact folders
    // (e.g. "a/b/c" ) when a directory has only one subdirectory inside.
    "auto_fold_dirs": true,
    // Scrollbar-related settings
    "scrollbar": {
      // When to show the scrollbar in the project panel.
      // This setting can take five values:
      //
      // 1. null (default): Inherit editor settings
      // 2. Show the scrollbar if there's important information or
      //    follow the system's configured behavior (default):
      //   "auto"
      // 3. Match the system's configured behavior:
      //    "system"
      // 4. Always show the scrollbar:
      //    "always"
      // 5. Never show the scrollbar:
      //    "never"
      "show": null
    },
    // Which files containing diagnostic errors/warnings to mark in the project panel.
    // This setting can take the following three values:
    //
    // 1. Do not mark any files:
    //    "off"
    // 2. Only mark files with errors:
    //    "errors"
    // 3. Mark files with errors and warnings:
    //    "all"
    "show_diagnostics": "all",
    // Settings related to indent guides in the project panel.
    "indent_guides": {
      // When to show indent guides in the project panel.
      // This setting can take two values:
      //
      // 1. Always show indent guides:
      //    "always"
      // 2. Never show indent guides:
      //    "never"
      "show": "always"
    }
  },
  "outline_panel": {
    // Whether to show the outline panel button in the status bar
    "button": true,
    // Default width of the outline panel.
    "default_width": 300,
    // Where to dock the outline panel. Can be 'left' or 'right'.
    "dock": "left",
    // Whether to show file icons in the outline panel.
    "file_icons": true,
    // Whether to show folder icons or chevrons for directories in the outline panel.
    "folder_icons": true,
    // Whether to show the git status in the outline panel.
    "git_status": true,
    // Amount of indentation for nested items.
    "indent_size": 20,
    // Whether to reveal it in the outline panel automatically,
    // when a corresponding outline entry becomes active.
    // Gitignored entries are never auto revealed.
    "auto_reveal_entries": true,
    // Whether to fold directories automatically
    // when a directory has only one directory inside.
    "auto_fold_dirs": true,
    // Settings related to indent guides in the outline panel.
    "indent_guides": {
      // When to show indent guides in the outline panel.
      // This setting can take two values:
      //
      // 1. Always show indent guides:
      //    "always"
      // 2. Never show indent guides:
      //    "never"
      "show": "always"
    },
    // Scrollbar-related settings
    "scrollbar": {
      // When to show the scrollbar in the project panel.
      // This setting can take five values:
      //
      // 1. null (default): Inherit editor settings
      // 2. Show the scrollbar if there's important information or
      //    follow the system's configured behavior (default):
      //   "auto"
      // 3. Match the system's configured behavior:
      //    "system"
      // 4. Always show the scrollbar:
      //    "always"
      // 5. Never show the scrollbar:
      //    "never"
      "show": null
    }
  },
  "collaboration_panel": {
    // Whether to show the collaboration panel button in the status bar.
    "button": true,
    // Where to dock the collaboration panel. Can be 'left' or 'right'.
    "dock": "left",
    // Default width of the collaboration panel.
    "default_width": 240
  },
  "chat_panel": {
    // When to show the chat panel button in the status bar.
    // Can be 'never', 'always', or 'when_in_call',
    // or a boolean (interpreted as 'never'/'always').
    "button": "when_in_call",
    // Where to the chat panel. Can be 'left' or 'right'.
    "dock": "right",
    // Default width of the chat panel.
    "default_width": 240
  },
  "git_panel": {
    // Whether to show the git panel button in the status bar.
    "button": true,
    // Where to show the git panel. Can be 'left' or 'right'.
    "dock": "left",
    // Default width of the git panel.
    "default_width": 360,
    // Style of the git status indicator in the panel.
    //
    // Default: icon
    "status_style": "icon",
    // What branch name to use if init.defaultBranch
    // is not set
    //
    // Default: main
    "fallback_branch_name": "main",

    "scrollbar": {
      // When to show the scrollbar in the git panel.
      //
      // Default: inherits editor scrollbar settings
      "show": null
    }
  },
  "message_editor": {
    // Whether to automatically replace emoji shortcodes with emoji characters.
    // For example: typing `:wave:` gets replaced with `👋`.
    "auto_replace_emoji_shortcode": true
  },
  "notification_panel": {
    // Whether to show the notification panel button in the status bar.
    "button": true,
    // Where to dock the notification panel. Can be 'left' or 'right'.
    "dock": "right",
    // Default width of the notification panel.
    "default_width": 380
  },
  "assistant": {
    // Version of this setting.
    "version": "2",
    // Whether the assistant is enabled.
    "enabled": true,
    // Whether to show the assistant panel button in the status bar.
    "button": true,
    // Where to dock the assistant panel. Can be 'left', 'right' or 'bottom'.
    "dock": "right",
    // Default width when the assistant is docked to the left or right.
    "default_width": 640,
    // Default height when the assistant is docked to the bottom.
    "default_height": 320,
    // The default model to use when creating new chats.
    "default_model": {
      // The provider to use.
      "provider": "zed.dev",
      // The model to use.
      "model": "claude-3-7-sonnet-latest"
    },
    // The model to use when applying edits from the assistant.
    "editor_model": {
      // The provider to use.
      "provider": "zed.dev",
      // The model to use.
      "model": "claude-3-7-sonnet-latest"
    },
    // When enabled, the agent can run potentially destructive actions without asking for your confirmation.
    "always_allow_tool_actions": false,
    "default_profile": "write",
    "profiles": {
      "ask": {
        "name": "Ask",
        // We don't know which of the context server tools are safe for the "Ask" profile, so we don't enable them by default.
        // "enable_all_context_servers": true,
        "tools": {
          "contents": true,
          "diagnostics": true,
          "fetch": true,
          "list_directory": false,
          "now": true,
          "path_search": true,
          "read_file": true,
          "regex_search": true,
          "thinking": true,
          "web_search": true
        }
      },
      "write": {
        "name": "Write",
        "enable_all_context_servers": true,
        "tools": {
          "batch_tool": false,
          "code_actions": false,
          "code_symbols": false,
          "contents": false,
          "copy_path": false,
          "create_file": true,
          "delete_path": false,
          "diagnostics": true,
          "edit_file": true,
          "fetch": true,
          "list_directory": true,
          "move_path": false,
          "now": false,
          "path_search": true,
          "read_file": true,
          "regex_search": true,
<<<<<<< HEAD
          "rename": false,
          "symbol_info": false,
          "terminal": true,
          "thinking": true
=======
          "rename": true,
          "symbol_info": true,
          "thinking": true,
          "web_search": true
>>>>>>> 022a110f
        }
      }
    },
    // Where to show notifications when an agent has either completed
    // its response, or else needs confirmation before it can run a
    // tool action.
    // "primary_screen" - Show the notification only on your primary screen (default)
    // "all_screens" - Show these notifications on all screens
    // "never" - Never show these notifications
    "notify_when_agent_waiting": "primary_screen"
  },
  // The settings for slash commands.
  "slash_commands": {
    // Settings for the `/docs` slash command.
    "docs": {
      // Whether `/docs` is enabled.
      "enabled": false
    },
    // Settings for the `/project` slash command.
    "project": {
      // Whether `/project` is enabled.
      "enabled": false
    }
  },
  // Whether the screen sharing icon is shown in the os status bar.
  "show_call_status_icon": true,
  // Whether to use language servers to provide code intelligence.
  "enable_language_server": true,
  // Whether to perform linked edits of associated ranges, if the language server supports it.
  // For example, when editing opening <html> tag, the contents of the closing </html> tag will be edited as well.
  "linked_edits": true,
  // The list of language servers to use (or disable) for all languages.
  //
  // This is typically customized on a per-language basis.
  "language_servers": ["..."],
  // When to automatically save edited buffers. This setting can
  // take four values.
  //
  // 1. Never automatically save:
  //     "autosave": "off",
  // 2. Save when changing focus away from the Zed window:
  //     "autosave": "on_window_change",
  // 3. Save when changing focus away from a specific buffer:
  //     "autosave": "on_focus_change",
  // 4. Save when idle for a certain amount of time:
  //     "autosave": { "after_delay": {"milliseconds": 500} },
  "autosave": "off",
  // Maximum number of tabs per pane. Unset for unlimited.
  "max_tabs": null,
  // Settings related to the editor's tab bar.
  "tab_bar": {
    // Whether or not to show the tab bar in the editor
    "show": true,
    // Whether or not to show the navigation history buttons.
    "show_nav_history_buttons": true,
    // Whether or not to show the tab bar buttons.
    "show_tab_bar_buttons": true
  },
  // Settings related to the editor's tabs
  "tabs": {
    // Show git status colors in the editor tabs.
    "git_status": false,
    // Position of the close button on the editor tabs.
    // One of: ["right", "left", "hidden"]
    "close_position": "right",
    // Whether to show the file icon for a tab.
    "file_icons": false,
    // Controls the appearance behavior of the tab's close button.
    //
    // 1. Show it just upon hovering the tab. (default)
    //     "hover"
    // 2. Show it persistently.
    //     "always"
    // 3. Never show it, even if hovering it.
    //     "hidden"
    "show_close_button": "hover",
    // What to do after closing the current tab.
    //
    // 1. Activate the tab that was open previously (default)
    //     "history"
    // 2. Activate the right neighbour tab if present
    //     "neighbour"
    // 3. Activate the left neighbour tab if present
    //     "left_neighbour"
    "activate_on_close": "history",
    // Which files containing diagnostic errors/warnings to mark in the tabs.
    // Diagnostics are only shown when file icons are also active.
    // This setting only works when can take the following three values:
    //
    // 1. Do not mark any files:
    //    "off"
    // 2. Only mark files with errors:
    //    "errors"
    // 3. Mark files with errors and warnings:
    //    "all"
    "show_diagnostics": "off"
  },
  // Settings related to preview tabs.
  "preview_tabs": {
    // Whether preview tabs should be enabled.
    // Preview tabs allow you to open files in preview mode, where they close automatically
    // when you switch to another file unless you explicitly pin them.
    // This is useful for quickly viewing files without cluttering your workspace.
    "enabled": true,
    // Whether to open tabs in preview mode when selected from the file finder.
    "enable_preview_from_file_finder": false,
    // Whether a preview tab gets replaced when code navigation is used to navigate away from the tab.
    "enable_preview_from_code_navigation": false
  },
  // Settings related to the file finder.
  "file_finder": {
    // Whether to show file icons in the file finder.
    "file_icons": true,
    // Determines how much space the file finder can take up in relation to the available window width.
    // There are 5 possible width values:
    //
    // 1. Small: This value is essentially a fixed width.
    //    "modal_max_width": "small"
    // 2. Medium:
    //    "modal_max_width": "medium"
    // 3. Large:
    //    "modal_max_width": "large"
    // 4. Extra Large:
    //    "modal_max_width": "xlarge"
    // 5. Fullscreen: This value removes any horizontal padding, as it consumes the whole viewport width.
    //    "modal_max_width": "full"
    //
    // Default: small
    "modal_max_width": "small"
  },
  // Whether or not to remove any trailing whitespace from lines of a buffer
  // before saving it.
  "remove_trailing_whitespace_on_save": true,
  // Whether to start a new line with a comment when a previous line is a comment as well.
  "extend_comment_on_newline": true,
  // Removes any lines containing only whitespace at the end of the file and
  // ensures just one newline at the end.
  "ensure_final_newline_on_save": true,
  // Whether or not to perform a buffer format before saving
  //
  // Keep in mind, if the autosave with delay is enabled, format_on_save will be ignored
  "format_on_save": "on",
  // How to perform a buffer format. This setting can take 4 values:
  //
  // 1. Format code using the current language server:
  //     "formatter": "language_server"
  // 2. Format code using an external command:
  //     "formatter": {
  //       "external": {
  //         "command": "prettier",
  //         "arguments": ["--stdin-filepath", "{buffer_path}"]
  //       }
  //     }
  // 3. Format code using Zed's Prettier integration:
  //     "formatter": "prettier"
  // 4. Default. Format files using Zed's Prettier integration (if applicable),
  //    or falling back to formatting via language server:
  //     "formatter": "auto"
  "formatter": "auto",
  // How to soft-wrap long lines of text.
  // Possible values:
  //
  // 1. Prefer a single line generally, unless an overly long line is encountered.
  //      "soft_wrap": "none",
  //      "soft_wrap": "prefer_line", // (deprecated, same as "none")
  // 2. Soft wrap lines that overflow the editor.
  //      "soft_wrap": "editor_width",
  // 3. Soft wrap lines at the preferred line length.
  //      "soft_wrap": "preferred_line_length",
  // 4. Soft wrap lines at the preferred line length or the editor width (whichever is smaller).
  //      "soft_wrap": "bounded",
  "soft_wrap": "none",
  // The column at which to soft-wrap lines, for buffers where soft-wrap
  // is enabled.
  "preferred_line_length": 80,
  // Whether to indent lines using tab characters, as opposed to multiple
  // spaces.
  "hard_tabs": false,
  // How many columns a tab should occupy.
  "tab_size": 4,
  // Control what info is collected by Zed.
  "telemetry": {
    // Send debug info like crash reports.
    "diagnostics": true,
    // Send anonymized usage data like what languages you're using Zed with.
    "metrics": true
  },
  // Automatically update Zed. This setting may be ignored on Linux if
  // installed through a package manager.
  "auto_update": true,
  // Diagnostics configuration.
  "diagnostics": {
    // Whether to show warnings or not by default.
    "include_warnings": true,
    // Settings for inline diagnostics
    "inline": {
      // Whether to show diagnostics inline or not
      "enabled": false,
      // The delay in milliseconds to show inline diagnostics after the
      // last diagnostic update.
      "update_debounce_ms": 150,
      // The amount of padding between the end of the source line and the start
      // of the inline diagnostic in units of em widths.
      "padding": 4,
      // The minimum column to display inline diagnostics. This setting can be
      // used to horizontally align inline diagnostics at some column. Lines
      // longer than this value will still push diagnostics further to the right.
      "min_column": 0,
      // The minimum severity of the diagnostics to show inline.
      // Shows all diagnostics when not specified.
      "max_severity": null
    }
  },
  // Files or globs of files that will be excluded by Zed entirely. They will be skipped during file
  // scans, file searches, and not be displayed in the project file tree. Takes precedence over `file_scan_inclusions`.
  "file_scan_exclusions": [
    "**/.git",
    "**/.svn",
    "**/.hg",
    "**/.jj",
    "**/CVS",
    "**/.DS_Store",
    "**/Thumbs.db",
    "**/.classpath",
    "**/.settings"
  ],
  // Files or globs of files that will be included by Zed, even when ignored by git. This is useful
  // for files that are not tracked by git, but are still important to your project. Note that globs
  // that are overly broad can slow down Zed's file scanning. `file_scan_exclusions` takes
  // precedence over these inclusions.
  "file_scan_inclusions": [".env*"],
  // Git gutter behavior configuration.
  "git": {
    // Control whether the git gutter is shown. May take 2 values:
    // 1. Show the gutter
    //      "git_gutter": "tracked_files"
    // 2. Hide the gutter
    //      "git_gutter": "hide"
    "git_gutter": "tracked_files",
    // Control whether the git blame information is shown inline,
    // in the currently focused line.
    "inline_blame": {
      "enabled": true
      // Sets a delay after which the inline blame information is shown.
      // Delay is restarted with every cursor movement.
      // "delay_ms": 600
      //
      // Whether or not to display the git commit summary on the same line.
      // "show_commit_summary": false
      //
      // The minimum column number to show the inline blame information at
      // "min_column": 0
    },
    // How git hunks are displayed visually in the editor.
    // This setting can take two values:
    //
    // 1. Show unstaged hunks filled and staged hunks hollow:
    //    "hunk_style": "staged_hollow"
    // 2. Show unstaged hunks hollow and staged hunks filled:
    //    "hunk_style": "unstaged_hollow"
    "hunk_style": "staged_hollow"
  },
  // The list of custom Git hosting providers.
  "git_hosting_providers": [
    // {
    //   "provider": "github",
    //   "name": "BigCorp GitHub",
    //   "base_url": "https://code.big-corp.com"
    // }
  ],
  // Configuration for how direnv configuration should be loaded. May take 2 values:
  // 1. Load direnv configuration using `direnv export json` directly.
  //      "load_direnv": "direct"
  // 2. Load direnv configuration through the shell hook, works for POSIX shells and fish.
  //      "load_direnv": "shell_hook"
  "load_direnv": "direct",
  "edit_predictions": {
    // A list of globs representing files that edit predictions should be disabled for.
    // There's a sensible default list of globs already included.
    // Any addition to this list will be merged with the default list.
    // Globs are matched relative to the worktree root,
    // except when starting with a slash (/) or equivalent in Windows.
    "disabled_globs": ["**/.env*", "**/*.pem", "**/*.key", "**/*.cert", "**/*.crt", "**/.dev.vars", "**/secrets.yml"],
    // When to show edit predictions previews in buffer.
    // This setting takes two possible values:
    // 1. Display predictions inline when there are no language server completions available.
    //     "mode": "eager"
    // 2. Display predictions inline only when holding a modifier key (alt by default).
    //     "mode": "subtle"
    "mode": "eager",
    // Whether edit predictions are enabled in the assistant panel.
    // This setting has no effect if globally disabled.
    "enabled_in_assistant": true
  },
  // Settings specific to journaling
  "journal": {
    // The path of the directory where journal entries are stored
    "path": "~",
    // What format to display the hours in
    // May take 2 values:
    // 1. hour12
    // 2. hour24
    "hour_format": "hour12"
  },
  // Settings specific to the terminal
  "terminal": {
    // What shell to use when opening a terminal. May take 3 values:
    // 1. Use the system's default terminal configuration in /etc/passwd
    //      "shell": "system"
    // 2. A program:
    //      "shell": {
    //        "program": "sh"
    //      }
    // 3. A program with arguments:
    //     "shell": {
    //         "with_arguments": {
    //           "program": "/bin/bash",
    //           "args": ["--login"]
    //         }
    //     }
    "shell": "system",
    // Where to dock terminals panel. Can be `left`, `right`, `bottom`.
    "dock": "bottom",
    // Default width when the terminal is docked to the left or right.
    "default_width": 640,
    // Default height when the terminal is docked to the bottom.
    "default_height": 320,
    // What working directory to use when launching the terminal.
    // May take 4 values:
    // 1. Use the current file's project directory.  Will Fallback to the
    //    first project directory strategy if unsuccessful
    //      "working_directory": "current_project_directory"
    // 2. Use the first project in this workspace's directory
    //      "working_directory": "first_project_directory"
    // 3. Always use this platform's home directory (if we can find it)
    //     "working_directory": "always_home"
    // 4. Always use a specific directory. This value will be shell expanded.
    //    If this path is not a valid directory the terminal will default to
    //    this platform's home directory  (if we can find it)
    //      "working_directory": {
    //        "always": {
    //          "directory": "~/zed/projects/"
    //        }
    //      }
    "working_directory": "current_project_directory",
    // Set the cursor blinking behavior in the terminal.
    // May take 3 values:
    //  1. Never blink the cursor, ignoring the terminal mode
    //         "blinking": "off",
    //  2. Default the cursor blink to off, but allow the terminal to
    //     set blinking
    //         "blinking": "terminal_controlled",
    //  3. Always blink the cursor, ignoring the terminal mode
    //         "blinking": "on",
    "blinking": "terminal_controlled",
    // Default cursor shape for the terminal.
    //  1. A block that surrounds the following character
    //     "block"
    //  2. A vertical bar
    //     "bar"
    //  3. An underline / underscore that runs along the following character
    //     "underline"
    //  4. A box drawn around the following character
    //     "hollow"
    //
    // Default: not set, defaults to "block"
    "cursor_shape": null,
    // Set whether Alternate Scroll mode (code: ?1007) is active by default.
    // Alternate Scroll mode converts mouse scroll events into up / down key
    // presses when in the alternate screen (e.g. when running applications
    // like vim or  less). The terminal can still set and unset this mode.
    // May take 2 values:
    //  1. Default alternate scroll mode to on
    //         "alternate_scroll": "on",
    //  2. Default alternate scroll mode to off
    //         "alternate_scroll": "off",
    "alternate_scroll": "on",
    // Set whether the option key behaves as the meta key.
    // May take 2 values:
    //  1. Rely on default platform handling of option key, on macOS
    //     this means generating certain unicode characters
    //         "option_as_meta": false,
    //  2. Make the option keys behave as a 'meta' key, e.g. for emacs
    //         "option_as_meta": true,
    "option_as_meta": false,
    // Whether or not selecting text in the terminal will automatically
    // copy to the system clipboard.
    "copy_on_select": false,
    // Whether to show the terminal button in the status bar
    "button": true,
    // Any key-value pairs added to this list will be added to the terminal's
    // environment. Use `:` to separate multiple values.
    "env": {
      // "KEY": "value1:value2"
    },
    // Set the terminal's line height.
    // May take 3 values:
    //  1. Use a line height that's comfortable for reading, 1.618
    //         "line_height": "comfortable"
    //  2. Use a standard line height, 1.3. This option is useful for TUIs,
    //      particularly if they use box characters
    //         "line_height": "standard",
    //  3. Use a custom line height.
    //         "line_height": {
    //           "custom": 2
    //         },
    "line_height": "comfortable",
    // Activate the python virtual environment, if one is found, in the
    // terminal's working directory (as resolved by the working_directory
    // setting). Set this to "off" to disable this behavior.
    "detect_venv": {
      "on": {
        // Default directories to search for virtual environments, relative
        // to the current working directory. We recommend overriding this
        // in your project's settings, rather than globally.
        "directories": [".env", "env", ".venv", "venv"],
        // Can also be `csh`, `fish`, `nushell` and `power_shell`
        "activate_script": "default"
      }
    },
    "toolbar": {
      // Whether to display the terminal title in its toolbar's breadcrumbs.
      // Only shown if the terminal title is not empty.
      //
      // The shell running in the terminal needs to be configured to emit the title.
      // Example: `echo -e "\e]2;New Title\007";`
      "breadcrumbs": true
    },
    // Scrollbar-related settings
    "scrollbar": {
      // When to show the scrollbar in the terminal.
      // This setting can take five values:
      //
      // 1. null (default): Inherit editor settings
      // 2. Show the scrollbar if there's important information or
      //    follow the system's configured behavior (default):
      //   "auto"
      // 3. Match the system's configured behavior:
      //    "system"
      // 4. Always show the scrollbar:
      //    "always"
      // 5. Never show the scrollbar:
      //    "never"
      "show": null
    }
    // Set the terminal's font size. If this option is not included,
    // the terminal will default to matching the buffer's font size.
    // "font_size": 15,
    // Set the terminal's font family. If this option is not included,
    // the terminal will default to matching the buffer's font family.
    // "font_family": "Zed Plex Mono",
    // Set the terminal's font fallbacks. If this option is not included,
    // the terminal will default to matching the buffer's font fallbacks.
    // This will be merged with the platform's default font fallbacks
    // "font_fallbacks": ["FiraCode Nerd Fonts"],
    // Sets the maximum number of lines in the terminal's scrollback buffer.
    // Default: 10_000, maximum: 100_000 (all bigger values set will be treated as 100_000), 0 disables the scrolling.
    // Existing terminals will not pick up this change until they are recreated.
    // "max_scroll_history_lines": 10000,
  },
  "code_actions_on_format": {},
  // Settings related to running tasks.
  "tasks": {
    "variables": {},
    "enabled": true
  },
  // An object whose keys are language names, and whose values
  // are arrays of filenames or extensions of files that should
  // use those languages.
  //
  // For example, to treat files like `foo.notjs` as JavaScript,
  // and `Embargo.lock` as TOML:
  //
  // {
  //   "JavaScript": ["notjs"],
  //   "TOML": ["Embargo.lock"]
  // }
  //
  "file_types": {
    "JSONC": ["**/.zed/**/*.json", "**/zed/**/*.json", "**/Zed/**/*.json", "**/.vscode/**/*.json"],
    "Shell Script": [".env.*"]
  },
  // By default use a recent system version of node, or install our own.
  // You can override this to use a version of node that is not in $PATH with:
  // {
  //   "node": {
  //     "path": "/path/to/node"
  //     "npm_path": "/path/to/npm" (defaults to node_path/../npm)
  //   }
  // }
  // or to ensure Zed always downloads and installs an isolated version of node:
  // {
  //   "node": {
  //     "ignore_system_version": true,
  //   }
  // NOTE: changing this setting currently requires restarting Zed.
  "node": {},
  // The extensions that Zed should automatically install on startup.
  //
  // If you don't want any of these extensions, add this field to your settings
  // and change the value to `false`.
  "auto_install_extensions": {
    "html": true
  },
  // Controls how completions are processed for this language.
  "completions": {
    // Controls how words are completed.
    // For large documents, not all words may be fetched for completion.
    //
    // May take 3 values:
    // 1. "enabled"
    //   Always fetch document's words for completions along with LSP completions.
    // 2. "fallback"
    //   Only if LSP response errors or times out, use document's words to show completions.
    // 3. "disabled"
    //   Never fetch or complete document's words for completions.
    //   (Word-based completions can still be queried via a separate action)
    //
    // Default: fallback
    "words": "fallback",
    // Whether to fetch LSP completions or not.
    //
    // Default: true
    "lsp": true,
    // When fetching LSP completions, determines how long to wait for a response of a particular server.
    // When set to 0, waits indefinitely.
    //
    // Default: 0
    "lsp_fetch_timeout_ms": 0,
    // Controls what range to replace when accepting LSP completions.
    //
    // When LSP servers give an `InsertReplaceEdit` completion, they provides two ranges: `insert` and `replace`. Usually, `insert`
    // contains the word prefix before your cursor and `replace` contains the whole word.
    //
    // Effectively, this setting just changes whether Zed will use the received range for `insert` or `replace`, so the results may
    // differ depending on the underlying LSP server.
    //
    // Possible values:
    // 1. "insert"
    //   Replaces text before the cursor, using the `insert` range described in the LSP specification.
    // 2. "replace"
    //   Replaces text before and after the cursor, using the `replace` range described in the LSP specification.
    // 3. "replace_subsequence"
    //   Behaves like `"replace"` if the text that would be replaced is a subsequence of the completion text,
    //   and like `"insert"` otherwise.
    // 4. "replace_suffix"
    //   Behaves like `"replace"` if the text after the cursor is a suffix of the completion, and like
    //   `"insert"` otherwise.
    "lsp_insert_mode": "replace_suffix"
  },
  // Different settings for specific languages.
  "languages": {
    "Astro": {
      "language_servers": ["astro-language-server", "..."],
      "prettier": {
        "allowed": true,
        "plugins": ["prettier-plugin-astro"]
      }
    },
    "Blade": {
      "prettier": {
        "allowed": true
      }
    },
    "C": {
      "format_on_save": "off",
      "use_on_type_format": false,
      "prettier": {
        "allowed": false
      }
    },
    "C++": {
      "format_on_save": "off",
      "use_on_type_format": false,
      "prettier": {
        "allowed": false
      }
    },
    "CSS": {
      "prettier": {
        "allowed": true
      }
    },
    "Dart": {
      "tab_size": 2
    },
    "Diff": {
      "show_edit_predictions": false,
      "remove_trailing_whitespace_on_save": false,
      "ensure_final_newline_on_save": false
    },
    "Elixir": {
      "language_servers": ["elixir-ls", "!next-ls", "!lexical", "..."]
    },
    "Erlang": {
      "language_servers": ["erlang-ls", "!elp", "..."]
    },
    "Git Commit": {
      "allow_rewrap": "anywhere"
    },
    "Go": {
      "code_actions_on_format": {
        "source.organizeImports": true
      }
    },
    "GraphQL": {
      "prettier": {
        "allowed": true
      }
    },
    "HEEX": {
      "language_servers": ["elixir-ls", "!next-ls", "!lexical", "..."]
    },
    "HTML": {
      "prettier": {
        "allowed": true
      }
    },
    "Java": {
      "prettier": {
        "allowed": true,
        "plugins": ["prettier-plugin-java"]
      }
    },
    "JavaScript": {
      "language_servers": ["!typescript-language-server", "vtsls", "..."],
      "prettier": {
        "allowed": true
      }
    },
    "JSON": {
      "prettier": {
        "allowed": true
      }
    },
    "JSONC": {
      "prettier": {
        "allowed": true
      }
    },
    "LaTeX": {
      "format_on_save": "on",
      "formatter": "language_server",
      "language_servers": ["texlab", "..."],
      "prettier": {
        "allowed": false
      }
    },
    "Markdown": {
      "format_on_save": "off",
      "use_on_type_format": false,
      "allow_rewrap": "anywhere",
      "soft_wrap": "editor_width",
      "prettier": {
        "allowed": true
      }
    },
    "PHP": {
      "language_servers": ["phpactor", "!intelephense", "..."],
      "prettier": {
        "allowed": true,
        "plugins": ["@prettier/plugin-php"],
        "parser": "php"
      }
    },
    "Plain Text": {
      "allow_rewrap": "anywhere"
    },
    "Ruby": {
      "language_servers": ["solargraph", "!ruby-lsp", "!rubocop", "..."]
    },
    "SCSS": {
      "prettier": {
        "allowed": true
      }
    },
    "SQL": {
      "prettier": {
        "allowed": true,
        "plugins": ["prettier-plugin-sql"]
      }
    },
    "Starlark": {
      "language_servers": ["starpls", "!buck2-lsp", "..."]
    },
    "Svelte": {
      "language_servers": ["svelte-language-server", "..."],
      "prettier": {
        "allowed": true,
        "plugins": ["prettier-plugin-svelte"]
      }
    },
    "TSX": {
      "language_servers": ["!typescript-language-server", "vtsls", "..."],
      "prettier": {
        "allowed": true
      }
    },
    "Twig": {
      "prettier": {
        "allowed": true
      }
    },
    "TypeScript": {
      "language_servers": ["!typescript-language-server", "vtsls", "..."],
      "prettier": {
        "allowed": true
      }
    },
    "Vue.js": {
      "language_servers": ["vue-language-server", "..."],
      "prettier": {
        "allowed": true
      }
    },
    "XML": {
      "prettier": {
        "allowed": true,
        "plugins": ["@prettier/plugin-xml"]
      }
    },
    "YAML": {
      "prettier": {
        "allowed": true
      }
    },
    "Zig": {
      "language_servers": ["zls", "..."]
    }
  },
  // Different settings for specific language models.
  "language_models": {
    "anthropic": {
      "version": "1",
      "api_url": "https://api.anthropic.com"
    },
    "google": {
      "api_url": "https://generativelanguage.googleapis.com"
    },
    "ollama": {
      "api_url": "http://localhost:11434"
    },
    "openai": {
      "version": "1",
      "api_url": "https://api.openai.com/v1"
    },
    "lmstudio": {
      "api_url": "http://localhost:1234/api/v0"
    },
    "deepseek": {
      "api_url": "https://api.deepseek.com"
    },
    "mistral": {
      "api_url": "https://api.mistral.ai/v1"
    }
  },
  // Zed's Prettier integration settings.
  // Allows to enable/disable formatting with Prettier
  // and configure default Prettier, used when no project-level Prettier installation is found.
  "prettier": {
    // // Whether to consider prettier formatter or not when attempting to format a file.
    // "allowed": false,
    //
    // // Use regular Prettier json configuration.
    // // If Prettier is allowed, Zed will use this for its Prettier instance for any applicable file, if
    // // the project has no other Prettier installed.
    // "plugins": [],
    //
    // // Use regular Prettier json configuration.
    // // If Prettier is allowed, Zed will use this for its Prettier instance for any applicable file, if
    // // the project has no other Prettier installed.
    // "trailingComma": "es5",
    // "tabWidth": 4,
    // "semi": false,
    // "singleQuote": true
  },
  // Settings for auto-closing of JSX tags.
  "jsx_tag_auto_close": {
    "enabled": true
  },
  // LSP Specific settings.
  "lsp": {
    // Specify the LSP name as a key here.
    // "rust-analyzer": {
    //     // A special flag for rust-analyzer integration, to use server-provided tasks
    //     enable_lsp_tasks": true,
    //     // These initialization options are merged into Zed's defaults
    //     "initialization_options": {
    //         "check": {
    //             "command": "clippy" // rust-analyzer.check.command (default: "check")
    //         }
    //     }
    // }
  },
  // Jupyter settings
  "jupyter": {
    "enabled": true
    // Specify the language name as the key and the kernel name as the value.
    // "kernel_selections": {
    //    "python": "conda-base"
    //    "typescript": "deno"
    // }
  },
  // Vim settings
  "vim": {
    "default_mode": "normal",
    "toggle_relative_line_numbers": false,
    "use_system_clipboard": "always",
    "use_multiline_find": false,
    "use_smartcase_find": false,
    "highlight_on_yank_duration": 200,
    "custom_digraphs": {}
  },
  // The server to connect to. If the environment variable
  // ZED_SERVER_URL is set, it will override this setting.
  "server_url": "https://zed.dev",
  // Settings overrides to use when using Zed Preview.
  // Mostly useful for developers who are managing multiple instances of Zed.
  "preview": {
    // "theme": "Andromeda"
  },
  // Settings overrides to use when using Zed Nightly.
  // Mostly useful for developers who are managing multiple instances of Zed.
  "nightly": {
    // "theme": "Andromeda"
  },
  // Settings overrides to use when using Zed Stable.
  // Mostly useful for developers who are managing multiple instances of Zed.
  "stable": {
    // "theme": "Andromeda"
  },
  // Settings overrides to use when using Zed Dev.
  // Mostly useful for developers who are managing multiple instances of Zed.
  "dev": {
    // "theme": "Andromeda"
  },
  // Whether to show full labels in line indicator or short ones
  //
  // Values:
  //   - `short`: "2 s, 15 l, 32 c"
  //   - `long`: "2 selections, 15 lines, 32 characters"
  // Default: long
  "line_indicator_format": "long",
  // Set a proxy to use. The proxy protocol is specified by the URI scheme.
  //
  // Supported URI scheme: `http`, `https`, `socks4`, `socks4a`, `socks5`,
  // `socks5h`. `http` will be used when no scheme is specified.
  //
  // By default no proxy will be used, or Zed will try get proxy settings from
  // environment variables.
  //
  // Examples:
  //   - "proxy": "socks5h://localhost:10808"
  //   - "proxy": "http://127.0.0.1:10809"
  "proxy": null,
  // Set to configure aliases for the command palette.
  // When typing a query which is a key of this object, the value will be used instead.
  //
  // Examples:
  // {
  //   "W": "workspace::Save"
  // }
  "command_aliases": {},
  // Whether to show user picture in titlebar.
  "show_user_picture": true,
  // ssh_connections is an array of ssh connections.
  // You can configure these from `project: Open Remote` in the command palette.
  // Zed's ssh support will pull configuration from your ~/.ssh too.
  // Examples:
  // [
  //   {
  //     "host": "example-box",
  //     // "port": 22, "username": "test", "args": ["-i", "/home/user/.ssh/id_rsa"]
  //     "projects": [
  //       {
  //         "paths": ["/home/user/code/zed"]
  //       }
  //     ]
  //   }
  // ]
  "ssh_connections": [],

  // Configures context servers for use in the Assistant.
  "context_servers": {},
  "debugger": {
    "stepping_granularity": "line",
    "save_breakpoints": true,
    "button": true
  }
}<|MERGE_RESOLUTION|>--- conflicted
+++ resolved
@@ -214,7 +214,14 @@
   // The default number of lines to expand excerpts in the multibuffer by.
   "expand_excerpt_lines": 3,
   // Globs to match against file paths to determine if a file is private.
-  "private_files": ["**/.env*", "**/*.pem", "**/*.key", "**/*.cert", "**/*.crt", "**/secrets.yml"],
+  "private_files": [
+    "**/.env*",
+    "**/*.pem",
+    "**/*.key",
+    "**/*.cert",
+    "**/*.crt",
+    "**/secrets.yml"
+  ],
   // Whether to use additional LSP queries to format (and amend) the code after
   // every "trigger" symbol input, defined by LSP server capabilities.
   "use_on_type_format": true,
@@ -587,7 +594,6 @@
     //
     // Default: main
     "fallback_branch_name": "main",
-
     "scrollbar": {
       // When to show the scrollbar in the git panel.
       //
@@ -676,17 +682,11 @@
           "path_search": true,
           "read_file": true,
           "regex_search": true,
-<<<<<<< HEAD
           "rename": false,
           "symbol_info": false,
           "terminal": true,
-          "thinking": true
-=======
-          "rename": true,
-          "symbol_info": true,
           "thinking": true,
           "web_search": true
->>>>>>> 022a110f
         }
       }
     },
@@ -721,7 +721,9 @@
   // The list of language servers to use (or disable) for all languages.
   //
   // This is typically customized on a per-language basis.
-  "language_servers": ["..."],
+  "language_servers": [
+    "..."
+  ],
   // When to automatically save edited buffers. This setting can
   // take four values.
   //
@@ -917,7 +919,9 @@
   // for files that are not tracked by git, but are still important to your project. Note that globs
   // that are overly broad can slow down Zed's file scanning. `file_scan_exclusions` takes
   // precedence over these inclusions.
-  "file_scan_inclusions": [".env*"],
+  "file_scan_inclusions": [
+    ".env*"
+  ],
   // Git gutter behavior configuration.
   "git": {
     // Control whether the git gutter is shown. May take 2 values:
@@ -969,7 +973,15 @@
     // Any addition to this list will be merged with the default list.
     // Globs are matched relative to the worktree root,
     // except when starting with a slash (/) or equivalent in Windows.
-    "disabled_globs": ["**/.env*", "**/*.pem", "**/*.key", "**/*.cert", "**/*.crt", "**/.dev.vars", "**/secrets.yml"],
+    "disabled_globs": [
+      "**/.env*",
+      "**/*.pem",
+      "**/*.key",
+      "**/*.cert",
+      "**/*.crt",
+      "**/.dev.vars",
+      "**/secrets.yml"
+    ],
     // When to show edit predictions previews in buffer.
     // This setting takes two possible values:
     // 1. Display predictions inline when there are no language server completions available.
@@ -1102,7 +1114,12 @@
         // Default directories to search for virtual environments, relative
         // to the current working directory. We recommend overriding this
         // in your project's settings, rather than globally.
-        "directories": [".env", "env", ".venv", "venv"],
+        "directories": [
+          ".env",
+          "env",
+          ".venv",
+          "venv"
+        ],
         // Can also be `csh`, `fish`, `nushell` and `power_shell`
         "activate_script": "default"
       }
@@ -1166,8 +1183,15 @@
   // }
   //
   "file_types": {
-    "JSONC": ["**/.zed/**/*.json", "**/zed/**/*.json", "**/Zed/**/*.json", "**/.vscode/**/*.json"],
-    "Shell Script": [".env.*"]
+    "JSONC": [
+      "**/.zed/**/*.json",
+      "**/zed/**/*.json",
+      "**/Zed/**/*.json",
+      "**/.vscode/**/*.json"
+    ],
+    "Shell Script": [
+      ".env.*"
+    ]
   },
   // By default use a recent system version of node, or install our own.
   // You can override this to use a version of node that is not in $PATH with:
@@ -1240,10 +1264,15 @@
   // Different settings for specific languages.
   "languages": {
     "Astro": {
-      "language_servers": ["astro-language-server", "..."],
+      "language_servers": [
+        "astro-language-server",
+        "..."
+      ],
       "prettier": {
         "allowed": true,
-        "plugins": ["prettier-plugin-astro"]
+        "plugins": [
+          "prettier-plugin-astro"
+        ]
       }
     },
     "Blade": {
@@ -1279,10 +1308,19 @@
       "ensure_final_newline_on_save": false
     },
     "Elixir": {
-      "language_servers": ["elixir-ls", "!next-ls", "!lexical", "..."]
+      "language_servers": [
+        "elixir-ls",
+        "!next-ls",
+        "!lexical",
+        "..."
+      ]
     },
     "Erlang": {
-      "language_servers": ["erlang-ls", "!elp", "..."]
+      "language_servers": [
+        "erlang-ls",
+        "!elp",
+        "..."
+      ]
     },
     "Git Commit": {
       "allow_rewrap": "anywhere"
@@ -1298,7 +1336,12 @@
       }
     },
     "HEEX": {
-      "language_servers": ["elixir-ls", "!next-ls", "!lexical", "..."]
+      "language_servers": [
+        "elixir-ls",
+        "!next-ls",
+        "!lexical",
+        "..."
+      ]
     },
     "HTML": {
       "prettier": {
@@ -1308,11 +1351,17 @@
     "Java": {
       "prettier": {
         "allowed": true,
-        "plugins": ["prettier-plugin-java"]
+        "plugins": [
+          "prettier-plugin-java"
+        ]
       }
     },
     "JavaScript": {
-      "language_servers": ["!typescript-language-server", "vtsls", "..."],
+      "language_servers": [
+        "!typescript-language-server",
+        "vtsls",
+        "..."
+      ],
       "prettier": {
         "allowed": true
       }
@@ -1330,7 +1379,10 @@
     "LaTeX": {
       "format_on_save": "on",
       "formatter": "language_server",
-      "language_servers": ["texlab", "..."],
+      "language_servers": [
+        "texlab",
+        "..."
+      ],
       "prettier": {
         "allowed": false
       }
@@ -1345,10 +1397,16 @@
       }
     },
     "PHP": {
-      "language_servers": ["phpactor", "!intelephense", "..."],
+      "language_servers": [
+        "phpactor",
+        "!intelephense",
+        "..."
+      ],
       "prettier": {
         "allowed": true,
-        "plugins": ["@prettier/plugin-php"],
+        "plugins": [
+          "@prettier/plugin-php"
+        ],
         "parser": "php"
       }
     },
@@ -1356,7 +1414,12 @@
       "allow_rewrap": "anywhere"
     },
     "Ruby": {
-      "language_servers": ["solargraph", "!ruby-lsp", "!rubocop", "..."]
+      "language_servers": [
+        "solargraph",
+        "!ruby-lsp",
+        "!rubocop",
+        "..."
+      ]
     },
     "SCSS": {
       "prettier": {
@@ -1366,21 +1429,36 @@
     "SQL": {
       "prettier": {
         "allowed": true,
-        "plugins": ["prettier-plugin-sql"]
+        "plugins": [
+          "prettier-plugin-sql"
+        ]
       }
     },
     "Starlark": {
-      "language_servers": ["starpls", "!buck2-lsp", "..."]
+      "language_servers": [
+        "starpls",
+        "!buck2-lsp",
+        "..."
+      ]
     },
     "Svelte": {
-      "language_servers": ["svelte-language-server", "..."],
+      "language_servers": [
+        "svelte-language-server",
+        "..."
+      ],
       "prettier": {
         "allowed": true,
-        "plugins": ["prettier-plugin-svelte"]
+        "plugins": [
+          "prettier-plugin-svelte"
+        ]
       }
     },
     "TSX": {
-      "language_servers": ["!typescript-language-server", "vtsls", "..."],
+      "language_servers": [
+        "!typescript-language-server",
+        "vtsls",
+        "..."
+      ],
       "prettier": {
         "allowed": true
       }
@@ -1391,13 +1469,20 @@
       }
     },
     "TypeScript": {
-      "language_servers": ["!typescript-language-server", "vtsls", "..."],
+      "language_servers": [
+        "!typescript-language-server",
+        "vtsls",
+        "..."
+      ],
       "prettier": {
         "allowed": true
       }
     },
     "Vue.js": {
-      "language_servers": ["vue-language-server", "..."],
+      "language_servers": [
+        "vue-language-server",
+        "..."
+      ],
       "prettier": {
         "allowed": true
       }
@@ -1405,7 +1490,9 @@
     "XML": {
       "prettier": {
         "allowed": true,
-        "plugins": ["@prettier/plugin-xml"]
+        "plugins": [
+          "@prettier/plugin-xml"
+        ]
       }
     },
     "YAML": {
@@ -1414,7 +1501,10 @@
       }
     },
     "Zig": {
-      "language_servers": ["zls", "..."]
+      "language_servers": [
+        "zls",
+        "..."
+      ]
     }
   },
   // Different settings for specific language models.
@@ -1568,7 +1658,6 @@
   //   }
   // ]
   "ssh_connections": [],
-
   // Configures context servers for use in the Assistant.
   "context_servers": {},
   "debugger": {
