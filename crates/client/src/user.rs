use super::{Client, Status, TypedEnvelope, proto};
use anyhow::{Context as _, Result, anyhow};
use chrono::{DateTime, Utc};
use collections::{HashMap, HashSet, hash_map::Entry};
use feature_flags::FeatureFlagAppExt;
use futures::{Future, StreamExt, channel::mpsc};
use gpui::{
    App, AsyncApp, Context, Entity, EventEmitter, SharedString, SharedUri, Task, WeakEntity,
};
use postage::{sink::Sink, watch};
use rpc::proto::{RequestMessage, UsersResponse};
use std::sync::{Arc, Weak};
use text::ReplicaId;
use util::TryFutureExt as _;

pub type UserId = u64;

#[derive(
    Debug, PartialEq, Eq, PartialOrd, Ord, Hash, Clone, Copy, serde::Serialize, serde::Deserialize,
)]
pub struct ChannelId(pub u64);

impl std::fmt::Display for ChannelId {
    fn fmt(&self, f: &mut std::fmt::Formatter<'_>) -> std::fmt::Result {
        self.0.fmt(f)
    }
}

#[derive(Debug, PartialEq, Eq, PartialOrd, Ord, Hash, Clone, Copy)]
pub struct ProjectId(pub u64);

impl ProjectId {
    pub fn to_proto(&self) -> u64 {
        self.0
    }
}

#[derive(
    Debug, PartialEq, Eq, PartialOrd, Ord, Hash, Clone, Copy, serde::Serialize, serde::Deserialize,
)]
pub struct DevServerProjectId(pub u64);

#[derive(Debug, Clone, Copy, PartialEq, Eq)]
pub struct ParticipantIndex(pub u32);

#[derive(Default, Debug)]
pub struct User {
    pub id: UserId,
    pub github_login: String,
    pub avatar_uri: SharedUri,
    pub name: Option<String>,
    pub email: Option<String>,
}

#[derive(Clone, Debug, PartialEq, Eq)]
pub struct Collaborator {
    pub peer_id: proto::PeerId,
    pub replica_id: ReplicaId,
    pub user_id: UserId,
    pub is_host: bool,
}

impl PartialOrd for User {
    fn partial_cmp(&self, other: &Self) -> Option<std::cmp::Ordering> {
        Some(self.cmp(other))
    }
}

impl Ord for User {
    fn cmp(&self, other: &Self) -> std::cmp::Ordering {
        self.github_login.cmp(&other.github_login)
    }
}

impl PartialEq for User {
    fn eq(&self, other: &Self) -> bool {
        self.id == other.id && self.github_login == other.github_login
    }
}

impl Eq for User {}

#[derive(Debug, PartialEq)]
pub struct Contact {
    pub user: Arc<User>,
    pub online: bool,
    pub busy: bool,
}

#[derive(Debug, Clone, Copy, PartialEq, Eq)]
pub enum ContactRequestStatus {
    None,
    RequestSent,
    RequestReceived,
    RequestAccepted,
}

pub struct UserStore {
    users: HashMap<u64, Arc<User>>,
    by_github_login: HashMap<String, u64>,
    participant_indices: HashMap<u64, ParticipantIndex>,
    update_contacts_tx: mpsc::UnboundedSender<UpdateContacts>,
    current_plan: Option<proto::Plan>,
    trial_started_at: Option<DateTime<Utc>>,
    model_request_usage_amount: Option<u32>,
    model_request_usage_limit: Option<proto::UsageLimit>,
    edit_predictions_usage_amount: Option<u32>,
    edit_predictions_usage_limit: Option<proto::UsageLimit>,
    is_usage_based_billing_enabled: Option<bool>,
    current_user: watch::Receiver<Option<Arc<User>>>,
    accepted_tos_at: Option<Option<DateTime<Utc>>>,
    contacts: Vec<Arc<Contact>>,
    incoming_contact_requests: Vec<Arc<User>>,
    outgoing_contact_requests: Vec<Arc<User>>,
    pending_contact_requests: HashMap<u64, usize>,
    invite_info: Option<InviteInfo>,
    client: Weak<Client>,
    _maintain_contacts: Task<()>,
    _maintain_current_user: Task<Result<()>>,
    weak_self: WeakEntity<Self>,
}

#[derive(Clone)]
pub struct InviteInfo {
    pub count: u32,
    pub url: Arc<str>,
}

pub enum Event {
    Contact {
        user: Arc<User>,
        kind: ContactEventKind,
    },
    ShowContacts,
    ParticipantIndicesChanged,
    PrivateUserInfoUpdated,
}

#[derive(Clone, Copy)]
pub enum ContactEventKind {
    Requested,
    Accepted,
    Cancelled,
}

impl EventEmitter<Event> for UserStore {}

enum UpdateContacts {
    Update(proto::UpdateContacts),
    Wait(postage::barrier::Sender),
    Clear(postage::barrier::Sender),
}

impl UserStore {
    pub fn new(client: Arc<Client>, cx: &Context<Self>) -> Self {
        let (mut current_user_tx, current_user_rx) = watch::channel();
        let (update_contacts_tx, mut update_contacts_rx) = mpsc::unbounded();
        let rpc_subscriptions = vec![
            client.add_message_handler(cx.weak_entity(), Self::handle_update_plan),
            client.add_message_handler(cx.weak_entity(), Self::handle_update_contacts),
            client.add_message_handler(cx.weak_entity(), Self::handle_update_invite_info),
            client.add_message_handler(cx.weak_entity(), Self::handle_show_contacts),
        ];
        Self {
            users: Default::default(),
            by_github_login: Default::default(),
            current_user: current_user_rx,
            current_plan: None,
            trial_started_at: None,
            model_request_usage_amount: None,
            model_request_usage_limit: None,
            edit_predictions_usage_amount: None,
            edit_predictions_usage_limit: None,
            is_usage_based_billing_enabled: None,
            accepted_tos_at: None,
            contacts: Default::default(),
            incoming_contact_requests: Default::default(),
            participant_indices: Default::default(),
            outgoing_contact_requests: Default::default(),
            invite_info: None,
            client: Arc::downgrade(&client),
            update_contacts_tx,
            _maintain_contacts: cx.spawn(async move |this, cx| {
                let _subscriptions = rpc_subscriptions;
                while let Some(message) = update_contacts_rx.next().await {
                    if let Ok(task) = this.update(cx, |this, cx| this.update_contacts(message, cx))
                    {
                        task.log_err().await;
                    } else {
                        break;
                    }
                }
            }),
            _maintain_current_user: cx.spawn(async move |this, cx| {
                let mut status = client.status();
                let weak = Arc::downgrade(&client);
                drop(client);
                while let Some(status) = status.next().await {
                    // if the client is dropped, the app is shutting down.
                    let Some(client) = weak.upgrade() else {
                        return Ok(());
                    };
                    match status {
                        Status::Connected { .. } => {
                            if let Some(user_id) = client.user_id() {
                                let fetch_user = if let Ok(fetch_user) =
                                    this.update(cx, |this, cx| this.get_user(user_id, cx).log_err())
                                {
                                    fetch_user
                                } else {
                                    break;
                                };
                                let fetch_private_user_info =
                                    client.request(proto::GetPrivateUserInfo {}).log_err();
                                let (user, info) =
                                    futures::join!(fetch_user, fetch_private_user_info);

                                cx.update(|cx| {
                                    if let Some(info) = info {
                                        let staff =
                                            info.staff && !*feature_flags::ZED_DISABLE_STAFF;
                                        cx.update_flags(staff, info.flags);
                                        client.telemetry.set_authenticated_user_info(
                                            Some(info.metrics_id.clone()),
                                            staff,
                                        );

                                        this.update(cx, |this, cx| {
                                            let accepted_tos_at = {
                                                #[cfg(debug_assertions)]
                                                if std::env::var("ZED_IGNORE_ACCEPTED_TOS").is_ok()
                                                {
                                                    None
                                                } else {
                                                    info.accepted_tos_at
                                                }

                                                #[cfg(not(debug_assertions))]
                                                info.accepted_tos_at
                                            };

                                            this.set_current_user_accepted_tos_at(accepted_tos_at);
                                            cx.emit(Event::PrivateUserInfoUpdated);
                                        })
                                    } else {
                                        anyhow::Ok(())
                                    }
                                })??;

                                current_user_tx.send(user).await.ok();

                                this.update(cx, |_, cx| cx.notify())?;
                            }
                        }
                        Status::SignedOut => {
                            current_user_tx.send(None).await.ok();
                            this.update(cx, |this, cx| {
                                this.accepted_tos_at = None;
                                cx.emit(Event::PrivateUserInfoUpdated);
                                cx.notify();
                                this.clear_contacts()
                            })?
                            .await;
                        }
                        Status::ConnectionLost => {
                            this.update(cx, |this, cx| {
                                cx.notify();
                                this.clear_contacts()
                            })?
                            .await;
                        }
                        _ => {}
                    }
                }
                Ok(())
            }),
            pending_contact_requests: Default::default(),
            weak_self: cx.weak_entity(),
        }
    }

    #[cfg(feature = "test-support")]
    pub fn clear_cache(&mut self) {
        self.users.clear();
        self.by_github_login.clear();
    }

    async fn handle_update_invite_info(
        this: Entity<Self>,
        message: TypedEnvelope<proto::UpdateInviteInfo>,
        mut cx: AsyncApp,
    ) -> Result<()> {
        this.update(&mut cx, |this, cx| {
            this.invite_info = Some(InviteInfo {
                url: Arc::from(message.payload.url),
                count: message.payload.count,
            });
            cx.notify();
        })?;
        Ok(())
    }

    async fn handle_show_contacts(
        this: Entity<Self>,
        _: TypedEnvelope<proto::ShowContacts>,
        mut cx: AsyncApp,
    ) -> Result<()> {
        this.update(&mut cx, |_, cx| cx.emit(Event::ShowContacts))?;
        Ok(())
    }

    pub fn invite_info(&self) -> Option<&InviteInfo> {
        self.invite_info.as_ref()
    }

    async fn handle_update_contacts(
        this: Entity<Self>,
        message: TypedEnvelope<proto::UpdateContacts>,
        mut cx: AsyncApp,
    ) -> Result<()> {
        this.update(&mut cx, |this, _| {
            this.update_contacts_tx
                .unbounded_send(UpdateContacts::Update(message.payload))
                .unwrap();
        })?;
        Ok(())
    }

    async fn handle_update_plan(
        this: Entity<Self>,
        message: TypedEnvelope<proto::UpdateUserPlan>,
        mut cx: AsyncApp,
    ) -> Result<()> {
        this.update(&mut cx, |this, cx| {
            this.current_plan = Some(message.payload.plan());
            this.trial_started_at = message
                .payload
                .trial_started_at
                .and_then(|trial_started_at| DateTime::from_timestamp(trial_started_at as i64, 0));
            this.is_usage_based_billing_enabled = message.payload.is_usage_based_billing_enabled;

            if let Some(usage) = message.payload.usage {
                this.model_request_usage_amount = Some(usage.model_requests_usage_amount);
                this.model_request_usage_limit = usage.model_requests_usage_limit;
                this.edit_predictions_usage_amount = Some(usage.edit_predictions_usage_amount);
                this.edit_predictions_usage_limit = usage.edit_predictions_usage_limit;
            }

            cx.notify();
        })?;
        Ok(())
    }

    fn update_contacts(&mut self, message: UpdateContacts, cx: &Context<Self>) -> Task<Result<()>> {
        match message {
            UpdateContacts::Wait(barrier) => {
                drop(barrier);
                Task::ready(Ok(()))
            }
            UpdateContacts::Clear(barrier) => {
                self.contacts.clear();
                self.incoming_contact_requests.clear();
                self.outgoing_contact_requests.clear();
                drop(barrier);
                Task::ready(Ok(()))
            }
            UpdateContacts::Update(message) => {
                let mut user_ids = HashSet::default();
                for contact in &message.contacts {
                    user_ids.insert(contact.user_id);
                }
                user_ids.extend(message.incoming_requests.iter().map(|req| req.requester_id));
                user_ids.extend(message.outgoing_requests.iter());

                let load_users = self.get_users(user_ids.into_iter().collect(), cx);
                cx.spawn(async move |this, cx| {
                    load_users.await?;

                    // Users are fetched in parallel above and cached in call to get_users
                    // No need to parallelize here
                    let mut updated_contacts = Vec::new();
                    let this = this
                        .upgrade()
                        .ok_or_else(|| anyhow!("can't upgrade user store handle"))?;
                    for contact in message.contacts {
                        updated_contacts
                            .push(Arc::new(Contact::from_proto(contact, &this, cx).await?));
                    }

                    let mut incoming_requests = Vec::new();
                    for request in message.incoming_requests {
                        incoming_requests.push({
                            this.update(cx, |this, cx| this.get_user(request.requester_id, cx))?
                                .await?
                        });
                    }

                    let mut outgoing_requests = Vec::new();
                    for requested_user_id in message.outgoing_requests {
                        outgoing_requests.push(
                            this.update(cx, |this, cx| this.get_user(requested_user_id, cx))?
                                .await?,
                        );
                    }

                    let removed_contacts =
                        HashSet::<u64>::from_iter(message.remove_contacts.iter().copied());
                    let removed_incoming_requests =
                        HashSet::<u64>::from_iter(message.remove_incoming_requests.iter().copied());
                    let removed_outgoing_requests =
                        HashSet::<u64>::from_iter(message.remove_outgoing_requests.iter().copied());

                    this.update(cx, |this, cx| {
                        // Remove contacts
                        this.contacts
                            .retain(|contact| !removed_contacts.contains(&contact.user.id));
                        // Update existing contacts and insert new ones
                        for updated_contact in updated_contacts {
                            match this.contacts.binary_search_by_key(
                                &&updated_contact.user.github_login,
                                |contact| &contact.user.github_login,
                            ) {
                                Ok(ix) => this.contacts[ix] = updated_contact,
                                Err(ix) => this.contacts.insert(ix, updated_contact),
                            }
                        }

                        // Remove incoming contact requests
                        this.incoming_contact_requests.retain(|user| {
                            if removed_incoming_requests.contains(&user.id) {
                                cx.emit(Event::Contact {
                                    user: user.clone(),
                                    kind: ContactEventKind::Cancelled,
                                });
                                false
                            } else {
                                true
                            }
                        });
                        // Update existing incoming requests and insert new ones
                        for user in incoming_requests {
                            match this
                                .incoming_contact_requests
                                .binary_search_by_key(&&user.github_login, |contact| {
                                    &contact.github_login
                                }) {
                                Ok(ix) => this.incoming_contact_requests[ix] = user,
                                Err(ix) => this.incoming_contact_requests.insert(ix, user),
                            }
                        }

                        // Remove outgoing contact requests
                        this.outgoing_contact_requests
                            .retain(|user| !removed_outgoing_requests.contains(&user.id));
                        // Update existing incoming requests and insert new ones
                        for request in outgoing_requests {
                            match this
                                .outgoing_contact_requests
                                .binary_search_by_key(&&request.github_login, |contact| {
                                    &contact.github_login
                                }) {
                                Ok(ix) => this.outgoing_contact_requests[ix] = request,
                                Err(ix) => this.outgoing_contact_requests.insert(ix, request),
                            }
                        }

                        cx.notify();
                    })?;

                    Ok(())
                })
            }
        }
    }

    pub fn contacts(&self) -> &[Arc<Contact>] {
        &self.contacts
    }

    pub fn has_contact(&self, user: &Arc<User>) -> bool {
        self.contacts
            .binary_search_by_key(&&user.github_login, |contact| &contact.user.github_login)
            .is_ok()
    }

    pub fn incoming_contact_requests(&self) -> &[Arc<User>] {
        &self.incoming_contact_requests
    }

    pub fn outgoing_contact_requests(&self) -> &[Arc<User>] {
        &self.outgoing_contact_requests
    }

    pub fn is_contact_request_pending(&self, user: &User) -> bool {
        self.pending_contact_requests.contains_key(&user.id)
    }

    pub fn contact_request_status(&self, user: &User) -> ContactRequestStatus {
        if self
            .contacts
            .binary_search_by_key(&&user.github_login, |contact| &contact.user.github_login)
            .is_ok()
        {
            ContactRequestStatus::RequestAccepted
        } else if self
            .outgoing_contact_requests
            .binary_search_by_key(&&user.github_login, |user| &user.github_login)
            .is_ok()
        {
            ContactRequestStatus::RequestSent
        } else if self
            .incoming_contact_requests
            .binary_search_by_key(&&user.github_login, |user| &user.github_login)
            .is_ok()
        {
            ContactRequestStatus::RequestReceived
        } else {
            ContactRequestStatus::None
        }
    }

    pub fn request_contact(
        &mut self,
        responder_id: u64,
        cx: &mut Context<Self>,
    ) -> Task<Result<()>> {
        self.perform_contact_request(responder_id, proto::RequestContact { responder_id }, cx)
    }

    pub fn remove_contact(&mut self, user_id: u64, cx: &mut Context<Self>) -> Task<Result<()>> {
        self.perform_contact_request(user_id, proto::RemoveContact { user_id }, cx)
    }

    pub fn has_incoming_contact_request(&self, user_id: u64) -> bool {
        self.incoming_contact_requests
            .iter()
            .any(|user| user.id == user_id)
    }

    pub fn respond_to_contact_request(
        &mut self,
        requester_id: u64,
        accept: bool,
        cx: &mut Context<Self>,
    ) -> Task<Result<()>> {
        self.perform_contact_request(
            requester_id,
            proto::RespondToContactRequest {
                requester_id,
                response: if accept {
                    proto::ContactRequestResponse::Accept
                } else {
                    proto::ContactRequestResponse::Decline
                } as i32,
            },
            cx,
        )
    }

    pub fn dismiss_contact_request(
        &self,
        requester_id: u64,
        cx: &Context<Self>,
    ) -> Task<Result<()>> {
        let client = self.client.upgrade();
        cx.spawn(async move |_, _| {
            client
                .ok_or_else(|| anyhow!("can't upgrade client reference"))?
                .request(proto::RespondToContactRequest {
                    requester_id,
                    response: proto::ContactRequestResponse::Dismiss as i32,
                })
                .await?;
            Ok(())
        })
    }

    fn perform_contact_request<T: RequestMessage>(
        &mut self,
        user_id: u64,
        request: T,
        cx: &mut Context<Self>,
    ) -> Task<Result<()>> {
        let client = self.client.upgrade();
        *self.pending_contact_requests.entry(user_id).or_insert(0) += 1;
        cx.notify();

        cx.spawn(async move |this, cx| {
            let response = client
                .ok_or_else(|| anyhow!("can't upgrade client reference"))?
                .request(request)
                .await;
            this.update(cx, |this, cx| {
                if let Entry::Occupied(mut request_count) =
                    this.pending_contact_requests.entry(user_id)
                {
                    *request_count.get_mut() -= 1;
                    if *request_count.get() == 0 {
                        request_count.remove();
                    }
                }
                cx.notify();
            })?;
            response?;
            Ok(())
        })
    }

    pub fn clear_contacts(&self) -> impl Future<Output = ()> + use<> {
        let (tx, mut rx) = postage::barrier::channel();
        self.update_contacts_tx
            .unbounded_send(UpdateContacts::Clear(tx))
            .unwrap();
        async move {
            rx.next().await;
        }
    }

    pub fn contact_updates_done(&self) -> impl Future<Output = ()> {
        let (tx, mut rx) = postage::barrier::channel();
        self.update_contacts_tx
            .unbounded_send(UpdateContacts::Wait(tx))
            .unwrap();
        async move {
            rx.next().await;
        }
    }

    pub fn get_users(
        &self,
        user_ids: Vec<u64>,
        cx: &Context<Self>,
    ) -> Task<Result<Vec<Arc<User>>>> {
        let mut user_ids_to_fetch = user_ids.clone();
        user_ids_to_fetch.retain(|id| !self.users.contains_key(id));

        cx.spawn(async move |this, cx| {
            if !user_ids_to_fetch.is_empty() {
                this.update(cx, |this, cx| {
                    this.load_users(
                        proto::GetUsers {
                            user_ids: user_ids_to_fetch,
                        },
                        cx,
                    )
                })?
                .await?;
            }

            this.update(cx, |this, _| {
                user_ids
                    .iter()
                    .map(|user_id| {
                        this.users
                            .get(user_id)
                            .cloned()
                            .ok_or_else(|| anyhow!("user {} not found", user_id))
                    })
                    .collect()
            })?
        })
    }

    pub fn fuzzy_search_users(
        &self,
        query: String,
        cx: &Context<Self>,
    ) -> Task<Result<Vec<Arc<User>>>> {
        self.load_users(proto::FuzzySearchUsers { query }, cx)
    }

    pub fn get_cached_user(&self, user_id: u64) -> Option<Arc<User>> {
        self.users.get(&user_id).cloned()
    }

    pub fn get_user_optimistic(&self, user_id: u64, cx: &Context<Self>) -> Option<Arc<User>> {
        if let Some(user) = self.users.get(&user_id).cloned() {
            return Some(user);
        }

        self.get_user(user_id, cx).detach_and_log_err(cx);
        None
    }

    pub fn get_user(&self, user_id: u64, cx: &Context<Self>) -> Task<Result<Arc<User>>> {
        if let Some(user) = self.users.get(&user_id).cloned() {
            return Task::ready(Ok(user));
        }

        let load_users = self.get_users(vec![user_id], cx);
        cx.spawn(async move |this, cx| {
            load_users.await?;
            this.update(cx, |this, _| {
                this.users
                    .get(&user_id)
                    .cloned()
                    .ok_or_else(|| anyhow!("server responded with no users"))
            })?
        })
    }

    pub fn cached_user_by_github_login(&self, github_login: &str) -> Option<Arc<User>> {
        self.by_github_login
            .get(github_login)
            .and_then(|id| self.users.get(id).cloned())
    }

    pub fn current_user(&self) -> Option<Arc<User>> {
        self.current_user.borrow().clone()
    }

    pub fn current_plan(&self) -> Option<proto::Plan> {
        self.current_plan
    }

<<<<<<< HEAD
    pub fn trial_started_at(&self) -> Option<DateTime<Utc>> {
        self.trial_started_at
=======
    pub fn usage_based_billing_enabled(&self) -> Option<bool> {
        self.is_usage_based_billing_enabled
    }

    pub fn model_request_usage_amount(&self) -> Option<u32> {
        self.model_request_usage_amount
    }

    pub fn model_request_usage_limit(&self) -> Option<proto::UsageLimit> {
        self.model_request_usage_limit.clone()
    }

    pub fn edit_predictions_usage_amount(&self) -> Option<u32> {
        self.edit_predictions_usage_amount
    }

    pub fn edit_predictions_usage_limit(&self) -> Option<proto::UsageLimit> {
        self.edit_predictions_usage_limit.clone()
>>>>>>> b6c7df81
    }

    pub fn watch_current_user(&self) -> watch::Receiver<Option<Arc<User>>> {
        self.current_user.clone()
    }

    pub fn current_user_has_accepted_terms(&self) -> Option<bool> {
        self.accepted_tos_at
            .map(|accepted_tos_at| accepted_tos_at.is_some())
    }

    pub fn accept_terms_of_service(&self, cx: &Context<Self>) -> Task<Result<()>> {
        if self.current_user().is_none() {
            return Task::ready(Err(anyhow!("no current user")));
        };

        let client = self.client.clone();
        cx.spawn(async move |this, cx| {
            if let Some(client) = client.upgrade() {
                let response = client
                    .request(proto::AcceptTermsOfService {})
                    .await
                    .context("error accepting tos")?;

                this.update(cx, |this, cx| {
                    this.set_current_user_accepted_tos_at(Some(response.accepted_tos_at));
                    cx.emit(Event::PrivateUserInfoUpdated);
                })
            } else {
                Err(anyhow!("client not found"))
            }
        })
    }

    fn set_current_user_accepted_tos_at(&mut self, accepted_tos_at: Option<u64>) {
        self.accepted_tos_at = Some(
            accepted_tos_at.and_then(|timestamp| DateTime::from_timestamp(timestamp as i64, 0)),
        );
    }

    fn load_users(
        &self,
        request: impl RequestMessage<Response = UsersResponse>,
        cx: &Context<Self>,
    ) -> Task<Result<Vec<Arc<User>>>> {
        let client = self.client.clone();
        cx.spawn(async move |this, cx| {
            if let Some(rpc) = client.upgrade() {
                let response = rpc.request(request).await.context("error loading users")?;
                let users = response.users;

                this.update(cx, |this, _| this.insert(users))
            } else {
                Ok(Vec::new())
            }
        })
    }

    pub fn insert(&mut self, users: Vec<proto::User>) -> Vec<Arc<User>> {
        let mut ret = Vec::with_capacity(users.len());
        for user in users {
            let user = User::new(user);
            if let Some(old) = self.users.insert(user.id, user.clone()) {
                if old.github_login != user.github_login {
                    self.by_github_login.remove(&old.github_login);
                }
            }
            self.by_github_login
                .insert(user.github_login.clone(), user.id);
            ret.push(user)
        }
        ret
    }

    pub fn set_participant_indices(
        &mut self,
        participant_indices: HashMap<u64, ParticipantIndex>,
        cx: &mut Context<Self>,
    ) {
        if participant_indices != self.participant_indices {
            self.participant_indices = participant_indices;
            cx.emit(Event::ParticipantIndicesChanged);
        }
    }

    pub fn participant_indices(&self) -> &HashMap<u64, ParticipantIndex> {
        &self.participant_indices
    }

    pub fn participant_names(
        &self,
        user_ids: impl Iterator<Item = u64>,
        cx: &App,
    ) -> HashMap<u64, SharedString> {
        let mut ret = HashMap::default();
        let mut missing_user_ids = Vec::new();
        for id in user_ids {
            if let Some(github_login) = self.get_cached_user(id).map(|u| u.github_login.clone()) {
                ret.insert(id, github_login.into());
            } else {
                missing_user_ids.push(id)
            }
        }
        if !missing_user_ids.is_empty() {
            let this = self.weak_self.clone();
            cx.spawn(async move |cx| {
                this.update(cx, |this, cx| this.get_users(missing_user_ids, cx))?
                    .await
            })
            .detach_and_log_err(cx);
        }
        ret
    }
}

impl User {
    fn new(message: proto::User) -> Arc<Self> {
        Arc::new(User {
            id: message.id,
            github_login: message.github_login,
            avatar_uri: message.avatar_url.into(),
            name: message.name,
            email: message.email,
        })
    }
}

impl Contact {
    async fn from_proto(
        contact: proto::Contact,
        user_store: &Entity<UserStore>,
        cx: &mut AsyncApp,
    ) -> Result<Self> {
        let user = user_store
            .update(cx, |user_store, cx| {
                user_store.get_user(contact.user_id, cx)
            })?
            .await?;
        Ok(Self {
            user,
            online: contact.online,
            busy: contact.busy,
        })
    }
}

impl Collaborator {
    pub fn from_proto(message: proto::Collaborator) -> Result<Self> {
        Ok(Self {
            peer_id: message.peer_id.ok_or_else(|| anyhow!("invalid peer id"))?,
            replica_id: message.replica_id as ReplicaId,
            user_id: message.user_id as UserId,
            is_host: message.is_host,
        })
    }
}<|MERGE_RESOLUTION|>--- conflicted
+++ resolved
@@ -713,10 +713,10 @@
         self.current_plan
     }
 
-<<<<<<< HEAD
     pub fn trial_started_at(&self) -> Option<DateTime<Utc>> {
         self.trial_started_at
-=======
+    }
+
     pub fn usage_based_billing_enabled(&self) -> Option<bool> {
         self.is_usage_based_billing_enabled
     }
@@ -735,7 +735,6 @@
 
     pub fn edit_predictions_usage_limit(&self) -> Option<proto::UsageLimit> {
         self.edit_predictions_usage_limit.clone()
->>>>>>> b6c7df81
     }
 
     pub fn watch_current_user(&self) -> watch::Receiver<Option<Arc<User>>> {
