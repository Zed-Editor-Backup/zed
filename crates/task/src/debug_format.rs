use anyhow::Result;
use collections::FxHashMap;
use gpui::SharedString;
use schemars::{JsonSchema, r#gen::SchemaSettings};
use serde::{Deserialize, Serialize};
use std::path::PathBuf;
use std::{net::Ipv4Addr, path::Path};

/// Represents the host information of the debug adapter
#[derive(Default, Deserialize, Serialize, PartialEq, Eq, JsonSchema, Clone, Debug)]
pub struct TcpArgumentsTemplate {
    /// The port that the debug adapter is listening on
    ///
    /// Default: We will try to find an open port
    pub port: Option<u16>,
    /// The host that the debug adapter is listening too
    ///
    /// Default: 127.0.0.1
    pub host: Option<Ipv4Addr>,
    /// The max amount of time in milliseconds to connect to a tcp DAP before returning an error
    ///
    /// Default: 2000ms
    pub timeout: Option<u64>,
}

impl TcpArgumentsTemplate {
    /// Get the host or fallback to the default host
    pub fn host(&self) -> Ipv4Addr {
        self.host.unwrap_or_else(|| Ipv4Addr::new(127, 0, 0, 1))
    }

    pub fn from_proto(proto: proto::TcpHost) -> Result<Self> {
        Ok(Self {
            port: proto.port.map(|p| p.try_into()).transpose()?,
            host: proto.host.map(|h| h.parse()).transpose()?,
            timeout: proto.timeout,
        })
    }

    pub fn to_proto(&self) -> proto::TcpHost {
        proto::TcpHost {
            port: self.port.map(|p| p.into()),
            host: self.host.map(|h| h.to_string()),
            timeout: self.timeout,
        }
    }
}

/// Represents the attach request information of the debug adapter
#[derive(Default, Deserialize, Serialize, PartialEq, Eq, JsonSchema, Clone, Debug)]
pub struct AttachRequest {
    /// The processId to attach to, if left empty we will show a process picker
    pub process_id: Option<u32>,
}

/// Represents the launch request information of the debug adapter
#[derive(Deserialize, Serialize, Default, PartialEq, Eq, JsonSchema, Clone, Debug)]
pub struct LaunchRequest {
    /// The program that you trying to debug
    pub program: String,
    /// The current working directory of your project
    #[serde(default)]
    pub cwd: Option<PathBuf>,
    /// Arguments to pass to a debuggee
    #[serde(default)]
    pub args: Vec<String>,
    #[serde(default)]
    pub env: FxHashMap<String, String>,
}

/// Represents the type that will determine which request to call on the debug adapter
#[derive(Deserialize, Serialize, PartialEq, Eq, JsonSchema, Clone, Debug)]
#[serde(rename_all = "lowercase", untagged)]
pub enum DebugRequest {
    /// Call the `launch` request on the debug adapter
    Launch(LaunchRequest),
    /// Call the `attach` request on the debug adapter
    Attach(AttachRequest),
}

impl DebugRequest {
    pub fn to_proto(&self) -> proto::DebugRequest {
        match self {
            DebugRequest::Launch(launch_request) => proto::DebugRequest {
                request: Some(proto::debug_request::Request::DebugLaunchRequest(
                    proto::DebugLaunchRequest {
                        program: launch_request.program.clone(),
                        cwd: launch_request
                            .cwd
                            .as_ref()
                            .map(|cwd| cwd.to_string_lossy().into_owned()),
                        args: launch_request.args.clone(),
                        env: launch_request
                            .env
                            .iter()
                            .map(|(k, v)| (k.clone(), v.clone()))
                            .collect(),
                    },
                )),
            },
            DebugRequest::Attach(attach_request) => proto::DebugRequest {
                request: Some(proto::debug_request::Request::DebugAttachRequest(
                    proto::DebugAttachRequest {
                        process_id: attach_request
                            .process_id
                            .expect("The process ID to be already filled out."),
                    },
                )),
            },
        }
    }

    pub fn from_proto(val: proto::DebugRequest) -> Result<DebugRequest> {
        let request = val
            .request
            .ok_or_else(|| anyhow::anyhow!("Missing debug request"))?;
        match request {
            proto::debug_request::Request::DebugLaunchRequest(proto::DebugLaunchRequest {
                program,
                cwd,
                args,
                env,
            }) => Ok(DebugRequest::Launch(LaunchRequest {
                program,
                cwd: cwd.map(From::from),
                args,
                env: env.into_iter().collect(),
            })),

            proto::debug_request::Request::DebugAttachRequest(proto::DebugAttachRequest {
                process_id,
            }) => Ok(DebugRequest::Attach(AttachRequest {
                process_id: Some(process_id),
            })),
        }
    }
}

impl From<LaunchRequest> for DebugRequest {
    fn from(launch_config: LaunchRequest) -> Self {
        DebugRequest::Launch(launch_config)
    }
}

impl From<AttachRequest> for DebugRequest {
    fn from(attach_config: AttachRequest) -> Self {
        DebugRequest::Attach(attach_config)
    }
}

<<<<<<< HEAD
impl TryFrom<TaskTemplate> for DebugTaskTemplate {
    type Error = ();

    fn try_from(value: TaskTemplate) -> Result<Self, Self::Error> {
        let TaskType::Debug(debug_args) = value.task_type else {
            return Err(());
        };

        let request = match debug_args.request {
            crate::DebugArgsRequest::Launch => DebugRequest::Launch(LaunchRequest {
                program: value.command,
                cwd: value.cwd.map(PathBuf::from),
                args: value.args,
            }),
            crate::DebugArgsRequest::Attach(attach_config) => DebugRequest::Attach(attach_config),
        };

        Ok(DebugTaskTemplate {
            locator: debug_args.locator,
            definition: DebugTaskDefinition {
                adapter: debug_args.adapter,
                request,
                label: value.label,
                initialize_args: debug_args.initialize_args,
                tcp_connection: debug_args.tcp_connection,
                stop_on_entry: debug_args.stop_on_entry,
            },
        })
    }
}

impl DebugTaskTemplate {
    /// Translate from debug definition to a task template
    pub fn to_zed_format(self) -> TaskTemplate {
        let (command, cwd, args, request) = match self.definition.request {
            DebugRequest::Launch(launch_config) => (
                launch_config.program,
                launch_config
                    .cwd
                    .map(|cwd| cwd.to_string_lossy().to_string()),
                launch_config.args,
                crate::task_template::DebugArgsRequest::Launch,
            ),
            DebugRequest::Attach(attach_config) => (
                "".to_owned(),
                None,
                vec![],
                crate::task_template::DebugArgsRequest::Attach(attach_config),
            ),
        };

        let task_type = TaskType::Debug(DebugArgs {
            adapter: self.definition.adapter,
            request,
            initialize_args: self.definition.initialize_args,
            locator: self.locator,
            tcp_connection: self.definition.tcp_connection,
            stop_on_entry: self.definition.stop_on_entry,
        });

        let label = self.definition.label.clone();

        TaskTemplate {
            label,
            command,
            args,
            task_type,
            cwd,
            ..Default::default()
        }
    }
}

#[derive(Deserialize, Serialize, PartialEq, Eq, JsonSchema, Clone, Debug)]
#[serde(rename_all = "snake_case")]
pub struct DebugTaskTemplate {
    pub locator: Option<String>,
    #[serde(flatten)]
    pub definition: DebugTaskDefinition,
}

=======
>>>>>>> abb48b77
/// This struct represent a user created debug task
#[derive(Deserialize, Serialize, PartialEq, Eq, JsonSchema, Clone, Debug)]
#[serde(rename_all = "snake_case")]
pub struct DebugScenario {
    pub adapter: SharedString,
    /// Name of the debug task
    pub label: SharedString,
    /// A task to run prior to spawning the debuggee.
    #[serde(default)]
    pub build: Option<SharedString>,
    #[serde(flatten)]
    pub request: Option<DebugRequest>,
    /// Additional initialization arguments to be sent on DAP initialization
    #[serde(default)]
    pub initialize_args: Option<serde_json::Value>,
    /// Optional TCP connection information
    ///
    /// If provided, this will be used to connect to the debug adapter instead of
    /// spawning a new process. This is useful for connecting to a debug adapter
    /// that is already running or is started by another process.
    #[serde(default)]
    pub tcp_connection: Option<TcpArgumentsTemplate>,
    /// Whether to tell the debug adapter to stop on entry
    #[serde(default)]
    pub stop_on_entry: Option<bool>,
}

impl DebugScenario {
    pub fn cwd(&self) -> Option<&Path> {
        if let Some(DebugRequest::Launch(config)) = &self.request {
            config.cwd.as_ref().map(Path::new)
        } else {
            None
        }
    }
}

/// A group of Debug Tasks defined in a JSON file.
#[derive(Clone, Debug, Default, PartialEq, Eq, Serialize, Deserialize, JsonSchema)]
#[serde(transparent)]
pub struct DebugTaskFile(pub Vec<DebugScenario>);

impl DebugTaskFile {
    /// Generates JSON schema of Tasks JSON template format.
    pub fn generate_json_schema() -> serde_json_lenient::Value {
        let schema = SchemaSettings::draft07()
            .with(|settings| settings.option_add_null_type = false)
            .into_generator()
            .into_root_schema_for::<Self>();

        serde_json_lenient::to_value(schema).unwrap()
    }
}

#[cfg(test)]
mod tests {
    use crate::{
        AttachRequest, DebugRequest, DebugTaskDefinition, DebugTaskTemplate, LaunchRequest,
        TaskType, TcpArgumentsTemplate,
    };
    use std::path::PathBuf;

    #[test]
    fn test_can_deserialize_non_attach_task() {
        let deserialized: DebugRequest =
            serde_json::from_str(r#"{"program": "cafebabe"}"#).unwrap();
        assert_eq!(
            deserialized,
            DebugRequest::Launch(LaunchRequest {
                program: "cafebabe".to_owned(),
                ..Default::default()
            })
        );
    }

    #[test]
    fn test_to_zed_format_launch() {
        let debug_template = DebugTaskTemplate {
            locator: Some("launch-locator".to_string()),
            definition: DebugTaskDefinition {
                adapter: "test-adapter".to_string(),
                request: DebugRequest::Launch(LaunchRequest {
                    program: "/path/to/program".to_string(),
                    cwd: Some(PathBuf::from("/path/to/cwd")),
                    args: vec!["--arg1".to_string(), "--arg2".to_string()],
                }),
                label: "Launch Test".to_string(),
                initialize_args: Some(serde_json::json!({"someInit": "value"})),
                tcp_connection: Some(TcpArgumentsTemplate {
                    port: Some(9000),
                    host: None,
                    timeout: Some(5000),
                }),
                stop_on_entry: Some(true),
            },
        };

        let task_template = debug_template.to_zed_format();

        assert_eq!(task_template.label, "Launch Test");
        assert_eq!(task_template.command, "/path/to/program");
        assert_eq!(task_template.cwd, Some("/path/to/cwd".to_string()));
        assert_eq!(
            task_template.args,
            vec!["--arg1".to_string(), "--arg2".to_string()]
        );

        if let TaskType::Debug(debug_args) = task_template.task_type {
            assert_eq!(debug_args.adapter, "test-adapter");
            assert_eq!(debug_args.locator, Some("launch-locator".to_string()));
            assert_eq!(
                debug_args.initialize_args,
                Some(serde_json::json!({"someInit": "value"}))
            );
            assert!(matches!(debug_args.tcp_connection, Some(_)));
            assert_eq!(debug_args.stop_on_entry, Some(true));
            assert!(matches!(
                debug_args.request,
                crate::task_template::DebugArgsRequest::Launch
            ));
        } else {
            panic!("Expected TaskType::Debug");
        }
    }

    #[test]
    fn test_to_zed_format_attach() {
        let debug_template = DebugTaskTemplate {
            locator: Some("attach-locator".to_string()),
            definition: DebugTaskDefinition {
                adapter: "attach-adapter".to_string(),
                request: DebugRequest::Attach(AttachRequest {
                    process_id: Some(12345),
                }),
                label: "Attach Test".to_string(),
                initialize_args: None,
                tcp_connection: None,
                stop_on_entry: None,
            },
        };

        let task_template = debug_template.to_zed_format();

        assert_eq!(task_template.label, "Attach Test");
        assert_eq!(task_template.command, "");
        assert_eq!(task_template.cwd, None);
        assert!(task_template.args.is_empty());

        if let TaskType::Debug(debug_args) = task_template.task_type {
            assert_eq!(debug_args.adapter, "attach-adapter");
            assert_eq!(debug_args.locator, Some("attach-locator".to_string()));
            assert_eq!(debug_args.initialize_args, None);
            assert_eq!(debug_args.tcp_connection, None);
            assert_eq!(debug_args.stop_on_entry, None);

            if let crate::task_template::DebugArgsRequest::Attach(attach_config) =
                debug_args.request
            {
                assert_eq!(attach_config.process_id, Some(12345));
            } else {
                panic!("Expected DebugArgsRequest::Attach");
            }
        } else {
            panic!("Expected TaskType::Debug");
        }
    }
}<|MERGE_RESOLUTION|>--- conflicted
+++ resolved
@@ -148,90 +148,6 @@
     }
 }
 
-<<<<<<< HEAD
-impl TryFrom<TaskTemplate> for DebugTaskTemplate {
-    type Error = ();
-
-    fn try_from(value: TaskTemplate) -> Result<Self, Self::Error> {
-        let TaskType::Debug(debug_args) = value.task_type else {
-            return Err(());
-        };
-
-        let request = match debug_args.request {
-            crate::DebugArgsRequest::Launch => DebugRequest::Launch(LaunchRequest {
-                program: value.command,
-                cwd: value.cwd.map(PathBuf::from),
-                args: value.args,
-            }),
-            crate::DebugArgsRequest::Attach(attach_config) => DebugRequest::Attach(attach_config),
-        };
-
-        Ok(DebugTaskTemplate {
-            locator: debug_args.locator,
-            definition: DebugTaskDefinition {
-                adapter: debug_args.adapter,
-                request,
-                label: value.label,
-                initialize_args: debug_args.initialize_args,
-                tcp_connection: debug_args.tcp_connection,
-                stop_on_entry: debug_args.stop_on_entry,
-            },
-        })
-    }
-}
-
-impl DebugTaskTemplate {
-    /// Translate from debug definition to a task template
-    pub fn to_zed_format(self) -> TaskTemplate {
-        let (command, cwd, args, request) = match self.definition.request {
-            DebugRequest::Launch(launch_config) => (
-                launch_config.program,
-                launch_config
-                    .cwd
-                    .map(|cwd| cwd.to_string_lossy().to_string()),
-                launch_config.args,
-                crate::task_template::DebugArgsRequest::Launch,
-            ),
-            DebugRequest::Attach(attach_config) => (
-                "".to_owned(),
-                None,
-                vec![],
-                crate::task_template::DebugArgsRequest::Attach(attach_config),
-            ),
-        };
-
-        let task_type = TaskType::Debug(DebugArgs {
-            adapter: self.definition.adapter,
-            request,
-            initialize_args: self.definition.initialize_args,
-            locator: self.locator,
-            tcp_connection: self.definition.tcp_connection,
-            stop_on_entry: self.definition.stop_on_entry,
-        });
-
-        let label = self.definition.label.clone();
-
-        TaskTemplate {
-            label,
-            command,
-            args,
-            task_type,
-            cwd,
-            ..Default::default()
-        }
-    }
-}
-
-#[derive(Deserialize, Serialize, PartialEq, Eq, JsonSchema, Clone, Debug)]
-#[serde(rename_all = "snake_case")]
-pub struct DebugTaskTemplate {
-    pub locator: Option<String>,
-    #[serde(flatten)]
-    pub definition: DebugTaskDefinition,
-}
-
-=======
->>>>>>> abb48b77
 /// This struct represent a user created debug task
 #[derive(Deserialize, Serialize, PartialEq, Eq, JsonSchema, Clone, Debug)]
 #[serde(rename_all = "snake_case")]
@@ -288,11 +204,7 @@
 
 #[cfg(test)]
 mod tests {
-    use crate::{
-        AttachRequest, DebugRequest, DebugTaskDefinition, DebugTaskTemplate, LaunchRequest,
-        TaskType, TcpArgumentsTemplate,
-    };
-    use std::path::PathBuf;
+    use crate::{DebugRequest, LaunchRequest};
 
     #[test]
     fn test_can_deserialize_non_attach_task() {
@@ -306,96 +218,4 @@
             })
         );
     }
-
-    #[test]
-    fn test_to_zed_format_launch() {
-        let debug_template = DebugTaskTemplate {
-            locator: Some("launch-locator".to_string()),
-            definition: DebugTaskDefinition {
-                adapter: "test-adapter".to_string(),
-                request: DebugRequest::Launch(LaunchRequest {
-                    program: "/path/to/program".to_string(),
-                    cwd: Some(PathBuf::from("/path/to/cwd")),
-                    args: vec!["--arg1".to_string(), "--arg2".to_string()],
-                }),
-                label: "Launch Test".to_string(),
-                initialize_args: Some(serde_json::json!({"someInit": "value"})),
-                tcp_connection: Some(TcpArgumentsTemplate {
-                    port: Some(9000),
-                    host: None,
-                    timeout: Some(5000),
-                }),
-                stop_on_entry: Some(true),
-            },
-        };
-
-        let task_template = debug_template.to_zed_format();
-
-        assert_eq!(task_template.label, "Launch Test");
-        assert_eq!(task_template.command, "/path/to/program");
-        assert_eq!(task_template.cwd, Some("/path/to/cwd".to_string()));
-        assert_eq!(
-            task_template.args,
-            vec!["--arg1".to_string(), "--arg2".to_string()]
-        );
-
-        if let TaskType::Debug(debug_args) = task_template.task_type {
-            assert_eq!(debug_args.adapter, "test-adapter");
-            assert_eq!(debug_args.locator, Some("launch-locator".to_string()));
-            assert_eq!(
-                debug_args.initialize_args,
-                Some(serde_json::json!({"someInit": "value"}))
-            );
-            assert!(matches!(debug_args.tcp_connection, Some(_)));
-            assert_eq!(debug_args.stop_on_entry, Some(true));
-            assert!(matches!(
-                debug_args.request,
-                crate::task_template::DebugArgsRequest::Launch
-            ));
-        } else {
-            panic!("Expected TaskType::Debug");
-        }
-    }
-
-    #[test]
-    fn test_to_zed_format_attach() {
-        let debug_template = DebugTaskTemplate {
-            locator: Some("attach-locator".to_string()),
-            definition: DebugTaskDefinition {
-                adapter: "attach-adapter".to_string(),
-                request: DebugRequest::Attach(AttachRequest {
-                    process_id: Some(12345),
-                }),
-                label: "Attach Test".to_string(),
-                initialize_args: None,
-                tcp_connection: None,
-                stop_on_entry: None,
-            },
-        };
-
-        let task_template = debug_template.to_zed_format();
-
-        assert_eq!(task_template.label, "Attach Test");
-        assert_eq!(task_template.command, "");
-        assert_eq!(task_template.cwd, None);
-        assert!(task_template.args.is_empty());
-
-        if let TaskType::Debug(debug_args) = task_template.task_type {
-            assert_eq!(debug_args.adapter, "attach-adapter");
-            assert_eq!(debug_args.locator, Some("attach-locator".to_string()));
-            assert_eq!(debug_args.initialize_args, None);
-            assert_eq!(debug_args.tcp_connection, None);
-            assert_eq!(debug_args.stop_on_entry, None);
-
-            if let crate::task_template::DebugArgsRequest::Attach(attach_config) =
-                debug_args.request
-            {
-                assert_eq!(attach_config.process_id, Some(12345));
-            } else {
-                panic!("Expected DebugArgsRequest::Attach");
-            }
-        } else {
-            panic!("Expected TaskType::Debug");
-        }
-    }
 }