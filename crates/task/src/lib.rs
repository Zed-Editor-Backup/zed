--- conflicted
+++ resolved
@@ -19,13 +19,9 @@
     AttachRequest, DebugRequest, DebugScenario, DebugTaskFile, LaunchRequest, TcpArgumentsTemplate,
 };
 pub use task_template::{
-<<<<<<< HEAD
-    DebugArgsRequest, HideStrategy, RevealStrategy, TaskModal, TaskTemplate, TaskTemplates,
+    DebugArgsRequest, HideStrategy, RevealStrategy, TaskTemplate, TaskTemplates,
     substitute_variables_in_map, substitute_variables_in_str,
-=======
-    DebugArgsRequest, HideStrategy, RevealStrategy, TaskTemplate, TaskTemplates,
     substitute_all_template_variables_in_str,
->>>>>>> c56a1cf2
 };
 pub use vscode_debug_format::VsCodeDebugTaskFile;
 pub use vscode_format::VsCodeTaskFile;
