--- conflicted
+++ resolved
@@ -101,16 +101,6 @@
     }
 }
 
-impl From<ContextServerConfiguration> for extension::ContextServerConfiguration {
-    fn from(value: ContextServerConfiguration) -> Self {
-        Self {
-            installation_instructions: value.installation_instructions,
-            default_settings: value.default_settings,
-            settings_schema: value.settings_schema,
-        }
-    }
-}
-
 impl HostKeyValueStore for WasmState {
     async fn insert(
         &mut self,
@@ -182,294 +172,6 @@
     }
 }
 
-<<<<<<< HEAD
-impl common::Host for WasmState {}
-
-impl http_client::Host for WasmState {
-    async fn fetch(
-        &mut self,
-        request: http_client::HttpRequest,
-    ) -> wasmtime::Result<Result<http_client::HttpResponse, String>> {
-        maybe!(async {
-            let url = &request.url;
-            let request = convert_request(&request)?;
-            let mut response = self.host.http_client.send(request).await?;
-
-            if response.status().is_client_error() || response.status().is_server_error() {
-                bail!("failed to fetch '{url}': status code {}", response.status())
-            }
-            convert_response(&mut response).await
-        })
-        .await
-        .to_wasmtime_result()
-    }
-
-    async fn fetch_stream(
-        &mut self,
-        request: http_client::HttpRequest,
-    ) -> wasmtime::Result<Result<Resource<ExtensionHttpResponseStream>, String>> {
-        let request = convert_request(&request)?;
-        let response = self.host.http_client.send(request);
-        maybe!(async {
-            let response = response.await?;
-            let stream = Arc::new(Mutex::new(response));
-            let resource = self.table.push(stream)?;
-            Ok(resource)
-        })
-        .await
-        .to_wasmtime_result()
-    }
-}
-
-impl http_client::HostHttpResponseStream for WasmState {
-    async fn next_chunk(
-        &mut self,
-        resource: Resource<ExtensionHttpResponseStream>,
-    ) -> wasmtime::Result<Result<Option<Vec<u8>>, String>> {
-        let stream = self.table.get(&resource)?.clone();
-        maybe!(async move {
-            let mut response = stream.lock().await;
-            let mut buffer = vec![0; 8192]; // 8KB buffer
-            let bytes_read = response.body_mut().read(&mut buffer).await?;
-            if bytes_read == 0 {
-                Ok(None)
-            } else {
-                buffer.truncate(bytes_read);
-                Ok(Some(buffer))
-            }
-        })
-        .await
-        .to_wasmtime_result()
-    }
-
-    async fn drop(&mut self, _resource: Resource<ExtensionHttpResponseStream>) -> Result<()> {
-        Ok(())
-    }
-}
-
-impl From<http_client::HttpMethod> for ::http_client::Method {
-    fn from(value: http_client::HttpMethod) -> Self {
-        match value {
-            http_client::HttpMethod::Get => Self::GET,
-            http_client::HttpMethod::Post => Self::POST,
-            http_client::HttpMethod::Put => Self::PUT,
-            http_client::HttpMethod::Delete => Self::DELETE,
-            http_client::HttpMethod::Head => Self::HEAD,
-            http_client::HttpMethod::Options => Self::OPTIONS,
-            http_client::HttpMethod::Patch => Self::PATCH,
-        }
-    }
-}
-
-fn convert_request(
-    extension_request: &http_client::HttpRequest,
-) -> Result<::http_client::Request<AsyncBody>, anyhow::Error> {
-    let mut request = ::http_client::Request::builder()
-        .method(::http_client::Method::from(extension_request.method))
-        .uri(&extension_request.url)
-        .follow_redirects(match extension_request.redirect_policy {
-            http_client::RedirectPolicy::NoFollow => ::http_client::RedirectPolicy::NoFollow,
-            http_client::RedirectPolicy::FollowLimit(limit) => {
-                ::http_client::RedirectPolicy::FollowLimit(limit)
-            }
-            http_client::RedirectPolicy::FollowAll => ::http_client::RedirectPolicy::FollowAll,
-        });
-    for (key, value) in &extension_request.headers {
-        request = request.header(key, value);
-    }
-    let body = extension_request
-        .body
-        .clone()
-        .map(AsyncBody::from)
-        .unwrap_or_default();
-    request.body(body).map_err(anyhow::Error::from)
-}
-
-async fn convert_response(
-    response: &mut ::http_client::Response<AsyncBody>,
-) -> Result<http_client::HttpResponse, anyhow::Error> {
-    let mut extension_response = http_client::HttpResponse {
-        body: Vec::new(),
-        headers: Vec::new(),
-    };
-
-    for (key, value) in response.headers() {
-        extension_response
-            .headers
-            .push((key.to_string(), value.to_str().unwrap_or("").to_string()));
-    }
-
-    response
-        .body_mut()
-        .read_to_end(&mut extension_response.body)
-        .await?;
-
-    Ok(extension_response)
-}
-
-impl nodejs::Host for WasmState {
-    async fn node_binary_path(&mut self) -> wasmtime::Result<Result<String, String>> {
-        self.host
-            .node_runtime
-            .binary_path()
-            .await
-            .map(|path| path.to_string_lossy().to_string())
-            .to_wasmtime_result()
-    }
-
-    async fn npm_package_latest_version(
-        &mut self,
-        package_name: String,
-    ) -> wasmtime::Result<Result<String, String>> {
-        self.host
-            .node_runtime
-            .npm_package_latest_version(&package_name)
-            .await
-            .to_wasmtime_result()
-    }
-
-    async fn npm_package_installed_version(
-        &mut self,
-        package_name: String,
-    ) -> wasmtime::Result<Result<Option<String>, String>> {
-        self.host
-            .node_runtime
-            .npm_package_installed_version(&self.work_dir(), &package_name)
-            .await
-            .to_wasmtime_result()
-    }
-
-    async fn npm_install_package(
-        &mut self,
-        package_name: String,
-        version: String,
-    ) -> wasmtime::Result<Result<(), String>> {
-        self.host
-            .node_runtime
-            .npm_install_packages(&self.work_dir(), &[(&package_name, &version)])
-            .await
-            .to_wasmtime_result()
-    }
-}
-
-#[async_trait]
-impl lsp::Host for WasmState {}
-
-impl From<::http_client::github::GithubRelease> for github::GithubRelease {
-    fn from(value: ::http_client::github::GithubRelease) -> Self {
-        Self {
-            version: value.tag_name,
-            assets: value.assets.into_iter().map(Into::into).collect(),
-        }
-    }
-}
-
-impl From<::http_client::github::GithubReleaseAsset> for github::GithubReleaseAsset {
-    fn from(value: ::http_client::github::GithubReleaseAsset) -> Self {
-        Self {
-            name: value.name,
-            download_url: value.browser_download_url,
-        }
-    }
-}
-
-impl github::Host for WasmState {
-    async fn latest_github_release(
-        &mut self,
-        repo: String,
-        options: github::GithubReleaseOptions,
-    ) -> wasmtime::Result<Result<github::GithubRelease, String>> {
-        maybe!(async {
-            let release = ::http_client::github::latest_github_release(
-                &repo,
-                options.require_assets,
-                options.pre_release,
-                self.host.http_client.clone(),
-            )
-            .await?;
-            Ok(release.into())
-        })
-        .await
-        .to_wasmtime_result()
-    }
-
-    async fn github_release_by_tag_name(
-        &mut self,
-        repo: String,
-        tag: String,
-    ) -> wasmtime::Result<Result<github::GithubRelease, String>> {
-        maybe!(async {
-            let release = ::http_client::github::get_release_by_tag_name(
-                &repo,
-                &tag,
-                self.host.http_client.clone(),
-            )
-            .await?;
-            Ok(release.into())
-        })
-        .await
-        .to_wasmtime_result()
-    }
-}
-
-impl platform::Host for WasmState {
-    async fn current_platform(&mut self) -> Result<(platform::Os, platform::Architecture)> {
-        Ok((
-            match env::consts::OS {
-                "macos" => platform::Os::Mac,
-                "linux" => platform::Os::Linux,
-                "windows" => platform::Os::Windows,
-                _ => panic!("unsupported os"),
-            },
-            match env::consts::ARCH {
-                "aarch64" => platform::Architecture::Aarch64,
-                "x86" => platform::Architecture::X86,
-                "x86_64" => platform::Architecture::X8664,
-                _ => panic!("unsupported architecture"),
-            },
-        ))
-    }
-}
-
-impl From<std::process::Output> for process::Output {
-    fn from(output: std::process::Output) -> Self {
-        Self {
-            status: output.status.code(),
-            stdout: output.stdout,
-            stderr: output.stderr,
-        }
-    }
-}
-
-impl process::Host for WasmState {
-    async fn run_command(
-        &mut self,
-        command: process::Command,
-    ) -> wasmtime::Result<Result<process::Output, String>> {
-        maybe!(async {
-            self.manifest.allow_exec(&command.command, &command.args)?;
-
-            let output = util::command::new_smol_command(command.command.as_str())
-                .args(&command.args)
-                .envs(command.env)
-                .output()
-                .await?;
-
-            Ok(output.into())
-        })
-        .await
-        .to_wasmtime_result()
-    }
-}
-
-#[async_trait]
-impl slash_command::Host for WasmState {}
-
-#[async_trait]
-impl context_server::Host for WasmState {}
-
-=======
->>>>>>> 756fcd07
 impl ExtensionImports for WasmState {
     async fn get_settings(
         &mut self,
