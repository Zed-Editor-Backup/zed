use super::{
    attributed_string::{NSAttributedString, NSMutableAttributedString},
    events::key_to_native,
    renderer, screen_capture, BoolExt,
};
use crate::{
    hash, Action, AnyWindowHandle, BackgroundExecutor, ClipboardEntry, ClipboardItem,
    ClipboardString, CursorStyle, ForegroundExecutor, Image, ImageFormat, Keymap, MacDispatcher,
<<<<<<< HEAD
    MacDisplay, MacTextSystem, MacWindow, Menu, MenuItem, PathPromptOptions, Platform,
    PlatformDisplay, PlatformTextSystem, PlatformWindow, Result, ScreenCaptureSource,
    SemanticVersion, Task, WindowAppearance, WindowParams,
=======
    MacDisplay, MacWindow, Menu, MenuItem, PathPromptOptions, Platform, PlatformDisplay,
    PlatformTextSystem, PlatformWindow, Result, SemanticVersion, Task, WindowAppearance,
    WindowParams,
>>>>>>> f80eb264
};
use anyhow::anyhow;
use block::ConcreteBlock;
use cocoa::{
    appkit::{
        NSApplication, NSApplicationActivationPolicy::NSApplicationActivationPolicyRegular,
        NSEventModifierFlags, NSMenu, NSMenuItem, NSModalResponse, NSOpenPanel, NSPasteboard,
        NSPasteboardTypePNG, NSPasteboardTypeRTF, NSPasteboardTypeRTFD, NSPasteboardTypeString,
        NSPasteboardTypeTIFF, NSSavePanel, NSWindow,
    },
    base::{id, nil, selector, BOOL, YES},
    foundation::{
        NSArray, NSAutoreleasePool, NSBundle, NSData, NSInteger, NSProcessInfo, NSRange, NSString,
        NSUInteger, NSURL,
    },
};
use core_foundation::{
    base::{CFRelease, CFType, CFTypeRef, OSStatus, TCFType},
    boolean::CFBoolean,
    data::CFData,
    dictionary::{CFDictionary, CFDictionaryRef, CFMutableDictionary},
    runloop::CFRunLoopRun,
    string::{CFString, CFStringRef},
};
use ctor::ctor;
use futures::channel::oneshot;
use objc::{
    class,
    declare::ClassDecl,
    msg_send,
    runtime::{Class, Object, Sel},
    sel, sel_impl,
};
use parking_lot::Mutex;
use ptr::null_mut;
use std::{
    cell::Cell,
    convert::TryInto,
    ffi::{c_void, CStr, OsStr},
    os::{raw::c_char, unix::ffi::OsStrExt},
    path::{Path, PathBuf},
    process::Command,
    ptr,
    rc::Rc,
    slice, str,
    sync::Arc,
};
use strum::IntoEnumIterator;

#[allow(non_upper_case_globals)]
const NSUTF8StringEncoding: NSUInteger = 4;

const MAC_PLATFORM_IVAR: &str = "platform";
static mut APP_CLASS: *const Class = ptr::null();
static mut APP_DELEGATE_CLASS: *const Class = ptr::null();

#[ctor]
unsafe fn build_classes() {
    APP_CLASS = {
        let mut decl = ClassDecl::new("GPUIApplication", class!(NSApplication)).unwrap();
        decl.add_ivar::<*mut c_void>(MAC_PLATFORM_IVAR);
        decl.register()
    };

    APP_DELEGATE_CLASS = {
        let mut decl = ClassDecl::new("GPUIApplicationDelegate", class!(NSResponder)).unwrap();
        decl.add_ivar::<*mut c_void>(MAC_PLATFORM_IVAR);
        decl.add_method(
            sel!(applicationDidFinishLaunching:),
            did_finish_launching as extern "C" fn(&mut Object, Sel, id),
        );
        decl.add_method(
            sel!(applicationShouldHandleReopen:hasVisibleWindows:),
            should_handle_reopen as extern "C" fn(&mut Object, Sel, id, bool),
        );
        decl.add_method(
            sel!(applicationWillTerminate:),
            will_terminate as extern "C" fn(&mut Object, Sel, id),
        );
        decl.add_method(
            sel!(handleGPUIMenuItem:),
            handle_menu_item as extern "C" fn(&mut Object, Sel, id),
        );
        // Add menu item handlers so that OS save panels have the correct key commands
        decl.add_method(
            sel!(cut:),
            handle_menu_item as extern "C" fn(&mut Object, Sel, id),
        );
        decl.add_method(
            sel!(copy:),
            handle_menu_item as extern "C" fn(&mut Object, Sel, id),
        );
        decl.add_method(
            sel!(paste:),
            handle_menu_item as extern "C" fn(&mut Object, Sel, id),
        );
        decl.add_method(
            sel!(selectAll:),
            handle_menu_item as extern "C" fn(&mut Object, Sel, id),
        );
        decl.add_method(
            sel!(undo:),
            handle_menu_item as extern "C" fn(&mut Object, Sel, id),
        );
        decl.add_method(
            sel!(redo:),
            handle_menu_item as extern "C" fn(&mut Object, Sel, id),
        );
        decl.add_method(
            sel!(validateMenuItem:),
            validate_menu_item as extern "C" fn(&mut Object, Sel, id) -> bool,
        );
        decl.add_method(
            sel!(menuWillOpen:),
            menu_will_open as extern "C" fn(&mut Object, Sel, id),
        );
        decl.add_method(
            sel!(applicationDockMenu:),
            handle_dock_menu as extern "C" fn(&mut Object, Sel, id) -> id,
        );
        decl.add_method(
            sel!(application:openURLs:),
            open_urls as extern "C" fn(&mut Object, Sel, id, id),
        );

        decl.register()
    }
}

pub(crate) struct MacPlatform(Mutex<MacPlatformState>);

pub(crate) struct MacPlatformState {
    background_executor: BackgroundExecutor,
    foreground_executor: ForegroundExecutor,
    text_system: Arc<dyn PlatformTextSystem>,
    renderer_context: renderer::Context,
    headless: bool,
    pasteboard: id,
    text_hash_pasteboard_type: id,
    metadata_pasteboard_type: id,
    reopen: Option<Box<dyn FnMut()>>,
    quit: Option<Box<dyn FnMut()>>,
    menu_command: Option<Box<dyn FnMut(&dyn Action)>>,
    validate_menu_command: Option<Box<dyn FnMut(&dyn Action) -> bool>>,
    will_open_menu: Option<Box<dyn FnMut()>>,
    menu_actions: Vec<Box<dyn Action>>,
    open_urls: Option<Box<dyn FnMut(Vec<String>)>>,
    finish_launching: Option<Box<dyn FnOnce()>>,
    dock_menu: Option<id>,
}

impl Default for MacPlatform {
    fn default() -> Self {
        Self::new(false)
    }
}

impl MacPlatform {
    pub(crate) fn new(headless: bool) -> Self {
        let dispatcher = Arc::new(MacDispatcher::new());

        #[cfg(feature = "font-kit")]
        let text_system = Arc::new(crate::MacTextSystem::new());

        #[cfg(not(feature = "font-kit"))]
        let text_system = Arc::new(crate::NoopTextSystem::new());

        Self(Mutex::new(MacPlatformState {
            headless,
            text_system,
            background_executor: BackgroundExecutor::new(dispatcher.clone()),
            foreground_executor: ForegroundExecutor::new(dispatcher),
            renderer_context: renderer::Context::default(),
            pasteboard: unsafe { NSPasteboard::generalPasteboard(nil) },
            text_hash_pasteboard_type: unsafe { ns_string("zed-text-hash") },
            metadata_pasteboard_type: unsafe { ns_string("zed-metadata") },
            reopen: None,
            quit: None,
            menu_command: None,
            validate_menu_command: None,
            will_open_menu: None,
            menu_actions: Default::default(),
            open_urls: None,
            finish_launching: None,
            dock_menu: None,
        }))
    }

    unsafe fn read_from_pasteboard(&self, pasteboard: *mut Object, kind: id) -> Option<&[u8]> {
        let data = pasteboard.dataForType(kind);
        if data == nil {
            None
        } else {
            Some(slice::from_raw_parts(
                data.bytes() as *mut u8,
                data.length() as usize,
            ))
        }
    }

    unsafe fn create_menu_bar(
        &self,
        menus: Vec<Menu>,
        delegate: id,
        actions: &mut Vec<Box<dyn Action>>,
        keymap: &Keymap,
    ) -> id {
        let application_menu = NSMenu::new(nil).autorelease();
        application_menu.setDelegate_(delegate);

        for menu_config in menus {
            let menu = NSMenu::new(nil).autorelease();
            let menu_title = ns_string(&menu_config.name);
            menu.setTitle_(menu_title);
            menu.setDelegate_(delegate);

            for item_config in menu_config.items {
                menu.addItem_(Self::create_menu_item(
                    item_config,
                    delegate,
                    actions,
                    keymap,
                ));
            }

            let menu_item = NSMenuItem::new(nil).autorelease();
            menu_item.setTitle_(menu_title);
            menu_item.setSubmenu_(menu);
            application_menu.addItem_(menu_item);

            if menu_config.name == "Window" {
                let app: id = msg_send![APP_CLASS, sharedApplication];
                app.setWindowsMenu_(menu);
            }
        }

        application_menu
    }

    unsafe fn create_dock_menu(
        &self,
        menu_items: Vec<MenuItem>,
        delegate: id,
        actions: &mut Vec<Box<dyn Action>>,
        keymap: &Keymap,
    ) -> id {
        let dock_menu = NSMenu::new(nil);
        dock_menu.setDelegate_(delegate);
        for item_config in menu_items {
            dock_menu.addItem_(Self::create_menu_item(
                item_config,
                delegate,
                actions,
                keymap,
            ));
        }

        dock_menu
    }

    unsafe fn create_menu_item(
        item: MenuItem,
        delegate: id,
        actions: &mut Vec<Box<dyn Action>>,
        keymap: &Keymap,
    ) -> id {
        match item {
            MenuItem::Separator => NSMenuItem::separatorItem(nil),
            MenuItem::Action {
                name,
                action,
                os_action,
            } => {
                let keystrokes = keymap
                    .bindings_for_action(action.as_ref())
                    .next()
                    .map(|binding| binding.keystrokes());

                let selector = match os_action {
                    Some(crate::OsAction::Cut) => selector("cut:"),
                    Some(crate::OsAction::Copy) => selector("copy:"),
                    Some(crate::OsAction::Paste) => selector("paste:"),
                    Some(crate::OsAction::SelectAll) => selector("selectAll:"),
                    Some(crate::OsAction::Undo) => selector("undo:"),
                    Some(crate::OsAction::Redo) => selector("redo:"),
                    None => selector("handleGPUIMenuItem:"),
                };

                let item;
                if let Some(keystrokes) = keystrokes {
                    if keystrokes.len() == 1 {
                        let keystroke = &keystrokes[0];
                        let mut mask = NSEventModifierFlags::empty();
                        for (modifier, flag) in &[
                            (
                                keystroke.modifiers.platform,
                                NSEventModifierFlags::NSCommandKeyMask,
                            ),
                            (
                                keystroke.modifiers.control,
                                NSEventModifierFlags::NSControlKeyMask,
                            ),
                            (
                                keystroke.modifiers.alt,
                                NSEventModifierFlags::NSAlternateKeyMask,
                            ),
                            (
                                keystroke.modifiers.shift,
                                NSEventModifierFlags::NSShiftKeyMask,
                            ),
                        ] {
                            if *modifier {
                                mask |= *flag;
                            }
                        }

                        item = NSMenuItem::alloc(nil)
                            .initWithTitle_action_keyEquivalent_(
                                ns_string(&name),
                                selector,
                                ns_string(key_to_native(&keystroke.key).as_ref()),
                            )
                            .autorelease();
                        item.setKeyEquivalentModifierMask_(mask);
                    }
                    // For multi-keystroke bindings, render the keystroke as part of the title.
                    else {
                        use std::fmt::Write;

                        let mut name = format!("{name} [");
                        for (i, keystroke) in keystrokes.iter().enumerate() {
                            if i > 0 {
                                name.push(' ');
                            }
                            write!(&mut name, "{}", keystroke).unwrap();
                        }
                        name.push(']');

                        item = NSMenuItem::alloc(nil)
                            .initWithTitle_action_keyEquivalent_(
                                ns_string(&name),
                                selector,
                                ns_string(""),
                            )
                            .autorelease();
                    }
                } else {
                    item = NSMenuItem::alloc(nil)
                        .initWithTitle_action_keyEquivalent_(
                            ns_string(&name),
                            selector,
                            ns_string(""),
                        )
                        .autorelease();
                }

                let tag = actions.len() as NSInteger;
                let _: () = msg_send![item, setTag: tag];
                actions.push(action);
                item
            }
            MenuItem::Submenu(Menu { name, items }) => {
                let item = NSMenuItem::new(nil).autorelease();
                let submenu = NSMenu::new(nil).autorelease();
                submenu.setDelegate_(delegate);
                for item in items {
                    submenu.addItem_(Self::create_menu_item(item, delegate, actions, keymap));
                }
                item.setSubmenu_(submenu);
                item.setTitle_(ns_string(&name));
                if name == "Services" {
                    let app: id = msg_send![APP_CLASS, sharedApplication];
                    app.setServicesMenu_(item);
                }

                item
            }
        }
    }

    fn os_version(&self) -> Result<SemanticVersion> {
        unsafe {
            let process_info = NSProcessInfo::processInfo(nil);
            let version = process_info.operatingSystemVersion();
            Ok(SemanticVersion::new(
                version.majorVersion as usize,
                version.minorVersion as usize,
                version.patchVersion as usize,
            ))
        }
    }
}

impl Platform for MacPlatform {
    fn background_executor(&self) -> BackgroundExecutor {
        self.0.lock().background_executor.clone()
    }

    fn foreground_executor(&self) -> crate::ForegroundExecutor {
        self.0.lock().foreground_executor.clone()
    }

    fn text_system(&self) -> Arc<dyn PlatformTextSystem> {
        self.0.lock().text_system.clone()
    }

    fn run(&self, on_finish_launching: Box<dyn FnOnce()>) {
        let mut state = self.0.lock();
        if state.headless {
            drop(state);
            on_finish_launching();
            unsafe { CFRunLoopRun() };
        } else {
            state.finish_launching = Some(on_finish_launching);
            drop(state);
        }

        unsafe {
            let app: id = msg_send![APP_CLASS, sharedApplication];
            let app_delegate: id = msg_send![APP_DELEGATE_CLASS, new];
            app.setDelegate_(app_delegate);

            let self_ptr = self as *const Self as *const c_void;
            (*app).set_ivar(MAC_PLATFORM_IVAR, self_ptr);
            (*app_delegate).set_ivar(MAC_PLATFORM_IVAR, self_ptr);

            let pool = NSAutoreleasePool::new(nil);
            app.run();
            pool.drain();

            (*app).set_ivar(MAC_PLATFORM_IVAR, null_mut::<c_void>());
            (*NSWindow::delegate(app)).set_ivar(MAC_PLATFORM_IVAR, null_mut::<c_void>());
        }
    }

    fn quit(&self) {
        // Quitting the app causes us to close windows, which invokes `Window::on_close` callbacks
        // synchronously before this method terminates. If we call `Platform::quit` while holding a
        // borrow of the app state (which most of the time we will do), we will end up
        // double-borrowing the app state in the `on_close` callbacks for our open windows. To solve
        // this, we make quitting the application asynchronous so that we aren't holding borrows to
        // the app state on the stack when we actually terminate the app.

        use super::dispatcher::{dispatch_get_main_queue, dispatch_sys::dispatch_async_f};

        unsafe {
            dispatch_async_f(dispatch_get_main_queue(), ptr::null_mut(), Some(quit));
        }

        unsafe extern "C" fn quit(_: *mut c_void) {
            let app = NSApplication::sharedApplication(nil);
            let _: () = msg_send![app, terminate: nil];
        }
    }

    fn restart(&self, _binary_path: Option<PathBuf>) {
        use std::os::unix::process::CommandExt as _;

        let app_pid = std::process::id().to_string();
        let app_path = self
            .app_path()
            .ok()
            // When the app is not bundled, `app_path` returns the
            // directory containing the executable. Disregard this
            // and get the path to the executable itself.
            .and_then(|path| (path.extension()?.to_str()? == "app").then_some(path))
            .unwrap_or_else(|| std::env::current_exe().unwrap());

        // Wait until this process has exited and then re-open this path.
        let script = r#"
            while kill -0 $0 2> /dev/null; do
                sleep 0.1
            done
            open "$1"
        "#;

        let restart_process = Command::new("/bin/bash")
            .arg("-c")
            .arg(script)
            .arg(app_pid)
            .arg(app_path)
            .process_group(0)
            .spawn();

        match restart_process {
            Ok(_) => self.quit(),
            Err(e) => log::error!("failed to spawn restart script: {:?}", e),
        }
    }

    fn activate(&self, ignoring_other_apps: bool) {
        unsafe {
            let app = NSApplication::sharedApplication(nil);
            app.activateIgnoringOtherApps_(ignoring_other_apps.to_objc());
        }
    }

    fn hide(&self) {
        unsafe {
            let app = NSApplication::sharedApplication(nil);
            let _: () = msg_send![app, hide: nil];
        }
    }

    fn hide_other_apps(&self) {
        unsafe {
            let app = NSApplication::sharedApplication(nil);
            let _: () = msg_send![app, hideOtherApplications: nil];
        }
    }

    fn unhide_other_apps(&self) {
        unsafe {
            let app = NSApplication::sharedApplication(nil);
            let _: () = msg_send![app, unhideAllApplications: nil];
        }
    }

    fn primary_display(&self) -> Option<Rc<dyn PlatformDisplay>> {
        Some(Rc::new(MacDisplay::primary()))
    }

    fn displays(&self) -> Vec<Rc<dyn PlatformDisplay>> {
        MacDisplay::all()
            .map(|screen| Rc::new(screen) as Rc<_>)
            .collect()
    }

    fn screen_capture_sources(
        &self,
    ) -> oneshot::Receiver<Result<Vec<Box<dyn ScreenCaptureSource>>>> {
        screen_capture::get_sources()
    }

    fn active_window(&self) -> Option<AnyWindowHandle> {
        MacWindow::active_window()
    }

    // Returns the windows ordered front-to-back, meaning that the active
    // window is the first one in the returned vec.
    fn window_stack(&self) -> Option<Vec<AnyWindowHandle>> {
        Some(MacWindow::ordered_windows())
    }

    fn open_window(
        &self,
        handle: AnyWindowHandle,
        options: WindowParams,
    ) -> Result<Box<dyn PlatformWindow>> {
        let renderer_context = self.0.lock().renderer_context.clone();
        Ok(Box::new(MacWindow::open(
            handle,
            options,
            self.foreground_executor(),
            renderer_context,
        )))
    }

    fn window_appearance(&self) -> WindowAppearance {
        unsafe {
            let app = NSApplication::sharedApplication(nil);
            let appearance: id = msg_send![app, effectiveAppearance];
            WindowAppearance::from_native(appearance)
        }
    }

    fn open_url(&self, url: &str) {
        unsafe {
            let url = NSURL::alloc(nil)
                .initWithString_(ns_string(url))
                .autorelease();
            let workspace: id = msg_send![class!(NSWorkspace), sharedWorkspace];
            msg_send![workspace, openURL: url]
        }
    }

    fn register_url_scheme(&self, scheme: &str) -> Task<anyhow::Result<()>> {
        // API only available post Monterey
        // https://developer.apple.com/documentation/appkit/nsworkspace/3753004-setdefaultapplicationaturl
        let (done_tx, done_rx) = oneshot::channel();
        if self.os_version().ok() < Some(SemanticVersion::new(12, 0, 0)) {
            return Task::ready(Err(anyhow!(
                "macOS 12.0 or later is required to register URL schemes"
            )));
        }

        let bundle_id = unsafe {
            let bundle: id = msg_send![class!(NSBundle), mainBundle];
            let bundle_id: id = msg_send![bundle, bundleIdentifier];
            if bundle_id == nil {
                return Task::ready(Err(anyhow!("Can only register URL scheme in bundled apps")));
            }
            bundle_id
        };

        unsafe {
            let workspace: id = msg_send![class!(NSWorkspace), sharedWorkspace];
            let scheme: id = ns_string(scheme);
            let app: id = msg_send![workspace, URLForApplicationWithBundleIdentifier: bundle_id];
            if app == nil {
                return Task::ready(Err(anyhow!(
                    "Cannot register URL scheme until app is installed"
                )));
            }
            let done_tx = Cell::new(Some(done_tx));
            let block = ConcreteBlock::new(move |error: id| {
                let result = if error == nil {
                    Ok(())
                } else {
                    let msg: id = msg_send![error, localizedDescription];
                    Err(anyhow!("Failed to register: {:?}", msg))
                };

                if let Some(done_tx) = done_tx.take() {
                    let _ = done_tx.send(result);
                }
            });
            let block = block.copy();
            let _: () = msg_send![workspace, setDefaultApplicationAtURL: app toOpenURLsWithScheme: scheme completionHandler: block];
        }

        self.background_executor()
            .spawn(async { crate::Flatten::flatten(done_rx.await.map_err(|e| anyhow!(e))) })
    }

    fn on_open_urls(&self, callback: Box<dyn FnMut(Vec<String>)>) {
        self.0.lock().open_urls = Some(callback);
    }

    fn prompt_for_paths(
        &self,
        options: PathPromptOptions,
    ) -> oneshot::Receiver<Result<Option<Vec<PathBuf>>>> {
        let (done_tx, done_rx) = oneshot::channel();
        self.foreground_executor()
            .spawn(async move {
                unsafe {
                    let panel = NSOpenPanel::openPanel(nil);
                    panel.setCanChooseDirectories_(options.directories.to_objc());
                    panel.setCanChooseFiles_(options.files.to_objc());
                    panel.setAllowsMultipleSelection_(options.multiple.to_objc());
                    panel.setCanCreateDirectories(true.to_objc());
                    panel.setResolvesAliases_(false.to_objc());
                    let done_tx = Cell::new(Some(done_tx));
                    let block = ConcreteBlock::new(move |response: NSModalResponse| {
                        let result = if response == NSModalResponse::NSModalResponseOk {
                            let mut result = Vec::new();
                            let urls = panel.URLs();
                            for i in 0..urls.count() {
                                let url = urls.objectAtIndex(i);
                                if url.isFileURL() == YES {
                                    if let Ok(path) = ns_url_to_path(url) {
                                        result.push(path)
                                    }
                                }
                            }
                            Some(result)
                        } else {
                            None
                        };

                        if let Some(done_tx) = done_tx.take() {
                            let _ = done_tx.send(Ok(result));
                        }
                    });
                    let block = block.copy();
                    let _: () = msg_send![panel, beginWithCompletionHandler: block];
                }
            })
            .detach();
        done_rx
    }

    fn prompt_for_new_path(&self, directory: &Path) -> oneshot::Receiver<Result<Option<PathBuf>>> {
        let directory = directory.to_owned();
        let (done_tx, done_rx) = oneshot::channel();
        self.foreground_executor()
            .spawn(async move {
                unsafe {
                    let panel = NSSavePanel::savePanel(nil);
                    let path = ns_string(directory.to_string_lossy().as_ref());
                    let url = NSURL::fileURLWithPath_isDirectory_(nil, path, true.to_objc());
                    panel.setDirectoryURL(url);

                    let done_tx = Cell::new(Some(done_tx));
                    let block = ConcreteBlock::new(move |response: NSModalResponse| {
                        let mut result = None;
                        if response == NSModalResponse::NSModalResponseOk {
                            let url = panel.URL();
                            if url.isFileURL() == YES {
                                result = ns_url_to_path(panel.URL()).ok()
                            }
                        }

                        if let Some(done_tx) = done_tx.take() {
                            let _ = done_tx.send(Ok(result));
                        }
                    });
                    let block = block.copy();
                    let _: () = msg_send![panel, beginWithCompletionHandler: block];
                }
            })
            .detach();

        done_rx
    }

    fn reveal_path(&self, path: &Path) {
        unsafe {
            let path = path.to_path_buf();
            self.0
                .lock()
                .background_executor
                .spawn(async move {
                    let full_path = ns_string(path.to_str().unwrap_or(""));
                    let root_full_path = ns_string("");
                    let workspace: id = msg_send![class!(NSWorkspace), sharedWorkspace];
                    let _: BOOL = msg_send![
                        workspace,
                        selectFile: full_path
                        inFileViewerRootedAtPath: root_full_path
                    ];
                })
                .detach();
        }
    }

    fn open_with_system(&self, path: &Path) {
        let path = path.to_path_buf();
        self.0
            .lock()
            .background_executor
            .spawn(async move {
                std::process::Command::new("open")
                    .arg(path)
                    .spawn()
                    .expect("Failed to open file");
            })
            .detach();
    }

    fn on_quit(&self, callback: Box<dyn FnMut()>) {
        self.0.lock().quit = Some(callback);
    }

    fn on_reopen(&self, callback: Box<dyn FnMut()>) {
        self.0.lock().reopen = Some(callback);
    }

    fn on_app_menu_action(&self, callback: Box<dyn FnMut(&dyn Action)>) {
        self.0.lock().menu_command = Some(callback);
    }

    fn on_will_open_app_menu(&self, callback: Box<dyn FnMut()>) {
        self.0.lock().will_open_menu = Some(callback);
    }

    fn on_validate_app_menu_command(&self, callback: Box<dyn FnMut(&dyn Action) -> bool>) {
        self.0.lock().validate_menu_command = Some(callback);
    }

    fn app_path(&self) -> Result<PathBuf> {
        unsafe {
            let bundle: id = NSBundle::mainBundle();
            if bundle.is_null() {
                Err(anyhow!("app is not running inside a bundle"))
            } else {
                Ok(path_from_objc(msg_send![bundle, bundlePath]))
            }
        }
    }

    fn set_menus(&self, menus: Vec<Menu>, keymap: &Keymap) {
        unsafe {
            let app: id = msg_send![APP_CLASS, sharedApplication];
            let mut state = self.0.lock();
            let actions = &mut state.menu_actions;
            app.setMainMenu_(self.create_menu_bar(menus, NSWindow::delegate(app), actions, keymap));
        }
    }

    fn set_dock_menu(&self, menu: Vec<MenuItem>, keymap: &Keymap) {
        unsafe {
            let app: id = msg_send![APP_CLASS, sharedApplication];
            let mut state = self.0.lock();
            let actions = &mut state.menu_actions;
            let new = self.create_dock_menu(menu, NSWindow::delegate(app), actions, keymap);
            if let Some(old) = state.dock_menu.replace(new) {
                CFRelease(old as _)
            }
        }
    }

    fn add_recent_document(&self, path: &Path) {
        if let Some(path_str) = path.to_str() {
            unsafe {
                let document_controller: id =
                    msg_send![class!(NSDocumentController), sharedDocumentController];
                let url: id = NSURL::fileURLWithPath_(nil, ns_string(path_str));
                let _: () = msg_send![document_controller, noteNewRecentDocumentURL:url];
            }
        }
    }

    fn path_for_auxiliary_executable(&self, name: &str) -> Result<PathBuf> {
        unsafe {
            let bundle: id = NSBundle::mainBundle();
            if bundle.is_null() {
                Err(anyhow!("app is not running inside a bundle"))
            } else {
                let name = ns_string(name);
                let url: id = msg_send![bundle, URLForAuxiliaryExecutable: name];
                if url.is_null() {
                    Err(anyhow!("resource not found"))
                } else {
                    ns_url_to_path(url)
                }
            }
        }
    }

    /// Match cursor style to one of the styles available
    /// in macOS's [NSCursor](https://developer.apple.com/documentation/appkit/nscursor).
    fn set_cursor_style(&self, style: CursorStyle) {
        unsafe {
            let new_cursor: id = match style {
                CursorStyle::Arrow => msg_send![class!(NSCursor), arrowCursor],
                CursorStyle::IBeam => msg_send![class!(NSCursor), IBeamCursor],
                CursorStyle::Crosshair => msg_send![class!(NSCursor), crosshairCursor],
                CursorStyle::ClosedHand => msg_send![class!(NSCursor), closedHandCursor],
                CursorStyle::OpenHand => msg_send![class!(NSCursor), openHandCursor],
                CursorStyle::PointingHand => msg_send![class!(NSCursor), pointingHandCursor],
                CursorStyle::ResizeLeftRight => msg_send![class!(NSCursor), resizeLeftRightCursor],
                CursorStyle::ResizeUpDown => msg_send![class!(NSCursor), resizeUpDownCursor],
                CursorStyle::ResizeLeft => msg_send![class!(NSCursor), resizeLeftCursor],
                CursorStyle::ResizeRight => msg_send![class!(NSCursor), resizeRightCursor],
                CursorStyle::ResizeColumn => msg_send![class!(NSCursor), resizeLeftRightCursor],
                CursorStyle::ResizeRow => msg_send![class!(NSCursor), resizeUpDownCursor],
                CursorStyle::ResizeUp => msg_send![class!(NSCursor), resizeUpCursor],
                CursorStyle::ResizeDown => msg_send![class!(NSCursor), resizeDownCursor],

                // Undocumented, private class methods:
                // https://stackoverflow.com/questions/27242353/cocoa-predefined-resize-mouse-cursor
                CursorStyle::ResizeUpLeftDownRight => {
                    msg_send![class!(NSCursor), _windowResizeNorthWestSouthEastCursor]
                }
                CursorStyle::ResizeUpRightDownLeft => {
                    msg_send![class!(NSCursor), _windowResizeNorthEastSouthWestCursor]
                }

                CursorStyle::IBeamCursorForVerticalLayout => {
                    msg_send![class!(NSCursor), IBeamCursorForVerticalLayout]
                }
                CursorStyle::OperationNotAllowed => {
                    msg_send![class!(NSCursor), operationNotAllowedCursor]
                }
                CursorStyle::DragLink => msg_send![class!(NSCursor), dragLinkCursor],
                CursorStyle::DragCopy => msg_send![class!(NSCursor), dragCopyCursor],
                CursorStyle::ContextualMenu => msg_send![class!(NSCursor), contextualMenuCursor],
            };

            let old_cursor: id = msg_send![class!(NSCursor), currentCursor];
            if new_cursor != old_cursor {
                let _: () = msg_send![new_cursor, set];
            }
        }
    }

    fn should_auto_hide_scrollbars(&self) -> bool {
        #[allow(non_upper_case_globals)]
        const NSScrollerStyleOverlay: NSInteger = 1;

        unsafe {
            let style: NSInteger = msg_send![class!(NSScroller), preferredScrollerStyle];
            style == NSScrollerStyleOverlay
        }
    }

    fn write_to_clipboard(&self, item: ClipboardItem) {
        use crate::ClipboardEntry;

        unsafe {
            // We only want to use NSAttributedString if there are multiple entries to write.
            if item.entries.len() <= 1 {
                match item.entries.first() {
                    Some(entry) => match entry {
                        ClipboardEntry::String(string) => {
                            self.write_plaintext_to_clipboard(string);
                        }
                        ClipboardEntry::Image(image) => {
                            self.write_image_to_clipboard(image);
                        }
                    },
                    None => {
                        // Writing an empty list of entries just clears the clipboard.
                        let state = self.0.lock();
                        state.pasteboard.clearContents();
                    }
                }
            } else {
                let mut any_images = false;
                let attributed_string = {
                    let mut buf = NSMutableAttributedString::alloc(nil)
                        // TODO can we skip this? Or at least part of it?
                        .init_attributed_string(NSString::alloc(nil).init_str(""));

                    for entry in item.entries {
                        if let ClipboardEntry::String(ClipboardString { text, metadata: _ }) = entry
                        {
                            let to_append = NSAttributedString::alloc(nil)
                                .init_attributed_string(NSString::alloc(nil).init_str(&text));

                            buf.appendAttributedString_(to_append);
                        }
                    }

                    buf
                };

                let state = self.0.lock();
                state.pasteboard.clearContents();

                // Only set rich text clipboard types if we actually have 1+ images to include.
                if any_images {
                    let rtfd_data = attributed_string.RTFDFromRange_documentAttributes_(
                        NSRange::new(0, msg_send![attributed_string, length]),
                        nil,
                    );
                    if rtfd_data != nil {
                        state
                            .pasteboard
                            .setData_forType(rtfd_data, NSPasteboardTypeRTFD);
                    }

                    let rtf_data = attributed_string.RTFFromRange_documentAttributes_(
                        NSRange::new(0, attributed_string.length()),
                        nil,
                    );
                    if rtf_data != nil {
                        state
                            .pasteboard
                            .setData_forType(rtf_data, NSPasteboardTypeRTF);
                    }
                }

                let plain_text = attributed_string.string();
                state
                    .pasteboard
                    .setString_forType(plain_text, NSPasteboardTypeString);
            }
        }
    }

    fn read_from_clipboard(&self) -> Option<ClipboardItem> {
        let state = self.0.lock();
        let pasteboard = state.pasteboard;

        // First, see if it's a string.
        unsafe {
            let types: id = pasteboard.types();
            let string_type: id = ns_string("public.utf8-plain-text");

            if msg_send![types, containsObject: string_type] {
                let data = pasteboard.dataForType(string_type);
                if data == nil {
                    return None;
                } else if data.bytes().is_null() {
                    // https://developer.apple.com/documentation/foundation/nsdata/1410616-bytes?language=objc
                    // "If the length of the NSData object is 0, this property returns nil."
                    return Some(self.read_string_from_clipboard(&state, &[]));
                } else {
                    let bytes =
                        slice::from_raw_parts(data.bytes() as *mut u8, data.length() as usize);

                    return Some(self.read_string_from_clipboard(&state, bytes));
                }
            }

            // If it wasn't a string, try the various supported image types.
            for format in ImageFormat::iter() {
                if let Some(item) = try_clipboard_image(pasteboard, format) {
                    return Some(item);
                }
            }
        }

        // If it wasn't a string or a supported image type, give up.
        None
    }

    fn write_credentials(&self, url: &str, username: &str, password: &[u8]) -> Task<Result<()>> {
        let url = url.to_string();
        let username = username.to_string();
        let password = password.to_vec();
        self.background_executor().spawn(async move {
            unsafe {
                use security::*;

                let url = CFString::from(url.as_str());
                let username = CFString::from(username.as_str());
                let password = CFData::from_buffer(&password);

                // First, check if there are already credentials for the given server. If so, then
                // update the username and password.
                let mut verb = "updating";
                let mut query_attrs = CFMutableDictionary::with_capacity(2);
                query_attrs.set(kSecClass as *const _, kSecClassInternetPassword as *const _);
                query_attrs.set(kSecAttrServer as *const _, url.as_CFTypeRef());

                let mut attrs = CFMutableDictionary::with_capacity(4);
                attrs.set(kSecClass as *const _, kSecClassInternetPassword as *const _);
                attrs.set(kSecAttrServer as *const _, url.as_CFTypeRef());
                attrs.set(kSecAttrAccount as *const _, username.as_CFTypeRef());
                attrs.set(kSecValueData as *const _, password.as_CFTypeRef());

                let mut status = SecItemUpdate(
                    query_attrs.as_concrete_TypeRef(),
                    attrs.as_concrete_TypeRef(),
                );

                // If there were no existing credentials for the given server, then create them.
                if status == errSecItemNotFound {
                    verb = "creating";
                    status = SecItemAdd(attrs.as_concrete_TypeRef(), ptr::null_mut());
                }

                if status != errSecSuccess {
                    return Err(anyhow!("{} password failed: {}", verb, status));
                }
            }
            Ok(())
        })
    }

    fn read_credentials(&self, url: &str) -> Task<Result<Option<(String, Vec<u8>)>>> {
        let url = url.to_string();
        self.background_executor().spawn(async move {
            let url = CFString::from(url.as_str());
            let cf_true = CFBoolean::true_value().as_CFTypeRef();

            unsafe {
                use security::*;

                // Find any credentials for the given server URL.
                let mut attrs = CFMutableDictionary::with_capacity(5);
                attrs.set(kSecClass as *const _, kSecClassInternetPassword as *const _);
                attrs.set(kSecAttrServer as *const _, url.as_CFTypeRef());
                attrs.set(kSecReturnAttributes as *const _, cf_true);
                attrs.set(kSecReturnData as *const _, cf_true);

                let mut result = CFTypeRef::from(ptr::null());
                let status = SecItemCopyMatching(attrs.as_concrete_TypeRef(), &mut result);
                match status {
                    security::errSecSuccess => {}
                    security::errSecItemNotFound | security::errSecUserCanceled => return Ok(None),
                    _ => return Err(anyhow!("reading password failed: {}", status)),
                }

                let result = CFType::wrap_under_create_rule(result)
                    .downcast::<CFDictionary>()
                    .ok_or_else(|| anyhow!("keychain item was not a dictionary"))?;
                let username = result
                    .find(kSecAttrAccount as *const _)
                    .ok_or_else(|| anyhow!("account was missing from keychain item"))?;
                let username = CFType::wrap_under_get_rule(*username)
                    .downcast::<CFString>()
                    .ok_or_else(|| anyhow!("account was not a string"))?;
                let password = result
                    .find(kSecValueData as *const _)
                    .ok_or_else(|| anyhow!("password was missing from keychain item"))?;
                let password = CFType::wrap_under_get_rule(*password)
                    .downcast::<CFData>()
                    .ok_or_else(|| anyhow!("password was not a string"))?;

                Ok(Some((username.to_string(), password.bytes().to_vec())))
            }
        })
    }

    fn delete_credentials(&self, url: &str) -> Task<Result<()>> {
        let url = url.to_string();

        self.background_executor().spawn(async move {
            unsafe {
                use security::*;

                let url = CFString::from(url.as_str());
                let mut query_attrs = CFMutableDictionary::with_capacity(2);
                query_attrs.set(kSecClass as *const _, kSecClassInternetPassword as *const _);
                query_attrs.set(kSecAttrServer as *const _, url.as_CFTypeRef());

                let status = SecItemDelete(query_attrs.as_concrete_TypeRef());

                if status != errSecSuccess {
                    return Err(anyhow!("delete password failed: {}", status));
                }
            }
            Ok(())
        })
    }
}

impl MacPlatform {
    unsafe fn read_string_from_clipboard(
        &self,
        state: &MacPlatformState,
        text_bytes: &[u8],
    ) -> ClipboardItem {
        let text = String::from_utf8_lossy(text_bytes).to_string();
        let metadata = self
            .read_from_pasteboard(state.pasteboard, state.text_hash_pasteboard_type)
            .and_then(|hash_bytes| {
                let hash_bytes = hash_bytes.try_into().ok()?;
                let hash = u64::from_be_bytes(hash_bytes);
                let metadata =
                    self.read_from_pasteboard(state.pasteboard, state.metadata_pasteboard_type)?;

                if hash == ClipboardString::text_hash(&text) {
                    String::from_utf8(metadata.to_vec()).ok()
                } else {
                    None
                }
            });

        ClipboardItem {
            entries: vec![ClipboardEntry::String(ClipboardString { text, metadata })],
        }
    }

    unsafe fn write_plaintext_to_clipboard(&self, string: &ClipboardString) {
        let state = self.0.lock();
        state.pasteboard.clearContents();

        let text_bytes = NSData::dataWithBytes_length_(
            nil,
            string.text.as_ptr() as *const c_void,
            string.text.len() as u64,
        );
        state
            .pasteboard
            .setData_forType(text_bytes, NSPasteboardTypeString);

        if let Some(metadata) = string.metadata.as_ref() {
            let hash_bytes = ClipboardString::text_hash(&string.text).to_be_bytes();
            let hash_bytes = NSData::dataWithBytes_length_(
                nil,
                hash_bytes.as_ptr() as *const c_void,
                hash_bytes.len() as u64,
            );
            state
                .pasteboard
                .setData_forType(hash_bytes, state.text_hash_pasteboard_type);

            let metadata_bytes = NSData::dataWithBytes_length_(
                nil,
                metadata.as_ptr() as *const c_void,
                metadata.len() as u64,
            );
            state
                .pasteboard
                .setData_forType(metadata_bytes, state.metadata_pasteboard_type);
        }
    }

    unsafe fn write_image_to_clipboard(&self, image: &Image) {
        let state = self.0.lock();
        state.pasteboard.clearContents();

        let bytes = NSData::dataWithBytes_length_(
            nil,
            image.bytes.as_ptr() as *const c_void,
            image.bytes.len() as u64,
        );

        state
            .pasteboard
            .setData_forType(bytes, Into::<UTType>::into(image.format).inner_mut());
    }
}

fn try_clipboard_image(pasteboard: id, format: ImageFormat) -> Option<ClipboardItem> {
    let mut ut_type: UTType = format.into();

    unsafe {
        let types: id = pasteboard.types();
        if msg_send![types, containsObject: ut_type.inner()] {
            let data = pasteboard.dataForType(ut_type.inner_mut());
            if data == nil {
                None
            } else {
                let bytes = Vec::from(slice::from_raw_parts(
                    data.bytes() as *mut u8,
                    data.length() as usize,
                ));
                let id = hash(&bytes);

                Some(ClipboardItem {
                    entries: vec![ClipboardEntry::Image(Image { format, bytes, id })],
                })
            }
        } else {
            None
        }
    }
}

unsafe fn path_from_objc(path: id) -> PathBuf {
    let len = msg_send![path, lengthOfBytesUsingEncoding: NSUTF8StringEncoding];
    let bytes = path.UTF8String() as *const u8;
    let path = str::from_utf8(slice::from_raw_parts(bytes, len)).unwrap();
    PathBuf::from(path)
}

unsafe fn get_mac_platform(object: &mut Object) -> &MacPlatform {
    let platform_ptr: *mut c_void = *object.get_ivar(MAC_PLATFORM_IVAR);
    assert!(!platform_ptr.is_null());
    &*(platform_ptr as *const MacPlatform)
}

extern "C" fn did_finish_launching(this: &mut Object, _: Sel, _: id) {
    unsafe {
        let app: id = msg_send![APP_CLASS, sharedApplication];
        app.setActivationPolicy_(NSApplicationActivationPolicyRegular);
        let platform = get_mac_platform(this);
        let callback = platform.0.lock().finish_launching.take();
        if let Some(callback) = callback {
            callback();
        }
    }
}

extern "C" fn should_handle_reopen(this: &mut Object, _: Sel, _: id, has_open_windows: bool) {
    if !has_open_windows {
        let platform = unsafe { get_mac_platform(this) };
        let mut lock = platform.0.lock();
        if let Some(mut callback) = lock.reopen.take() {
            drop(lock);
            callback();
            platform.0.lock().reopen.get_or_insert(callback);
        }
    }
}

extern "C" fn will_terminate(this: &mut Object, _: Sel, _: id) {
    let platform = unsafe { get_mac_platform(this) };
    let mut lock = platform.0.lock();
    if let Some(mut callback) = lock.quit.take() {
        drop(lock);
        callback();
        platform.0.lock().quit.get_or_insert(callback);
    }
}

extern "C" fn open_urls(this: &mut Object, _: Sel, _: id, urls: id) {
    let urls = unsafe {
        (0..urls.count())
            .filter_map(|i| {
                let url = urls.objectAtIndex(i);
                match CStr::from_ptr(url.absoluteString().UTF8String() as *mut c_char).to_str() {
                    Ok(string) => Some(string.to_string()),
                    Err(err) => {
                        log::error!("error converting path to string: {}", err);
                        None
                    }
                }
            })
            .collect::<Vec<_>>()
    };
    let platform = unsafe { get_mac_platform(this) };
    let mut lock = platform.0.lock();
    if let Some(mut callback) = lock.open_urls.take() {
        drop(lock);
        callback(urls);
        platform.0.lock().open_urls.get_or_insert(callback);
    }
}

extern "C" fn handle_menu_item(this: &mut Object, _: Sel, item: id) {
    unsafe {
        let platform = get_mac_platform(this);
        let mut lock = platform.0.lock();
        if let Some(mut callback) = lock.menu_command.take() {
            let tag: NSInteger = msg_send![item, tag];
            let index = tag as usize;
            if let Some(action) = lock.menu_actions.get(index) {
                let action = action.boxed_clone();
                drop(lock);
                callback(&*action);
            }
            platform.0.lock().menu_command.get_or_insert(callback);
        }
    }
}

extern "C" fn validate_menu_item(this: &mut Object, _: Sel, item: id) -> bool {
    unsafe {
        let mut result = false;
        let platform = get_mac_platform(this);
        let mut lock = platform.0.lock();
        if let Some(mut callback) = lock.validate_menu_command.take() {
            let tag: NSInteger = msg_send![item, tag];
            let index = tag as usize;
            if let Some(action) = lock.menu_actions.get(index) {
                let action = action.boxed_clone();
                drop(lock);
                result = callback(action.as_ref());
            }
            platform
                .0
                .lock()
                .validate_menu_command
                .get_or_insert(callback);
        }
        result
    }
}

extern "C" fn menu_will_open(this: &mut Object, _: Sel, _: id) {
    unsafe {
        let platform = get_mac_platform(this);
        let mut lock = platform.0.lock();
        if let Some(mut callback) = lock.will_open_menu.take() {
            drop(lock);
            callback();
            platform.0.lock().will_open_menu.get_or_insert(callback);
        }
    }
}

extern "C" fn handle_dock_menu(this: &mut Object, _: Sel, _: id) -> id {
    unsafe {
        let platform = get_mac_platform(this);
        let mut state = platform.0.lock();
        if let Some(id) = state.dock_menu {
            id
        } else {
            nil
        }
    }
}

unsafe fn ns_string(string: &str) -> id {
    NSString::alloc(nil).init_str(string).autorelease()
}

unsafe fn ns_url_to_path(url: id) -> Result<PathBuf> {
    let path: *mut c_char = msg_send![url, fileSystemRepresentation];
    if path.is_null() {
        Err(anyhow!(
            "url is not a file path: {}",
            CStr::from_ptr(url.absoluteString().UTF8String()).to_string_lossy()
        ))
    } else {
        Ok(PathBuf::from(OsStr::from_bytes(
            CStr::from_ptr(path).to_bytes(),
        )))
    }
}

mod security {
    #![allow(non_upper_case_globals)]
    use super::*;

    #[link(name = "Security", kind = "framework")]
    extern "C" {
        pub static kSecClass: CFStringRef;
        pub static kSecClassInternetPassword: CFStringRef;
        pub static kSecAttrServer: CFStringRef;
        pub static kSecAttrAccount: CFStringRef;
        pub static kSecValueData: CFStringRef;
        pub static kSecReturnAttributes: CFStringRef;
        pub static kSecReturnData: CFStringRef;

        pub fn SecItemAdd(attributes: CFDictionaryRef, result: *mut CFTypeRef) -> OSStatus;
        pub fn SecItemUpdate(query: CFDictionaryRef, attributes: CFDictionaryRef) -> OSStatus;
        pub fn SecItemDelete(query: CFDictionaryRef) -> OSStatus;
        pub fn SecItemCopyMatching(query: CFDictionaryRef, result: *mut CFTypeRef) -> OSStatus;
    }

    pub const errSecSuccess: OSStatus = 0;
    pub const errSecUserCanceled: OSStatus = -128;
    pub const errSecItemNotFound: OSStatus = -25300;
}

impl From<ImageFormat> for UTType {
    fn from(value: ImageFormat) -> Self {
        match value {
            ImageFormat::Png => Self::png(),
            ImageFormat::Jpeg => Self::jpeg(),
            ImageFormat::Tiff => Self::tiff(),
            ImageFormat::Webp => Self::webp(),
            ImageFormat::Gif => Self::gif(),
            ImageFormat::Bmp => Self::bmp(),
            ImageFormat::Svg => Self::svg(),
        }
    }
}

// See https://developer.apple.com/documentation/uniformtypeidentifiers/uttype-swift.struct/
struct UTType(id);

impl UTType {
    pub fn png() -> Self {
        // https://developer.apple.com/documentation/uniformtypeidentifiers/uttype-swift.struct/png
        Self(unsafe { NSPasteboardTypePNG }) // This is a rare case where there's a built-in NSPasteboardType
    }

    pub fn jpeg() -> Self {
        // https://developer.apple.com/documentation/uniformtypeidentifiers/uttype-swift.struct/jpeg
        Self(unsafe { ns_string("public.jpeg") })
    }

    pub fn gif() -> Self {
        // https://developer.apple.com/documentation/uniformtypeidentifiers/uttype-swift.struct/gif
        Self(unsafe { ns_string("com.compuserve.gif") })
    }

    pub fn webp() -> Self {
        // https://developer.apple.com/documentation/uniformtypeidentifiers/uttype-swift.struct/webp
        Self(unsafe { ns_string("org.webmproject.webp") })
    }

    pub fn bmp() -> Self {
        // https://developer.apple.com/documentation/uniformtypeidentifiers/uttype-swift.struct/bmp
        Self(unsafe { ns_string("com.microsoft.bmp") })
    }

    pub fn svg() -> Self {
        // https://developer.apple.com/documentation/uniformtypeidentifiers/uttype-swift.struct/svg
        Self(unsafe { ns_string("public.svg-image") })
    }

    pub fn tiff() -> Self {
        // https://developer.apple.com/documentation/uniformtypeidentifiers/uttype-swift.struct/tiff
        Self(unsafe { NSPasteboardTypeTIFF }) // This is a rare case where there's a built-in NSPasteboardType
    }

    fn inner(&self) -> *const Object {
        self.0
    }

    fn inner_mut(&self) -> *mut Object {
        self.0 as *mut _
    }
}

#[cfg(test)]
mod tests {
    use crate::ClipboardItem;

    use super::*;

    #[test]
    fn test_clipboard() {
        let platform = build_platform();
        assert_eq!(platform.read_from_clipboard(), None);

        let item = ClipboardItem::new_string("1".to_string());
        platform.write_to_clipboard(item.clone());
        assert_eq!(platform.read_from_clipboard(), Some(item));

        let item = ClipboardItem {
            entries: vec![ClipboardEntry::String(
                ClipboardString::new("2".to_string()).with_json_metadata(vec![3, 4]),
            )],
        };
        platform.write_to_clipboard(item.clone());
        assert_eq!(platform.read_from_clipboard(), Some(item));

        let text_from_other_app = "text from other app";
        unsafe {
            let bytes = NSData::dataWithBytes_length_(
                nil,
                text_from_other_app.as_ptr() as *const c_void,
                text_from_other_app.len() as u64,
            );
            platform
                .0
                .lock()
                .pasteboard
                .setData_forType(bytes, NSPasteboardTypeString);
        }
        assert_eq!(
            platform.read_from_clipboard(),
            Some(ClipboardItem::new_string(text_from_other_app.to_string()))
        );
    }

    fn build_platform() -> MacPlatform {
        let platform = MacPlatform::new(false);
        platform.0.lock().pasteboard = unsafe { NSPasteboard::pasteboardWithUniqueName(nil) };
        platform
    }
}<|MERGE_RESOLUTION|>--- conflicted
+++ resolved
@@ -6,15 +6,10 @@
 use crate::{
     hash, Action, AnyWindowHandle, BackgroundExecutor, ClipboardEntry, ClipboardItem,
     ClipboardString, CursorStyle, ForegroundExecutor, Image, ImageFormat, Keymap, MacDispatcher,
-<<<<<<< HEAD
-    MacDisplay, MacTextSystem, MacWindow, Menu, MenuItem, PathPromptOptions, Platform,
-    PlatformDisplay, PlatformTextSystem, PlatformWindow, Result, ScreenCaptureSource,
-    SemanticVersion, Task, WindowAppearance, WindowParams,
-=======
     MacDisplay, MacWindow, Menu, MenuItem, PathPromptOptions, Platform, PlatformDisplay,
-    PlatformTextSystem, PlatformWindow, Result, SemanticVersion, Task, WindowAppearance,
+    PlatformTextSystem, PlatformWindow, Result, ScreenCaptureSource,
+    SemanticVersion, Task, WindowAppearance,
     WindowParams,
->>>>>>> f80eb264
 };
 use anyhow::anyhow;
 use block::ConcreteBlock;
