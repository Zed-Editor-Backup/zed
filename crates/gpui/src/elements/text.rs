use crate::{
    ActiveTooltip, AnyView, App, Bounds, DispatchPhase, Element, ElementId, GlobalElementId,
    HighlightStyle, Hitbox, IntoElement, LayoutId, MouseDownEvent, MouseMoveEvent, MouseUpEvent,
<<<<<<< HEAD
    Pixels, Point, SharedString, Size, TextOverflow, TextRun, TextStyle, TextStyleRefinement,
    TooltipId, WhiteSpace, Window, WrappedLine, WrappedLineLayout, register_tooltip_mouse_handlers,
    set_tooltip_on_window,
};
use anyhow::anyhow;
use parking_lot::{Mutex, MutexGuard};
use refineable::Refineable;
=======
    Pixels, Point, SharedString, Size, TextOverflow, TextRun, TextStyle, TooltipId, WhiteSpace,
    Window, WrappedLine, WrappedLineLayout, register_tooltip_mouse_handlers, set_tooltip_on_window,
};
use anyhow::anyhow;
>>>>>>> 804066a0
use smallvec::SmallVec;
use std::{
    cell::{Cell, RefCell},
    mem,
    ops::Range,
    rc::Rc,
    sync::Arc,
};
use util::ResultExt;

impl Element for &'static str {
    type RequestLayoutState = TextLayout;
    type PrepaintState = ();

    fn id(&self) -> Option<ElementId> {
        None
    }

    fn request_layout(
        &mut self,
        _id: Option<&GlobalElementId>,
        window: &mut Window,
        cx: &mut App,
    ) -> (LayoutId, Self::RequestLayoutState) {
        let mut state = TextLayout::default();
        let layout_id = state.layout(SharedString::from(*self), None, window, cx);
        (layout_id, state)
    }

    fn prepaint(
        &mut self,
        _id: Option<&GlobalElementId>,
        bounds: Bounds<Pixels>,
        text_layout: &mut Self::RequestLayoutState,
        _window: &mut Window,
        _cx: &mut App,
    ) {
        text_layout.prepaint(bounds, self)
    }

    fn paint(
        &mut self,
        _id: Option<&GlobalElementId>,
        _bounds: Bounds<Pixels>,
        text_layout: &mut TextLayout,
        _: &mut (),
        window: &mut Window,
        cx: &mut App,
    ) {
        text_layout.paint(self, window, cx)
    }
}

impl IntoElement for &'static str {
    type Element = Self;

    fn into_element(self) -> Self::Element {
        self
    }
}

impl IntoElement for String {
    type Element = SharedString;

    fn into_element(self) -> Self::Element {
        self.into()
    }
}

impl Element for SharedString {
    type RequestLayoutState = TextLayout;
    type PrepaintState = ();

    fn id(&self) -> Option<ElementId> {
        None
    }

    fn request_layout(
        &mut self,

        _id: Option<&GlobalElementId>,

        window: &mut Window,
        cx: &mut App,
    ) -> (LayoutId, Self::RequestLayoutState) {
        let mut state = TextLayout::default();
        let layout_id = state.layout(self.clone(), None, window, cx);
        (layout_id, state)
    }

    fn prepaint(
        &mut self,
        _id: Option<&GlobalElementId>,
        bounds: Bounds<Pixels>,
        text_layout: &mut Self::RequestLayoutState,
        _window: &mut Window,
        _cx: &mut App,
    ) {
        text_layout.prepaint(bounds, self.as_ref())
    }

    fn paint(
        &mut self,
        _id: Option<&GlobalElementId>,
        _bounds: Bounds<Pixels>,
        text_layout: &mut Self::RequestLayoutState,
        _: &mut Self::PrepaintState,
        window: &mut Window,
        cx: &mut App,
    ) {
        text_layout.paint(self.as_ref(), window, cx)
    }
}

impl IntoElement for SharedString {
    type Element = Self;

    fn into_element(self) -> Self::Element {
        self
    }
}

/// Renders text with runs of different styles.
///
/// Callers are responsible for setting the correct style for each run.
/// For text with a uniform style, you can usually avoid calling this constructor
/// and just pass text directly.
pub struct StyledText {
    text: SharedString,
    runs: Option<Vec<TextRun>>,
    delayed_highlights: Option<Vec<(Range<usize>, HighlightStyle)>>,
    layout: TextLayout,
}

impl StyledText {
    /// Construct a new styled text element from the given string.
    pub fn new(text: impl Into<SharedString>) -> Self {
        StyledText {
            text: text.into(),
            runs: None,
            delayed_highlights: None,
            layout: TextLayout::default(),
        }
    }

    /// Get the layout for this element. This can be used to map indices to pixels and vice versa.
    pub fn layout(&self) -> &TextLayout {
        &self.layout
    }

    /// Set the styling attributes for the given text, as well as
    /// as any ranges of text that have had their style customized.
    pub fn with_default_highlights(
        mut self,
        default_style: &TextStyle,
        highlights: impl IntoIterator<Item = (Range<usize>, HighlightStyle)>,
    ) -> Self {
        debug_assert!(
            self.delayed_highlights.is_none(),
            "Can't use `with_default_highlights` and `with_highlights`"
        );
        let runs = Self::compute_runs(&self.text, default_style, highlights);
        self.runs = Some(runs);
        self
    }

    /// Set the styling attributes for the given text, as well as
    /// as any ranges of text that have had their style customized.
    pub fn with_highlights(
        mut self,
        highlights: impl IntoIterator<Item = (Range<usize>, HighlightStyle)>,
    ) -> Self {
        debug_assert!(
            self.runs.is_none(),
            "Can't use `with_highlights` and `with_default_highlights`"
        );
        self.delayed_highlights = Some(highlights.into_iter().collect::<Vec<_>>());
        self
    }

    fn compute_runs(
        text: &str,
        default_style: &TextStyle,
        highlights: impl IntoIterator<Item = (Range<usize>, HighlightStyle)>,
    ) -> Vec<TextRun> {
        let mut runs = Vec::new();
        let mut ix = 0;
        for (range, highlight) in highlights {
            if ix < range.start {
                runs.push(default_style.clone().to_run(range.start - ix));
            }
            runs.push(
                default_style
                    .clone()
                    .highlight(highlight)
                    .to_run(range.len()),
            );
            ix = range.end;
        }
        if ix < text.len() {
            runs.push(default_style.to_run(text.len() - ix));
        }
        runs
    }

    /// Set the text runs for this piece of text.
    pub fn with_runs(mut self, runs: Vec<TextRun>) -> Self {
        self.runs = Some(runs);
        self
    }
}

impl Element for StyledText {
    type RequestLayoutState = ();
    type PrepaintState = ();

    fn id(&self) -> Option<ElementId> {
        None
    }

    fn request_layout(
        &mut self,
        _id: Option<&GlobalElementId>,
        window: &mut Window,
        cx: &mut App,
    ) -> (LayoutId, Self::RequestLayoutState) {
        let runs = self.runs.take().or_else(|| {
            self.delayed_highlights.take().map(|delayed_highlights| {
                Self::compute_runs(&self.text, &window.text_style(), delayed_highlights)
            })
        });

        let layout_id = self.layout.layout(self.text.clone(), runs, window, cx);
        (layout_id, ())
    }

    fn prepaint(
        &mut self,
        _id: Option<&GlobalElementId>,
        bounds: Bounds<Pixels>,
        _: &mut Self::RequestLayoutState,
        _window: &mut Window,
        _cx: &mut App,
    ) {
        self.layout.prepaint(bounds, &self.text)
    }

    fn paint(
        &mut self,
        _id: Option<&GlobalElementId>,
        _bounds: Bounds<Pixels>,
        _: &mut Self::RequestLayoutState,
        _: &mut Self::PrepaintState,
        window: &mut Window,
        cx: &mut App,
    ) {
        self.layout.paint(&self.text, window, cx)
    }
}

impl IntoElement for StyledText {
    type Element = Self;

    fn into_element(self) -> Self::Element {
        self
    }
}

/// The Layout for TextElement. This can be used to map indices to pixels and vice versa.
#[derive(Default, Clone)]
pub struct TextLayout(Rc<RefCell<Option<TextLayoutInner>>>);

struct TextLayoutInner {
    lines: SmallVec<[WrappedLine; 1]>,
    line_height: Pixels,
    wrap_width: Option<Pixels>,
    size: Option<Size<Pixels>>,
    bounds: Option<Bounds<Pixels>>,
}

impl TextLayout {
    fn layout(
        &self,
        text: SharedString,
        runs: Option<Vec<TextRun>>,
        window: &mut Window,
        _: &mut App,
    ) -> LayoutId {
        let text_style = window.text_style();
        let font_size = text_style.font_size.to_pixels(window.rem_size());
        let line_height = text_style
            .line_height
            .to_pixels(font_size.into(), window.rem_size());

        let mut runs = if let Some(runs) = runs {
            runs
        } else {
            vec![text_style.to_run(text.len())]
        };

        let layout_id = window.request_measured_layout(Default::default(), {
            let element_state = self.clone();

            move |known_dimensions, available_space, window, cx| {
                let wrap_width = if text_style.white_space == WhiteSpace::Normal {
                    known_dimensions.width.or(match available_space.width {
                        crate::AvailableSpace::Definite(x) => Some(x),
                        _ => None,
                    })
                } else {
                    None
                };

                let (truncate_width, ellipsis) =
                    if let Some(text_overflow) = text_style.text_overflow {
                        let width = known_dimensions.width.or(match available_space.width {
                            crate::AvailableSpace::Definite(x) => match text_style.line_clamp {
                                Some(max_lines) => Some(x * max_lines),
                                None => Some(x),
                            },
                            _ => None,
                        });

                        match text_overflow {
                            TextOverflow::Ellipsis(s) => (width, Some(s)),
                        }
                    } else {
                        (None, None)
                    };

                if let Some(text_layout) = element_state.0.borrow().as_ref() {
                    if text_layout.size.is_some()
                        && (wrap_width.is_none() || wrap_width == text_layout.wrap_width)
                    {
                        return text_layout.size.unwrap();
                    }
                }

                let mut line_wrapper = cx.text_system().line_wrapper(text_style.font(), font_size);
                let text = if let Some(truncate_width) = truncate_width {
                    line_wrapper.truncate_line(text.clone(), truncate_width, ellipsis, &mut runs)
                } else {
                    text.clone()
                };

                let Some(lines) = window
                    .text_system()
                    .shape_text(
                        text,
                        font_size,
                        &runs,
                        wrap_width,            // Wrap if we know the width.
                        text_style.line_clamp, // Limit the number of lines if line_clamp is set.
                    )
                    .log_err()
                else {
                    element_state.0.borrow_mut().replace(TextLayoutInner {
                        lines: Default::default(),
                        line_height,
                        wrap_width,
                        size: Some(Size::default()),
                        bounds: None,
                    });
                    return Size::default();
                };

                let mut size: Size<Pixels> = Size::default();
                for line in &lines {
                    let line_size = line.size(line_height);
                    size.height += line_size.height;
                    size.width = size.width.max(line_size.width).ceil();
                }

                element_state.0.borrow_mut().replace(TextLayoutInner {
                    lines,
                    line_height,
                    wrap_width,
                    size: Some(size),
                    bounds: None,
                });

                size
            }
        });

        layout_id
    }

    fn prepaint(&self, bounds: Bounds<Pixels>, text: &str) {
        let mut element_state = self.0.borrow_mut();
        let element_state = element_state
            .as_mut()
            .ok_or_else(|| anyhow!("measurement has not been performed on {}", text))
            .unwrap();
        element_state.bounds = Some(bounds);
    }

    fn paint(&self, text: &str, window: &mut Window, cx: &mut App) {
        let element_state = self.0.borrow();
        let element_state = element_state
            .as_ref()
            .ok_or_else(|| anyhow!("measurement has not been performed on {}", text))
            .unwrap();
        let bounds = element_state
            .bounds
            .ok_or_else(|| anyhow!("prepaint has not been performed on {:?}", text))
            .unwrap();

        let line_height = element_state.line_height;
        let mut line_origin = bounds.origin;

        let text_style = window.text_style();

        for line in &element_state.lines {
            line.paint_background(
                line_origin,
                line_height,
                text_style.text_align,
                Some(bounds),
                window,
                cx,
            )
            .log_err();
            line.paint(
                line_origin,
                line_height,
                Some(&text_style),
                Some(bounds),
                window,
                cx,
            )
            .log_err();
            line_origin.y += line.size(line_height).height;
        }
    }

    /// Get the byte index into the input of the pixel position.
    pub fn index_for_position(&self, mut position: Point<Pixels>) -> Result<usize, usize> {
        let element_state = self.0.borrow();
        let element_state = element_state
            .as_ref()
            .expect("measurement has not been performed");
        let bounds = element_state
            .bounds
            .expect("prepaint has not been performed");

        if position.y < bounds.top() {
            return Err(0);
        }

        let line_height = element_state.line_height;
        let mut line_origin = bounds.origin;
        let mut line_start_ix = 0;
        for line in &element_state.lines {
            let line_bottom = line_origin.y + line.size(line_height).height;
            if position.y > line_bottom {
                line_origin.y = line_bottom;
                line_start_ix += line.len() + 1;
            } else {
                let position_within_line = position - line_origin;
                match line.index_for_position(position_within_line, line_height) {
                    Ok(index_within_line) => return Ok(line_start_ix + index_within_line),
                    Err(index_within_line) => return Err(line_start_ix + index_within_line),
                }
            }
        }

        Err(line_start_ix.saturating_sub(1))
    }

    /// Get the pixel position for the given byte index.
    pub fn position_for_index(&self, index: usize) -> Option<Point<Pixels>> {
        let element_state = self.0.borrow();
        let element_state = element_state
            .as_ref()
            .expect("measurement has not been performed");
        let bounds = element_state
            .bounds
            .expect("prepaint has not been performed");
        let line_height = element_state.line_height;

        let mut line_origin = bounds.origin;
        let mut line_start_ix = 0;

        for line in &element_state.lines {
            let line_end_ix = line_start_ix + line.len();
            if index < line_start_ix {
                break;
            } else if index > line_end_ix {
                line_origin.y += line.size(line_height).height;
                line_start_ix = line_end_ix + 1;
                continue;
            } else {
                let ix_within_line = index - line_start_ix;
                return Some(line_origin + line.position_for_index(ix_within_line, line_height)?);
            }
        }

        None
    }

    /// Retrieve the layout for the line containing the given byte index.
    pub fn line_layout_for_index(&self, index: usize) -> Option<Arc<WrappedLineLayout>> {
        let element_state = self.0.borrow();
        let element_state = element_state
            .as_ref()
            .expect("measurement has not been performed");
        let bounds = element_state
            .bounds
            .expect("prepaint has not been performed");
        let line_height = element_state.line_height;

        let mut line_origin = bounds.origin;
        let mut line_start_ix = 0;

        for line in &element_state.lines {
            let line_end_ix = line_start_ix + line.len();
            if index < line_start_ix {
                break;
            } else if index > line_end_ix {
                line_origin.y += line.size(line_height).height;
                line_start_ix = line_end_ix + 1;
                continue;
            } else {
                return Some(line.layout.clone());
            }
        }

        None
    }

    /// The bounds of this layout.
    pub fn bounds(&self) -> Bounds<Pixels> {
        self.0.borrow().as_ref().unwrap().bounds.unwrap()
    }

    /// The line height for this layout.
    pub fn line_height(&self) -> Pixels {
        self.0.borrow().as_ref().unwrap().line_height
    }

    /// The text for this layout.
    pub fn text(&self) -> String {
        self.0
            .borrow()
            .as_ref()
            .unwrap()
            .lines
            .iter()
            .map(|s| s.text.to_string())
            .collect::<Vec<_>>()
            .join("\n")
    }
}

/// A text element that can be interacted with.
pub struct InteractiveText {
    element_id: ElementId,
    text: StyledText,
    click_listener:
        Option<Box<dyn Fn(&[Range<usize>], InteractiveTextClickEvent, &mut Window, &mut App)>>,
    hover_listener: Option<Box<dyn Fn(Option<usize>, MouseMoveEvent, &mut Window, &mut App)>>,
    tooltip_builder: Option<Rc<dyn Fn(usize, &mut Window, &mut App) -> Option<AnyView>>>,
    tooltip_id: Option<TooltipId>,
    clickable_ranges: Vec<Range<usize>>,
}

struct InteractiveTextClickEvent {
    mouse_down_index: usize,
    mouse_up_index: usize,
}

#[doc(hidden)]
#[derive(Default)]
pub struct InteractiveTextState {
    mouse_down_index: Rc<Cell<Option<usize>>>,
    hovered_index: Rc<Cell<Option<usize>>>,
    active_tooltip: Rc<RefCell<Option<ActiveTooltip>>>,
}

/// InteractiveTest is a wrapper around StyledText that adds mouse interactions.
impl InteractiveText {
    /// Creates a new InteractiveText from the given text.
    pub fn new(id: impl Into<ElementId>, text: StyledText) -> Self {
        Self {
            element_id: id.into(),
            text,
            click_listener: None,
            hover_listener: None,
            tooltip_builder: None,
            tooltip_id: None,
            clickable_ranges: Vec::new(),
        }
    }

    /// on_click is called when the user clicks on one of the given ranges, passing the index of
    /// the clicked range.
    pub fn on_click(
        mut self,
        ranges: Vec<Range<usize>>,
        listener: impl Fn(usize, &mut Window, &mut App) + 'static,
    ) -> Self {
        self.click_listener = Some(Box::new(move |ranges, event, window, cx| {
            for (range_ix, range) in ranges.iter().enumerate() {
                if range.contains(&event.mouse_down_index) && range.contains(&event.mouse_up_index)
                {
                    listener(range_ix, window, cx);
                }
            }
        }));
        self.clickable_ranges = ranges;
        self
    }

    /// on_hover is called when the mouse moves over a character within the text, passing the
    /// index of the hovered character, or None if the mouse leaves the text.
    pub fn on_hover(
        mut self,
        listener: impl Fn(Option<usize>, MouseMoveEvent, &mut Window, &mut App) + 'static,
    ) -> Self {
        self.hover_listener = Some(Box::new(listener));
        self
    }

    /// tooltip lets you specify a tooltip for a given character index in the string.
    pub fn tooltip(
        mut self,
        builder: impl Fn(usize, &mut Window, &mut App) -> Option<AnyView> + 'static,
    ) -> Self {
        self.tooltip_builder = Some(Rc::new(builder));
        self
    }
}

impl Element for InteractiveText {
    type RequestLayoutState = ();
    type PrepaintState = Hitbox;

    fn id(&self) -> Option<ElementId> {
        Some(self.element_id.clone())
    }

    fn request_layout(
        &mut self,
        _id: Option<&GlobalElementId>,
        window: &mut Window,
        cx: &mut App,
    ) -> (LayoutId, Self::RequestLayoutState) {
        self.text.request_layout(None, window, cx)
    }

    fn prepaint(
        &mut self,
        global_id: Option<&GlobalElementId>,
        bounds: Bounds<Pixels>,
        state: &mut Self::RequestLayoutState,
        window: &mut Window,
        cx: &mut App,
    ) -> Hitbox {
        window.with_optional_element_state::<InteractiveTextState, _>(
            global_id,
            |interactive_state, window| {
                let mut interactive_state = interactive_state
                    .map(|interactive_state| interactive_state.unwrap_or_default());

                if let Some(interactive_state) = interactive_state.as_mut() {
                    if self.tooltip_builder.is_some() {
                        self.tooltip_id =
                            set_tooltip_on_window(&interactive_state.active_tooltip, window);
                    } else {
                        // If there is no longer a tooltip builder, remove the active tooltip.
                        interactive_state.active_tooltip.take();
                    }
                }

                self.text.prepaint(None, bounds, state, window, cx);
                let hitbox = window.insert_hitbox(bounds, false);
                (hitbox, interactive_state)
            },
        )
    }

    fn paint(
        &mut self,
        global_id: Option<&GlobalElementId>,
        bounds: Bounds<Pixels>,
        _: &mut Self::RequestLayoutState,
        hitbox: &mut Hitbox,
        window: &mut Window,
        cx: &mut App,
    ) {
        let current_view = window.current_view();
        let text_layout = self.text.layout().clone();
        window.with_element_state::<InteractiveTextState, _>(
            global_id.unwrap(),
            |interactive_state, window| {
                let mut interactive_state = interactive_state.unwrap_or_default();
                if let Some(click_listener) = self.click_listener.take() {
                    let mouse_position = window.mouse_position();
                    if let Ok(ix) = text_layout.index_for_position(mouse_position) {
                        if self
                            .clickable_ranges
                            .iter()
                            .any(|range| range.contains(&ix))
                        {
                            window.set_cursor_style(crate::CursorStyle::PointingHand, Some(hitbox))
                        }
                    }

                    let text_layout = text_layout.clone();
                    let mouse_down = interactive_state.mouse_down_index.clone();
                    if let Some(mouse_down_index) = mouse_down.get() {
                        let hitbox = hitbox.clone();
                        let clickable_ranges = mem::take(&mut self.clickable_ranges);
                        window.on_mouse_event(
                            move |event: &MouseUpEvent, phase, window: &mut Window, cx| {
                                if phase == DispatchPhase::Bubble && hitbox.is_hovered(window) {
                                    if let Ok(mouse_up_index) =
                                        text_layout.index_for_position(event.position)
                                    {
                                        click_listener(
                                            &clickable_ranges,
                                            InteractiveTextClickEvent {
                                                mouse_down_index,
                                                mouse_up_index,
                                            },
                                            window,
                                            cx,
                                        )
                                    }

                                    mouse_down.take();
                                    window.refresh();
                                }
                            },
                        );
                    } else {
                        let hitbox = hitbox.clone();
                        window.on_mouse_event(move |event: &MouseDownEvent, phase, window, _| {
                            if phase == DispatchPhase::Bubble && hitbox.is_hovered(window) {
                                if let Ok(mouse_down_index) =
                                    text_layout.index_for_position(event.position)
                                {
                                    mouse_down.set(Some(mouse_down_index));
                                    window.refresh();
                                }
                            }
                        });
                    }
                }

                window.on_mouse_event({
                    let mut hover_listener = self.hover_listener.take();
                    let hitbox = hitbox.clone();
                    let text_layout = text_layout.clone();
                    let hovered_index = interactive_state.hovered_index.clone();
                    move |event: &MouseMoveEvent, phase, window, cx| {
                        if phase == DispatchPhase::Bubble && hitbox.is_hovered(window) {
                            let current = hovered_index.get();
                            let updated = text_layout.index_for_position(event.position).ok();
                            if current != updated {
                                hovered_index.set(updated);
                                if let Some(hover_listener) = hover_listener.as_ref() {
                                    hover_listener(updated, event.clone(), window, cx);
                                }
                                cx.notify(current_view);
                            }
                        }
                    }
                });

                if let Some(tooltip_builder) = self.tooltip_builder.clone() {
                    let active_tooltip = interactive_state.active_tooltip.clone();
                    let build_tooltip = Rc::new({
                        let tooltip_is_hoverable = false;
                        let text_layout = text_layout.clone();
                        move |window: &mut Window, cx: &mut App| {
                            text_layout
                                .index_for_position(window.mouse_position())
                                .ok()
                                .and_then(|position| tooltip_builder(position, window, cx))
                                .map(|view| (view, tooltip_is_hoverable))
                        }
                    });

                    // Use bounds instead of testing hitbox since this is called during prepaint.
                    let check_is_hovered_during_prepaint = Rc::new({
                        let source_bounds = hitbox.bounds;
                        let text_layout = text_layout.clone();
                        let pending_mouse_down = interactive_state.mouse_down_index.clone();
                        move |window: &Window| {
                            text_layout
                                .index_for_position(window.mouse_position())
                                .is_ok()
                                && source_bounds.contains(&window.mouse_position())
                                && pending_mouse_down.get().is_none()
                        }
                    });

                    let check_is_hovered = Rc::new({
                        let hitbox = hitbox.clone();
                        let text_layout = text_layout.clone();
                        let pending_mouse_down = interactive_state.mouse_down_index.clone();
                        move |window: &Window| {
                            text_layout
                                .index_for_position(window.mouse_position())
                                .is_ok()
                                && hitbox.is_hovered(window)
                                && pending_mouse_down.get().is_none()
                        }
                    });

                    register_tooltip_mouse_handlers(
                        &active_tooltip,
                        self.tooltip_id,
                        build_tooltip,
                        check_is_hovered,
                        check_is_hovered_during_prepaint,
                        window,
                    );
                }

                self.text.paint(None, bounds, &mut (), &mut (), window, cx);

                ((), interactive_state)
            },
        );
    }
}

impl IntoElement for InteractiveText {
    type Element = Self;

    fn into_element(self) -> Self::Element {
        self
    }
}<|MERGE_RESOLUTION|>--- conflicted
+++ resolved
@@ -1,20 +1,10 @@
 use crate::{
     ActiveTooltip, AnyView, App, Bounds, DispatchPhase, Element, ElementId, GlobalElementId,
     HighlightStyle, Hitbox, IntoElement, LayoutId, MouseDownEvent, MouseMoveEvent, MouseUpEvent,
-<<<<<<< HEAD
-    Pixels, Point, SharedString, Size, TextOverflow, TextRun, TextStyle, TextStyleRefinement,
-    TooltipId, WhiteSpace, Window, WrappedLine, WrappedLineLayout, register_tooltip_mouse_handlers,
-    set_tooltip_on_window,
-};
-use anyhow::anyhow;
-use parking_lot::{Mutex, MutexGuard};
-use refineable::Refineable;
-=======
     Pixels, Point, SharedString, Size, TextOverflow, TextRun, TextStyle, TooltipId, WhiteSpace,
     Window, WrappedLine, WrappedLineLayout, register_tooltip_mouse_handlers, set_tooltip_on_window,
 };
 use anyhow::anyhow;
->>>>>>> 804066a0
 use smallvec::SmallVec;
 use std::{
     cell::{Cell, RefCell},
