[package]
name = "assistant_eval"
version = "0.1.0"
edition.workspace = true
publish.workspace = true
license = "GPL-3.0-or-later"

[lints]
workspace = true

[[bin]]
name = "assistant_eval"
path = "src/main.rs"

[dependencies]
agent.workspace = true
anyhow.workspace = true
assistant_tool.workspace = true
assistant_tools.workspace = true
clap.workspace = true
client.workspace = true
collections.workspace = true
context_server.workspace = true
dap.workspace = true
env_logger.workspace = true
fs.workspace = true
futures.workspace = true
gpui.workspace = true
gpui_tokio.workspace = true
language.workspace = true
language_model.workspace = true
language_models.workspace = true
node_runtime.workspace = true
project.workspace = true
prompt_store.workspace = true
release_channel.workspace = true
reqwest_client.workspace = true
serde.workspace = true
serde_json.workspace = true
serde_json_lenient.workspace = true
settings.workspace = true
smol.workspace = true
<<<<<<< HEAD
tempfile.workspace = true
util.workspace = true
walkdir.workspace = true
=======
util.workspace = true
workspace-hack.workspace = true
>>>>>>> ee33d313
<|MERGE_RESOLUTION|>--- conflicted
+++ resolved
@@ -40,11 +40,7 @@
 serde_json_lenient.workspace = true
 settings.workspace = true
 smol.workspace = true
-<<<<<<< HEAD
 tempfile.workspace = true
 util.workspace = true
 walkdir.workspace = true
-=======
-util.workspace = true
-workspace-hack.workspace = true
->>>>>>> ee33d313
+workspace-hack.workspace = true