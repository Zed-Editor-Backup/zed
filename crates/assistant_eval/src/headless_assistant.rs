use anyhow::anyhow;
use assistant2::{RequestKind, Thread, ThreadEvent, ThreadStore};
use assistant_tool::ToolWorkingSet;
use client::{Client, UserStore};
use collections::HashMap;
use futures::StreamExt;
use gpui::{prelude::*, App, AsyncApp, Entity, SemanticVersion, Subscription, Task};
use language::LanguageRegistry;
use language_model::{
    AuthenticateError, LanguageModel, LanguageModelProviderId, LanguageModelRegistry,
    LanguageModelRequest,
};
use node_runtime::NodeRuntime;
use project::{Project, RealFs};
use prompt_store::PromptBuilder;
use settings::SettingsStore;
use smol::channel;
use std::sync::Arc;

/// Subset of `workspace::AppState` needed by `HeadlessAssistant`, with additional fields.
pub struct HeadlessAppState {
    pub languages: Arc<LanguageRegistry>,
    pub client: Arc<Client>,
    pub user_store: Entity<UserStore>,
    pub fs: Arc<dyn fs::Fs>,
    pub node_runtime: NodeRuntime,

    // Additional fields not present in `workspace::AppState`.
    pub prompt_builder: Arc<PromptBuilder>,
}

pub struct HeadlessAssistant {
    pub thread: Entity<Thread>,
    pub project: Entity<Project>,
    #[allow(dead_code)]
    pub thread_store: Entity<ThreadStore>,
    pub tool_use_counts: HashMap<Arc<str>, u32>,
    pub done_tx: channel::Sender<anyhow::Result<()>>,
    _subscription: Subscription,
}

impl HeadlessAssistant {
    pub fn new(
        app_state: Arc<HeadlessAppState>,
        cx: &mut App,
    ) -> anyhow::Result<(Entity<Self>, channel::Receiver<anyhow::Result<()>>)> {
        let env = None;
        let project = Project::local(
            app_state.client.clone(),
            app_state.node_runtime.clone(),
            app_state.user_store.clone(),
            app_state.languages.clone(),
            app_state.fs.clone(),
            env,
            cx,
        );

        let tools = Arc::new(ToolWorkingSet::default());
        let thread_store =
            ThreadStore::new(project.clone(), tools, app_state.prompt_builder.clone(), cx)?;

        let thread = thread_store.update(cx, |thread_store, cx| thread_store.create_thread(cx));

        let (done_tx, done_rx) = channel::unbounded::<anyhow::Result<()>>();

        let headless_thread = cx.new(move |cx| Self {
            _subscription: cx.subscribe(&thread, Self::handle_thread_event),
            thread,
            project,
            thread_store,
            tool_use_counts: HashMap::default(),
            done_tx,
        });

        Ok((headless_thread, done_rx))
    }

    fn handle_thread_event(
        &mut self,
        thread: Entity<Thread>,
        event: &ThreadEvent,
        cx: &mut Context<Self>,
    ) {
        match event {
            ThreadEvent::ShowError(err) => self
                .done_tx
                .send_blocking(Err(anyhow!("{:?}", err)))
                .unwrap(),
            ThreadEvent::DoneStreaming => {
                let thread = thread.read(cx);
                if let Some(message) = thread.messages().last() {
                    println!("Message: {}", message.to_string());
                }
                if thread.all_tools_finished() {
                    self.done_tx.send_blocking(Ok(())).unwrap()
                }
            }
            ThreadEvent::UsePendingTools => {
                thread.update(cx, |thread, cx| {
                    thread.use_pending_tools(cx);
                });
            }
            ThreadEvent::ToolFinished {
                tool_use_id,
                pending_tool_use,
                ..
            } => {
                if let Some(pending_tool_use) = pending_tool_use {
                    println!(
                        "Used tool {} with input: {}",
                        pending_tool_use.name, pending_tool_use.input
                    );
                    *self
                        .tool_use_counts
                        .entry(pending_tool_use.name.clone())
                        .or_insert(0) += 1;
                }
                if let Some(tool_result) = thread.read(cx).tool_result(tool_use_id) {
                    println!("Tool result: {:?}", tool_result);
                }
                if thread.read(cx).all_tools_finished() {
                    let model_registry = LanguageModelRegistry::read_global(cx);
                    if let Some(model) = model_registry.active_model() {
                        thread.update(cx, |thread, cx| {
                            thread.attach_tool_results(vec![], cx);
                            thread.send_to_model(model, RequestKind::Chat, cx);
                        });
                    }
                }
            }
<<<<<<< HEAD
            ThreadEvent::StreamedCompletion
            | ThreadEvent::SummaryChanged
            | ThreadEvent::StreamedAssistantText(_, _)
            | ThreadEvent::StreamedAssistantThinking(_, _)
            | ThreadEvent::MessageAdded(_)
            | ThreadEvent::MessageEdited(_)
            | ThreadEvent::MessageDeleted(_) => {}
=======
            _ => {}
>>>>>>> 4421bdd1
        }
    }
}

pub fn init(cx: &mut App) -> Arc<HeadlessAppState> {
    release_channel::init(SemanticVersion::default(), cx);
    gpui_tokio::init(cx);

    let mut settings_store = SettingsStore::new(cx);
    settings_store
        .set_default_settings(settings::default_settings().as_ref(), cx)
        .unwrap();
    cx.set_global(settings_store);
    client::init_settings(cx);
    Project::init_settings(cx);

    let client = Client::production(cx);
    cx.set_http_client(client.http_client().clone());

    let git_binary_path = None;
    let fs = Arc::new(RealFs::new(git_binary_path));

    let languages = Arc::new(LanguageRegistry::new(cx.background_executor().clone()));

    let user_store = cx.new(|cx| UserStore::new(client.clone(), cx));

    language::init(cx);
    language_model::init(client.clone(), cx);
    language_models::init(user_store.clone(), client.clone(), fs.clone(), cx);
    assistant_tools::init(client.http_client().clone(), cx);
    context_server::init(cx);
    let stdout_is_a_pty = false;
    let prompt_builder = PromptBuilder::load(fs.clone(), stdout_is_a_pty, cx);
    assistant2::init(fs.clone(), client.clone(), prompt_builder.clone(), cx);

    Arc::new(HeadlessAppState {
        languages,
        client,
        user_store,
        fs,
        node_runtime: NodeRuntime::unavailable(),
        prompt_builder,
    })
}

pub fn find_model(model_name: &str, cx: &App) -> anyhow::Result<Arc<dyn LanguageModel>> {
    let model_registry = LanguageModelRegistry::read_global(cx);
    let model = model_registry
        .available_models(cx)
        .find(|model| model.id().0 == model_name);

    let Some(model) = model else {
        return Err(anyhow!(
            "No language model named {} was available. Available models: {}",
            model_name,
            model_registry
                .available_models(cx)
                .map(|model| model.id().0.clone())
                .collect::<Vec<_>>()
                .join(", ")
        ));
    };

    Ok(model)
}

pub fn authenticate_model_provider(
    provider_id: LanguageModelProviderId,
    cx: &mut App,
) -> Task<std::result::Result<(), AuthenticateError>> {
    let model_registry = LanguageModelRegistry::read_global(cx);
    let model_provider = model_registry.provider(&provider_id).unwrap();
    model_provider.authenticate(cx)
}

pub async fn send_language_model_request(
    model: Arc<dyn LanguageModel>,
    request: LanguageModelRequest,
    cx: &mut AsyncApp,
) -> anyhow::Result<String> {
    match model.stream_completion_text(request, &cx).await {
        Ok(mut stream) => {
            let mut full_response = String::new();

            // Process the response stream
            while let Some(chunk_result) = stream.stream.next().await {
                match chunk_result {
                    Ok(chunk_str) => {
                        full_response.push_str(&chunk_str);
                    }
                    Err(err) => {
                        return Err(anyhow!(
                            "Error receiving response from language model: {err}"
                        ));
                    }
                }
            }

            Ok(full_response)
        }
        Err(err) => Err(anyhow!(
            "Failed to get response from language model. Error was: {err}"
        )),
    }
}<|MERGE_RESOLUTION|>--- conflicted
+++ resolved
@@ -128,17 +128,7 @@
                     }
                 }
             }
-<<<<<<< HEAD
-            ThreadEvent::StreamedCompletion
-            | ThreadEvent::SummaryChanged
-            | ThreadEvent::StreamedAssistantText(_, _)
-            | ThreadEvent::StreamedAssistantThinking(_, _)
-            | ThreadEvent::MessageAdded(_)
-            | ThreadEvent::MessageEdited(_)
-            | ThreadEvent::MessageDeleted(_) => {}
-=======
             _ => {}
->>>>>>> 4421bdd1
         }
     }
 }
