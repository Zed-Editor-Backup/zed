use gpui::SharedString;
use linkify::LinkFinder;
pub use pulldown_cmark::TagEnd as MarkdownTagEnd;
<<<<<<< HEAD
use pulldown_cmark::{Alignment, HeadingLevel, LinkType, MetadataBlockKind, Options, Parser};
use std::{collections::HashSet, ops::Range, path::PathBuf};

use crate::path_range::PathRange;
=======
use pulldown_cmark::{
    Alignment, HeadingLevel, InlineStr, LinkType, MetadataBlockKind, Options, Parser,
};
use std::{
    collections::HashSet,
    ops::{Deref, Range},
};
>>>>>>> 8cfb9beb

const PARSE_OPTIONS: Options = Options::ENABLE_TABLES
    .union(Options::ENABLE_FOOTNOTES)
    .union(Options::ENABLE_STRIKETHROUGH)
    .union(Options::ENABLE_TASKLISTS)
    .union(Options::ENABLE_SMART_PUNCTUATION)
    .union(Options::ENABLE_HEADING_ATTRIBUTES)
    .union(Options::ENABLE_PLUSES_DELIMITED_METADATA_BLOCKS)
    .union(Options::ENABLE_OLD_FOOTNOTES)
    .union(Options::ENABLE_GFM);

pub fn parse_markdown(
    text: &str,
) -> (
    Vec<(Range<usize>, MarkdownEvent)>,
    HashSet<SharedString>,
    HashSet<PathBuf>,
) {
    let mut events = Vec::new();
    let mut languages = HashSet::new();
    let mut paths = HashSet::new();
    let mut within_link = false;
    let mut within_metadata = false;
    for (pulldown_event, mut range) in Parser::new_ext(text, PARSE_OPTIONS).into_offset_iter() {
        if within_metadata {
            if let pulldown_cmark::Event::End(pulldown_cmark::TagEnd::MetadataBlock { .. }) =
                pulldown_event
            {
                within_metadata = false;
            }
            continue;
        }
        match pulldown_event {
            pulldown_cmark::Event::Start(tag) => {
                let tag = match tag {
                    pulldown_cmark::Tag::Link {
                        link_type,
                        dest_url,
                        title,
                        id,
                    } => {
                        within_link = true;
                        MarkdownTag::Link {
                            link_type,
                            dest_url: SharedString::from(dest_url.into_string()),
                            title: SharedString::from(title.into_string()),
                            id: SharedString::from(id.into_string()),
                        }
                    }
                    pulldown_cmark::Tag::MetadataBlock(kind) => {
                        within_metadata = true;
                        MarkdownTag::MetadataBlock(kind)
                    }
                    pulldown_cmark::Tag::CodeBlock(pulldown_cmark::CodeBlockKind::Fenced(
                        ref info,
                    )) => {
                        let info = info.trim();
                        MarkdownTag::CodeBlock(if info.is_empty() {
                            CodeBlockKind::Fenced
                            // Languages should never contain a slash, and PathRanges always should.
                            // (Models are told to specify them relative to a workspace root.)
                        } else if info.contains('/') {
                            let path_range = PathRange::new(info);
                            paths.insert(path_range.path.clone());
                            CodeBlockKind::FencedSrc(path_range)
                        } else {
                            let language = SharedString::from(info.to_string());
                            languages.insert(language.clone());
                            CodeBlockKind::FencedLang(language)
                        })
                    }
                    tag => tag.into(),
                };
                events.push((range, MarkdownEvent::Start(tag)))
            }
            pulldown_cmark::Event::End(tag) => {
                if let pulldown_cmark::TagEnd::Link = tag {
                    within_link = false;
                }
                events.push((range, MarkdownEvent::End(tag)));
            }
            pulldown_cmark::Event::Text(parsed) => {
                // `parsed` will share bytes with the input unless a substitution like handling of
                // HTML entities or smart punctuation has occurred. When these substitutions occur,
                // `parsed` only consists of the result of a single substitution.
                if !cow_str_points_inside(&parsed, text) {
                    // Attempt to detect cases where the assumptions here are not valid or the
                    // behavior has changed.
                    if parsed.len() > 4 {
                        log::error!(
                            "Bug in markdown parser. \
                            pulldown_cmark::Event::Text expected to a substituted HTML entity, \
                            but it was longer than expected.\n\
                            Source: {}\n\
                            Parsed: {}",
                            &text[range.clone()],
                            parsed
                        );
                    }
                    events.push((range, MarkdownEvent::SubstitutedText(parsed.into())));
                } else {
                    // Automatically detect links in text if not already within a markdown link.
                    if !within_link {
                        let mut finder = LinkFinder::new();
                        finder.kinds(&[linkify::LinkKind::Url]);
                        let text_range = range.clone();
                        for link in finder.links(&text[text_range.clone()]) {
                            let link_range =
                                text_range.start + link.start()..text_range.start + link.end();

                            if link_range.start > range.start {
                                events.push((range.start..link_range.start, MarkdownEvent::Text));
                            }

                            events.push((
                                link_range.clone(),
                                MarkdownEvent::Start(MarkdownTag::Link {
                                    link_type: LinkType::Autolink,
                                    dest_url: SharedString::from(link.as_str().to_string()),
                                    title: SharedString::default(),
                                    id: SharedString::default(),
                                }),
                            ));

                            events.push((link_range.clone(), MarkdownEvent::Text));
                            events.push((
                                link_range.clone(),
                                MarkdownEvent::End(MarkdownTagEnd::Link),
                            ));

                            range.start = link_range.end;
                        }
                    }
                    if range.start < range.end {
                        events.push((range, MarkdownEvent::Text));
                    }
                }
            }
            pulldown_cmark::Event::Code(_) => {
                range.start += 1;
                range.end -= 1;
                events.push((range, MarkdownEvent::Code))
            }
            pulldown_cmark::Event::Html(_) => events.push((range, MarkdownEvent::Html)),
            pulldown_cmark::Event::InlineHtml(_) => events.push((range, MarkdownEvent::InlineHtml)),
            pulldown_cmark::Event::FootnoteReference(_) => {
                events.push((range, MarkdownEvent::FootnoteReference))
            }
            pulldown_cmark::Event::SoftBreak => events.push((range, MarkdownEvent::SoftBreak)),
            pulldown_cmark::Event::HardBreak => events.push((range, MarkdownEvent::HardBreak)),
            pulldown_cmark::Event::Rule => events.push((range, MarkdownEvent::Rule)),
            pulldown_cmark::Event::TaskListMarker(checked) => {
                events.push((range, MarkdownEvent::TaskListMarker(checked)))
            }
            pulldown_cmark::Event::InlineMath(_) | pulldown_cmark::Event::DisplayMath(_) => {}
        }
    }
    (events, languages, paths)
}

pub fn parse_links_only(text: &str) -> Vec<(Range<usize>, MarkdownEvent)> {
    let mut events = Vec::new();
    let mut finder = LinkFinder::new();
    finder.kinds(&[linkify::LinkKind::Url]);
    let mut text_range = Range {
        start: 0,
        end: text.len(),
    };
    for link in finder.links(text) {
        let link_range = link.start()..link.end();

        if link_range.start > text_range.start {
            events.push((text_range.start..link_range.start, MarkdownEvent::Text));
        }

        events.push((
            link_range.clone(),
            MarkdownEvent::Start(MarkdownTag::Link {
                link_type: LinkType::Autolink,
                dest_url: SharedString::from(link.as_str().to_string()),
                title: SharedString::default(),
                id: SharedString::default(),
            }),
        ));
        events.push((link_range.clone(), MarkdownEvent::Text));
        events.push((link_range.clone(), MarkdownEvent::End(MarkdownTagEnd::Link)));

        text_range.start = link_range.end;
    }

    if text_range.end > text_range.start {
        events.push((text_range, MarkdownEvent::Text));
    }

    events
}

/// A static-lifetime equivalent of pulldown_cmark::Event so we can cache the
/// parse result for rendering without resorting to unsafe lifetime coercion.
#[derive(Clone, Debug, PartialEq)]
pub enum MarkdownEvent {
    /// Start of a tagged element. Events that are yielded after this event
    /// and before its corresponding `End` event are inside this element.
    /// Start and end events are guaranteed to be balanced.
    Start(MarkdownTag),
    /// End of a tagged element.
    End(MarkdownTagEnd),
    /// Text that uses the associated range from the mardown source.
    Text,
    /// Text that differs from the markdown source - typically due to substitution of HTML entities
    /// and smart punctuation.
    SubstitutedText(CompactStr),
    /// An inline code node.
    Code,
    /// An HTML node.
    Html,
    /// An inline HTML node.
    InlineHtml,
    /// A reference to a footnote with given label, which may or may not be defined
    /// by an event with a `Tag::FootnoteDefinition` tag. Definitions and references to them may
    /// occur in any order.
    FootnoteReference,
    /// A soft line break.
    SoftBreak,
    /// A hard line break.
    HardBreak,
    /// A horizontal ruler.
    Rule,
    /// A task list marker, rendered as a checkbox in HTML. Contains a true when it is checked.
    TaskListMarker(bool),
}

/// Tags for elements that can contain other elements.
#[derive(Clone, Debug, PartialEq)]
pub enum MarkdownTag {
    /// A paragraph of text and other inline elements.
    Paragraph,

    /// A heading, with optional identifier, classes and custom attributes.
    /// The identifier is prefixed with `#` and the last one in the attributes
    /// list is chosen, classes are prefixed with `.` and custom attributes
    /// have no prefix and can optionally have a value (`myattr` o `myattr=myvalue`).
    Heading {
        level: HeadingLevel,
        id: Option<SharedString>,
        classes: Vec<SharedString>,
        /// The first item of the tuple is the attr and second one the value.
        attrs: Vec<(SharedString, Option<SharedString>)>,
    },

    BlockQuote,

    /// A code block.
    CodeBlock(CodeBlockKind),

    /// A HTML block.
    HtmlBlock,

    /// A list. If the list is ordered the field indicates the number of the first item.
    /// Contains only list items.
    List(Option<u64>), // TODO: add delim and tight for ast (not needed for html)

    /// A list item.
    Item,

    /// A footnote definition. The value contained is the footnote's label by which it can
    /// be referred to.
    FootnoteDefinition(SharedString),

    /// A table. Contains a vector describing the text-alignment for each of its columns.
    Table(Vec<Alignment>),

    /// A table header. Contains only `TableCell`s. Note that the table body starts immediately
    /// after the closure of the `TableHead` tag. There is no `TableBody` tag.
    TableHead,

    /// A table row. Is used both for header rows as body rows. Contains only `TableCell`s.
    TableRow,
    TableCell,

    // span-level tags
    Emphasis,
    Strong,
    Strikethrough,

    /// A link.
    Link {
        link_type: LinkType,
        dest_url: SharedString,
        title: SharedString,
        /// Identifier of reference links, e.g. `world` in the link `[hello][world]`.
        id: SharedString,
    },

    /// An image. The first field is the link type, the second the destination URL and the third is a title,
    /// the fourth is the link identifier.
    Image {
        link_type: LinkType,
        dest_url: SharedString,
        title: SharedString,
        /// Identifier of reference links, e.g. `world` in the link `[hello][world]`.
        id: SharedString,
    },

    /// A metadata block.
    MetadataBlock(MetadataBlockKind),

    DefinitionList,
    DefinitionListTitle,
    DefinitionListDefinition,
}

#[derive(Clone, Debug, PartialEq)]
pub enum CodeBlockKind {
    Indented,
    /// "Fenced" means "surrounded by triple backticks."
    /// There can optionally be either a language after the backticks (like in traditional Markdown)
    /// or, if an agent is specifying a path for a source location in the project, it can be a PathRange,
    /// e.g. ```path/to/foo.rs#L123-456 instead of ```rust
    Fenced,
    FencedLang(SharedString),
    FencedSrc(PathRange),
}

impl From<pulldown_cmark::Tag<'_>> for MarkdownTag {
    fn from(tag: pulldown_cmark::Tag) -> Self {
        match tag {
            pulldown_cmark::Tag::Paragraph => MarkdownTag::Paragraph,
            pulldown_cmark::Tag::Heading {
                level,
                id,
                classes,
                attrs,
            } => {
                let id = id.map(|id| SharedString::from(id.into_string()));
                let classes = classes
                    .into_iter()
                    .map(|c| SharedString::from(c.into_string()))
                    .collect();
                let attrs = attrs
                    .into_iter()
                    .map(|(key, value)| {
                        (
                            SharedString::from(key.into_string()),
                            value.map(|v| SharedString::from(v.into_string())),
                        )
                    })
                    .collect();
                MarkdownTag::Heading {
                    level,
                    id,
                    classes,
                    attrs,
                }
            }
            pulldown_cmark::Tag::BlockQuote(_kind) => MarkdownTag::BlockQuote,
            pulldown_cmark::Tag::CodeBlock(kind) => match kind {
                pulldown_cmark::CodeBlockKind::Indented => {
                    MarkdownTag::CodeBlock(CodeBlockKind::Indented)
                }
                pulldown_cmark::CodeBlockKind::Fenced(info) => {
                    let info = info.trim();
                    MarkdownTag::CodeBlock(if info.is_empty() {
                        CodeBlockKind::Fenced
                    } else if info.contains('/') {
                        // Languages should never contain a slash, and PathRanges always should.
                        // (Models are told to specify them relative to a workspace root.)
                        CodeBlockKind::FencedSrc(PathRange::new(info))
                    } else {
                        CodeBlockKind::FencedLang(SharedString::from(info.to_string()))
                    })
                }
            },
            pulldown_cmark::Tag::List(start_number) => MarkdownTag::List(start_number),
            pulldown_cmark::Tag::Item => MarkdownTag::Item,
            pulldown_cmark::Tag::FootnoteDefinition(label) => {
                MarkdownTag::FootnoteDefinition(SharedString::from(label.to_string()))
            }
            pulldown_cmark::Tag::Table(alignments) => MarkdownTag::Table(alignments),
            pulldown_cmark::Tag::TableHead => MarkdownTag::TableHead,
            pulldown_cmark::Tag::TableRow => MarkdownTag::TableRow,
            pulldown_cmark::Tag::TableCell => MarkdownTag::TableCell,
            pulldown_cmark::Tag::Emphasis => MarkdownTag::Emphasis,
            pulldown_cmark::Tag::Strong => MarkdownTag::Strong,
            pulldown_cmark::Tag::Strikethrough => MarkdownTag::Strikethrough,
            pulldown_cmark::Tag::Link {
                link_type,
                dest_url,
                title,
                id,
            } => MarkdownTag::Link {
                link_type,
                dest_url: SharedString::from(dest_url.into_string()),
                title: SharedString::from(title.into_string()),
                id: SharedString::from(id.into_string()),
            },
            pulldown_cmark::Tag::Image {
                link_type,
                dest_url,
                title,
                id,
            } => MarkdownTag::Image {
                link_type,
                dest_url: SharedString::from(dest_url.into_string()),
                title: SharedString::from(title.into_string()),
                id: SharedString::from(id.into_string()),
            },
            pulldown_cmark::Tag::HtmlBlock => MarkdownTag::HtmlBlock,
            pulldown_cmark::Tag::MetadataBlock(kind) => MarkdownTag::MetadataBlock(kind),
            pulldown_cmark::Tag::DefinitionList => MarkdownTag::DefinitionList,
            pulldown_cmark::Tag::DefinitionListTitle => MarkdownTag::DefinitionListTitle,
            pulldown_cmark::Tag::DefinitionListDefinition => MarkdownTag::DefinitionListDefinition,
        }
    }
}

/// Represents either an owned or inline string. Motivation for this is to make `SubstitutedText`
/// more efficient - it fits within a `pulldown_cmark::InlineStr` in all known cases.
///
/// Same as `pulldown_cmark::CowStr` but without the `Borrow` case.
#[derive(Clone, Debug)]
pub enum CompactStr {
    Boxed(Box<str>),
    Inlined(InlineStr),
}

impl Deref for CompactStr {
    type Target = str;

    fn deref(&self) -> &str {
        match self {
            CompactStr::Boxed(b) => b,
            CompactStr::Inlined(i) => i,
        }
    }
}

impl From<&str> for CompactStr {
    fn from(s: &str) -> Self {
        if let Ok(inlined) = s.try_into() {
            CompactStr::Inlined(inlined)
        } else {
            CompactStr::Boxed(s.into())
        }
    }
}

impl From<pulldown_cmark::CowStr<'_>> for CompactStr {
    fn from(cow_str: pulldown_cmark::CowStr) -> Self {
        match cow_str {
            pulldown_cmark::CowStr::Boxed(b) => CompactStr::Boxed(b),
            pulldown_cmark::CowStr::Borrowed(b) => b.into(),
            pulldown_cmark::CowStr::Inlined(i) => CompactStr::Inlined(i),
        }
    }
}

impl PartialEq for CompactStr {
    fn eq(&self, other: &Self) -> bool {
        self.deref() == other.deref()
    }
}

fn cow_str_points_inside(substring: &pulldown_cmark::CowStr, container: &str) -> bool {
    match substring {
        pulldown_cmark::CowStr::Boxed(b) => str_points_inside(b, container),
        pulldown_cmark::CowStr::Borrowed(b) => str_points_inside(b, container),
        pulldown_cmark::CowStr::Inlined(_) => false,
    }
}

fn str_points_inside(substring: &str, container: &str) -> bool {
    let substring_ptr = substring.as_ptr();
    let container_ptr = container.as_ptr();
    unsafe { substring_ptr >= container_ptr && substring_ptr < container_ptr.add(container.len()) }
}

#[cfg(test)]
mod tests {
    use super::MarkdownEvent::*;
    use super::MarkdownTag::*;
    use super::*;

    const UNWANTED_OPTIONS: Options = Options::ENABLE_YAML_STYLE_METADATA_BLOCKS
        .union(Options::ENABLE_MATH)
        .union(Options::ENABLE_DEFINITION_LIST);

    #[test]
    fn all_options_considered() {
        // The purpose of this is to fail when new options are added to pulldown_cmark, so that they
        // can be evaluated for inclusion.
        assert_eq!(PARSE_OPTIONS.union(UNWANTED_OPTIONS), Options::all());
    }

    #[test]
    fn wanted_and_unwanted_options_disjoint() {
        assert_eq!(
            PARSE_OPTIONS.intersection(UNWANTED_OPTIONS),
            Options::empty()
        );
    }

    #[test]
    fn test_plain_urls_and_escaped_text() {
        assert_eq!(
            parse_markdown("&nbsp;&nbsp; https://some.url some \\`&#9658;\\` text"),
            (
                vec![
                    (0..51, Start(Paragraph)),
                    (0..6, SubstitutedText("\u{a0}".into())),
                    (6..12, SubstitutedText("\u{a0}".into())),
                    (12..13, Text),
                    (
                        13..29,
                        Start(Link {
                            link_type: LinkType::Autolink,
                            dest_url: "https://some.url".into(),
                            title: "".into(),
                            id: "".into(),
                        })
                    ),
                    (13..29, Text),
                    (13..29, End(MarkdownTagEnd::Link)),
                    (29..35, Text),
                    (36..37, Text), // Escaped backtick
                    (37..44, SubstitutedText("►".into())),
                    (45..46, Text), // Escaped backtick
                    (46..51, Text),
                    (0..51, End(MarkdownTagEnd::Paragraph))
                ],
                HashSet::new()
            )
        );
    }

    #[test]
    fn test_smart_punctuation() {
        assert_eq!(
            parse_markdown("-- --- ... \"double quoted\" 'single quoted'"),
            (
                vec![
                    (0..42, Start(Paragraph)),
                    (0..2, SubstitutedText("–".into())),
                    (2..3, Text),
                    (3..6, SubstitutedText("—".into())),
                    (6..7, Text),
                    (7..10, SubstitutedText("…".into())),
                    (10..11, Text),
                    (11..12, SubstitutedText("“".into())),
                    (12..25, Text),
                    (25..26, SubstitutedText("”".into())),
                    (26..27, Text),
                    (27..28, SubstitutedText("‘".into())),
                    (28..41, Text),
                    (41..42, SubstitutedText("’".into())),
                    (0..42, End(MarkdownTagEnd::Paragraph))
                ],
                HashSet::new()
            )
        )
    }
}<|MERGE_RESOLUTION|>--- conflicted
+++ resolved
@@ -1,20 +1,16 @@
 use gpui::SharedString;
 use linkify::LinkFinder;
 pub use pulldown_cmark::TagEnd as MarkdownTagEnd;
-<<<<<<< HEAD
-use pulldown_cmark::{Alignment, HeadingLevel, LinkType, MetadataBlockKind, Options, Parser};
-use std::{collections::HashSet, ops::Range, path::PathBuf};
-
-use crate::path_range::PathRange;
-=======
 use pulldown_cmark::{
     Alignment, HeadingLevel, InlineStr, LinkType, MetadataBlockKind, Options, Parser,
 };
 use std::{
     collections::HashSet,
     ops::{Deref, Range},
+    path::PathBuf,
 };
->>>>>>> 8cfb9beb
+
+use crate::path_range::PathRange;
 
 const PARSE_OPTIONS: Options = Options::ENABLE_TABLES
     .union(Options::ENABLE_FOOTNOTES)
@@ -34,8 +30,8 @@
     HashSet<PathBuf>,
 ) {
     let mut events = Vec::new();
-    let mut languages = HashSet::new();
-    let mut paths = HashSet::new();
+    let mut language_names = HashSet::new();
+    let mut language_paths = HashSet::new();
     let mut within_link = false;
     let mut within_metadata = false;
     for (pulldown_event, mut range) in Parser::new_ext(text, PARSE_OPTIONS).into_offset_iter() {
@@ -78,11 +74,11 @@
                             // (Models are told to specify them relative to a workspace root.)
                         } else if info.contains('/') {
                             let path_range = PathRange::new(info);
-                            paths.insert(path_range.path.clone());
+                            language_paths.insert(path_range.path.clone());
                             CodeBlockKind::FencedSrc(path_range)
                         } else {
                             let language = SharedString::from(info.to_string());
-                            languages.insert(language.clone());
+                            language_names.insert(language.clone());
                             CodeBlockKind::FencedLang(language)
                         })
                     }
@@ -172,7 +168,7 @@
             pulldown_cmark::Event::InlineMath(_) | pulldown_cmark::Event::DisplayMath(_) => {}
         }
     }
-    (events, languages, paths)
+    (events, language_names, language_paths)
 }
 
 pub fn parse_links_only(text: &str) -> Vec<(Range<usize>, MarkdownEvent)> {
@@ -545,6 +541,7 @@
                     (46..51, Text),
                     (0..51, End(MarkdownTagEnd::Paragraph))
                 ],
+                HashSet::new(),
                 HashSet::new()
             )
         );
@@ -572,6 +569,7 @@
                     (41..42, SubstitutedText("’".into())),
                     (0..42, End(MarkdownTagEnd::Paragraph))
                 ],
+                HashSet::new(),
                 HashSet::new()
             )
         )
