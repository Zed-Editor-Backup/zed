use std::pin::Pin;
use std::str::FromStr as _;
use std::sync::Arc;

use anyhow::{Result, anyhow};
use collections::HashMap;
use copilot::copilot_chat::{
    ChatMessage, ChatMessageContent, CopilotChat, ImageUrl, Model as CopilotChatModel, ModelVendor,
    Request as CopilotChatRequest, ResponseEvent, Tool, ToolCall,
};
use copilot::{Copilot, Status};
use futures::future::BoxFuture;
use futures::stream::BoxStream;
use futures::{FutureExt, Stream, StreamExt};
use gpui::{
    Action, Animation, AnimationExt, AnyView, App, AsyncApp, Entity, Render, Subscription, Task,
    Transformation, percentage, svg,
};
use language_model::{
    AuthenticateError, LanguageModel, LanguageModelCompletionError, LanguageModelCompletionEvent,
    LanguageModelId, LanguageModelName, LanguageModelProvider, LanguageModelProviderId,
    LanguageModelProviderName, LanguageModelProviderState, LanguageModelRequest,
<<<<<<< HEAD
    LanguageModelRequestMessage, LanguageModelToolChoice, LanguageModelToolResultContent,
=======
    LanguageModelRequestMessage, LanguageModelToolChoice, LanguageModelToolSchemaFormat,
>>>>>>> a3105c92
    LanguageModelToolUse, MessageContent, RateLimiter, Role, StopReason,
};
use settings::SettingsStore;
use std::time::Duration;
use ui::prelude::*;

use super::anthropic::count_anthropic_tokens;
use super::google::count_google_tokens;
use super::open_ai::count_open_ai_tokens;

const PROVIDER_ID: &str = "copilot_chat";
const PROVIDER_NAME: &str = "GitHub Copilot Chat";

#[derive(Default, Clone, Debug, PartialEq)]
pub struct CopilotChatSettings {}

pub struct CopilotChatLanguageModelProvider {
    state: Entity<State>,
}

pub struct State {
    _copilot_chat_subscription: Option<Subscription>,
    _settings_subscription: Subscription,
}

impl State {
    fn is_authenticated(&self, cx: &App) -> bool {
        CopilotChat::global(cx)
            .map(|m| m.read(cx).is_authenticated())
            .unwrap_or(false)
    }
}

impl CopilotChatLanguageModelProvider {
    pub fn new(cx: &mut App) -> Self {
        let state = cx.new(|cx| {
            let _copilot_chat_subscription = CopilotChat::global(cx)
                .map(|copilot_chat| cx.observe(&copilot_chat, |_, _, cx| cx.notify()));
            State {
                _copilot_chat_subscription,
                _settings_subscription: cx.observe_global::<SettingsStore>(|_, cx| {
                    cx.notify();
                }),
            }
        });

        Self { state }
    }

    fn create_language_model(&self, model: CopilotChatModel) -> Arc<dyn LanguageModel> {
        Arc::new(CopilotChatLanguageModel {
            model,
            request_limiter: RateLimiter::new(4),
        })
    }
}

impl LanguageModelProviderState for CopilotChatLanguageModelProvider {
    type ObservableEntity = State;

    fn observable_entity(&self) -> Option<gpui::Entity<Self::ObservableEntity>> {
        Some(self.state.clone())
    }
}

impl LanguageModelProvider for CopilotChatLanguageModelProvider {
    fn id(&self) -> LanguageModelProviderId {
        LanguageModelProviderId(PROVIDER_ID.into())
    }

    fn name(&self) -> LanguageModelProviderName {
        LanguageModelProviderName(PROVIDER_NAME.into())
    }

    fn icon(&self) -> IconName {
        IconName::Copilot
    }

    fn default_model(&self, cx: &App) -> Option<Arc<dyn LanguageModel>> {
        let models = CopilotChat::global(cx).and_then(|m| m.read(cx).models())?;
        models
            .first()
            .map(|model| self.create_language_model(model.clone()))
    }

    fn default_fast_model(&self, cx: &App) -> Option<Arc<dyn LanguageModel>> {
        // The default model should be Copilot Chat's 'base model', which is likely a relatively fast
        // model (e.g. 4o) and a sensible choice when considering premium requests
        self.default_model(cx)
    }

    fn provided_models(&self, cx: &App) -> Vec<Arc<dyn LanguageModel>> {
        let Some(models) = CopilotChat::global(cx).and_then(|m| m.read(cx).models()) else {
            return Vec::new();
        };
        models
            .iter()
            .map(|model| self.create_language_model(model.clone()))
            .collect()
    }

    fn is_authenticated(&self, cx: &App) -> bool {
        self.state.read(cx).is_authenticated(cx)
    }

    fn authenticate(&self, cx: &mut App) -> Task<Result<(), AuthenticateError>> {
        if self.is_authenticated(cx) {
            return Task::ready(Ok(()));
        };

        let Some(copilot) = Copilot::global(cx) else {
            return Task::ready( Err(anyhow!(
                "Copilot must be enabled for Copilot Chat to work. Please enable Copilot and try again."
            ).into()));
        };

        let err = match copilot.read(cx).status() {
            Status::Authorized => return Task::ready(Ok(())),
            Status::Disabled => anyhow!(
                "Copilot must be enabled for Copilot Chat to work. Please enable Copilot and try again."
            ),
            Status::Error(err) => anyhow!(format!(
                "Received the following error while signing into Copilot: {err}"
            )),
            Status::Starting { task: _ } => anyhow!(
                "Copilot is still starting, please wait for Copilot to start then try again"
            ),
            Status::Unauthorized => anyhow!(
                "Unable to authorize with Copilot. Please make sure that you have an active Copilot and Copilot Chat subscription."
            ),
            Status::SignedOut { .. } => {
                anyhow!("You have signed out of Copilot. Please sign in to Copilot and try again.")
            }
            Status::SigningIn { prompt: _ } => anyhow!("Still signing into Copilot..."),
        };

        Task::ready(Err(err.into()))
    }

    fn configuration_view(&self, _: &mut Window, cx: &mut App) -> AnyView {
        let state = self.state.clone();
        cx.new(|cx| ConfigurationView::new(state, cx)).into()
    }

    fn reset_credentials(&self, _cx: &mut App) -> Task<Result<()>> {
        Task::ready(Err(anyhow!(
            "Signing out of GitHub Copilot Chat is currently not supported."
        )))
    }
}

pub struct CopilotChatLanguageModel {
    model: CopilotChatModel,
    request_limiter: RateLimiter,
}

impl LanguageModel for CopilotChatLanguageModel {
    fn id(&self) -> LanguageModelId {
        LanguageModelId::from(self.model.id().to_string())
    }

    fn name(&self) -> LanguageModelName {
        LanguageModelName::from(self.model.display_name().to_string())
    }

    fn provider_id(&self) -> LanguageModelProviderId {
        LanguageModelProviderId(PROVIDER_ID.into())
    }

    fn provider_name(&self) -> LanguageModelProviderName {
        LanguageModelProviderName(PROVIDER_NAME.into())
    }

    fn supports_tools(&self) -> bool {
        self.model.supports_tools()
    }

    fn tool_input_format(&self) -> LanguageModelToolSchemaFormat {
        match self.model.vendor() {
            ModelVendor::OpenAI | ModelVendor::Anthropic => {
                LanguageModelToolSchemaFormat::JsonSchema
            }
            ModelVendor::Google => LanguageModelToolSchemaFormat::JsonSchemaSubset,
        }
    }

    fn supports_tool_choice(&self, choice: LanguageModelToolChoice) -> bool {
        match choice {
            LanguageModelToolChoice::Auto
            | LanguageModelToolChoice::Any
            | LanguageModelToolChoice::None => self.supports_tools(),
        }
    }

    fn telemetry_id(&self) -> String {
        format!("copilot_chat/{}", self.model.id())
    }

    fn max_token_count(&self) -> usize {
        self.model.max_token_count()
    }

    fn count_tokens(
        &self,
        request: LanguageModelRequest,
        cx: &App,
    ) -> BoxFuture<'static, Result<usize>> {
        match self.model.vendor() {
            ModelVendor::Anthropic => count_anthropic_tokens(request, cx),
            ModelVendor::Google => count_google_tokens(request, cx),
            ModelVendor::OpenAI => {
                let model = open_ai::Model::from_id(self.model.id()).unwrap_or_default();
                count_open_ai_tokens(request, model, cx)
            }
        }
    }

    fn stream_completion(
        &self,
        request: LanguageModelRequest,
        cx: &AsyncApp,
    ) -> BoxFuture<
        'static,
        Result<
            BoxStream<'static, Result<LanguageModelCompletionEvent, LanguageModelCompletionError>>,
        >,
    > {
        if let Some(message) = request.messages.last() {
            if message.contents_empty() {
                const EMPTY_PROMPT_MSG: &str =
                    "Empty prompts aren't allowed. Please provide a non-empty prompt.";
                return futures::future::ready(Err(anyhow::anyhow!(EMPTY_PROMPT_MSG))).boxed();
            }

            // Copilot Chat has a restriction that the final message must be from the user.
            // While their API does return an error message for this, we can catch it earlier
            // and provide a more helpful error message.
            if !matches!(message.role, Role::User) {
                const USER_ROLE_MSG: &str = "The final message must be from the user. To provide a system prompt, you must provide the system prompt followed by a user prompt.";
                return futures::future::ready(Err(anyhow::anyhow!(USER_ROLE_MSG))).boxed();
            }
        }

        let copilot_request = match self.to_copilot_chat_request(request) {
            Ok(request) => request,
            Err(err) => return futures::future::ready(Err(err)).boxed(),
        };
        let is_streaming = copilot_request.stream;

        let request_limiter = self.request_limiter.clone();
        let future = cx.spawn(async move |cx| {
            let request = CopilotChat::stream_completion(copilot_request, cx.clone());
            request_limiter
                .stream(async move {
                    let response = request.await?;
                    Ok(map_to_language_model_completion_events(
                        response,
                        is_streaming,
                    ))
                })
                .await
        });
        async move { Ok(future.await?.boxed()) }.boxed()
    }
}

pub fn map_to_language_model_completion_events(
    events: Pin<Box<dyn Send + Stream<Item = Result<ResponseEvent>>>>,
    is_streaming: bool,
) -> impl Stream<Item = Result<LanguageModelCompletionEvent, LanguageModelCompletionError>> {
    #[derive(Default)]
    struct RawToolCall {
        id: String,
        name: String,
        arguments: String,
    }

    struct State {
        events: Pin<Box<dyn Send + Stream<Item = Result<ResponseEvent>>>>,
        tool_calls_by_index: HashMap<usize, RawToolCall>,
    }

    futures::stream::unfold(
        State {
            events,
            tool_calls_by_index: HashMap::default(),
        },
        move |mut state| async move {
            if let Some(event) = state.events.next().await {
                match event {
                    Ok(event) => {
                        let Some(choice) = event.choices.first() else {
                            return Some((
                                vec![Err(anyhow!("Response contained no choices").into())],
                                state,
                            ));
                        };

                        let delta = if is_streaming {
                            choice.delta.as_ref()
                        } else {
                            choice.message.as_ref()
                        };

                        let Some(delta) = delta else {
                            return Some((
                                vec![Err(anyhow!("Response contained no delta").into())],
                                state,
                            ));
                        };

                        let mut events = Vec::new();
                        if let Some(content) = delta.content.clone() {
                            events.push(Ok(LanguageModelCompletionEvent::Text(content)));
                        }

                        for tool_call in &delta.tool_calls {
                            let entry = state
                                .tool_calls_by_index
                                .entry(tool_call.index)
                                .or_default();

                            if let Some(tool_id) = tool_call.id.clone() {
                                entry.id = tool_id;
                            }

                            if let Some(function) = tool_call.function.as_ref() {
                                if let Some(name) = function.name.clone() {
                                    entry.name = name;
                                }

                                if let Some(arguments) = function.arguments.clone() {
                                    entry.arguments.push_str(&arguments);
                                }
                            }
                        }

                        match choice.finish_reason.as_deref() {
                            Some("stop") => {
                                events.push(Ok(LanguageModelCompletionEvent::Stop(
                                    StopReason::EndTurn,
                                )));
                            }
                            Some("tool_calls") => {
                                events.extend(state.tool_calls_by_index.drain().map(
                                    |(_, tool_call)| {
                                        // The model can output an empty string
                                        // to indicate the absence of arguments.
                                        // When that happens, create an empty
                                        // object instead.
                                        let arguments = if tool_call.arguments.is_empty() {
                                            Ok(serde_json::Value::Object(Default::default()))
                                        } else {
                                            serde_json::Value::from_str(&tool_call.arguments)
                                        };
                                        match arguments {
                                            Ok(input) => Ok(LanguageModelCompletionEvent::ToolUse(
                                                LanguageModelToolUse {
                                                    id: tool_call.id.clone().into(),
                                                    name: tool_call.name.as_str().into(),
                                                    is_input_complete: true,
                                                    input,
                                                    raw_input: tool_call.arguments.clone(),
                                                },
                                            )),
                                            Err(error) => {
                                                Err(LanguageModelCompletionError::BadInputJson {
                                                    id: tool_call.id.into(),
                                                    tool_name: tool_call.name.as_str().into(),
                                                    raw_input: tool_call.arguments.into(),
                                                    json_parse_error: error.to_string(),
                                                })
                                            }
                                        }
                                    },
                                ));

                                events.push(Ok(LanguageModelCompletionEvent::Stop(
                                    StopReason::ToolUse,
                                )));
                            }
                            Some(stop_reason) => {
                                log::error!("Unexpected Copilot Chat stop_reason: {stop_reason:?}");
                                events.push(Ok(LanguageModelCompletionEvent::Stop(
                                    StopReason::EndTurn,
                                )));
                            }
                            None => {}
                        }

                        return Some((events, state));
                    }
                    Err(err) => return Some((vec![Err(anyhow!(err).into())], state)),
                }
            }

            None
        },
    )
    .flat_map(futures::stream::iter)
}

impl CopilotChatLanguageModel {
    pub fn to_copilot_chat_request(
        &self,
        request: LanguageModelRequest,
    ) -> Result<CopilotChatRequest> {
        let mut request_messages: Vec<LanguageModelRequestMessage> = Vec::new();
        for message in request.messages {
            if let Some(last_message) = request_messages.last_mut() {
                if last_message.role == message.role {
                    last_message.content.extend(message.content);
                } else {
                    request_messages.push(message);
                }
            } else {
                request_messages.push(message);
            }
        }

        let mut tool_called = false;
        let mut messages: Vec<ChatMessage> = Vec::new();
        for message in request_messages {
            match message.role {
                Role::User => {
                    for content in &message.content {
                        if let MessageContent::ToolResult(tool_result) = content {
                            let content = match &tool_result.content {
                                LanguageModelToolResultContent::Text(text) => text.to_string(),
                                LanguageModelToolResultContent::Image(_) => {
                                    // TODO: Copilot Chat image support
                                    "[Tool responded with an image, but Zed doesn't support these in Copilot Chat models yet]".to_string()
                                }
                            };

                            messages.push(ChatMessage::Tool {
                                tool_call_id: tool_result.tool_use_id.to_string(),
                                content,
                            });
                        }
                    }

                    let mut content_parts = Vec::new();
                    for content in &message.content {
                        match content {
                            MessageContent::Text(text) | MessageContent::Thinking { text, .. }
                                if !text.is_empty() =>
                            {
                                if let Some(ChatMessageContent::Text { text: text_content }) =
                                    content_parts.last_mut()
                                {
                                    text_content.push_str(text);
                                } else {
                                    content_parts.push(ChatMessageContent::Text {
                                        text: text.to_string(),
                                    });
                                }
                            }
                            MessageContent::Image(image) if self.model.supports_vision() => {
                                content_parts.push(ChatMessageContent::Image {
                                    image_url: ImageUrl {
                                        url: image.to_base64_url(),
                                    },
                                });
                            }
                            _ => {}
                        }
                    }

                    if !content_parts.is_empty() {
                        messages.push(ChatMessage::User {
                            content: content_parts,
                        });
                    }
                }
                Role::Assistant => {
                    let mut tool_calls = Vec::new();
                    for content in &message.content {
                        if let MessageContent::ToolUse(tool_use) = content {
                            tool_called = true;
                            tool_calls.push(ToolCall {
                                id: tool_use.id.to_string(),
                                content: copilot::copilot_chat::ToolCallContent::Function {
                                    function: copilot::copilot_chat::FunctionContent {
                                        name: tool_use.name.to_string(),
                                        arguments: serde_json::to_string(&tool_use.input)?,
                                    },
                                },
                            });
                        }
                    }

                    let text_content = {
                        let mut buffer = String::new();
                        for string in message.content.iter().filter_map(|content| match content {
                            MessageContent::Text(text) | MessageContent::Thinking { text, .. } => {
                                Some(text.as_str())
                            }
                            MessageContent::ToolUse(_)
                            | MessageContent::RedactedThinking(_)
                            | MessageContent::ToolResult(_)
                            | MessageContent::Image(_) => None,
                        }) {
                            buffer.push_str(string);
                        }

                        buffer
                    };

                    messages.push(ChatMessage::Assistant {
                        content: if text_content.is_empty() {
                            None
                        } else {
                            Some(text_content)
                        },
                        tool_calls,
                    });
                }
                Role::System => messages.push(ChatMessage::System {
                    content: message.string_contents(),
                }),
            }
        }

        let mut tools = request
            .tools
            .iter()
            .map(|tool| Tool::Function {
                function: copilot::copilot_chat::Function {
                    name: tool.name.clone(),
                    description: tool.description.clone(),
                    parameters: tool.input_schema.clone(),
                },
            })
            .collect::<Vec<_>>();

        // The API will return a Bad Request (with no error message) when tools
        // were used previously in the conversation but no tools are provided as
        // part of this request. Inserting a dummy tool seems to circumvent this
        // error.
        if tool_called && tools.is_empty() {
            tools.push(Tool::Function {
                function: copilot::copilot_chat::Function {
                    name: "noop".to_string(),
                    description: "No operation".to_string(),
                    parameters: serde_json::json!({
                        "type": "object"
                    }),
                },
            });
        }

        Ok(CopilotChatRequest {
            intent: true,
            n: 1,
            stream: self.model.uses_streaming(),
            temperature: 0.1,
            model: self.model.id().to_string(),
            messages,
            tools,
            tool_choice: request.tool_choice.map(|choice| match choice {
                LanguageModelToolChoice::Auto => copilot::copilot_chat::ToolChoice::Auto,
                LanguageModelToolChoice::Any => copilot::copilot_chat::ToolChoice::Any,
                LanguageModelToolChoice::None => copilot::copilot_chat::ToolChoice::None,
            }),
        })
    }
}

struct ConfigurationView {
    copilot_status: Option<copilot::Status>,
    state: Entity<State>,
    _subscription: Option<Subscription>,
}

impl ConfigurationView {
    pub fn new(state: Entity<State>, cx: &mut Context<Self>) -> Self {
        let copilot = Copilot::global(cx);

        Self {
            copilot_status: copilot.as_ref().map(|copilot| copilot.read(cx).status()),
            state,
            _subscription: copilot.as_ref().map(|copilot| {
                cx.observe(copilot, |this, model, cx| {
                    this.copilot_status = Some(model.read(cx).status());
                    cx.notify();
                })
            }),
        }
    }
}

impl Render for ConfigurationView {
    fn render(&mut self, _window: &mut Window, cx: &mut Context<Self>) -> impl IntoElement {
        if self.state.read(cx).is_authenticated(cx) {
            h_flex()
                .mt_1()
                .p_1()
                .justify_between()
                .rounded_md()
                .border_1()
                .border_color(cx.theme().colors().border)
                .bg(cx.theme().colors().background)
                .child(
                    h_flex()
                        .gap_1()
                        .child(Icon::new(IconName::Check).color(Color::Success))
                        .child(Label::new("Authorized")),
                )
                .child(
                    Button::new("sign_out", "Sign Out")
                        .label_size(LabelSize::Small)
                        .on_click(|_, window, cx| {
                            window.dispatch_action(copilot::SignOut.boxed_clone(), cx);
                        }),
                )
        } else {
            let loading_icon = Icon::new(IconName::ArrowCircle).with_animation(
                "arrow-circle",
                Animation::new(Duration::from_secs(4)).repeat(),
                |icon, delta| icon.transform(Transformation::rotate(percentage(delta))),
            );

            const ERROR_LABEL: &str = "Copilot Chat requires an active GitHub Copilot subscription. Please ensure Copilot is configured and try again, or use a different Assistant provider.";

            match &self.copilot_status {
                Some(status) => match status {
                    Status::Starting { task: _ } => h_flex()
                        .gap_2()
                        .child(loading_icon)
                        .child(Label::new("Starting Copilot…")),
                    Status::SigningIn { prompt: _ }
                    | Status::SignedOut {
                        awaiting_signing_in: true,
                    } => h_flex()
                        .gap_2()
                        .child(loading_icon)
                        .child(Label::new("Signing into Copilot…")),
                    Status::Error(_) => {
                        const LABEL: &str = "Copilot had issues starting. Please try restarting it. If the issue persists, try reinstalling Copilot.";
                        v_flex()
                            .gap_6()
                            .child(Label::new(LABEL))
                            .child(svg().size_8().path(IconName::CopilotError.path()))
                    }
                    _ => {
                        const LABEL: &str = "To use Zed's assistant with GitHub Copilot, you need to be logged in to GitHub. Note that your GitHub account must have an active Copilot Chat subscription.";
                        v_flex().gap_2().child(Label::new(LABEL)).child(
                            Button::new("sign_in", "Sign in to use GitHub Copilot")
                                .icon_color(Color::Muted)
                                .icon(IconName::Github)
                                .icon_position(IconPosition::Start)
                                .icon_size(IconSize::Medium)
                                .full_width()
                                .on_click(|_, window, cx| copilot::initiate_sign_in(window, cx)),
                        )
                    }
                },
                None => v_flex().gap_6().child(Label::new(ERROR_LABEL)),
            }
        }
    }
}<|MERGE_RESOLUTION|>--- conflicted
+++ resolved
@@ -5,8 +5,9 @@
 use anyhow::{Result, anyhow};
 use collections::HashMap;
 use copilot::copilot_chat::{
-    ChatMessage, ChatMessageContent, CopilotChat, ImageUrl, Model as CopilotChatModel, ModelVendor,
-    Request as CopilotChatRequest, ResponseEvent, Tool, ToolCall,
+    ChatMessage, ChatMessageContent, ChatMessagePart, CopilotChat, ImageUrl,
+    Model as CopilotChatModel, ModelVendor, Request as CopilotChatRequest, ResponseEvent, Tool,
+    ToolCall,
 };
 use copilot::{Copilot, Status};
 use futures::future::BoxFuture;
@@ -20,16 +21,14 @@
     AuthenticateError, LanguageModel, LanguageModelCompletionError, LanguageModelCompletionEvent,
     LanguageModelId, LanguageModelName, LanguageModelProvider, LanguageModelProviderId,
     LanguageModelProviderName, LanguageModelProviderState, LanguageModelRequest,
-<<<<<<< HEAD
     LanguageModelRequestMessage, LanguageModelToolChoice, LanguageModelToolResultContent,
-=======
-    LanguageModelRequestMessage, LanguageModelToolChoice, LanguageModelToolSchemaFormat,
->>>>>>> a3105c92
-    LanguageModelToolUse, MessageContent, RateLimiter, Role, StopReason,
+    LanguageModelToolSchemaFormat, LanguageModelToolUse, MessageContent, RateLimiter, Role,
+    StopReason,
 };
 use settings::SettingsStore;
 use std::time::Duration;
 use ui::prelude::*;
+use util::debug_panic;
 
 use super::anthropic::count_anthropic_tokens;
 use super::google::count_google_tokens;
@@ -200,6 +199,10 @@
 
     fn supports_tools(&self) -> bool {
         self.model.supports_tools()
+    }
+
+    fn supports_images(&self) -> bool {
+        self.model.supports_vision()
     }
 
     fn tool_input_format(&self) -> LanguageModelToolSchemaFormat {
@@ -453,10 +456,25 @@
                     for content in &message.content {
                         if let MessageContent::ToolResult(tool_result) = content {
                             let content = match &tool_result.content {
-                                LanguageModelToolResultContent::Text(text) => text.to_string(),
-                                LanguageModelToolResultContent::Image(_) => {
-                                    // TODO: Copilot Chat image support
-                                    "[Tool responded with an image, but Zed doesn't support these in Copilot Chat models yet]".to_string()
+                                LanguageModelToolResultContent::Text(text) => {
+                                    text.to_string().into()
+                                }
+                                LanguageModelToolResultContent::Image(image) => {
+                                    if self.model.supports_vision() {
+                                        ChatMessageContent::Multipart(vec![
+                                            ChatMessagePart::Image {
+                                                image_url: ImageUrl {
+                                                    url: image.to_base64_url(),
+                                                },
+                                            },
+                                        ])
+                                    } else {
+                                        debug_panic!(
+                                            "This should be caught at {} level",
+                                            tool_result.tool_name
+                                        );
+                                        "[Tool responded with an image, but this model does not support vision]".to_string().into()
+                                    }
                                 }
                             };
 
@@ -473,18 +491,18 @@
                             MessageContent::Text(text) | MessageContent::Thinking { text, .. }
                                 if !text.is_empty() =>
                             {
-                                if let Some(ChatMessageContent::Text { text: text_content }) =
+                                if let Some(ChatMessagePart::Text { text: text_content }) =
                                     content_parts.last_mut()
                                 {
                                     text_content.push_str(text);
                                 } else {
-                                    content_parts.push(ChatMessageContent::Text {
+                                    content_parts.push(ChatMessagePart::Text {
                                         text: text.to_string(),
                                     });
                                 }
                             }
                             MessageContent::Image(image) if self.model.supports_vision() => {
-                                content_parts.push(ChatMessageContent::Image {
+                                content_parts.push(ChatMessagePart::Image {
                                     image_url: ImageUrl {
                                         url: image.to_base64_url(),
                                     },
@@ -496,7 +514,7 @@
 
                     if !content_parts.is_empty() {
                         messages.push(ChatMessage::User {
-                            content: content_parts,
+                            content: content_parts.into(),
                         });
                     }
                 }
@@ -536,9 +554,9 @@
 
                     messages.push(ChatMessage::Assistant {
                         content: if text_content.is_empty() {
-                            None
+                            ChatMessageContent::empty()
                         } else {
-                            Some(text_content)
+                            text_content.into()
                         },
                         tool_calls,
                     });
