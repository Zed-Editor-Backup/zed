use anyhow::{Context as _, Result, anyhow};
use collections::{BTreeMap, HashMap};
use credentials_provider::CredentialsProvider;
use editor::{Editor, EditorElement, EditorStyle};
use futures::Stream;
use futures::{FutureExt, StreamExt, future::BoxFuture};
use gpui::{
    AnyView, App, AsyncApp, Context, Entity, FontStyle, Subscription, Task, TextStyle, WhiteSpace,
};
use http_client::HttpClient;
use language_model::{
    AuthenticateError, LanguageModel, LanguageModelCompletionError, LanguageModelCompletionEvent,
    LanguageModelId, LanguageModelName, LanguageModelProvider, LanguageModelProviderId,
    LanguageModelProviderName, LanguageModelProviderState, LanguageModelRequest,
    LanguageModelToolUse, MessageContent, RateLimiter, Role, StopReason,
};
use open_ai::{Model, ResponseStreamEvent, stream_completion};
use schemars::JsonSchema;
use serde::{Deserialize, Serialize};
use settings::{Settings, SettingsStore};
use std::pin::Pin;
use std::str::FromStr as _;
use std::sync::Arc;
use strum::IntoEnumIterator;
use theme::ThemeSettings;
use ui::{Icon, IconName, List, Tooltip, prelude::*};
use util::ResultExt;

use crate::{AllLanguageModelSettings, ui::InstructionListItem};

const PROVIDER_ID: &str = "openai";
const PROVIDER_NAME: &str = "OpenAI";

#[derive(Default, Clone, Debug, PartialEq)]
pub struct OpenAiSettings {
    pub api_url: String,
    pub available_models: Vec<AvailableModel>,
    pub needs_setting_migration: bool,
}

#[derive(Clone, Debug, PartialEq, Serialize, Deserialize, JsonSchema)]
pub struct AvailableModel {
    pub name: String,
    pub display_name: Option<String>,
    pub max_tokens: usize,
    pub max_output_tokens: Option<u32>,
    pub max_completion_tokens: Option<u32>,
}

pub struct OpenAiLanguageModelProvider {
    http_client: Arc<dyn HttpClient>,
    state: gpui::Entity<State>,
}

pub struct State {
    api_key: Option<String>,
    api_key_from_env: bool,
    _subscription: Subscription,
}

const OPENAI_API_KEY_VAR: &str = "OPENAI_API_KEY";

impl State {
    fn is_authenticated(&self) -> bool {
        self.api_key.is_some()
    }

    fn reset_api_key(&self, cx: &mut Context<Self>) -> Task<Result<()>> {
        let credentials_provider = <dyn CredentialsProvider>::global(cx);
        let api_url = AllLanguageModelSettings::get_global(cx)
            .openai
            .api_url
            .clone();
        cx.spawn(async move |this, cx| {
            credentials_provider
                .delete_credentials(&api_url, &cx)
                .await
                .log_err();
            this.update(cx, |this, cx| {
                this.api_key = None;
                this.api_key_from_env = false;
                cx.notify();
            })
        })
    }

    fn set_api_key(&mut self, api_key: String, cx: &mut Context<Self>) -> Task<Result<()>> {
        let credentials_provider = <dyn CredentialsProvider>::global(cx);
        let api_url = AllLanguageModelSettings::get_global(cx)
            .openai
            .api_url
            .clone();
        cx.spawn(async move |this, cx| {
            credentials_provider
                .write_credentials(&api_url, "Bearer", api_key.as_bytes(), &cx)
                .await
                .log_err();
            this.update(cx, |this, cx| {
                this.api_key = Some(api_key);
                cx.notify();
            })
        })
    }

    fn authenticate(&self, cx: &mut Context<Self>) -> Task<Result<(), AuthenticateError>> {
        if self.is_authenticated() {
            return Task::ready(Ok(()));
        }

        let credentials_provider = <dyn CredentialsProvider>::global(cx);
        let api_url = AllLanguageModelSettings::get_global(cx)
            .openai
            .api_url
            .clone();
        cx.spawn(async move |this, cx| {
            let (api_key, from_env) = if let Ok(api_key) = std::env::var(OPENAI_API_KEY_VAR) {
                (api_key, true)
            } else {
                let (_, api_key) = credentials_provider
                    .read_credentials(&api_url, &cx)
                    .await?
                    .ok_or(AuthenticateError::CredentialsNotFound)?;
                (
                    String::from_utf8(api_key).context("invalid {PROVIDER_NAME} API key")?,
                    false,
                )
            };
            this.update(cx, |this, cx| {
                this.api_key = Some(api_key);
                this.api_key_from_env = from_env;
                cx.notify();
            })?;

            Ok(())
        })
    }
}

impl OpenAiLanguageModelProvider {
    pub fn new(http_client: Arc<dyn HttpClient>, cx: &mut App) -> Self {
        let state = cx.new(|cx| State {
            api_key: None,
            api_key_from_env: false,
            _subscription: cx.observe_global::<SettingsStore>(|_this: &mut State, cx| {
                cx.notify();
            }),
        });

        Self { http_client, state }
    }

    fn create_language_model(&self, model: open_ai::Model) -> Arc<dyn LanguageModel> {
        Arc::new(OpenAiLanguageModel {
            id: LanguageModelId::from(model.id().to_string()),
            model,
            state: self.state.clone(),
            http_client: self.http_client.clone(),
            request_limiter: RateLimiter::new(4),
        })
    }
}

impl LanguageModelProviderState for OpenAiLanguageModelProvider {
    type ObservableEntity = State;

    fn observable_entity(&self) -> Option<gpui::Entity<Self::ObservableEntity>> {
        Some(self.state.clone())
    }
}

impl LanguageModelProvider for OpenAiLanguageModelProvider {
    fn id(&self) -> LanguageModelProviderId {
        LanguageModelProviderId(PROVIDER_ID.into())
    }

    fn name(&self) -> LanguageModelProviderName {
        LanguageModelProviderName(PROVIDER_NAME.into())
    }

    fn icon(&self) -> IconName {
        IconName::AiOpenAi
    }

    fn default_model(&self, _cx: &App) -> Option<Arc<dyn LanguageModel>> {
        Some(self.create_language_model(open_ai::Model::default()))
    }

    fn default_fast_model(&self, _cx: &App) -> Option<Arc<dyn LanguageModel>> {
        Some(self.create_language_model(open_ai::Model::default_fast()))
    }

    fn provided_models(&self, cx: &App) -> Vec<Arc<dyn LanguageModel>> {
        let mut models = BTreeMap::default();

        // Add base models from open_ai::Model::iter()
        for model in open_ai::Model::iter() {
            if !matches!(model, open_ai::Model::Custom { .. }) {
                models.insert(model.id().to_string(), model);
            }
        }

        // Override with available models from settings
        for model in &AllLanguageModelSettings::get_global(cx)
            .openai
            .available_models
        {
            models.insert(
                model.name.clone(),
                open_ai::Model::Custom {
                    name: model.name.clone(),
                    display_name: model.display_name.clone(),
                    max_tokens: model.max_tokens,
                    max_output_tokens: model.max_output_tokens,
                    max_completion_tokens: model.max_completion_tokens,
                },
            );
        }

        models
            .into_values()
            .map(|model| self.create_language_model(model))
            .collect()
    }

    fn is_authenticated(&self, cx: &App) -> bool {
        self.state.read(cx).is_authenticated()
    }

    fn authenticate(&self, cx: &mut App) -> Task<Result<(), AuthenticateError>> {
        self.state.update(cx, |state, cx| state.authenticate(cx))
    }

    fn configuration_view(&self, window: &mut Window, cx: &mut App) -> AnyView {
        cx.new(|cx| ConfigurationView::new(self.state.clone(), window, cx))
            .into()
    }

    fn reset_credentials(&self, cx: &mut App) -> Task<Result<()>> {
        self.state.update(cx, |state, cx| state.reset_api_key(cx))
    }
}

pub struct OpenAiLanguageModel {
    id: LanguageModelId,
    model: open_ai::Model,
    state: gpui::Entity<State>,
    http_client: Arc<dyn HttpClient>,
    request_limiter: RateLimiter,
}

impl OpenAiLanguageModel {
    fn stream_completion(
        &self,
        request: open_ai::Request,
        cx: &AsyncApp,
    ) -> BoxFuture<'static, Result<futures::stream::BoxStream<'static, Result<ResponseStreamEvent>>>>
    {
        let http_client = self.http_client.clone();
        let Ok((api_key, api_url)) = cx.read_entity(&self.state, |state, cx| {
            let settings = &AllLanguageModelSettings::get_global(cx).openai;
            (state.api_key.clone(), settings.api_url.clone())
        }) else {
            return futures::future::ready(Err(anyhow!("App state dropped"))).boxed();
        };

        let future = self.request_limiter.stream(async move {
            let api_key = api_key.ok_or_else(|| anyhow!("Missing OpenAI API Key"))?;
            let request = stream_completion(http_client.as_ref(), &api_url, &api_key, request);
            let response = request.await?;
            Ok(response)
        });

        async move { Ok(future.await?.boxed()) }.boxed()
    }
}

impl LanguageModel for OpenAiLanguageModel {
    fn id(&self) -> LanguageModelId {
        self.id.clone()
    }

    fn name(&self) -> LanguageModelName {
        LanguageModelName::from(self.model.display_name().to_string())
    }

    fn provider_id(&self) -> LanguageModelProviderId {
        LanguageModelProviderId(PROVIDER_ID.into())
    }

    fn provider_name(&self) -> LanguageModelProviderName {
        LanguageModelProviderName(PROVIDER_NAME.into())
    }

    fn supports_tools(&self) -> bool {
        true
    }

    fn telemetry_id(&self) -> String {
        format!("openai/{}", self.model.id())
    }

    fn max_token_count(&self) -> usize {
        self.model.max_token_count()
    }

    fn max_output_tokens(&self) -> Option<u32> {
        self.model.max_output_tokens()
    }

    fn count_tokens(
        &self,
        request: LanguageModelRequest,
        cx: &App,
    ) -> BoxFuture<'static, Result<usize>> {
        count_open_ai_tokens(request, self.model.clone(), cx)
    }

    fn stream_completion(
        &self,
        request: LanguageModelRequest,
        cx: &AsyncApp,
    ) -> BoxFuture<
        'static,
        Result<
            futures::stream::BoxStream<
                'static,
                Result<LanguageModelCompletionEvent, LanguageModelCompletionError>,
            >,
        >,
    > {
        let request = into_open_ai(request, &self.model, self.max_output_tokens());
        let completions = self.stream_completion(request, cx);
        async move { Ok(map_to_language_model_completion_events(completions.await?).boxed()) }
            .boxed()
    }
}

pub fn into_open_ai(
    request: LanguageModelRequest,
    model: &Model,
    max_output_tokens: Option<u32>,
) -> open_ai::Request {
    let stream = !model.id().starts_with("o1-");

    let mut messages = Vec::new();
    for message in request.messages {
        for content in message.content {
            match content {
                MessageContent::Text(text) | MessageContent::Thinking { text, .. } => messages
                    .push(match message.role {
                        Role::User => open_ai::RequestMessage::User { content: text },
                        Role::Assistant => open_ai::RequestMessage::Assistant {
                            content: Some(text),
                            tool_calls: Vec::new(),
                        },
                        Role::System => open_ai::RequestMessage::System { content: text },
                    }),
                MessageContent::RedactedThinking(_) => {}
                MessageContent::Image(_) => {}
                MessageContent::ToolUse(tool_use) => {
                    let tool_call = open_ai::ToolCall {
                        id: tool_use.id.to_string(),
                        content: open_ai::ToolCallContent::Function {
                            function: open_ai::FunctionContent {
                                name: tool_use.name.to_string(),
                                arguments: serde_json::to_string(&tool_use.input)
                                    .unwrap_or_default(),
                            },
                        },
                    };

                    if let Some(last_assistant_message) = messages.iter_mut().rfind(|message| {
                        matches!(message, open_ai::RequestMessage::Assistant { .. })
                    }) {
                        if let open_ai::RequestMessage::Assistant { tool_calls, .. } =
                            last_assistant_message
                        {
                            tool_calls.push(tool_call);
                        }
                    } else {
                        messages.push(open_ai::RequestMessage::Assistant {
                            content: None,
                            tool_calls: vec![tool_call],
                        });
                    }
                }
                MessageContent::ToolResult(tool_result) => {
                    messages.push(open_ai::RequestMessage::Tool {
                        content: tool_result.content.to_string(),
                        tool_call_id: tool_result.tool_use_id.to_string(),
                    });
                }
            }
        }
    }

    open_ai::Request {
        model: model.id().into(),
        messages,
        stream,
        stop: request.stop,
        temperature: request.temperature.unwrap_or(1.0),
        max_tokens: max_output_tokens,
        parallel_tool_calls: if model.supports_parallel_tool_calls() && !request.tools.is_empty() {
            // Disable parallel tool calls, as the Agent currently expects a maximum of one per turn.
            Some(false)
        } else {
            None
        },
        tools: request
            .tools
            .into_iter()
            .map(|tool| open_ai::ToolDefinition::Function {
                function: open_ai::FunctionDefinition {
                    name: tool.name,
                    description: Some(tool.description),
                    parameters: Some(tool.input_schema),
                },
            })
            .collect(),
        tool_choice: None,
    }
}

pub fn map_to_language_model_completion_events(
    events: Pin<Box<dyn Send + Stream<Item = Result<ResponseStreamEvent>>>>,
) -> impl Stream<Item = Result<LanguageModelCompletionEvent, LanguageModelCompletionError>> {
    #[derive(Default)]
    struct RawToolCall {
        id: String,
        name: String,
        arguments: String,
    }

    struct State {
        events: Pin<Box<dyn Send + Stream<Item = Result<ResponseStreamEvent>>>>,
        tool_calls_by_index: HashMap<usize, RawToolCall>,
    }

    futures::stream::unfold(
        State {
            events,
            tool_calls_by_index: HashMap::default(),
        },
        |mut state| async move {
            if let Some(event) = state.events.next().await {
                match event {
                    Ok(event) => {
                        let Some(choice) = event.choices.first() else {
                            return Some((
                                vec![Err(LanguageModelCompletionError::Other(anyhow!(
                                    "Response contained no choices"
                                )))],
                                state,
                            ));
                        };

                        let mut events = Vec::new();
                        if let Some(content) = choice.delta.content.clone() {
                            events.push(Ok(LanguageModelCompletionEvent::Text(content)));
                        }

                        if let Some(tool_calls) = choice.delta.tool_calls.as_ref() {
                            for tool_call in tool_calls {
                                let entry = state
                                    .tool_calls_by_index
                                    .entry(tool_call.index)
                                    .or_default();

                                if let Some(tool_id) = tool_call.id.clone() {
                                    entry.id = tool_id;
                                }

                                if let Some(function) = tool_call.function.as_ref() {
                                    if let Some(name) = function.name.clone() {
                                        entry.name = name;
                                    }

                                    if let Some(arguments) = function.arguments.clone() {
                                        entry.arguments.push_str(&arguments);
                                    }
                                }
                            }
                        }

                        match choice.finish_reason.as_deref() {
                            Some("stop") => {
                                events.push(Ok(LanguageModelCompletionEvent::Stop(
                                    StopReason::EndTurn,
                                )));
                            }
                            Some("tool_calls") => {
                                events.extend(state.tool_calls_by_index.drain().map(
<<<<<<< HEAD
                                    |(_, tool_call)| match serde_json::Value::from_str(
                                        &tool_call.arguments,
                                    ) {
                                        Ok(input) => Ok(LanguageModelCompletionEvent::ToolUse(
                                            LanguageModelToolUse {
                                                id: tool_call.id.clone().into(),
                                                name: tool_call.name.as_str().into(),
                                                is_input_complete: true,
                                                input,
                                            },
                                        )),
                                        Err(error) => {
                                            Err(LanguageModelCompletionError::BadInputJson {
                                                id: tool_call.id.into(),
                                                tool_name: tool_call.name.as_str().into(),
                                                invalid_input_json: tool_call.arguments.into(),
                                                json_parse_error: error.to_string(),
                                            })
                                        }
=======
                                    |(_, tool_call)| {
                                        maybe!({
                                            Ok(LanguageModelCompletionEvent::ToolUse(
                                                LanguageModelToolUse {
                                                    id: tool_call.id.into(),
                                                    name: tool_call.name.as_str().into(),
                                                    is_input_complete: true,
                                                    raw_input: tool_call.arguments.clone(),
                                                    input: serde_json::Value::from_str(
                                                        &tool_call.arguments,
                                                    )?,
                                                },
                                            ))
                                        })
>>>>>>> 1a4dab97
                                    },
                                ));

                                events.push(Ok(LanguageModelCompletionEvent::Stop(
                                    StopReason::ToolUse,
                                )));
                            }
                            Some(stop_reason) => {
                                log::error!("Unexpected OpenAI stop_reason: {stop_reason:?}",);
                                events.push(Ok(LanguageModelCompletionEvent::Stop(
                                    StopReason::EndTurn,
                                )));
                            }
                            None => {}
                        }

                        return Some((events, state));
                    }
                    Err(err) => {
                        return Some((vec![Err(LanguageModelCompletionError::Other(err))], state));
                    }
                }
            }

            None
        },
    )
    .flat_map(futures::stream::iter)
}

pub fn count_open_ai_tokens(
    request: LanguageModelRequest,
    model: open_ai::Model,
    cx: &App,
) -> BoxFuture<'static, Result<usize>> {
    cx.background_spawn(async move {
        let messages = request
            .messages
            .into_iter()
            .map(|message| tiktoken_rs::ChatCompletionRequestMessage {
                role: match message.role {
                    Role::User => "user".into(),
                    Role::Assistant => "assistant".into(),
                    Role::System => "system".into(),
                },
                content: Some(message.string_contents()),
                name: None,
                function_call: None,
            })
            .collect::<Vec<_>>();

        match model {
            open_ai::Model::Custom { .. }
            | open_ai::Model::O1Mini
            | open_ai::Model::O1
            | open_ai::Model::O3Mini => tiktoken_rs::num_tokens_from_messages("gpt-4", &messages),
            _ => tiktoken_rs::num_tokens_from_messages(model.id(), &messages),
        }
    })
    .boxed()
}

struct ConfigurationView {
    api_key_editor: Entity<Editor>,
    state: gpui::Entity<State>,
    load_credentials_task: Option<Task<()>>,
}

impl ConfigurationView {
    fn new(state: gpui::Entity<State>, window: &mut Window, cx: &mut Context<Self>) -> Self {
        let api_key_editor = cx.new(|cx| {
            let mut editor = Editor::single_line(window, cx);
            editor.set_placeholder_text("sk-000000000000000000000000000000000000000000000000", cx);
            editor
        });

        cx.observe(&state, |_, _, cx| {
            cx.notify();
        })
        .detach();

        let load_credentials_task = Some(cx.spawn_in(window, {
            let state = state.clone();
            async move |this, cx| {
                if let Some(task) = state
                    .update(cx, |state, cx| state.authenticate(cx))
                    .log_err()
                {
                    // We don't log an error, because "not signed in" is also an error.
                    let _ = task.await;
                }

                this.update(cx, |this, cx| {
                    this.load_credentials_task = None;
                    cx.notify();
                })
                .log_err();
            }
        }));

        Self {
            api_key_editor,
            state,
            load_credentials_task,
        }
    }

    fn save_api_key(&mut self, _: &menu::Confirm, window: &mut Window, cx: &mut Context<Self>) {
        let api_key = self.api_key_editor.read(cx).text(cx);
        if api_key.is_empty() {
            return;
        }

        let state = self.state.clone();
        cx.spawn_in(window, async move |_, cx| {
            state
                .update(cx, |state, cx| state.set_api_key(api_key, cx))?
                .await
        })
        .detach_and_log_err(cx);

        cx.notify();
    }

    fn reset_api_key(&mut self, window: &mut Window, cx: &mut Context<Self>) {
        self.api_key_editor
            .update(cx, |editor, cx| editor.set_text("", window, cx));

        let state = self.state.clone();
        cx.spawn_in(window, async move |_, cx| {
            state.update(cx, |state, cx| state.reset_api_key(cx))?.await
        })
        .detach_and_log_err(cx);

        cx.notify();
    }

    fn render_api_key_editor(&self, cx: &mut Context<Self>) -> impl IntoElement {
        let settings = ThemeSettings::get_global(cx);
        let text_style = TextStyle {
            color: cx.theme().colors().text,
            font_family: settings.ui_font.family.clone(),
            font_features: settings.ui_font.features.clone(),
            font_fallbacks: settings.ui_font.fallbacks.clone(),
            font_size: rems(0.875).into(),
            font_weight: settings.ui_font.weight,
            font_style: FontStyle::Normal,
            line_height: relative(1.3),
            white_space: WhiteSpace::Normal,
            ..Default::default()
        };
        EditorElement::new(
            &self.api_key_editor,
            EditorStyle {
                background: cx.theme().colors().editor_background,
                local_player: cx.theme().players().local(),
                text: text_style,
                ..Default::default()
            },
        )
    }

    fn should_render_editor(&self, cx: &mut Context<Self>) -> bool {
        !self.state.read(cx).is_authenticated()
    }
}

impl Render for ConfigurationView {
    fn render(&mut self, _: &mut Window, cx: &mut Context<Self>) -> impl IntoElement {
        let env_var_set = self.state.read(cx).api_key_from_env;

        if self.load_credentials_task.is_some() {
            div().child(Label::new("Loading credentials...")).into_any()
        } else if self.should_render_editor(cx) {
            v_flex()
                .size_full()
                .on_action(cx.listener(Self::save_api_key))
                .child(Label::new("To use Zed's assistant with OpenAI, you need to add an API key. Follow these steps:"))
                .child(
                    List::new()
                        .child(InstructionListItem::new(
                            "Create one by visiting",
                            Some("OpenAI's console"),
                            Some("https://platform.openai.com/api-keys"),
                        ))
                        .child(InstructionListItem::text_only(
                            "Ensure your OpenAI account has credits",
                        ))
                        .child(InstructionListItem::text_only(
                            "Paste your API key below and hit enter to start using the assistant",
                        )),
                )
                .child(
                    h_flex()
                        .w_full()
                        .my_2()
                        .px_2()
                        .py_1()
                        .bg(cx.theme().colors().editor_background)
                        .border_1()
                        .border_color(cx.theme().colors().border)
                        .rounded_sm()
                        .child(self.render_api_key_editor(cx)),
                )
                .child(
                    Label::new(
                        format!("You can also assign the {OPENAI_API_KEY_VAR} environment variable and restart Zed."),
                    )
                    .size(LabelSize::Small).color(Color::Muted),
                )
                .child(
                    Label::new(
                        "Note that having a subscription for another service like GitHub Copilot won't work.".to_string(),
                    )
                    .size(LabelSize::Small).color(Color::Muted),
                )
                .into_any()
        } else {
            h_flex()
                .mt_1()
                .p_1()
                .justify_between()
                .rounded_md()
                .border_1()
                .border_color(cx.theme().colors().border)
                .bg(cx.theme().colors().background)
                .child(
                    h_flex()
                        .gap_1()
                        .child(Icon::new(IconName::Check).color(Color::Success))
                        .child(Label::new(if env_var_set {
                            format!("API key set in {OPENAI_API_KEY_VAR} environment variable.")
                        } else {
                            "API key configured.".to_string()
                        })),
                )
                .child(
                    Button::new("reset-key", "Reset Key")
                        .label_size(LabelSize::Small)
                        .icon(Some(IconName::Trash))
                        .icon_size(IconSize::Small)
                        .icon_position(IconPosition::Start)
                        .disabled(env_var_set)
                        .when(env_var_set, |this| {
                            this.tooltip(Tooltip::text(format!("To reset your API key, unset the {OPENAI_API_KEY_VAR} environment variable.")))
                        })
                        .on_click(cx.listener(|this, _, window, cx| this.reset_api_key(window, cx))),
                )
                .into_any()
        }
    }
}<|MERGE_RESOLUTION|>--- conflicted
+++ resolved
@@ -491,7 +491,6 @@
                             }
                             Some("tool_calls") => {
                                 events.extend(state.tool_calls_by_index.drain().map(
-<<<<<<< HEAD
                                     |(_, tool_call)| match serde_json::Value::from_str(
                                         &tool_call.arguments,
                                     ) {
@@ -501,6 +500,7 @@
                                                 name: tool_call.name.as_str().into(),
                                                 is_input_complete: true,
                                                 input,
+                                                raw_input: tool_call.arguments.clone(),
                                             },
                                         )),
                                         Err(error) => {
@@ -511,22 +511,6 @@
                                                 json_parse_error: error.to_string(),
                                             })
                                         }
-=======
-                                    |(_, tool_call)| {
-                                        maybe!({
-                                            Ok(LanguageModelCompletionEvent::ToolUse(
-                                                LanguageModelToolUse {
-                                                    id: tool_call.id.into(),
-                                                    name: tool_call.name.as_str().into(),
-                                                    is_input_complete: true,
-                                                    raw_input: tool_call.arguments.clone(),
-                                                    input: serde_json::Value::from_str(
-                                                        &tool_call.arguments,
-                                                    )?,
-                                                },
-                                            ))
-                                        })
->>>>>>> 1a4dab97
                                     },
                                 ));
 
