[package]
name = "eval"
version = "0.1.0"
publish.workspace = true
edition.workspace = true
license = "GPL-3.0-or-later"
default-run = "eval"

[lints]
workspace = true

[[bin]]
name = "eval"
path = "src/eval.rs"

[[bin]]
name = "explorer"
path = "src/explorer.rs"

[dependencies]
agent.workspace = true
anyhow.workspace = true
assistant_tool.workspace = true
assistant_tools.workspace = true
async-trait.workspace = true
async-watch.workspace = true
buffer_diff.workspace = true
chrono.workspace = true
clap.workspace = true
client.workspace = true
collections.workspace = true
context_server.workspace = true
dirs.workspace = true
dotenv.workspace = true
env_logger.workspace = true
extension.workspace = true
fs.workspace = true
futures.workspace = true
gpui.workspace = true
gpui_tokio.workspace = true
handlebars.workspace = true
language.workspace = true
language_extension.workspace = true
language_model.workspace = true
language_models.workspace = true
languages = { workspace = true, features = ["load-grammars"] }
markdown.workspace = true
node_runtime.workspace = true
pathdiff.workspace = true
paths.workspace = true
pretty_assertions.workspace = true
project.workspace = true
prompt_store.workspace = true
regex.workspace = true
release_channel.workspace = true
reqwest_client.workspace = true
serde.workspace = true
serde_json.workspace = true
settings.workspace = true
shellexpand.workspace = true
smol.workspace = true
telemetry.workspace = true
toml.workspace = true
unindent.workspace = true
util.workspace = true
<<<<<<< HEAD
uuid = { version = "1.6", features = ["v4"] }
workspace-hack.workspace = true

[[bin]]
name = "eval"
path = "src/eval.rs"

[lints]
workspace = true
=======
uuid.workspace = true
workspace-hack.workspace = true
>>>>>>> edda3868
<|MERGE_RESOLUTION|>--- conflicted
+++ resolved
@@ -63,17 +63,5 @@
 toml.workspace = true
 unindent.workspace = true
 util.workspace = true
-<<<<<<< HEAD
-uuid = { version = "1.6", features = ["v4"] }
-workspace-hack.workspace = true
-
-[[bin]]
-name = "eval"
-path = "src/eval.rs"
-
-[lints]
-workspace = true
-=======
 uuid.workspace = true
-workspace-hack.workspace = true
->>>>>>> edda3868
+workspace-hack.workspace = true