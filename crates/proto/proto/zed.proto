--- conflicted
+++ resolved
@@ -295,16 +295,13 @@
         GetPanicFilesResponse get_panic_files_response = 281;
 
         CancelLanguageServerWork cancel_language_server_work = 282;
-<<<<<<< HEAD
-
-        SyncExtensions sync_extensions = 283;
-        SyncExtensionsResponse sync_extensions_response = 284;
-        InstallExtension install_extension = 285; // current max
-=======
-        
+
         LspExtOpenDocs lsp_ext_open_docs = 283;
-        LspExtOpenDocsResponse lsp_ext_open_docs_response = 284; // current max
->>>>>>> 33bed8d6
+        LspExtOpenDocsResponse lsp_ext_open_docs_response = 284;
+
+        SyncExtensions sync_extensions = 285;
+        SyncExtensionsResponse sync_extensions_response = 286;
+        InstallExtension install_extension = 287; // current max
     }
 
     reserved 87 to 88;
