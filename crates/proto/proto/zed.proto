--- conflicted
+++ resolved
@@ -363,13 +363,11 @@
         GetDocumentSymbols get_document_symbols = 330;
         GetDocumentSymbolsResponse get_document_symbols_response = 331;
 
-<<<<<<< HEAD
-        LoadCommitDiff load_commit_diff = 332;
-        LoadCommitDiffResponse load_commit_diff_response = 333; // current max
-=======
         LanguageServerIdForName language_server_id_for_name = 332;
         LanguageServerIdForNameResponse language_server_id_for_name_response = 333; // current max
->>>>>>> e1e8c178
+
+        LoadCommitDiff load_commit_diff = 334;
+        LoadCommitDiffResponse load_commit_diff_response = 335; // current max
     }
 
     reserved 87 to 88;
