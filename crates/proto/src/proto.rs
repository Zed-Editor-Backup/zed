#![allow(non_snake_case)]

pub mod error;
mod macros;
mod typed_envelope;

pub use error::*;
pub use typed_envelope::*;

use collections::HashMap;
pub use prost::{DecodeError, Message};
use serde::Serialize;
use std::{
    any::{Any, TypeId},
    cmp,
    fmt::{self, Debug},
    iter, mem,
    time::{Duration, SystemTime, UNIX_EPOCH},
};

include!(concat!(env!("OUT_DIR"), "/zed.messages.rs"));

pub const SSH_PEER_ID: PeerId = PeerId { owner_id: 0, id: 0 };
pub const SSH_PROJECT_ID: u64 = 0;

pub trait EnvelopedMessage: Clone + Debug + Serialize + Sized + Send + Sync + 'static {
    const NAME: &'static str;
    const PRIORITY: MessagePriority;
    fn into_envelope(
        self,
        id: u32,
        responding_to: Option<u32>,
        original_sender_id: Option<PeerId>,
    ) -> Envelope;
    fn from_envelope(envelope: Envelope) -> Option<Self>;
}

pub trait EntityMessage: EnvelopedMessage {
    type Entity;
    fn remote_entity_id(&self) -> u64;
}

pub trait RequestMessage: EnvelopedMessage {
    type Response: EnvelopedMessage;
}

pub trait AnyTypedEnvelope: 'static + Send + Sync {
    fn payload_type_id(&self) -> TypeId;
    fn payload_type_name(&self) -> &'static str;
    fn as_any(&self) -> &dyn Any;
    fn into_any(self: Box<Self>) -> Box<dyn Any + Send + Sync>;
    fn is_background(&self) -> bool;
    fn original_sender_id(&self) -> Option<PeerId>;
    fn sender_id(&self) -> PeerId;
    fn message_id(&self) -> u32;
}

pub enum MessagePriority {
    Foreground,
    Background,
}

impl<T: EnvelopedMessage> AnyTypedEnvelope for TypedEnvelope<T> {
    fn payload_type_id(&self) -> TypeId {
        TypeId::of::<T>()
    }

    fn payload_type_name(&self) -> &'static str {
        T::NAME
    }

    fn as_any(&self) -> &dyn Any {
        self
    }

    fn into_any(self: Box<Self>) -> Box<dyn Any + Send + Sync> {
        self
    }

    fn is_background(&self) -> bool {
        matches!(T::PRIORITY, MessagePriority::Background)
    }

    fn original_sender_id(&self) -> Option<PeerId> {
        self.original_sender_id
    }

    fn sender_id(&self) -> PeerId {
        self.sender_id
    }

    fn message_id(&self) -> u32 {
        self.message_id
    }
}

impl PeerId {
    pub fn from_u64(peer_id: u64) -> Self {
        let owner_id = (peer_id >> 32) as u32;
        let id = peer_id as u32;
        Self { owner_id, id }
    }

    pub fn as_u64(self) -> u64 {
        ((self.owner_id as u64) << 32) | (self.id as u64)
    }
}

impl Copy for PeerId {}

impl Eq for PeerId {}

impl Ord for PeerId {
    fn cmp(&self, other: &Self) -> cmp::Ordering {
        self.owner_id
            .cmp(&other.owner_id)
            .then_with(|| self.id.cmp(&other.id))
    }
}

impl PartialOrd for PeerId {
    fn partial_cmp(&self, other: &Self) -> Option<cmp::Ordering> {
        Some(self.cmp(other))
    }
}

impl std::hash::Hash for PeerId {
    fn hash<H: std::hash::Hasher>(&self, state: &mut H) {
        self.owner_id.hash(state);
        self.id.hash(state);
    }
}

impl fmt::Display for PeerId {
    fn fmt(&self, f: &mut fmt::Formatter<'_>) -> fmt::Result {
        write!(f, "{}/{}", self.owner_id, self.id)
    }
}

messages!(
    (AcceptTermsOfService, Foreground),
    (AcceptTermsOfServiceResponse, Foreground),
    (Ack, Foreground),
    (AckBufferOperation, Background),
    (AckChannelMessage, Background),
    (AddNotification, Foreground),
    (AddProjectCollaborator, Foreground),
    (ApplyCodeAction, Background),
    (ApplyCodeActionResponse, Background),
    (ApplyCompletionAdditionalEdits, Background),
    (ApplyCompletionAdditionalEditsResponse, Background),
    (BufferReloaded, Foreground),
    (BufferSaved, Foreground),
    (Call, Foreground),
    (CallCanceled, Foreground),
    (CancelCall, Foreground),
    (ChannelMessageSent, Foreground),
    (ChannelMessageUpdate, Foreground),
    (ComputeEmbeddings, Background),
    (ComputeEmbeddingsResponse, Background),
    (CopyProjectEntry, Foreground),
    (CreateBufferForPeer, Foreground),
    (CreateChannel, Foreground),
    (CreateChannelResponse, Foreground),
    (CreateProjectEntry, Foreground),
    (CreateRoom, Foreground),
    (CreateRoomResponse, Foreground),
    (DeclineCall, Foreground),
    (DeleteChannel, Foreground),
    (DeleteNotification, Foreground),
    (UpdateNotification, Foreground),
    (DeleteProjectEntry, Foreground),
    (EndStream, Foreground),
    (Error, Foreground),
    (ExpandProjectEntry, Foreground),
    (ExpandProjectEntryResponse, Foreground),
    (Follow, Foreground),
    (FollowResponse, Foreground),
    (FormatBuffers, Foreground),
    (FormatBuffersResponse, Foreground),
    (FuzzySearchUsers, Foreground),
    (GetCachedEmbeddings, Background),
    (GetCachedEmbeddingsResponse, Background),
    (GetChannelMembers, Foreground),
    (GetChannelMembersResponse, Foreground),
    (GetChannelMessages, Background),
    (GetChannelMessagesById, Background),
    (GetChannelMessagesResponse, Background),
    (GetCodeActions, Background),
    (GetCodeActionsResponse, Background),
    (GetCompletions, Background),
    (GetCompletionsResponse, Background),
    (GetDefinition, Background),
    (GetDefinitionResponse, Background),
    (GetDeclaration, Background),
    (GetDeclarationResponse, Background),
    (GetDocumentHighlights, Background),
    (GetDocumentHighlightsResponse, Background),
    (GetHover, Background),
    (GetHoverResponse, Background),
    (GetNotifications, Foreground),
    (GetNotificationsResponse, Foreground),
    (GetPrivateUserInfo, Foreground),
    (GetPrivateUserInfoResponse, Foreground),
    (GetProjectSymbols, Background),
    (GetProjectSymbolsResponse, Background),
    (GetReferences, Background),
    (GetReferencesResponse, Background),
    (GetSignatureHelp, Background),
    (GetSignatureHelpResponse, Background),
    (GetSupermavenApiKey, Background),
    (GetSupermavenApiKeyResponse, Background),
    (GetTypeDefinition, Background),
    (GetTypeDefinitionResponse, Background),
    (GetImplementation, Background),
    (GetImplementationResponse, Background),
    (GetLlmToken, Background),
    (GetLlmTokenResponse, Background),
    (GetUsers, Foreground),
    (Hello, Foreground),
    (IncomingCall, Foreground),
    (InlayHints, Background),
    (InlayHintsResponse, Background),
    (InviteChannelMember, Foreground),
    (JoinChannel, Foreground),
    (JoinChannelBuffer, Foreground),
    (JoinChannelBufferResponse, Foreground),
    (JoinChannelChat, Foreground),
    (JoinChannelChatResponse, Foreground),
    (JoinProject, Foreground),
    (JoinHostedProject, Foreground),
    (JoinProjectResponse, Foreground),
    (JoinRoom, Foreground),
    (JoinRoomResponse, Foreground),
    (LeaveChannelBuffer, Background),
    (LeaveChannelChat, Foreground),
    (LeaveProject, Foreground),
    (LeaveRoom, Foreground),
    (MarkNotificationRead, Foreground),
    (MoveChannel, Foreground),
    (OnTypeFormatting, Background),
    (OnTypeFormattingResponse, Background),
    (OpenBufferById, Background),
    (OpenBufferByPath, Background),
    (OpenBufferForSymbol, Background),
    (OpenBufferForSymbolResponse, Background),
    (OpenBufferResponse, Background),
    (PerformRename, Background),
    (PerformRenameResponse, Background),
    (Ping, Foreground),
    (PrepareRename, Background),
    (PrepareRenameResponse, Background),
    (ProjectEntryResponse, Foreground),
    (CountLanguageModelTokens, Background),
    (CountLanguageModelTokensResponse, Background),
    (RefreshLlmToken, Background),
    (RefreshInlayHints, Foreground),
    (RejoinChannelBuffers, Foreground),
    (RejoinChannelBuffersResponse, Foreground),
    (RejoinRoom, Foreground),
    (RejoinRoomResponse, Foreground),
    (ReloadBuffers, Foreground),
    (ReloadBuffersResponse, Foreground),
    (RemoveChannelMember, Foreground),
    (RemoveChannelMessage, Foreground),
    (UpdateChannelMessage, Foreground),
    (RemoveContact, Foreground),
    (RemoveProjectCollaborator, Foreground),
    (RenameChannel, Foreground),
    (RenameChannelResponse, Foreground),
    (RenameProjectEntry, Foreground),
    (RequestContact, Foreground),
    (ResolveCompletionDocumentation, Background),
    (ResolveCompletionDocumentationResponse, Background),
    (ResolveInlayHint, Background),
    (ResolveInlayHintResponse, Background),
    (RespondToChannelInvite, Foreground),
    (RespondToContactRequest, Foreground),
    (RoomUpdated, Foreground),
    (SaveBuffer, Foreground),
    (SetChannelMemberRole, Foreground),
    (SetChannelVisibility, Foreground),
    (SendChannelMessage, Background),
    (SendChannelMessageResponse, Background),
    (ShareProject, Foreground),
    (ShareProjectResponse, Foreground),
    (ShowContacts, Foreground),
    (StartLanguageServer, Foreground),
    (SubscribeToChannels, Foreground),
    (SynchronizeBuffers, Foreground),
    (SynchronizeBuffersResponse, Foreground),
    (TaskContextForLocation, Background),
    (TaskContext, Background),
    (Test, Foreground),
    (Unfollow, Foreground),
    (UnshareProject, Foreground),
    (UpdateBuffer, Foreground),
    (UpdateBufferFile, Foreground),
    (UpdateChannelBuffer, Foreground),
    (UpdateChannelBufferCollaborators, Foreground),
    (UpdateChannels, Foreground),
    (UpdateUserChannels, Foreground),
    (UpdateContacts, Foreground),
    (UpdateDiagnosticSummary, Foreground),
    (UpdateDiffBase, Foreground),
    (UpdateFollowers, Foreground),
    (UpdateInviteInfo, Foreground),
    (UpdateLanguageServer, Foreground),
    (UpdateParticipantLocation, Foreground),
    (UpdateProject, Foreground),
    (UpdateProjectCollaborator, Foreground),
    (UpdateUserPlan, Foreground),
    (UpdateWorktree, Foreground),
    (UpdateWorktreeSettings, Foreground),
    (UsersResponse, Foreground),
    (LspExtExpandMacro, Background),
    (LspExtExpandMacroResponse, Background),
    (SetRoomParticipantRole, Foreground),
    (BlameBuffer, Foreground),
    (BlameBufferResponse, Foreground),
    (CreateDevServerProject, Background),
    (CreateDevServerProjectResponse, Foreground),
    (CreateDevServer, Foreground),
    (CreateDevServerResponse, Foreground),
    (DevServerInstructions, Foreground),
    (ShutdownDevServer, Foreground),
    (ReconnectDevServer, Foreground),
    (ReconnectDevServerResponse, Foreground),
    (ShareDevServerProject, Foreground),
    (JoinDevServerProject, Foreground),
    (RejoinRemoteProjects, Foreground),
    (RejoinRemoteProjectsResponse, Foreground),
    (MultiLspQuery, Background),
    (MultiLspQueryResponse, Background),
    (DevServerProjectsUpdate, Foreground),
    (ValidateDevServerProjectRequest, Background),
    (ListRemoteDirectory, Background),
    (ListRemoteDirectoryResponse, Background),
    (UpdateDevServerProject, Background),
    (DeleteDevServer, Foreground),
    (DeleteDevServerProject, Foreground),
    (RegenerateDevServerToken, Foreground),
    (RegenerateDevServerTokenResponse, Foreground),
    (RenameDevServer, Foreground),
    (OpenNewBuffer, Foreground),
    (RestartLanguageServers, Foreground),
    (LinkedEditingRange, Background),
    (LinkedEditingRangeResponse, Background),
    (AdvertiseContexts, Foreground),
    (OpenContext, Foreground),
    (OpenContextResponse, Foreground),
    (CreateContext, Foreground),
    (CreateContextResponse, Foreground),
    (UpdateContext, Foreground),
    (SynchronizeContexts, Foreground),
    (SynchronizeContextsResponse, Foreground),
    (LspExtSwitchSourceHeader, Background),
    (LspExtSwitchSourceHeaderResponse, Background),
    (AddWorktree, Foreground),
    (AddWorktreeResponse, Foreground),
    (FindSearchCandidates, Background),
    (FindSearchCandidatesResponse, Background),
    (CloseBuffer, Foreground),
    (UpdateUserSettings, Foreground),
    (CheckFileExists, Background),
    (CheckFileExistsResponse, Background),
    (ShutdownRemoteServer, Foreground),
    (RemoveWorktree, Foreground),
<<<<<<< HEAD
    (Toast, Background),
    (HideToast, Background),
=======
    (LanguageServerLog, Foreground),
>>>>>>> 69517689
);

request_messages!(
    (AcceptTermsOfService, AcceptTermsOfServiceResponse),
    (ApplyCodeAction, ApplyCodeActionResponse),
    (
        ApplyCompletionAdditionalEdits,
        ApplyCompletionAdditionalEditsResponse
    ),
    (Call, Ack),
    (CancelCall, Ack),
    (CopyProjectEntry, ProjectEntryResponse),
    (ComputeEmbeddings, ComputeEmbeddingsResponse),
    (CreateChannel, CreateChannelResponse),
    (CreateProjectEntry, ProjectEntryResponse),
    (CreateRoom, CreateRoomResponse),
    (DeclineCall, Ack),
    (DeleteChannel, Ack),
    (DeleteProjectEntry, ProjectEntryResponse),
    (ExpandProjectEntry, ExpandProjectEntryResponse),
    (Follow, FollowResponse),
    (FormatBuffers, FormatBuffersResponse),
    (FuzzySearchUsers, UsersResponse),
    (GetCachedEmbeddings, GetCachedEmbeddingsResponse),
    (GetChannelMembers, GetChannelMembersResponse),
    (GetChannelMessages, GetChannelMessagesResponse),
    (GetChannelMessagesById, GetChannelMessagesResponse),
    (GetCodeActions, GetCodeActionsResponse),
    (GetCompletions, GetCompletionsResponse),
    (GetDefinition, GetDefinitionResponse),
    (GetDeclaration, GetDeclarationResponse),
    (GetImplementation, GetImplementationResponse),
    (GetDocumentHighlights, GetDocumentHighlightsResponse),
    (GetHover, GetHoverResponse),
    (GetLlmToken, GetLlmTokenResponse),
    (GetNotifications, GetNotificationsResponse),
    (GetPrivateUserInfo, GetPrivateUserInfoResponse),
    (GetProjectSymbols, GetProjectSymbolsResponse),
    (GetReferences, GetReferencesResponse),
    (GetSignatureHelp, GetSignatureHelpResponse),
    (GetSupermavenApiKey, GetSupermavenApiKeyResponse),
    (GetTypeDefinition, GetTypeDefinitionResponse),
    (LinkedEditingRange, LinkedEditingRangeResponse),
    (ListRemoteDirectory, ListRemoteDirectoryResponse),
    (UpdateDevServerProject, Ack),
    (GetUsers, UsersResponse),
    (IncomingCall, Ack),
    (InlayHints, InlayHintsResponse),
    (InviteChannelMember, Ack),
    (JoinChannel, JoinRoomResponse),
    (JoinChannelBuffer, JoinChannelBufferResponse),
    (JoinChannelChat, JoinChannelChatResponse),
    (JoinHostedProject, JoinProjectResponse),
    (JoinProject, JoinProjectResponse),
    (JoinRoom, JoinRoomResponse),
    (LeaveChannelBuffer, Ack),
    (LeaveRoom, Ack),
    (MarkNotificationRead, Ack),
    (MoveChannel, Ack),
    (OnTypeFormatting, OnTypeFormattingResponse),
    (OpenBufferById, OpenBufferResponse),
    (OpenBufferByPath, OpenBufferResponse),
    (OpenBufferForSymbol, OpenBufferForSymbolResponse),
    (OpenNewBuffer, OpenBufferResponse),
    (PerformRename, PerformRenameResponse),
    (Ping, Ack),
    (PrepareRename, PrepareRenameResponse),
    (CountLanguageModelTokens, CountLanguageModelTokensResponse),
    (RefreshInlayHints, Ack),
    (RejoinChannelBuffers, RejoinChannelBuffersResponse),
    (RejoinRoom, RejoinRoomResponse),
    (ReloadBuffers, ReloadBuffersResponse),
    (RemoveChannelMember, Ack),
    (RemoveChannelMessage, Ack),
    (UpdateChannelMessage, Ack),
    (RemoveContact, Ack),
    (RenameChannel, RenameChannelResponse),
    (RenameProjectEntry, ProjectEntryResponse),
    (RequestContact, Ack),
    (
        ResolveCompletionDocumentation,
        ResolveCompletionDocumentationResponse
    ),
    (ResolveInlayHint, ResolveInlayHintResponse),
    (RespondToChannelInvite, Ack),
    (RespondToContactRequest, Ack),
    (SaveBuffer, BufferSaved),
    (FindSearchCandidates, FindSearchCandidatesResponse),
    (SendChannelMessage, SendChannelMessageResponse),
    (SetChannelMemberRole, Ack),
    (SetChannelVisibility, Ack),
    (ShareProject, ShareProjectResponse),
    (SynchronizeBuffers, SynchronizeBuffersResponse),
    (TaskContextForLocation, TaskContext),
    (Test, Test),
    (UpdateBuffer, Ack),
    (UpdateParticipantLocation, Ack),
    (UpdateProject, Ack),
    (UpdateWorktree, Ack),
    (LspExtExpandMacro, LspExtExpandMacroResponse),
    (SetRoomParticipantRole, Ack),
    (BlameBuffer, BlameBufferResponse),
    (CreateDevServerProject, CreateDevServerProjectResponse),
    (CreateDevServer, CreateDevServerResponse),
    (ShutdownDevServer, Ack),
    (ShareDevServerProject, ShareProjectResponse),
    (JoinDevServerProject, JoinProjectResponse),
    (RejoinRemoteProjects, RejoinRemoteProjectsResponse),
    (ReconnectDevServer, ReconnectDevServerResponse),
    (ValidateDevServerProjectRequest, Ack),
    (MultiLspQuery, MultiLspQueryResponse),
    (DeleteDevServer, Ack),
    (DeleteDevServerProject, Ack),
    (RegenerateDevServerToken, RegenerateDevServerTokenResponse),
    (RenameDevServer, Ack),
    (RestartLanguageServers, Ack),
    (OpenContext, OpenContextResponse),
    (CreateContext, CreateContextResponse),
    (SynchronizeContexts, SynchronizeContextsResponse),
    (LspExtSwitchSourceHeader, LspExtSwitchSourceHeaderResponse),
    (AddWorktree, AddWorktreeResponse),
    (CheckFileExists, CheckFileExistsResponse),
    (ShutdownRemoteServer, Ack),
    (RemoveWorktree, Ack)
);

entity_messages!(
    {project_id, ShareProject},
    AddProjectCollaborator,
    AddWorktree,
    ApplyCodeAction,
    ApplyCompletionAdditionalEdits,
    BlameBuffer,
    BufferReloaded,
    BufferSaved,
    CloseBuffer,
    CopyProjectEntry,
    CreateBufferForPeer,
    CreateProjectEntry,
    DeleteProjectEntry,
    ExpandProjectEntry,
    FindSearchCandidates,
    FormatBuffers,
    GetCodeActions,
    GetCompletions,
    GetDefinition,
    GetDeclaration,
    GetImplementation,
    GetDocumentHighlights,
    GetHover,
    GetProjectSymbols,
    GetReferences,
    GetSignatureHelp,
    GetTypeDefinition,
    InlayHints,
    JoinProject,
    LeaveProject,
    LinkedEditingRange,
    MultiLspQuery,
    RestartLanguageServers,
    OnTypeFormatting,
    OpenNewBuffer,
    OpenBufferById,
    OpenBufferByPath,
    OpenBufferForSymbol,
    PerformRename,
    PrepareRename,
    RefreshInlayHints,
    ReloadBuffers,
    RemoveProjectCollaborator,
    RenameProjectEntry,
    ResolveCompletionDocumentation,
    ResolveInlayHint,
    SaveBuffer,
    StartLanguageServer,
    SynchronizeBuffers,
    TaskContextForLocation,
    UnshareProject,
    UpdateBuffer,
    UpdateBufferFile,
    UpdateDiagnosticSummary,
    UpdateDiffBase,
    UpdateLanguageServer,
    UpdateProject,
    UpdateProjectCollaborator,
    UpdateWorktree,
    UpdateWorktreeSettings,
    LspExtExpandMacro,
    AdvertiseContexts,
    OpenContext,
    CreateContext,
    UpdateContext,
    SynchronizeContexts,
    LspExtSwitchSourceHeader,
    UpdateUserSettings,
    CheckFileExists,
<<<<<<< HEAD
    Toast,
    HideToast,
=======
    LanguageServerLog,
>>>>>>> 69517689
);

entity_messages!(
    {channel_id, Channel},
    ChannelMessageSent,
    ChannelMessageUpdate,
    RemoveChannelMessage,
    UpdateChannelMessage,
    UpdateChannelBuffer,
    UpdateChannelBufferCollaborators,
);

impl From<Timestamp> for SystemTime {
    fn from(val: Timestamp) -> Self {
        UNIX_EPOCH
            .checked_add(Duration::new(val.seconds, val.nanos))
            .unwrap()
    }
}

impl From<SystemTime> for Timestamp {
    fn from(time: SystemTime) -> Self {
        let duration = time.duration_since(UNIX_EPOCH).unwrap();
        Self {
            seconds: duration.as_secs(),
            nanos: duration.subsec_nanos(),
        }
    }
}

impl From<u128> for Nonce {
    fn from(nonce: u128) -> Self {
        let upper_half = (nonce >> 64) as u64;
        let lower_half = nonce as u64;
        Self {
            upper_half,
            lower_half,
        }
    }
}

impl From<Nonce> for u128 {
    fn from(nonce: Nonce) -> Self {
        let upper_half = (nonce.upper_half as u128) << 64;
        let lower_half = nonce.lower_half as u128;
        upper_half | lower_half
    }
}

pub fn split_worktree_update(
    mut message: UpdateWorktree,
    max_chunk_size: usize,
) -> impl Iterator<Item = UpdateWorktree> {
    let mut done_files = false;

    let mut repository_map = message
        .updated_repositories
        .into_iter()
        .map(|repo| (repo.work_directory_id, repo))
        .collect::<HashMap<_, _>>();

    iter::from_fn(move || {
        if done_files {
            return None;
        }

        let updated_entries_chunk_size = cmp::min(message.updated_entries.len(), max_chunk_size);
        let updated_entries: Vec<_> = message
            .updated_entries
            .drain(..updated_entries_chunk_size)
            .collect();

        let removed_entries_chunk_size = cmp::min(message.removed_entries.len(), max_chunk_size);
        let removed_entries = message
            .removed_entries
            .drain(..removed_entries_chunk_size)
            .collect();

        done_files = message.updated_entries.is_empty() && message.removed_entries.is_empty();

        let mut updated_repositories = Vec::new();

        if !repository_map.is_empty() {
            for entry in &updated_entries {
                if let Some(repo) = repository_map.remove(&entry.id) {
                    updated_repositories.push(repo)
                }
            }
        }

        let removed_repositories = if done_files {
            mem::take(&mut message.removed_repositories)
        } else {
            Default::default()
        };

        if done_files {
            updated_repositories.extend(mem::take(&mut repository_map).into_values());
        }

        Some(UpdateWorktree {
            project_id: message.project_id,
            worktree_id: message.worktree_id,
            root_name: message.root_name.clone(),
            abs_path: message.abs_path.clone(),
            updated_entries,
            removed_entries,
            scan_id: message.scan_id,
            is_last_update: done_files && message.is_last_update,
            updated_repositories,
            removed_repositories,
        })
    })
}

#[cfg(test)]
mod tests {
    use super::*;

    #[test]
    fn test_converting_peer_id_from_and_to_u64() {
        let peer_id = PeerId {
            owner_id: 10,
            id: 3,
        };
        assert_eq!(PeerId::from_u64(peer_id.as_u64()), peer_id);
        let peer_id = PeerId {
            owner_id: u32::MAX,
            id: 3,
        };
        assert_eq!(PeerId::from_u64(peer_id.as_u64()), peer_id);
        let peer_id = PeerId {
            owner_id: 10,
            id: u32::MAX,
        };
        assert_eq!(PeerId::from_u64(peer_id.as_u64()), peer_id);
        let peer_id = PeerId {
            owner_id: u32::MAX,
            id: u32::MAX,
        };
        assert_eq!(PeerId::from_u64(peer_id.as_u64()), peer_id);
    }
}<|MERGE_RESOLUTION|>--- conflicted
+++ resolved
@@ -366,12 +366,9 @@
     (CheckFileExistsResponse, Background),
     (ShutdownRemoteServer, Foreground),
     (RemoveWorktree, Foreground),
-<<<<<<< HEAD
+    (LanguageServerLog, Foreground),
     (Toast, Background),
     (HideToast, Background),
-=======
-    (LanguageServerLog, Foreground),
->>>>>>> 69517689
 );
 
 request_messages!(
@@ -568,12 +565,9 @@
     LspExtSwitchSourceHeader,
     UpdateUserSettings,
     CheckFileExists,
-<<<<<<< HEAD
+    LanguageServerLog,
     Toast,
     HideToast,
-=======
-    LanguageServerLog,
->>>>>>> 69517689
 );
 
 entity_messages!(
