use crate::{
<<<<<<< HEAD
    AnyView, AnyWindowHandle, AppContext, AsyncAppContext, Context, Executor, MainThread, Model,
    ModelContext, Result, Task, TestDispatcher, TestPlatform, WindowContext,
=======
    AnyWindowHandle, AppContext, AsyncAppContext, BackgroundExecutor, Context, EventEmitter,
    ForegroundExecutor, Model, ModelContext, Result, Task, TestDispatcher, TestPlatform,
    WindowContext,
>>>>>>> 6cab5c28
};
use anyhow::{anyhow, bail};
use futures::{Stream, StreamExt};
use std::{cell::RefCell, future::Future, rc::Rc, sync::Arc, time::Duration};

#[derive(Clone)]
pub struct TestAppContext {
    pub app: Rc<RefCell<AppContext>>,
    pub background_executor: BackgroundExecutor,
    pub foreground_executor: ForegroundExecutor,
}

impl Context for TestAppContext {
    type WindowContext<'a> = WindowContext<'a>;
    type ModelContext<'a, T> = ModelContext<'a, T>;
    type Result<T> = T;

    fn build_model<T: 'static>(
        &mut self,
        build_model: impl FnOnce(&mut Self::ModelContext<'_, T>) -> T,
    ) -> Self::Result<Model<T>>
    where
        T: 'static,
    {
        let mut app = self.app.borrow_mut();
        app.build_model(build_model)
    }

    fn update_model<T: 'static, R>(
        &mut self,
        handle: &Model<T>,
        update: impl FnOnce(&mut T, &mut Self::ModelContext<'_, T>) -> R,
    ) -> Self::Result<R> {
        let mut app = self.app.borrow_mut();
        app.update_model(handle, update)
    }

    fn update_window<T, F>(&mut self, window: AnyWindowHandle, f: F) -> Result<T>
    where
        F: FnOnce(AnyView, &mut Self::WindowContext<'_>) -> T,
    {
        let mut lock = self.app.lock();
        lock.update_window(window, f)
    }
}

impl TestAppContext {
    pub fn new(dispatcher: TestDispatcher) -> Self {
        let dispatcher = Arc::new(dispatcher);
        let background_executor = BackgroundExecutor::new(dispatcher.clone());
        let foreground_executor = ForegroundExecutor::new(dispatcher);
        let platform = Rc::new(TestPlatform::new(
            background_executor.clone(),
            foreground_executor.clone(),
        ));
        let asset_source = Arc::new(());
        let http_client = util::http::FakeHttpClient::with_404_response();
        Self {
            app: AppContext::new(platform, asset_source, http_client),
            background_executor,
            foreground_executor,
        }
    }

    pub fn quit(&self) {
        self.app.borrow_mut().quit();
    }

    pub fn refresh(&mut self) -> Result<()> {
        let mut app = self.app.borrow_mut();
        app.refresh();
        Ok(())
    }

    pub fn executor(&self) -> &BackgroundExecutor {
        &self.background_executor
    }

    pub fn foreground_executor(&self) -> &ForegroundExecutor {
        &self.foreground_executor
    }

    pub fn update<R>(&self, f: impl FnOnce(&mut AppContext) -> R) -> R {
        let mut cx = self.app.borrow_mut();
        cx.update(f)
    }

<<<<<<< HEAD
    pub fn spawn<Fut, R>(&self, f: impl FnOnce(AsyncAppContext) -> Fut + Send + 'static) -> Task<R>
    where
        Fut: Future<Output = R> + Send + 'static,
        R: Send + 'static,
    {
        let cx = self.to_async();
        self.executor.spawn(async move { f(cx).await })
    }

    pub fn spawn_on_main<Fut, R>(
        &self,
        f: impl FnOnce(AsyncAppContext) -> Fut + Send + 'static,
    ) -> Task<R>
=======
    pub fn read_window<R>(
        &self,
        handle: AnyWindowHandle,
        read: impl FnOnce(&WindowContext) -> R,
    ) -> R {
        let app_context = self.app.borrow();
        app_context.read_window(handle.id, read).unwrap()
    }

    pub fn update_window<R>(
        &self,
        handle: AnyWindowHandle,
        update: impl FnOnce(&mut WindowContext) -> R,
    ) -> R {
        let mut app = self.app.borrow_mut();
        app.update_window(handle.id, update).unwrap()
    }

    pub fn spawn<Fut, R>(&self, f: impl FnOnce(AsyncAppContext) -> Fut) -> Task<R>
>>>>>>> 6cab5c28
    where
        Fut: Future<Output = R> + 'static,
        R: 'static,
    {
        self.foreground_executor.spawn(f(self.to_async()))
    }

    pub fn has_global<G: 'static>(&self) -> bool {
        let app = self.app.borrow();
        app.has_global::<G>()
    }

    pub fn read_global<G: 'static, R>(&self, read: impl FnOnce(&G, &AppContext) -> R) -> R {
        let app = self.app.borrow();
        read(app.global(), &app)
    }

    pub fn try_read_global<G: 'static, R>(
        &self,
        read: impl FnOnce(&G, &AppContext) -> R,
    ) -> Option<R> {
        let lock = self.app.borrow();
        Some(read(lock.try_global()?, &lock))
    }

    pub fn update_global<G: 'static, R>(
        &mut self,
        update: impl FnOnce(&mut G, &mut AppContext) -> R,
    ) -> R {
        let mut lock = self.app.borrow_mut();
        lock.update_global(update)
    }

    pub fn to_async(&self) -> AsyncAppContext {
        AsyncAppContext {
            app: Rc::downgrade(&self.app),
            background_executor: self.background_executor.clone(),
            foreground_executor: self.foreground_executor.clone(),
        }
    }

    pub fn notifications<T: 'static>(&mut self, entity: &Model<T>) -> impl Stream<Item = ()> {
        let (tx, rx) = futures::channel::mpsc::unbounded();

        entity.update(self, move |_, cx: &mut ModelContext<T>| {
            cx.observe(entity, {
                let tx = tx.clone();
                move |_, _, _| {
                    let _ = tx.unbounded_send(());
                }
            })
            .detach();

            cx.on_release(move |_, _| tx.close_channel()).detach();
        });

        rx
    }

    pub fn events<T: 'static + EventEmitter>(
        &mut self,
        entity: &Model<T>,
    ) -> futures::channel::mpsc::UnboundedReceiver<T::Event>
    where
        T::Event: 'static + Clone,
    {
        let (tx, rx) = futures::channel::mpsc::unbounded();
        entity
            .update(self, |_, cx: &mut ModelContext<T>| {
                cx.subscribe(entity, move |_model, _handle, event, _cx| {
                    let _ = tx.unbounded_send(event.clone());
                })
            })
            .detach();
        rx
    }

    pub async fn condition<T: 'static>(
        &mut self,
        model: &Model<T>,
        mut predicate: impl FnMut(&mut T, &mut ModelContext<T>) -> bool,
    ) {
        let timer = self.executor().timer(Duration::from_secs(3));
        let mut notifications = self.notifications(model);

        use futures::FutureExt as _;
        use smol::future::FutureExt as _;

        async {
            while notifications.next().await.is_some() {
                if model.update(self, &mut predicate) {
                    return Ok(());
                }
            }
            bail!("model dropped")
        }
        .race(timer.map(|_| Err(anyhow!("condition timed out"))))
        .await
        .unwrap();
    }
}<|MERGE_RESOLUTION|>--- conflicted
+++ resolved
@@ -1,12 +1,7 @@
 use crate::{
-<<<<<<< HEAD
-    AnyView, AnyWindowHandle, AppContext, AsyncAppContext, Context, Executor, MainThread, Model,
-    ModelContext, Result, Task, TestDispatcher, TestPlatform, WindowContext,
-=======
-    AnyWindowHandle, AppContext, AsyncAppContext, BackgroundExecutor, Context, EventEmitter,
-    ForegroundExecutor, Model, ModelContext, Result, Task, TestDispatcher, TestPlatform,
-    WindowContext,
->>>>>>> 6cab5c28
+    AnyView, AnyWindowHandle, AppContext, AsyncAppContext, BackgroundExecutor, Context,
+    EventEmitter, ForegroundExecutor, Model, ModelContext, Result, Task, TestDispatcher,
+    TestPlatform, WindowContext,
 };
 use anyhow::{anyhow, bail};
 use futures::{Stream, StreamExt};
@@ -48,7 +43,7 @@
     where
         F: FnOnce(AnyView, &mut Self::WindowContext<'_>) -> T,
     {
-        let mut lock = self.app.lock();
+        let mut lock = self.app.borrow_mut();
         lock.update_window(window, f)
     }
 }
@@ -94,30 +89,6 @@
         cx.update(f)
     }
 
-<<<<<<< HEAD
-    pub fn spawn<Fut, R>(&self, f: impl FnOnce(AsyncAppContext) -> Fut + Send + 'static) -> Task<R>
-    where
-        Fut: Future<Output = R> + Send + 'static,
-        R: Send + 'static,
-    {
-        let cx = self.to_async();
-        self.executor.spawn(async move { f(cx).await })
-    }
-
-    pub fn spawn_on_main<Fut, R>(
-        &self,
-        f: impl FnOnce(AsyncAppContext) -> Fut + Send + 'static,
-    ) -> Task<R>
-=======
-    pub fn read_window<R>(
-        &self,
-        handle: AnyWindowHandle,
-        read: impl FnOnce(&WindowContext) -> R,
-    ) -> R {
-        let app_context = self.app.borrow();
-        app_context.read_window(handle.id, read).unwrap()
-    }
-
     pub fn update_window<R>(
         &self,
         handle: AnyWindowHandle,
@@ -128,7 +99,6 @@
     }
 
     pub fn spawn<Fut, R>(&self, f: impl FnOnce(AsyncAppContext) -> Fut) -> Task<R>
->>>>>>> 6cab5c28
     where
         Fut: Future<Output = R> + 'static,
         R: 'static,
