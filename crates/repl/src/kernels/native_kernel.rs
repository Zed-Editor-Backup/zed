use anyhow::{Context as _, Result};
use futures::{
    channel::mpsc::{self},
    io::BufReader,
    stream::{SelectAll, StreamExt},
    AsyncBufReadExt as _, SinkExt as _,
<<<<<<< HEAD
};
use gpui::{EntityId, Task, View, WindowContext};
use jupyter_protocol::{JupyterKernelspec, JupyterMessage, JupyterMessageContent, KernelInfoReply};
use project::Fs;
use runtimelib::{dirs, ConnectionInfo, ExecutionState};
=======
};
use gpui::{EntityId, Task, View, WindowContext};
use jupyter_protocol::{
    connection_info::{ConnectionInfo, Transport},
    ExecutionState, JupyterKernelspec, JupyterMessage, JupyterMessageContent, KernelInfoReply,
};
use project::Fs;
use runtimelib::dirs;
>>>>>>> a8c7e610
use smol::{net::TcpListener, process::Command};
use std::{
    env,
    fmt::Debug,
    net::{IpAddr, Ipv4Addr, SocketAddr},
    path::PathBuf,
    sync::Arc,
};
use uuid::Uuid;

use crate::Session;

use super::RunningKernel;

#[derive(Debug, Clone)]
pub struct LocalKernelSpecification {
    pub name: String,
    pub path: PathBuf,
    pub kernelspec: JupyterKernelspec,
}

impl PartialEq for LocalKernelSpecification {
    fn eq(&self, other: &Self) -> bool {
        self.name == other.name && self.path == other.path
    }
}

impl Eq for LocalKernelSpecification {}

impl LocalKernelSpecification {
    #[must_use]
    fn command(&self, connection_path: &PathBuf) -> Result<Command> {
        let argv = &self.kernelspec.argv;

        anyhow::ensure!(!argv.is_empty(), "Empty argv in kernelspec {}", self.name);
        anyhow::ensure!(argv.len() >= 2, "Invalid argv in kernelspec {}", self.name);
        anyhow::ensure!(
            argv.iter().any(|arg| arg == "{connection_file}"),
            "Missing 'connection_file' in argv in kernelspec {}",
            self.name
        );

        let mut cmd = util::command::new_smol_command(&argv[0]);

        for arg in &argv[1..] {
            if arg == "{connection_file}" {
                cmd.arg(connection_path);
            } else {
                cmd.arg(arg);
            }
        }

        if let Some(env) = &self.kernelspec.env {
            cmd.envs(env);
        }

        Ok(cmd)
    }
}

// Find a set of open ports. This creates a listener with port set to 0. The listener will be closed at the end when it goes out of scope.
// There's a race condition between closing the ports and usage by a kernel, but it's inherent to the Jupyter protocol.
async fn peek_ports(ip: IpAddr) -> Result<[u16; 5]> {
    let mut addr_zeroport: SocketAddr = SocketAddr::new(ip, 0);
    addr_zeroport.set_port(0);
    let mut ports: [u16; 5] = [0; 5];
    for i in 0..5 {
        let listener = TcpListener::bind(addr_zeroport).await?;
        let addr = listener.local_addr()?;
        ports[i] = addr.port();
    }
    Ok(ports)
}

pub struct NativeRunningKernel {
    pub process: smol::process::Child,
    _shell_task: Task<Result<()>>,
    _control_task: Task<Result<()>>,
    _routing_task: Task<Result<()>>,
    connection_path: PathBuf,
    _process_status_task: Option<Task<()>>,
    pub working_directory: PathBuf,
    pub request_tx: mpsc::Sender<JupyterMessage>,
    pub execution_state: ExecutionState,
    pub kernel_info: Option<KernelInfoReply>,
}

impl Debug for NativeRunningKernel {
    fn fmt(&self, f: &mut std::fmt::Formatter<'_>) -> std::fmt::Result {
        f.debug_struct("RunningKernel")
            .field("process", &self.process)
            .finish()
    }
}

impl NativeRunningKernel {
    pub fn new(
        kernel_specification: LocalKernelSpecification,
        entity_id: EntityId,
        working_directory: PathBuf,
        fs: Arc<dyn Fs>,
        // todo: convert to weak view
        session: View<Session>,
        cx: &mut WindowContext,
    ) -> Task<Result<Box<dyn RunningKernel>>> {
        cx.spawn(|cx| async move {
            let ip = IpAddr::V4(Ipv4Addr::new(127, 0, 0, 1));
            let ports = peek_ports(ip).await?;

            let connection_info = ConnectionInfo {
                transport: Transport::TCP,
                ip: ip.to_string(),
                stdin_port: ports[0],
                control_port: ports[1],
                hb_port: ports[2],
                shell_port: ports[3],
                iopub_port: ports[4],
                signature_scheme: "hmac-sha256".to_string(),
                key: uuid::Uuid::new_v4().to_string(),
                kernel_name: Some(format!("zed-{}", kernel_specification.name)),
            };

            let runtime_dir = dirs::runtime_dir();
            fs.create_dir(&runtime_dir)
                .await
                .with_context(|| format!("Failed to create jupyter runtime dir {runtime_dir:?}"))?;
            let connection_path = runtime_dir.join(format!("kernel-zed-{entity_id}.json"));
            let content = serde_json::to_string(&connection_info)?;
            fs.atomic_write(connection_path.clone(), content).await?;

            let mut cmd = kernel_specification.command(&connection_path)?;

            let mut process = cmd
                .current_dir(&working_directory)
                .stdout(std::process::Stdio::piped())
                .stderr(std::process::Stdio::piped())
                .stdin(std::process::Stdio::piped())
                .kill_on_drop(true)
                .spawn()
                .context("failed to start the kernel process")?;

            let session_id = Uuid::new_v4().to_string();

            let mut iopub_socket =
                runtimelib::create_client_iopub_connection(&connection_info, "", &session_id)
                    .await?;
            let mut shell_socket =
                runtimelib::create_client_shell_connection(&connection_info, &session_id).await?;
            let mut control_socket =
                runtimelib::create_client_control_connection(&connection_info, &session_id).await?;

            let (request_tx, mut request_rx) =
                futures::channel::mpsc::channel::<JupyterMessage>(100);

            let (mut control_reply_tx, control_reply_rx) = futures::channel::mpsc::channel(100);
            let (mut shell_reply_tx, shell_reply_rx) = futures::channel::mpsc::channel(100);

            let mut messages_rx = SelectAll::new();
            messages_rx.push(control_reply_rx);
            messages_rx.push(shell_reply_rx);

            cx.spawn({
                let session = session.clone();

                |mut cx| async move {
                    while let Some(message) = messages_rx.next().await {
                        session
                            .update(&mut cx, |session, cx| {
                                session.route(&message, cx);
                            })
                            .ok();
                    }
                    anyhow::Ok(())
                }
            })
            .detach();

            // iopub task
            cx.spawn({
                let session = session.clone();

                |mut cx| async move {
                    while let Ok(message) = iopub_socket.read().await {
                        session
                            .update(&mut cx, |session, cx| {
                                session.route(&message, cx);
                            })
                            .ok();
                    }
                    anyhow::Ok(())
                }
            })
            .detach();

            let (mut control_request_tx, mut control_request_rx) =
                futures::channel::mpsc::channel(100);
            let (mut shell_request_tx, mut shell_request_rx) = futures::channel::mpsc::channel(100);

            let routing_task = cx.background_executor().spawn({
                async move {
                    while let Some(message) = request_rx.next().await {
                        match message.content {
                            JupyterMessageContent::DebugRequest(_)
                            | JupyterMessageContent::InterruptRequest(_)
                            | JupyterMessageContent::ShutdownRequest(_) => {
                                control_request_tx.send(message).await?;
                            }
                            _ => {
                                shell_request_tx.send(message).await?;
                            }
                        }
                    }
                    anyhow::Ok(())
                }
            });

            let shell_task = cx.background_executor().spawn({
                async move {
                    while let Some(message) = shell_request_rx.next().await {
                        shell_socket.send(message).await.ok();
                        let reply = shell_socket.read().await?;
                        shell_reply_tx.send(reply).await?;
                    }
                    anyhow::Ok(())
                }
            });

            let control_task = cx.background_executor().spawn({
                async move {
                    while let Some(message) = control_request_rx.next().await {
                        control_socket.send(message).await.ok();
                        let reply = control_socket.read().await?;
                        control_reply_tx.send(reply).await?;
                    }
                    anyhow::Ok(())
                }
            });

            let stderr = process.stderr.take();

            cx.spawn(|mut _cx| async move {
                if stderr.is_none() {
                    return;
                }
                let reader = BufReader::new(stderr.unwrap());
                let mut lines = reader.lines();
                while let Some(Ok(line)) = lines.next().await {
                    log::error!("kernel: {}", line);
                }
            })
            .detach();

            let stdout = process.stdout.take();

            cx.spawn(|mut _cx| async move {
                if stdout.is_none() {
                    return;
                }
                let reader = BufReader::new(stdout.unwrap());
                let mut lines = reader.lines();
                while let Some(Ok(line)) = lines.next().await {
                    log::info!("kernel: {}", line);
                }
            })
            .detach();

            let status = process.status();

            let process_status_task = cx.spawn(|mut cx| async move {
                let error_message = match status.await {
                    Ok(status) => {
                        if status.success() {
                            log::info!("kernel process exited successfully");
                            return;
                        }

                        format!("kernel process exited with status: {:?}", status)
                    }
                    Err(err) => {
                        format!("kernel process exited with error: {:?}", err)
                    }
                };

                log::error!("{}", error_message);

                session
                    .update(&mut cx, |session, cx| {
                        session.kernel_errored(error_message, cx);

                        cx.notify();
                    })
                    .ok();
            });

            anyhow::Ok(Box::new(Self {
                process,
                request_tx,
                working_directory,
                _process_status_task: Some(process_status_task),
                _shell_task: shell_task,
                _control_task: control_task,
                _routing_task: routing_task,
                connection_path,
                execution_state: ExecutionState::Idle,
                kernel_info: None,
            }) as Box<dyn RunningKernel>)
        })
    }
}

impl RunningKernel for NativeRunningKernel {
    fn request_tx(&self) -> mpsc::Sender<JupyterMessage> {
        self.request_tx.clone()
    }

    fn working_directory(&self) -> &PathBuf {
        &self.working_directory
    }

    fn execution_state(&self) -> &ExecutionState {
        &self.execution_state
    }

    fn set_execution_state(&mut self, state: ExecutionState) {
        self.execution_state = state;
    }

    fn kernel_info(&self) -> Option<&KernelInfoReply> {
        self.kernel_info.as_ref()
    }

    fn set_kernel_info(&mut self, info: KernelInfoReply) {
        self.kernel_info = Some(info);
    }

    fn force_shutdown(&mut self, _cx: &mut WindowContext) -> Task<anyhow::Result<()>> {
        self._process_status_task.take();
        self.request_tx.close_channel();

        Task::ready(match self.process.kill() {
            Ok(_) => Ok(()),
            Err(error) => Err(anyhow::anyhow!(
                "Failed to kill the kernel process: {}",
                error
            )),
        })
    }
}

impl Drop for NativeRunningKernel {
    fn drop(&mut self) {
        std::fs::remove_file(&self.connection_path).ok();
        self.request_tx.close_channel();
        self.process.kill().ok();
    }
}

async fn read_kernelspec_at(
    // Path should be a directory to a jupyter kernelspec, as in
    // /usr/local/share/jupyter/kernels/python3
    kernel_dir: PathBuf,
    fs: &dyn Fs,
) -> Result<LocalKernelSpecification> {
    let path = kernel_dir;
    let kernel_name = if let Some(kernel_name) = path.file_name() {
        kernel_name.to_string_lossy().to_string()
    } else {
        anyhow::bail!("Invalid kernelspec directory: {path:?}");
    };

    if !fs.is_dir(path.as_path()).await {
        anyhow::bail!("Not a directory: {path:?}");
    }

    let expected_kernel_json = path.join("kernel.json");
    let spec = fs.load(expected_kernel_json.as_path()).await?;
    let spec = serde_json::from_str::<JupyterKernelspec>(&spec)?;

    Ok(LocalKernelSpecification {
        name: kernel_name,
        path,
        kernelspec: spec,
    })
}

/// Read a directory of kernelspec directories
async fn read_kernels_dir(path: PathBuf, fs: &dyn Fs) -> Result<Vec<LocalKernelSpecification>> {
    let mut kernelspec_dirs = fs.read_dir(&path).await?;

    let mut valid_kernelspecs = Vec::new();
    while let Some(path) = kernelspec_dirs.next().await {
        match path {
            Ok(path) => {
                if fs.is_dir(path.as_path()).await {
                    if let Ok(kernelspec) = read_kernelspec_at(path, fs).await {
                        valid_kernelspecs.push(kernelspec);
                    }
                }
            }
            Err(err) => log::warn!("Error reading kernelspec directory: {err:?}"),
        }
    }

    Ok(valid_kernelspecs)
}

pub async fn local_kernel_specifications(fs: Arc<dyn Fs>) -> Result<Vec<LocalKernelSpecification>> {
    let mut data_dirs = dirs::data_dirs();

    // Pick up any kernels from conda or conda environment
    if let Ok(conda_prefix) = env::var("CONDA_PREFIX") {
        let conda_prefix = PathBuf::from(conda_prefix);
        let conda_data_dir = conda_prefix.join("share").join("jupyter");
        data_dirs.push(conda_data_dir);
    }

    // Search for kernels inside the base python environment
    let command = util::command::new_smol_command("python")
        .arg("-c")
        .arg("import sys; print(sys.prefix)")
        .output()
        .await;

    if let Ok(command) = command {
        if command.status.success() {
            let python_prefix = String::from_utf8(command.stdout);
            if let Ok(python_prefix) = python_prefix {
                let python_prefix = PathBuf::from(python_prefix.trim());
                let python_data_dir = python_prefix.join("share").join("jupyter");
                data_dirs.push(python_data_dir);
            }
        }
    }

    let kernel_dirs = data_dirs
        .iter()
        .map(|dir| dir.join("kernels"))
        .map(|path| read_kernels_dir(path, fs.as_ref()))
        .collect::<Vec<_>>();

    let kernel_dirs = futures::future::join_all(kernel_dirs).await;
    let kernel_dirs = kernel_dirs
        .into_iter()
        .filter_map(Result::ok)
        .flatten()
        .collect::<Vec<_>>();

    Ok(kernel_dirs)
}

#[cfg(test)]
mod test {
    use super::*;
    use std::path::PathBuf;

    use gpui::TestAppContext;
    use project::FakeFs;
    use serde_json::json;

    #[gpui::test]
    async fn test_get_kernelspecs(cx: &mut TestAppContext) {
        let fs = FakeFs::new(cx.executor());
        fs.insert_tree(
            "/jupyter",
            json!({
                ".zed": {
                    "settings.json": r#"{ "tab_size": 8 }"#,
                    "tasks.json": r#"[{
                        "label": "cargo check",
                        "command": "cargo",
                        "args": ["check", "--all"]
                    },]"#,
                },
                "kernels": {
                    "python": {
                        "kernel.json": r#"{
                            "display_name": "Python 3",
                            "language": "python",
                            "argv": ["python3", "-m", "ipykernel_launcher", "-f", "{connection_file}"],
                            "env": {}
                        }"#
                    },
                    "deno": {
                        "kernel.json": r#"{
                            "display_name": "Deno",
                            "language": "typescript",
                            "argv": ["deno", "run", "--unstable", "--allow-net", "--allow-read", "https://deno.land/std/http/file_server.ts", "{connection_file}"],
                            "env": {}
                        }"#
                    }
                },
            }),
        )
        .await;

        let mut kernels = read_kernels_dir(PathBuf::from("/jupyter/kernels"), fs.as_ref())
            .await
            .unwrap();

        kernels.sort_by(|a, b| a.name.cmp(&b.name));

        assert_eq!(
            kernels.iter().map(|c| c.name.clone()).collect::<Vec<_>>(),
            vec!["deno", "python"]
        );
    }
}<|MERGE_RESOLUTION|>--- conflicted
+++ resolved
@@ -4,13 +4,6 @@
     io::BufReader,
     stream::{SelectAll, StreamExt},
     AsyncBufReadExt as _, SinkExt as _,
-<<<<<<< HEAD
-};
-use gpui::{EntityId, Task, View, WindowContext};
-use jupyter_protocol::{JupyterKernelspec, JupyterMessage, JupyterMessageContent, KernelInfoReply};
-use project::Fs;
-use runtimelib::{dirs, ConnectionInfo, ExecutionState};
-=======
 };
 use gpui::{EntityId, Task, View, WindowContext};
 use jupyter_protocol::{
@@ -19,7 +12,6 @@
 };
 use project::Fs;
 use runtimelib::dirs;
->>>>>>> a8c7e610
 use smol::{net::TcpListener, process::Command};
 use std::{
     env,
