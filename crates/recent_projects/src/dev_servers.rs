--- conflicted
+++ resolved
@@ -115,20 +115,13 @@
         });
 
         let markdown_style = MarkdownStyle {
-<<<<<<< HEAD
             code_block: gpui::StyleRefinement {
                 text: Some(gpui::TextStyleRefinement {
-                    font_family: Some("Zed Mono".into()),
+                    font_family: Some("Zed Plex Mono".into()),
                     color: Some(cx.theme().colors().editor_foreground),
                     background_color: Some(cx.theme().colors().editor_background),
                     ..Default::default()
                 }),
-=======
-            code_block: gpui::TextStyleRefinement {
-                font_family: Some("Zed Plex Mono".into()),
-                color: Some(cx.theme().colors().editor_foreground),
-                background_color: Some(cx.theme().colors().editor_background),
->>>>>>> 0e607307
                 ..Default::default()
             },
             link: gpui::TextStyleRefinement {
