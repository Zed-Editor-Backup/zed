use std::path::PathBuf;
use std::sync::Arc;

use editor::Editor;
use file_finder::OpenPathDelegate;
use futures::channel::oneshot;
use futures::future::Shared;
use futures::FutureExt;
use gpui::canvas;
use gpui::ClipboardItem;
use gpui::ScrollAnchor;
use gpui::Task;
use gpui::WeakView;
use gpui::{
    AnyElement, AppContext, DismissEvent, EventEmitter, FocusHandle, FocusableView, Model,
    PromptLevel, ScrollHandle, View, ViewContext,
};
use picker::Picker;
use project::Project;
use remote::SshConnectionOptions;
use remote::SshRemoteClient;
use settings::update_settings_file;
use settings::Settings;
use ui::{
    prelude::*, IconButtonShape, List, ListItem, ListSeparator, Modal, ModalHeader, Scrollbar,
    ScrollbarState, Section, Tooltip,
};
use util::ResultExt;
use workspace::notifications::NotificationId;
use workspace::OpenOptions;
use workspace::Toast;
use workspace::{notifications::DetachAndPromptErr, ModalView, Workspace};

use crate::ssh_connections::connect_over_ssh;
use crate::ssh_connections::open_ssh_project;
use crate::ssh_connections::RemoteSettingsContent;
use crate::ssh_connections::SshConnection;
use crate::ssh_connections::SshConnectionHeader;
use crate::ssh_connections::SshConnectionModal;
use crate::ssh_connections::SshProject;
use crate::ssh_connections::SshPrompt;
use crate::ssh_connections::SshSettings;
use crate::OpenRemote;

mod navigation_base {
    use gpui::{AnyElement, FocusHandle, ScrollAnchor};
    use ui::{
        div, ElementId, InteractiveElement, ParentElement, RenderOnce, StatefulInteractiveElement,
        Styled, WindowContext,
    };

    pub struct NavigationBase {
        id: ElementId,
        child: AnyElement,
        selectable_children: Vec<(FocusHandle, ScrollAnchor)>,
    }

    impl NavigationBase {
        pub fn new(id: ElementId, child: AnyElement) -> Self {
            Self {
                id,
                child,
                selectable_children: vec![],
            }
        }
        pub fn selectable(mut self, child: (FocusHandle, ScrollAnchor)) -> Self {
            self.selectable_children.push(child);
            self
        }
        fn find_focused(
            selectable_children: &[(FocusHandle, ScrollAnchor)],
            cx: &mut WindowContext<'_>,
        ) -> Option<usize> {
            selectable_children
                .iter()
                .position(|(focus_handle, _)| focus_handle.contains_focused(cx))
        }
    }
    impl RenderOnce for NavigationBase {
        fn render(self, _: &mut WindowContext<'_>) -> impl ui::IntoElement {
            div()
                .id(self.id)
                .on_action({
                    let children = self.selectable_children.clone();

                    move |_: &menu::SelectNext, cx| {
                        let target = Self::find_focused(&children, cx)
                            .and_then(|index| {
                                index.checked_add(1).filter(|index| *index < children.len())
                            })
                            .unwrap_or(0);
                        if let Some((focus_handle, scroll_anchor)) = children.get(target) {
                            focus_handle.focus(cx);
                            scroll_anchor.scroll_to(cx);
                        }
                    }
                })
                .on_action({
                    let children = self.selectable_children;
                    move |_: &menu::SelectPrev, cx| {
                        let target = Self::find_focused(&children, cx)
                            .and_then(|index| index.checked_sub(1))
                            .or(children.len().checked_sub(1));
                        if let Some((focus_handle, scroll_anchor)) =
                            target.and_then(|target| children.get(target))
                        {
                            focus_handle.focus(cx);
                            scroll_anchor.scroll_to(cx);
                        }
                    }
                })
                .size_full()
                .child(self.child)
        }
    }
}
pub struct RemoteServerProjects {
    mode: Mode,
    focus_handle: FocusHandle,
    workspace: WeakView<Workspace>,
    retained_connections: Vec<Model<SshRemoteClient>>,
}

struct CreateRemoteServer {
    address_editor: View<Editor>,
    address_error: Option<SharedString>,
    ssh_prompt: Option<View<SshPrompt>>,
    _creating: Option<Task<Option<()>>>,
}

impl CreateRemoteServer {
    fn new(cx: &mut WindowContext<'_>) -> Self {
        let address_editor = cx.new_view(Editor::single_line);
        address_editor.update(cx, |this, cx| {
            this.focus_handle(cx).focus(cx);
        });
        Self {
            address_editor,
            address_error: None,
            ssh_prompt: None,
            _creating: None,
        }
    }
}

struct ProjectPicker {
    connection_string: SharedString,
    nickname: Option<SharedString>,
    picker: View<Picker<OpenPathDelegate>>,
    _path_task: Shared<Task<Option<()>>>,
}

struct EditNicknameState {
    index: usize,
    editor: View<Editor>,
}

impl EditNicknameState {
    fn new(index: usize, cx: &mut WindowContext<'_>) -> Self {
        let this = Self {
            index,
            editor: cx.new_view(Editor::single_line),
        };
        let starting_text = SshSettings::get_global(cx)
            .ssh_connections()
            .nth(index)
            .and_then(|state| state.nickname.clone())
            .filter(|text| !text.is_empty());
        this.editor.update(cx, |this, cx| {
            this.set_placeholder_text("Add a nickname for this server", cx);
            if let Some(starting_text) = starting_text {
                this.set_text(starting_text, cx);
            }
        });
        this.editor.focus_handle(cx).focus(cx);
        this
    }
}

impl FocusableView for ProjectPicker {
    fn focus_handle(&self, cx: &AppContext) -> FocusHandle {
        self.picker.focus_handle(cx)
    }
}

impl ProjectPicker {
    fn new(
        ix: usize,
        connection: SshConnectionOptions,
        project: Model<Project>,
        workspace: WeakView<Workspace>,
        cx: &mut ViewContext<RemoteServerProjects>,
    ) -> View<Self> {
        let (tx, rx) = oneshot::channel();
        let lister = project::DirectoryLister::Project(project.clone());
        let query = lister.default_query(cx);
        let delegate = file_finder::OpenPathDelegate::new(tx, lister);

        let picker = cx.new_view(|cx| {
            let picker = Picker::uniform_list(delegate, cx)
                .width(rems(34.))
                .modal(false);
            picker.set_query(query, cx);
            picker
        });
        let connection_string = connection.connection_string().into();
        let nickname = connection.nickname.clone().map(|nick| nick.into());
        let _path_task = cx
            .spawn({
                let workspace = workspace.clone();
                move |this, mut cx| async move {
                    let Ok(Some(paths)) = rx.await else {
                        workspace
                            .update(&mut cx, |workspace, cx| {
                                let weak = cx.view().downgrade();
                                workspace
                                    .toggle_modal(cx, |cx| RemoteServerProjects::new(cx, weak));
                            })
                            .log_err()?;
                        return None;
                    };

                    let app_state = workspace
                        .update(&mut cx, |workspace, _| workspace.app_state().clone())
                        .ok()?;
                    let options = cx
                        .update(|cx| (app_state.build_window_options)(None, cx))
                        .log_err()?;

                    cx.open_window(options, |cx| {
                        cx.activate_window();

                        let fs = app_state.fs.clone();
                        update_settings_file::<SshSettings>(fs, cx, {
                            let paths = paths
                                .iter()
                                .map(|path| path.to_string_lossy().to_string())
                                .collect();
                            move |setting, _| {
                                if let Some(server) = setting
                                    .ssh_connections
                                    .as_mut()
                                    .and_then(|connections| connections.get_mut(ix))
                                {
                                    server.projects.push(SshProject { paths })
                                }
                            }
                        });

                        let tasks = paths
                            .into_iter()
                            .map(|path| {
                                project.update(cx, |project, cx| {
                                    project.find_or_create_worktree(&path, true, cx)
                                })
                            })
                            .collect::<Vec<_>>();
                        cx.spawn(|_| async move {
                            for task in tasks {
                                task.await?;
                            }
                            Ok(())
                        })
                        .detach_and_prompt_err(
                            "Failed to open path",
                            cx,
                            |_, _| None,
                        );

                        cx.new_view(|cx| {
                            let workspace =
                                Workspace::new(None, project.clone(), app_state.clone(), cx);

                            workspace
                                .client()
                                .telemetry()
                                .report_app_event("create ssh project".to_string());

                            workspace
                        })
                    })
                    .log_err();
                    this.update(&mut cx, |_, cx| {
                        cx.emit(DismissEvent);
                    })
                    .ok();
                    Some(())
                }
            })
            .shared();
        cx.new_view(|_| Self {
            _path_task,
            picker,
            connection_string,
            nickname,
        })
    }
}

impl gpui::Render for ProjectPicker {
    fn render(&mut self, cx: &mut ViewContext<Self>) -> impl IntoElement {
        v_flex()
            .child(
                SshConnectionHeader {
                    connection_string: self.connection_string.clone(),
                    paths: Default::default(),
                    nickname: self.nickname.clone(),
                }
                .render(cx),
            )
            .child(
                div()
                    .border_t_1()
                    .border_color(cx.theme().colors().border_variant)
                    .child(self.picker.clone()),
            )
    }
}

#[derive(Clone)]
struct DefaultModeEntry {
    focus_handle: FocusHandle,
    scroll_anchor: ScrollAnchor,
}

impl From<DefaultModeEntry> for (FocusHandle, ScrollAnchor) {
    fn from(other: DefaultModeEntry) -> Self {
        (other.focus_handle, other.scroll_anchor)
    }
}
impl DefaultModeEntry {
    fn new(scroll_handle: &ScrollHandle, cx: &WindowContext<'_>) -> Self {
        Self {
            focus_handle: cx.focus_handle(),
            scroll_anchor: ScrollAnchor::for_handle(scroll_handle.clone()),
        }
    }
}
#[derive(Clone)]
struct ProjectEntry {
    open_folder: DefaultModeEntry,
    projects: Vec<(DefaultModeEntry, SshProject)>,
    configure: DefaultModeEntry,
    connection: SshConnection,
}

#[derive(Clone)]
struct DefaultState {
    scrollbar: ScrollbarState,
    add_new_server: DefaultModeEntry,
    servers: Vec<ProjectEntry>,
}
impl DefaultState {
    fn new(cx: &WindowContext<'_>) -> Self {
        let handle = ScrollHandle::new();
        let scrollbar = ScrollbarState::new(handle.clone());
        let add_new_server = DefaultModeEntry::new(&handle, cx);
        let servers = SshSettings::get_global(cx)
            .ssh_connections()
            .map(|connection| {
                let open_folder = DefaultModeEntry::new(&handle, cx);
                let configure = DefaultModeEntry::new(&handle, cx);
                ProjectEntry {
                    open_folder,
                    configure,
                    projects: vec![],
                    connection,
                }
            })
            .collect();
        Self {
            scrollbar,
            add_new_server,
            servers,
        }
    }
}
enum Mode {
    Default(DefaultState),
    ViewServerOptions(usize, SshConnection),
    EditNickname(EditNicknameState),
    ProjectPicker(View<ProjectPicker>),
    CreateRemoteServer(CreateRemoteServer),
}

impl Mode {
    fn default_mode(cx: &WindowContext<'_>) -> Self {
        Self::Default(DefaultState::new(cx))
    }
}
impl RemoteServerProjects {
    pub fn register(workspace: &mut Workspace, _: &mut ViewContext<Workspace>) {
        workspace.register_action(|workspace, _: &OpenRemote, cx| {
            let handle = cx.view().downgrade();
            workspace.toggle_modal(cx, |cx| Self::new(cx, handle))
        });
    }

    pub fn open(workspace: View<Workspace>, cx: &mut WindowContext) {
        workspace.update(cx, |workspace, cx| {
            let handle = cx.view().downgrade();
            workspace.toggle_modal(cx, |cx| Self::new(cx, handle))
        })
    }

    pub fn new(cx: &mut ViewContext<Self>, workspace: WeakView<Workspace>) -> Self {
        let focus_handle = cx.focus_handle();

        let mut base_style = cx.text_style();
        base_style.refine(&gpui::TextStyleRefinement {
            color: Some(cx.theme().colors().editor_foreground),
            ..Default::default()
        });

        Self {
            mode: Mode::default_mode(cx),
            focus_handle,
            scroll_handle: ScrollHandle::new(),
            workspace,
            retained_connections: Vec::new(),
        }
    }

    pub fn project_picker(
        ix: usize,
        connection_options: remote::SshConnectionOptions,
        project: Model<Project>,
        cx: &mut ViewContext<Self>,
        workspace: WeakView<Workspace>,
    ) -> Self {
        let mut this = Self::new(cx, workspace.clone());
        this.mode = Mode::ProjectPicker(ProjectPicker::new(
            ix,
            connection_options,
            project,
            workspace,
            cx,
        ));
        cx.notify();

        this
    }

    fn create_ssh_server(&mut self, editor: View<Editor>, cx: &mut ViewContext<Self>) {
        let input = get_text(&editor, cx);
        if input.is_empty() {
            return;
        }

        let connection_options = match SshConnectionOptions::parse_command_line(&input) {
            Ok(c) => c,
            Err(e) => {
                self.mode = Mode::CreateRemoteServer(CreateRemoteServer {
                    address_editor: editor,
                    address_error: Some(format!("could not parse: {:?}", e).into()),
                    ssh_prompt: None,
                    _creating: None,
                });
                return;
            }
        };
        let ssh_prompt = cx.new_view(|cx| SshPrompt::new(&connection_options, cx));

        let connection = connect_over_ssh(
            connection_options.remote_server_identifier(),
            connection_options.clone(),
            ssh_prompt.clone(),
            cx,
        )
        .prompt_err("Failed to connect", cx, |_, _| None);

        let address_editor = editor.clone();
        let creating = cx.spawn(move |this, mut cx| async move {
            match connection.await {
                Some(Some(client)) => this
                    .update(&mut cx, |this, cx| {
                        let _ = this.workspace.update(cx, |workspace, _| {
                            workspace
                                .client()
                                .telemetry()
                                .report_app_event("create ssh server".to_string())
                        });
                        this.retained_connections.push(client);
                        this.add_ssh_server(connection_options, cx);
                        this.mode = Mode::default_mode(cx);
                        cx.notify()
                    })
                    .log_err(),
                _ => this
                    .update(&mut cx, |this, cx| {
                        address_editor.update(cx, |this, _| {
                            this.set_read_only(false);
                        });
                        this.mode = Mode::CreateRemoteServer(CreateRemoteServer {
                            address_editor,
                            address_error: None,
                            ssh_prompt: None,
                            _creating: None,
                        });
                        cx.notify()
                    })
                    .log_err(),
            };
            None
        });

        editor.update(cx, |this, _| {
            this.set_read_only(true);
        });
        self.mode = Mode::CreateRemoteServer(CreateRemoteServer {
            address_editor: editor,
            address_error: None,
            ssh_prompt: Some(ssh_prompt.clone()),
            _creating: Some(creating),
        });
    }

    fn view_server_options(
        &mut self,
        (index, connection): (usize, SshConnection),
        cx: &mut ViewContext<Self>,
    ) {
        self.mode = Mode::ViewServerOptions(index, connection);
        cx.notify();
    }

    fn create_ssh_project(
        &mut self,
        ix: usize,
        ssh_connection: SshConnection,
        cx: &mut ViewContext<Self>,
    ) {
        let Some(workspace) = self.workspace.upgrade() else {
            return;
        };

        let connection_options = ssh_connection.into();
        workspace.update(cx, |_, cx| {
            cx.defer(move |workspace, cx| {
                workspace.toggle_modal(cx, |cx| {
                    SshConnectionModal::new(&connection_options, Vec::new(), cx)
                });
                let prompt = workspace
                    .active_modal::<SshConnectionModal>(cx)
                    .unwrap()
                    .read(cx)
                    .prompt
                    .clone();

                let connect = connect_over_ssh(
                    connection_options.remote_server_identifier(),
                    connection_options.clone(),
                    prompt,
                    cx,
                )
                .prompt_err("Failed to connect", cx, |_, _| None);

                cx.spawn(move |workspace, mut cx| async move {
                    let session = connect.await;

                    workspace
                        .update(&mut cx, |workspace, cx| {
                            if let Some(prompt) = workspace.active_modal::<SshConnectionModal>(cx) {
                                prompt.update(cx, |prompt, cx| prompt.finished(cx))
                            }
                        })
                        .ok();

                    let Some(Some(session)) = session else {
                        workspace
                            .update(&mut cx, |workspace, cx| {
                                let weak = cx.view().downgrade();
                                workspace
                                    .toggle_modal(cx, |cx| RemoteServerProjects::new(cx, weak));
                            })
                            .log_err();
                        return;
                    };

                    workspace
                        .update(&mut cx, |workspace, cx| {
                            let app_state = workspace.app_state().clone();
                            let weak = cx.view().downgrade();
                            let project = project::Project::ssh(
                                session,
                                app_state.client.clone(),
                                app_state.node_runtime.clone(),
                                app_state.user_store.clone(),
                                app_state.languages.clone(),
                                app_state.fs.clone(),
                                cx,
                            );
                            workspace.toggle_modal(cx, |cx| {
                                RemoteServerProjects::project_picker(
                                    ix,
                                    connection_options,
                                    project,
                                    cx,
                                    weak,
                                )
                            });
                        })
                        .ok();
                })
                .detach()
            })
        })
    }

    fn confirm(&mut self, _: &menu::Confirm, cx: &mut ViewContext<Self>) {
        match &self.mode {
            Mode::Default(_) | Mode::ViewServerOptions(_, _) => {}
            Mode::ProjectPicker(_) => {}
            Mode::CreateRemoteServer(state) => {
                if let Some(prompt) = state.ssh_prompt.as_ref() {
                    prompt.update(cx, |prompt, cx| {
                        prompt.confirm(cx);
                    });
                    return;
                }

                self.create_ssh_server(state.address_editor.clone(), cx);
            }
            Mode::EditNickname(state) => {
                let text = Some(state.editor.read(cx).text(cx)).filter(|text| !text.is_empty());
                let index = state.index;
                self.update_settings_file(cx, move |setting, _| {
                    if let Some(connections) = setting.ssh_connections.as_mut() {
                        if let Some(connection) = connections.get_mut(index) {
                            connection.nickname = text;
                        }
                    }
                });
                self.mode = Mode::default_mode(cx);
                self.focus_handle.focus(cx);
            }
        }
    }

    fn cancel(&mut self, _: &menu::Cancel, cx: &mut ViewContext<Self>) {
        match &self.mode {
            Mode::Default(_) => cx.emit(DismissEvent),
            Mode::CreateRemoteServer(state) if state.ssh_prompt.is_some() => {
                let new_state = CreateRemoteServer::new(cx);
                let old_prompt = state.address_editor.read(cx).text(cx);
                new_state.address_editor.update(cx, |this, cx| {
                    this.set_text(old_prompt, cx);
                });

                self.mode = Mode::CreateRemoteServer(new_state);
                cx.notify();
            }
            _ => {
                self.mode = Mode::default_mode(cx);
                self.focus_handle(cx).focus(cx);
                cx.notify();
            }
        }
    }

    fn render_ssh_connection(
        &mut self,
        ix: usize,
        ssh_server: ProjectEntry,
        cx: &mut ViewContext<Self>,
    ) -> impl IntoElement {
        let (main_label, aux_label) = if let Some(nickname) = ssh_server.connection.nickname.clone()
        {
            let aux_label = SharedString::from(format!("({})", ssh_server.connection.host));
            (nickname.into(), Some(aux_label))
        } else {
            (ssh_server.connection.host.clone(), None)
        };
        v_flex()
            .w_full()
            .child(ListSeparator)
            .child(
                h_flex()
                    .group("ssh-server")
                    .w_full()
                    .pt_0p5()
                    .px_3()
                    .gap_1()
                    .overflow_hidden()
                    .child(
                        div().max_w_96().overflow_hidden().text_ellipsis().child(
                            Label::new(main_label)
                                .size(LabelSize::Small)
                                .color(Color::Muted),
                        ),
                    )
                    .children(
                        aux_label.map(|label| {
                            Label::new(label).size(LabelSize::Small).color(Color::Muted)
                        }),
                    ),
            )
            .child(
                List::new()
                    .empty_message("No projects.")
                    // .children(ssh_server.projects.iter().enumerate().map(|(pix, p)| {
                    //     v_flex().gap_0p5().child(self.render_ssh_project(
                    //         ix,
                    //         &ssh_server.connection,
                    //         pix,
                    //         p,
                    //         cx,
                    //     ))
                    // }))
                    .child(h_flex().map(|this| {
                        this.id(("new-remote-project-container", ix))
                            .track_focus(&ssh_server.open_folder.focus_handle)
                            .anchor_scroll(&ssh_server.open_folder.scroll_anchor)
                            .child(
                                ListItem::new(("new-remote-project", ix))
                                    .selected(
                                        ssh_server.open_folder.focus_handle.contains_focused(cx),
                                    )
                                    .inset(true)
                                    .spacing(ui::ListItemSpacing::Sparse)
                                    .start_slot(Icon::new(IconName::Plus).color(Color::Muted))
                                    .child(Label::new("Open Folder"))
                                    .on_click(cx.listener({
                                        let ssh_connection = ssh_server.clone();
                                        move |this, _, cx| {
                                            this.create_ssh_project(
                                                ix,
                                                ssh_connection.connection.clone(),
                                                cx,
                                            );
                                        }
                                    })),
                            )
                    }))
                    .child(h_flex().map(|this| {
                        this.id(("server-options-container", ix))
                            .track_focus(&ssh_server.configure.focus_handle)
                            .anchor_scroll(&ssh_server.configure.scroll_anchor)
                            .child(
                                ListItem::new(("server-options", ix))
                                    .selected(
                                        ssh_server.configure.focus_handle.contains_focused(cx),
                                    )
                                    .inset(true)
                                    .spacing(ui::ListItemSpacing::Sparse)
                                    .start_slot(Icon::new(IconName::Settings).color(Color::Muted))
                                    .child(Label::new("View Server Options"))
                                    .on_click(cx.listener({
                                        let ssh_connection = ssh_server.clone();
                                        move |this, _, cx| {
                                            this.view_server_options(
                                                (ix, ssh_connection.connection.clone()),
                                                cx,
                                            );
                                        }
                                    })),
                            )
                    })),
            )
    }

    fn render_ssh_project(
        &mut self,
        server_ix: usize,
        server: &SshConnection,
        ix: usize,
        project: &SshProject,
        cx: &ViewContext<Self>,
    ) -> impl IntoElement {
        let server = server.clone();

        let element_id_base = SharedString::from(format!("remote-project-{server_ix}"));
        let callback = Arc::new({
            let project = project.clone();
            move |this: &mut Self, cx: &mut ViewContext<Self>| {
                let Some(app_state) = this
                    .workspace
                    .update(cx, |workspace, _| workspace.app_state().clone())
                    .log_err()
                else {
                    return;
                };
                let project = project.clone();
                let server = server.clone();
                cx.emit(DismissEvent);
                cx.spawn(|_, mut cx| async move {
                    let result = open_ssh_project(
                        server.into(),
                        project.paths.into_iter().map(PathBuf::from).collect(),
                        app_state,
                        OpenOptions::default(),
                        &mut cx,
                    )
                    .await;
                    if let Err(e) = result {
                        log::error!("Failed to connect: {:?}", e);
                        cx.prompt(
                            gpui::PromptLevel::Critical,
                            "Failed to connect",
                            Some(&e.to_string()),
                            &["Ok"],
                        )
                        .await
                        .ok();
                    }
                })
                .detach();
            }
        });

        ListItem::new((element_id_base, ix))
            .inset(true)
            .spacing(ui::ListItemSpacing::Sparse)
            .start_slot(
                Icon::new(IconName::Folder)
                    .color(Color::Muted)
                    .size(IconSize::Small),
            )
            .child(Label::new(project.paths.join(", ")))
            .on_click(cx.listener(move |this, _, cx| callback(this, cx)))
            .end_hover_slot::<AnyElement>(Some(
                div()
                    .mr_2()
                    .child(
                        // Right-margin to offset it from the Scrollbar
                        IconButton::new("remove-remote-project", IconName::TrashAlt)
                            .icon_size(IconSize::Small)
                            .shape(IconButtonShape::Square)
                            .size(ButtonSize::Large)
                            .tooltip(|cx| Tooltip::text("Delete Remote Project", cx))
                            .on_click(cx.listener(move |this, _, cx| {
                                this.delete_ssh_project(server_ix, ix, cx)
                            })),
                    )
                    .into_any_element(),
            ))
    }

    fn update_settings_file(
        &mut self,
        cx: &mut ViewContext<Self>,
        f: impl FnOnce(&mut RemoteSettingsContent, &AppContext) + Send + Sync + 'static,
    ) {
        let Some(fs) = self
            .workspace
            .update(cx, |workspace, _| workspace.app_state().fs.clone())
            .log_err()
        else {
            return;
        };
        update_settings_file::<SshSettings>(fs, cx, move |setting, cx| f(setting, cx));
    }

    fn delete_ssh_server(&mut self, server: usize, cx: &mut ViewContext<Self>) {
        self.update_settings_file(cx, move |setting, _| {
            if let Some(connections) = setting.ssh_connections.as_mut() {
                connections.remove(server);
            }
        });
    }

    fn delete_ssh_project(&mut self, server: usize, project: usize, cx: &mut ViewContext<Self>) {
        self.update_settings_file(cx, move |setting, _| {
            if let Some(server) = setting
                .ssh_connections
                .as_mut()
                .and_then(|connections| connections.get_mut(server))
            {
                server.projects.remove(project);
            }
        });
    }

    fn add_ssh_server(
        &mut self,
        connection_options: remote::SshConnectionOptions,
        cx: &mut ViewContext<Self>,
    ) {
        self.update_settings_file(cx, move |setting, _| {
            setting
                .ssh_connections
                .get_or_insert(Default::default())
                .push(SshConnection {
                    host: SharedString::from(connection_options.host),
                    username: connection_options.username,
                    port: connection_options.port,
                    projects: vec![],
                    nickname: None,
                    args: connection_options.args.unwrap_or_default(),
                    upload_binary_over_ssh: None,
                })
        });
    }

    fn render_create_remote_server(
        &self,
        state: &CreateRemoteServer,
        cx: &mut ViewContext<Self>,
    ) -> impl IntoElement {
        let ssh_prompt = state.ssh_prompt.clone();

        state.address_editor.update(cx, |editor, cx| {
            if editor.text(cx).is_empty() {
                editor.set_placeholder_text("ssh user@example -p 2222", cx);
            }
        });

        let theme = cx.theme();

        v_flex()
            .id("create-remote-server")
            .overflow_hidden()
            .size_full()
            .flex_1()
            .child(
                div()
                    .p_2()
                    .border_b_1()
                    .border_color(theme.colors().border_variant)
                    .child(state.address_editor.clone()),
            )
            .child(
                h_flex()
                    .bg(theme.colors().editor_background)
                    .rounded_b_md()
                    .w_full()
                    .map(|this| {
                        if let Some(ssh_prompt) = ssh_prompt {
                            this.child(h_flex().w_full().child(ssh_prompt))
                        } else if let Some(address_error) = &state.address_error {
                            this.child(
                                h_flex().p_2().w_full().gap_2().child(
                                    Label::new(address_error.clone())
                                        .size(LabelSize::Small)
                                        .color(Color::Error),
                                ),
                            )
                        } else {
                            this.child(
                                h_flex()
                                    .p_2()
                                    .w_full()
                                    .gap_1()
                                    .child(
                                        Label::new(
                                            "Enter the command you use to SSH into this server.",
                                        )
                                        .color(Color::Muted)
                                        .size(LabelSize::Small),
                                    )
                                    .child(
                                        Button::new("learn-more", "Learn more…")
                                            .label_size(LabelSize::Small)
                                            .size(ButtonSize::None)
                                            .color(Color::Accent)
                                            .style(ButtonStyle::Transparent)
                                            .on_click(|_, cx| {
                                                cx.open_url(
                                                    "https://zed.dev/docs/remote-development",
                                                );
                                            }),
                                    ),
                            )
                        }
                    }),
            )
    }

    fn render_view_options(
        &mut self,
        index: usize,
        connection: SshConnection,
        cx: &mut ViewContext<Self>,
    ) -> impl IntoElement {
        let connection_string = connection.host.clone();

        div()
            .size_full()
            .child(
                SshConnectionHeader {
                    connection_string: connection_string.clone(),
                    paths: Default::default(),
                    nickname: connection.nickname.clone().map(|s| s.into()),
                }
                .render(cx),
            )
            .child(
                v_flex()
                    .pb_1()
                    .child(ListSeparator)
                    .child({
                        let label = if connection.nickname.is_some() {
                            "Edit Nickname"
                        } else {
                            "Add Nickname to Server"
                        };
                        ListItem::new("add-nickname")
                            .inset(true)
                            .spacing(ui::ListItemSpacing::Sparse)
                            .start_slot(Icon::new(IconName::Pencil).color(Color::Muted))
                            .child(Label::new(label))
                            .on_click(cx.listener(move |this, _, cx| {
                                this.mode = Mode::EditNickname(EditNicknameState::new(index, cx));
                                cx.notify();
                            }))
                    })
                    .child({
                        let workspace = self.workspace.clone();
                        fn callback(
                            workspace: WeakView<Workspace>,
                            connection_string: SharedString,
                            cx: &mut WindowContext<'_>,
                        ) {
                            cx.write_to_clipboard(ClipboardItem::new_string(
                                connection_string.to_string(),
                            ));
                            workspace
                                .update(cx, |this, cx| {
                                    struct SshServerAddressCopiedToClipboard;
                                    let notification = format!(
                                        "Copied server address ({}) to clipboard",
                                        connection_string
                                    );

                                    this.show_toast(
                                        Toast::new(
                                            NotificationId::composite::<
                                                SshServerAddressCopiedToClipboard,
                                            >(
                                                connection_string.clone()
                                            ),
                                            notification,
                                        )
                                        .autohide(),
                                        cx,
                                    );
                                })
                                .ok();
                        }
                        ListItem::new("copy-server-address")
                            .inset(true)
                            .spacing(ui::ListItemSpacing::Sparse)
                            .start_slot(Icon::new(IconName::Copy).color(Color::Muted))
                            .child(Label::new("Copy Server Address"))
                            .end_hover_slot(
                                Label::new(connection_string.clone()).color(Color::Muted),
                            )
                            .on_click({
                                let connection_string = connection_string.clone();
                                move |_, cx| {
                                    callback(workspace.clone(), connection_string.clone(), cx);
                                }
                            })
                    })
                    .child({
                        fn remove_ssh_server(
                            remote_servers: View<RemoteServerProjects>,
                            index: usize,
                            connection_string: SharedString,
                            cx: &mut WindowContext<'_>,
                        ) {
                            let prompt_message = format!("Remove server `{}`?", connection_string);

                            let confirmation = cx.prompt(
                                PromptLevel::Warning,
                                &prompt_message,
                                None,
                                &["Yes, remove it", "No, keep it"],
                            );

                            cx.spawn(|mut cx| async move {
                                if confirmation.await.ok() == Some(0) {
                                    remote_servers
                                        .update(&mut cx, |this, cx| {
                                            this.delete_ssh_server(index, cx);
                                            this.mode = Mode::default_mode(cx);
                                            cx.notify();
                                        })
                                        .ok();
                                }
                                anyhow::Ok(())
                            })
                            .detach_and_log_err(cx);
                        }
                        ListItem::new("remove-server")
                            .inset(true)
                            .spacing(ui::ListItemSpacing::Sparse)
                            .start_slot(Icon::new(IconName::Trash).color(Color::Error))
                            .child(Label::new("Remove Server").color(Color::Error))
                            .on_click(cx.listener(move |_, _, cx| {
                                remove_ssh_server(
                                    cx.view().clone(),
                                    index,
                                    connection_string.clone(),
                                    cx,
                                );
                            }))
                    })
                    .child(ListSeparator)
                    .child({
                        ListItem::new("go-back")
                            .inset(true)
                            .spacing(ui::ListItemSpacing::Sparse)
                            .start_slot(Icon::new(IconName::ArrowLeft).color(Color::Muted))
                            .child(Label::new("Go Back"))
                            .on_click(cx.listener(|this, _, cx| {
                                this.mode = Mode::default_mode(cx);
                                cx.notify()
                            }))
                    }),
            )
    }

    fn render_edit_nickname(
        &self,
        state: &EditNicknameState,
        cx: &mut ViewContext<Self>,
    ) -> impl IntoElement {
        let Some(connection) = SshSettings::get_global(cx)
            .ssh_connections()
            .nth(state.index)
        else {
            return v_flex();
        };

        let connection_string = connection.host.clone();
        let nickname = connection.nickname.clone().map(|s| s.into());

        v_flex()
            .child(
                SshConnectionHeader {
                    connection_string,
                    paths: Default::default(),
                    nickname,
                }
                .render(cx),
            )
            .child(
                h_flex()
                    .p_2()
                    .border_t_1()
                    .border_color(cx.theme().colors().border_variant)
                    .child(state.editor.clone()),
            )
    }

    fn render_default(
        &mut self,
        state: DefaultState,
        cx: &mut ViewContext<Self>,
    ) -> impl IntoElement {
        let scroll_state = state.scrollbar.parent_view(cx.view());
        let connect_button = div()
            .id("ssh-connect-new-server-container")
            .track_focus(&state.add_new_server.focus_handle)
            .anchor_scroll(&state.add_new_server.scroll_anchor)
            .child(
                ListItem::new("register-remove-server-button")
                    .selected(state.add_new_server.focus_handle.contains_focused(cx))
                    .inset(true)
                    .spacing(ui::ListItemSpacing::Sparse)
                    .start_slot(Icon::new(IconName::Plus).color(Color::Muted))
                    .child(Label::new("Connect New Server"))
                    .on_click(cx.listener(|this, _, cx| {
                        let state = CreateRemoteServer::new(cx);
                        this.mode = Mode::CreateRemoteServer(state);

                        cx.notify();
                    })),
            );

        let ui::ScrollableHandle::NonUniform(scroll_handle) = scroll_state.scroll_handle() else {
            unreachable!()
        };

        let mut modal_section = navigation_base::NavigationBase::new(
            "ssh-modal-section".into(),
            v_flex()
                .track_focus(&self.focus_handle)
                .id("ssh-server-list")
                .overflow_y_scroll()
                .track_scroll(&scroll_handle)
                .size_full()
                .child(connect_button)
                .child(
                    List::new()
                        .empty_message(
                            v_flex()
                                .child(
                                    div().px_3().child(
                                        Label::new("No remote servers registered yet.")
                                            .color(Color::Muted),
                                    ),
                                )
                                .into_any_element(),
                        )
                        .children(state.servers.iter().enumerate().map(|(ix, connection)| {
                            self.render_ssh_connection(ix, connection.clone(), cx)
                                .into_any_element()
                        })),
                )
                .into_any_element(),
        )
        .selectable(state.add_new_server.clone().into());

        for server in &state.servers {
            modal_section = modal_section
                .selectable(server.open_folder.clone().into())
                .selectable(server.configure.clone().into());
        }
        let mut modal_section = modal_section.render(cx).into_any_element();

        Modal::new("remote-projects", None)
            .header(
                ModalHeader::new()
                    .child(Headline::new("Remote Projects (beta)").size(HeadlineSize::XSmall)),
            )
            .section(
                Section::new().padded(false).child(
                    v_flex()
                        .min_h(rems(20.))
                        .size_full()
                        .relative()
                        .child(ListSeparator)
                        .child(
                            canvas(
                                |bounds, cx| {
                                    modal_section.prepaint_as_root(
                                        bounds.origin,
                                        bounds.size.into(),
                                        cx,
                                    );
                                    modal_section
                                },
                                |_, mut modal_section, cx| {
                                    modal_section.paint(cx);
                                },
                            )
                            .size_full(),
                        )
                        .child(
                            div()
                                .occlude()
                                .h_full()
                                .absolute()
                                .top_1()
                                .bottom_1()
                                .right_1()
                                .w(px(8.))
                                .children(Scrollbar::vertical(scroll_state)),
                        ),
                ),
            )
    }
}

fn get_text(element: &View<Editor>, cx: &mut WindowContext) -> String {
    element.read(cx).text(cx).trim().to_string()
}

impl ModalView for RemoteServerProjects {}

impl FocusableView for RemoteServerProjects {
    fn focus_handle(&self, cx: &AppContext) -> FocusHandle {
        match &self.mode {
            Mode::ProjectPicker(picker) => picker.focus_handle(cx),
            _ => self.focus_handle.clone(),
        }
    }
}

impl EventEmitter<DismissEvent> for RemoteServerProjects {}

impl Render for RemoteServerProjects {
    fn render(&mut self, cx: &mut ViewContext<Self>) -> impl IntoElement {
        div()
<<<<<<< HEAD
=======
            .track_focus(&self.focus_handle(cx))
>>>>>>> f919fa92
            .elevation_3(cx)
            .w(rems(34.))
            .key_context("RemoteServerModal")
            .on_action(cx.listener(Self::cancel))
            .on_action(cx.listener(Self::confirm))
            .capture_any_mouse_down(cx.listener(|this, _, cx| {
                this.focus_handle(cx).focus(cx);
            }))
            .on_mouse_down_out(cx.listener(|this, _, cx| {
                if matches!(this.mode, Mode::Default(_)) {
                    cx.emit(DismissEvent)
                }
            }))
            .child(match &self.mode {
                Mode::Default(state) => self.render_default(state.clone(), cx).into_any_element(),
                Mode::ViewServerOptions(index, connection) => self
                    .render_view_options(*index, connection.clone(), cx)
                    .into_any_element(),
                Mode::ProjectPicker(element) => element.clone().into_any_element(),
                Mode::CreateRemoteServer(state) => self
                    .render_create_remote_server(state, cx)
                    .into_any_element(),
                Mode::EditNickname(state) => {
                    self.render_edit_nickname(state, cx).into_any_element()
                }
            })
    }
}<|MERGE_RESOLUTION|>--- conflicted
+++ resolved
@@ -1176,7 +1176,7 @@
         let mut modal_section = navigation_base::NavigationBase::new(
             "ssh-modal-section".into(),
             v_flex()
-                .track_focus(&self.focus_handle)
+                .track_focus(&self.focus_handle(cx))
                 .id("ssh-server-list")
                 .overflow_y_scroll()
                 .track_scroll(&scroll_handle)
@@ -1274,10 +1274,6 @@
 impl Render for RemoteServerProjects {
     fn render(&mut self, cx: &mut ViewContext<Self>) -> impl IntoElement {
         div()
-<<<<<<< HEAD
-=======
-            .track_focus(&self.focus_handle(cx))
->>>>>>> f919fa92
             .elevation_3(cx)
             .w(rems(34.))
             .key_context("RemoteServerModal")
