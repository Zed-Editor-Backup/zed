--- conflicted
+++ resolved
@@ -588,65 +588,6 @@
 
                         prepared_query(args).context("Updating workspace")?;
                     }
-<<<<<<< HEAD
-                    SerializedWorkspaceLocation::DevServer(dev_server_project) => {
-                        conn.exec_bound(sql!(
-                            DELETE FROM toolchains WHERE workspace_id = ?1;
-                            DELETE FROM workspaces WHERE dev_server_project_id = ? AND workspace_id != ?
-                        ))?((dev_server_project.id.0, workspace.id))
-                        .context("clearing out old locations")?;
-
-                        conn.exec_bound(sql!(
-                            INSERT INTO dev_server_projects(
-                                id,
-                                path,
-                                dev_server_name
-                            ) VALUES (?1, ?2, ?3)
-                            ON CONFLICT DO
-                            UPDATE SET
-                                path = ?2,
-                                dev_server_name = ?3
-                        ))?(&dev_server_project)?;
-
-                        // Upsert
-                        conn.exec_bound(sql!(
-                            INSERT INTO workspaces(
-                                workspace_id,
-                                dev_server_project_id,
-                                left_dock_visible,
-                                left_dock_active_panel,
-                                left_dock_zoom,
-                                right_dock_visible,
-                                right_dock_active_panel,
-                                right_dock_zoom,
-                                bottom_dock_visible,
-                                bottom_dock_active_panel,
-                                bottom_dock_zoom,
-                                timestamp
-                            )
-                            VALUES (?1, ?2, ?3, ?4, ?5, ?6, ?7, ?8, ?9, ?10, ?11, CURRENT_TIMESTAMP)
-                            ON CONFLICT DO
-                            UPDATE SET
-                                dev_server_project_id = ?2,
-                                left_dock_visible = ?3,
-                                left_dock_active_panel = ?4,
-                                left_dock_zoom = ?5,
-                                right_dock_visible = ?6,
-                                right_dock_active_panel = ?7,
-                                right_dock_zoom = ?8,
-                                bottom_dock_visible = ?9,
-                                bottom_dock_active_panel = ?10,
-                                bottom_dock_zoom = ?11,
-                                timestamp = CURRENT_TIMESTAMP
-                        ))?((
-                            workspace.id,
-                            dev_server_project.id.0,
-                            workspace.docks,
-                        ))
-                        .context("Updating workspace")?;
-                    },
-=======
->>>>>>> 2e32f1c8
                     SerializedWorkspaceLocation::Ssh(ssh_project) => {
                         conn.exec_bound(sql!(
                             DELETE FROM toolchains WHERE workspace_id = ?1;
