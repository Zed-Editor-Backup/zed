pub mod model;

use std::{
    borrow::Cow,
    collections::BTreeMap,
    path::{Path, PathBuf},
    str::FromStr,
    sync::Arc,
};

use anyhow::{anyhow, bail, Context, Result};
use client::DevServerProjectId;
use db::{define_connection, query, sqlez::connection::Connection, sqlez_macros::sql};
use gpui::{point, size, Axis, Bounds, WindowBounds, WindowId};
use itertools::Itertools;
use project::debugger::breakpoint_store::{BreakpointState, SourceBreakpoint};

use language::{LanguageName, Toolchain};
use project::WorktreeId;
use remote::ssh_session::SshProjectId;
use sqlez::{
    bindable::{Bind, Column, StaticColumnCount},
    statement::{SqlType, Statement},
};

use ui::px;
use util::{maybe, ResultExt};
use uuid::Uuid;

use crate::WorkspaceId;

use model::{
    GroupId, LocalPaths, PaneId, SerializedItem, SerializedPane, SerializedPaneGroup,
    SerializedSshProject, SerializedWorkspace,
};

use self::model::{DockStructure, LocalPathsOrder, SerializedWorkspaceLocation};

#[derive(Copy, Clone, Debug, PartialEq)]
pub(crate) struct SerializedAxis(pub(crate) gpui::Axis);
impl sqlez::bindable::StaticColumnCount for SerializedAxis {}
impl sqlez::bindable::Bind for SerializedAxis {
    fn bind(
        &self,
        statement: &sqlez::statement::Statement,
        start_index: i32,
    ) -> anyhow::Result<i32> {
        match self.0 {
            gpui::Axis::Horizontal => "Horizontal",
            gpui::Axis::Vertical => "Vertical",
        }
        .bind(statement, start_index)
    }
}

impl sqlez::bindable::Column for SerializedAxis {
    fn column(
        statement: &mut sqlez::statement::Statement,
        start_index: i32,
    ) -> anyhow::Result<(Self, i32)> {
        String::column(statement, start_index).and_then(|(axis_text, next_index)| {
            Ok((
                match axis_text.as_str() {
                    "Horizontal" => Self(Axis::Horizontal),
                    "Vertical" => Self(Axis::Vertical),
                    _ => anyhow::bail!("Stored serialized item kind is incorrect"),
                },
                next_index,
            ))
        })
    }
}

#[derive(Copy, Clone, Debug, PartialEq, Default)]
pub(crate) struct SerializedWindowBounds(pub(crate) WindowBounds);

impl StaticColumnCount for SerializedWindowBounds {
    fn column_count() -> usize {
        5
    }
}

impl Bind for SerializedWindowBounds {
    fn bind(&self, statement: &Statement, start_index: i32) -> Result<i32> {
        match self.0 {
            WindowBounds::Windowed(bounds) => {
                let next_index = statement.bind(&"Windowed", start_index)?;
                statement.bind(
                    &(
                        SerializedPixels(bounds.origin.x),
                        SerializedPixels(bounds.origin.y),
                        SerializedPixels(bounds.size.width),
                        SerializedPixels(bounds.size.height),
                    ),
                    next_index,
                )
            }
            WindowBounds::Maximized(bounds) => {
                let next_index = statement.bind(&"Maximized", start_index)?;
                statement.bind(
                    &(
                        SerializedPixels(bounds.origin.x),
                        SerializedPixels(bounds.origin.y),
                        SerializedPixels(bounds.size.width),
                        SerializedPixels(bounds.size.height),
                    ),
                    next_index,
                )
            }
            WindowBounds::Fullscreen(bounds) => {
                let next_index = statement.bind(&"FullScreen", start_index)?;
                statement.bind(
                    &(
                        SerializedPixels(bounds.origin.x),
                        SerializedPixels(bounds.origin.y),
                        SerializedPixels(bounds.size.width),
                        SerializedPixels(bounds.size.height),
                    ),
                    next_index,
                )
            }
        }
    }
}

impl Column for SerializedWindowBounds {
    fn column(statement: &mut Statement, start_index: i32) -> Result<(Self, i32)> {
        let (window_state, next_index) = String::column(statement, start_index)?;
        let ((x, y, width, height), _): ((i32, i32, i32, i32), _) =
            Column::column(statement, next_index)?;
        let bounds = Bounds {
            origin: point(px(x as f32), px(y as f32)),
            size: size(px(width as f32), px(height as f32)),
        };

        let status = match window_state.as_str() {
            "Windowed" | "Fixed" => SerializedWindowBounds(WindowBounds::Windowed(bounds)),
            "Maximized" => SerializedWindowBounds(WindowBounds::Maximized(bounds)),
            "FullScreen" => SerializedWindowBounds(WindowBounds::Fullscreen(bounds)),
            _ => bail!("Window State did not have a valid string"),
        };

        Ok((status, next_index + 4))
    }
}

#[derive(Debug)]
pub struct Breakpoint {
    pub position: u32,
    pub message: Option<Arc<str>>,
    pub condition: Option<Arc<str>>,
    pub hit_condition: Option<Arc<str>>,
    pub state: BreakpointState,
}

/// Wrapper for DB type of a breakpoint
struct BreakpointStateWrapper<'a>(Cow<'a, BreakpointState>);

impl From<BreakpointState> for BreakpointStateWrapper<'static> {
    fn from(kind: BreakpointState) -> Self {
        BreakpointStateWrapper(Cow::Owned(kind))
    }
}
impl StaticColumnCount for BreakpointStateWrapper<'_> {
    fn column_count() -> usize {
        1
    }
}

impl Bind for BreakpointStateWrapper<'_> {
    fn bind(&self, statement: &Statement, start_index: i32) -> anyhow::Result<i32> {
        statement.bind(&self.0.to_int(), start_index)
    }
}

impl Column for BreakpointStateWrapper<'_> {
    fn column(statement: &mut Statement, start_index: i32) -> anyhow::Result<(Self, i32)> {
        let state = statement.column_int(start_index)?;

        match state {
            0 => Ok((BreakpointState::Enabled.into(), start_index + 1)),
            1 => Ok((BreakpointState::Disabled.into(), start_index + 1)),
            _ => Err(anyhow::anyhow!("Invalid BreakpointState discriminant")),
        }
    }
}

/// This struct is used to implement traits on Vec<breakpoint>
#[derive(Debug)]
#[allow(dead_code)]
struct Breakpoints(Vec<Breakpoint>);

impl sqlez::bindable::StaticColumnCount for Breakpoint {
    fn column_count() -> usize {
        // Position, log message, condition message, and hit condition message
        4 + BreakpointStateWrapper::column_count()
    }
}

impl sqlez::bindable::Bind for Breakpoint {
    fn bind(
        &self,
        statement: &sqlez::statement::Statement,
        start_index: i32,
    ) -> anyhow::Result<i32> {
        let next_index = statement.bind(&self.position, start_index)?;
        let next_index = statement.bind(&self.message, next_index)?;
        let next_index = statement.bind(&self.condition, next_index)?;
        let next_index = statement.bind(&self.hit_condition, next_index)?;
        statement.bind(
            &BreakpointStateWrapper(Cow::Borrowed(&self.state)),
            next_index,
        )
    }
}

impl Column for Breakpoint {
    fn column(statement: &mut Statement, start_index: i32) -> Result<(Self, i32)> {
        let position = statement
            .column_int(start_index)
            .with_context(|| format!("Failed to read BreakPoint at index {start_index}"))?
            as u32;
        let (message, next_index) = Option::<String>::column(statement, start_index + 1)?;
        let (condition, next_index) = Option::<String>::column(statement, next_index)?;
        let (hit_condition, next_index) = Option::<String>::column(statement, next_index)?;
        let (state, next_index) = BreakpointStateWrapper::column(statement, next_index)?;

        Ok((
            Breakpoint {
                position,
                message: message.map(Arc::from),
                condition: condition.map(Arc::from),
                hit_condition: hit_condition.map(Arc::from),
                state: state.0.into_owned(),
            },
            next_index,
        ))
    }
}

impl Column for Breakpoints {
    fn column(statement: &mut Statement, start_index: i32) -> Result<(Self, i32)> {
        let mut breakpoints = Vec::new();
        let mut index = start_index;

        loop {
            match statement.column_type(index) {
                Ok(SqlType::Null) => break,
                _ => {
                    let (breakpoint, next_index) = Breakpoint::column(statement, index)?;

                    breakpoints.push(breakpoint);
                    index = next_index;
                }
            }
        }
        Ok((Breakpoints(breakpoints), index))
    }
}

#[derive(Clone, Debug, PartialEq)]
struct SerializedPixels(gpui::Pixels);
impl sqlez::bindable::StaticColumnCount for SerializedPixels {}

impl sqlez::bindable::Bind for SerializedPixels {
    fn bind(
        &self,
        statement: &sqlez::statement::Statement,
        start_index: i32,
    ) -> anyhow::Result<i32> {
        let this: i32 = self.0 .0 as i32;
        this.bind(statement, start_index)
    }
}

define_connection! {
    // Current schema shape using pseudo-rust syntax:
    //
    // workspaces(
    //   workspace_id: usize, // Primary key for workspaces
    //   local_paths: Bincode<Vec<PathBuf>>,
    //   local_paths_order: Bincode<Vec<usize>>,
    //   dock_visible: bool, // Deprecated
    //   dock_anchor: DockAnchor, // Deprecated
    //   dock_pane: Option<usize>, // Deprecated
    //   left_sidebar_open: boolean,
    //   timestamp: String, // UTC YYYY-MM-DD HH:MM:SS
    //   window_state: String, // WindowBounds Discriminant
    //   window_x: Option<f32>, // WindowBounds::Fixed RectF x
    //   window_y: Option<f32>, // WindowBounds::Fixed RectF y
    //   window_width: Option<f32>, // WindowBounds::Fixed RectF width
    //   window_height: Option<f32>, // WindowBounds::Fixed RectF height
    //   display: Option<Uuid>, // Display id
    //   fullscreen: Option<bool>, // Is the window fullscreen?
    //   centered_layout: Option<bool>, // Is the Centered Layout mode activated?
    //   session_id: Option<String>, // Session id
    //   window_id: Option<u64>, // Window Id
    // )
    //
    // pane_groups(
    //   group_id: usize, // Primary key for pane_groups
    //   workspace_id: usize, // References workspaces table
    //   parent_group_id: Option<usize>, // None indicates that this is the root node
    //   position: Option<usize>, // None indicates that this is the root node
    //   axis: Option<Axis>, // 'Vertical', 'Horizontal'
    //   flexes: Option<Vec<f32>>, // A JSON array of floats
    // )
    //
    // panes(
    //     pane_id: usize, // Primary key for panes
    //     workspace_id: usize, // References workspaces table
    //     active: bool,
    // )
    //
    // center_panes(
    //     pane_id: usize, // Primary key for center_panes
    //     parent_group_id: Option<usize>, // References pane_groups. If none, this is the root
    //     position: Option<usize>, // None indicates this is the root
    // )
    //
    // CREATE TABLE items(
    //     item_id: usize, // This is the item's view id, so this is not unique
    //     workspace_id: usize, // References workspaces table
    //     pane_id: usize, // References panes table
    //     kind: String, // Indicates which view this connects to. This is the key in the item_deserializers global
    //     position: usize, // Position of the item in the parent pane. This is equivalent to panes' position column
    //     active: bool, // Indicates if this item is the active one in the pane
    //     preview: bool // Indicates if this item is a preview item
    // )
    //
    // CREATE TABLE breakpoints(
    //      workspace_id: usize Foreign Key, // References workspace table
    //      path: PathBuf, // The absolute path of the file that this breakpoint belongs to
    //      breakpoint_location: Vec<u32>, // A list of the locations of breakpoints
    //      kind: int, // The kind of breakpoint (standard, log)
    //      log_message: String, // log message for log breakpoints, otherwise it's Null
    // )
    pub static ref DB: WorkspaceDb<()> =
    &[
        sql!(
        CREATE TABLE workspaces(
            workspace_id INTEGER PRIMARY KEY,
            workspace_location BLOB UNIQUE,
            dock_visible INTEGER, // Deprecated. Preserving so users can downgrade Zed.
            dock_anchor TEXT, // Deprecated. Preserving so users can downgrade Zed.
            dock_pane INTEGER, // Deprecated.  Preserving so users can downgrade Zed.
            left_sidebar_open INTEGER, // Boolean
            timestamp TEXT DEFAULT CURRENT_TIMESTAMP NOT NULL,
            FOREIGN KEY(dock_pane) REFERENCES panes(pane_id)
        ) STRICT;

        CREATE TABLE pane_groups(
            group_id INTEGER PRIMARY KEY,
            workspace_id INTEGER NOT NULL,
            parent_group_id INTEGER, // NULL indicates that this is a root node
            position INTEGER, // NULL indicates that this is a root node
            axis TEXT NOT NULL, // Enum: 'Vertical' / 'Horizontal'
            FOREIGN KEY(workspace_id) REFERENCES workspaces(workspace_id)
            ON DELETE CASCADE
            ON UPDATE CASCADE,
            FOREIGN KEY(parent_group_id) REFERENCES pane_groups(group_id) ON DELETE CASCADE
        ) STRICT;

        CREATE TABLE panes(
            pane_id INTEGER PRIMARY KEY,
            workspace_id INTEGER NOT NULL,
            active INTEGER NOT NULL, // Boolean
            FOREIGN KEY(workspace_id) REFERENCES workspaces(workspace_id)
            ON DELETE CASCADE
            ON UPDATE CASCADE
        ) STRICT;

        CREATE TABLE center_panes(
            pane_id INTEGER PRIMARY KEY,
            parent_group_id INTEGER, // NULL means that this is a root pane
            position INTEGER, // NULL means that this is a root pane
            FOREIGN KEY(pane_id) REFERENCES panes(pane_id)
            ON DELETE CASCADE,
            FOREIGN KEY(parent_group_id) REFERENCES pane_groups(group_id) ON DELETE CASCADE
        ) STRICT;

        CREATE TABLE items(
            item_id INTEGER NOT NULL, // This is the item's view id, so this is not unique
            workspace_id INTEGER NOT NULL,
            pane_id INTEGER NOT NULL,
            kind TEXT NOT NULL,
            position INTEGER NOT NULL,
            active INTEGER NOT NULL,
            FOREIGN KEY(workspace_id) REFERENCES workspaces(workspace_id)
            ON DELETE CASCADE
            ON UPDATE CASCADE,
            FOREIGN KEY(pane_id) REFERENCES panes(pane_id)
            ON DELETE CASCADE,
            PRIMARY KEY(item_id, workspace_id)
        ) STRICT;
    ),
    sql!(
        ALTER TABLE workspaces ADD COLUMN window_state TEXT;
        ALTER TABLE workspaces ADD COLUMN window_x REAL;
        ALTER TABLE workspaces ADD COLUMN window_y REAL;
        ALTER TABLE workspaces ADD COLUMN window_width REAL;
        ALTER TABLE workspaces ADD COLUMN window_height REAL;
        ALTER TABLE workspaces ADD COLUMN display BLOB;
    ),
    // Drop foreign key constraint from workspaces.dock_pane to panes table.
    sql!(
        CREATE TABLE workspaces_2(
            workspace_id INTEGER PRIMARY KEY,
            workspace_location BLOB UNIQUE,
            dock_visible INTEGER, // Deprecated. Preserving so users can downgrade Zed.
            dock_anchor TEXT, // Deprecated. Preserving so users can downgrade Zed.
            dock_pane INTEGER, // Deprecated.  Preserving so users can downgrade Zed.
            left_sidebar_open INTEGER, // Boolean
            timestamp TEXT DEFAULT CURRENT_TIMESTAMP NOT NULL,
            window_state TEXT,
            window_x REAL,
            window_y REAL,
            window_width REAL,
            window_height REAL,
            display BLOB
        ) STRICT;
        INSERT INTO workspaces_2 SELECT * FROM workspaces;
        DROP TABLE workspaces;
        ALTER TABLE workspaces_2 RENAME TO workspaces;
    ),
    // Add panels related information
    sql!(
        ALTER TABLE workspaces ADD COLUMN left_dock_visible INTEGER; //bool
        ALTER TABLE workspaces ADD COLUMN left_dock_active_panel TEXT;
        ALTER TABLE workspaces ADD COLUMN right_dock_visible INTEGER; //bool
        ALTER TABLE workspaces ADD COLUMN right_dock_active_panel TEXT;
        ALTER TABLE workspaces ADD COLUMN bottom_dock_visible INTEGER; //bool
        ALTER TABLE workspaces ADD COLUMN bottom_dock_active_panel TEXT;
    ),
    // Add panel zoom persistence
    sql!(
        ALTER TABLE workspaces ADD COLUMN left_dock_zoom INTEGER; //bool
        ALTER TABLE workspaces ADD COLUMN right_dock_zoom INTEGER; //bool
        ALTER TABLE workspaces ADD COLUMN bottom_dock_zoom INTEGER; //bool
    ),
    // Add pane group flex data
    sql!(
        ALTER TABLE pane_groups ADD COLUMN flexes TEXT;
    ),
    // Add fullscreen field to workspace
    // Deprecated, `WindowBounds` holds the fullscreen state now.
    // Preserving so users can downgrade Zed.
    sql!(
        ALTER TABLE workspaces ADD COLUMN fullscreen INTEGER; //bool
    ),
    // Add preview field to items
    sql!(
        ALTER TABLE items ADD COLUMN preview INTEGER; //bool
    ),
    // Add centered_layout field to workspace
    sql!(
        ALTER TABLE workspaces ADD COLUMN centered_layout INTEGER; //bool
    ),
    sql!(
        CREATE TABLE remote_projects (
            remote_project_id INTEGER NOT NULL UNIQUE,
            path TEXT,
            dev_server_name TEXT
        );
        ALTER TABLE workspaces ADD COLUMN remote_project_id INTEGER;
        ALTER TABLE workspaces RENAME COLUMN workspace_location TO local_paths;
    ),
    sql!(
        DROP TABLE remote_projects;
        CREATE TABLE dev_server_projects (
            id INTEGER NOT NULL UNIQUE,
            path TEXT,
            dev_server_name TEXT
        );
        ALTER TABLE workspaces DROP COLUMN remote_project_id;
        ALTER TABLE workspaces ADD COLUMN dev_server_project_id INTEGER;
    ),
    sql!(
        ALTER TABLE workspaces ADD COLUMN local_paths_order BLOB;
    ),
    sql!(
        ALTER TABLE workspaces ADD COLUMN session_id TEXT DEFAULT NULL;
    ),
    sql!(
        ALTER TABLE workspaces ADD COLUMN window_id INTEGER DEFAULT NULL;
    ),
    sql!(
        ALTER TABLE panes ADD COLUMN pinned_count INTEGER DEFAULT 0;
    ),
    sql!(
        CREATE TABLE ssh_projects (
            id INTEGER PRIMARY KEY,
            host TEXT NOT NULL,
            port INTEGER,
            path TEXT NOT NULL,
            user TEXT
        );
        ALTER TABLE workspaces ADD COLUMN ssh_project_id INTEGER REFERENCES ssh_projects(id) ON DELETE CASCADE;
    ),
    sql!(
        ALTER TABLE ssh_projects RENAME COLUMN path TO paths;
    ),
    sql!(
        CREATE TABLE toolchains (
            workspace_id INTEGER,
            worktree_id INTEGER,
            language_name TEXT NOT NULL,
            name TEXT NOT NULL,
            path TEXT NOT NULL,
            PRIMARY KEY (workspace_id, worktree_id, language_name)
        );
    ),
    sql!(
        ALTER TABLE toolchains ADD COLUMN raw_json TEXT DEFAULT "{}";
    ),
    sql!(
            CREATE TABLE breakpoints (
                workspace_id INTEGER NOT NULL,
                path TEXT NOT NULL,
                breakpoint_location INTEGER NOT NULL,
                kind INTEGER NOT NULL,
                log_message TEXT,
                FOREIGN KEY(workspace_id) REFERENCES workspaces(workspace_id)
                ON DELETE CASCADE
                ON UPDATE CASCADE
            );
        ),
    sql!(
        ALTER TABLE workspaces ADD COLUMN local_paths_array TEXT;
        CREATE UNIQUE INDEX local_paths_array_uq ON workspaces(local_paths_array);
        ALTER TABLE workspaces ADD COLUMN local_paths_order_array TEXT;
    ),
    sql!(
        ALTER TABLE breakpoints ADD COLUMN state INTEGER DEFAULT(0) NOT NULL
    ),
    sql!(
        ALTER TABLE breakpoints DROP COLUMN kind
    ),
<<<<<<< HEAD
    sql!(
        ALTER TABLE breakpoints ADD COLUMN condition TEXT;
        ALTER TABLE breakpoints ADD COLUMN hit_condition TEXT;
    ),
=======
    sql!(ALTER TABLE toolchains ADD COLUMN relative_worktree_path TEXT DEFAULT "" NOT NULL)
>>>>>>> d50905e0
    ];
}

impl WorkspaceDb {
    /// Returns a serialized workspace for the given worktree_roots. If the passed array
    /// is empty, the most recent workspace is returned instead. If no workspace for the
    /// passed roots is stored, returns none.
    pub(crate) fn workspace_for_roots<P: AsRef<Path>>(
        &self,
        worktree_roots: &[P],
    ) -> Option<SerializedWorkspace> {
        // paths are sorted before db interactions to ensure that the order of the paths
        // doesn't affect the workspace selection for existing workspaces
        let local_paths = LocalPaths::new(worktree_roots);

        // Note that we re-assign the workspace_id here in case it's empty
        // and we've grabbed the most recent workspace
        let (
            workspace_id,
            local_paths,
            local_paths_order,
            window_bounds,
            display,
            centered_layout,
            docks,
            window_id,
        ): (
            WorkspaceId,
            Option<LocalPaths>,
            Option<LocalPathsOrder>,
            Option<SerializedWindowBounds>,
            Option<Uuid>,
            Option<bool>,
            DockStructure,
            Option<u64>,
        ) = self
            .select_row_bound(sql! {
                SELECT
                    workspace_id,
                    local_paths,
                    local_paths_order,
                    window_state,
                    window_x,
                    window_y,
                    window_width,
                    window_height,
                    display,
                    centered_layout,
                    left_dock_visible,
                    left_dock_active_panel,
                    left_dock_zoom,
                    right_dock_visible,
                    right_dock_active_panel,
                    right_dock_zoom,
                    bottom_dock_visible,
                    bottom_dock_active_panel,
                    bottom_dock_zoom,
                    window_id
                FROM workspaces
                WHERE local_paths = ?
            })
            .and_then(|mut prepared_statement| (prepared_statement)(&local_paths))
            .context("No workspaces found")
            .warn_on_err()
            .flatten()?;

        let local_paths = local_paths?;
        let location = match local_paths_order {
            Some(order) => SerializedWorkspaceLocation::Local(local_paths, order),
            None => {
                let order = LocalPathsOrder::default_for_paths(&local_paths);
                SerializedWorkspaceLocation::Local(local_paths, order)
            }
        };

        Some(SerializedWorkspace {
            id: workspace_id,
            location,
            center_group: self
                .get_center_pane_group(workspace_id)
                .context("Getting center group")
                .log_err()?,
            window_bounds,
            centered_layout: centered_layout.unwrap_or(false),
            display,
            docks,
            session_id: None,
            breakpoints: self.breakpoints(workspace_id),
            window_id,
        })
    }

    pub(crate) fn workspace_for_ssh_project(
        &self,
        ssh_project: &SerializedSshProject,
    ) -> Option<SerializedWorkspace> {
        let (workspace_id, window_bounds, display, centered_layout, docks, window_id): (
            WorkspaceId,
            Option<SerializedWindowBounds>,
            Option<Uuid>,
            Option<bool>,
            DockStructure,
            Option<u64>,
        ) = self
            .select_row_bound(sql! {
                SELECT
                    workspace_id,
                    window_state,
                    window_x,
                    window_y,
                    window_width,
                    window_height,
                    display,
                    centered_layout,
                    left_dock_visible,
                    left_dock_active_panel,
                    left_dock_zoom,
                    right_dock_visible,
                    right_dock_active_panel,
                    right_dock_zoom,
                    bottom_dock_visible,
                    bottom_dock_active_panel,
                    bottom_dock_zoom,
                    window_id
                FROM workspaces
                WHERE ssh_project_id = ?
            })
            .and_then(|mut prepared_statement| (prepared_statement)(ssh_project.id.0))
            .context("No workspaces found")
            .warn_on_err()
            .flatten()?;

        Some(SerializedWorkspace {
            id: workspace_id,
            location: SerializedWorkspaceLocation::Ssh(ssh_project.clone()),
            center_group: self
                .get_center_pane_group(workspace_id)
                .context("Getting center group")
                .log_err()?,
            window_bounds,
            centered_layout: centered_layout.unwrap_or(false),
            breakpoints: self.breakpoints(workspace_id),
            display,
            docks,
            session_id: None,
            window_id,
        })
    }

    fn breakpoints(&self, workspace_id: WorkspaceId) -> BTreeMap<Arc<Path>, Vec<SourceBreakpoint>> {
        let breakpoints: Result<Vec<(PathBuf, Breakpoint)>> = self
            .select_bound(sql! {
                SELECT path, breakpoint_location, log_message, condition, hit_condition, state
                FROM breakpoints
                WHERE workspace_id = ?
            })
            .and_then(|mut prepared_statement| (prepared_statement)(workspace_id));

        match breakpoints {
            Ok(bp) => {
                if bp.is_empty() {
                    log::debug!("Breakpoints are empty after querying database for them");
                }

                let mut map: BTreeMap<Arc<Path>, Vec<SourceBreakpoint>> = Default::default();

                for (path, breakpoint) in bp {
                    let path: Arc<Path> = path.into();
                    map.entry(path.clone()).or_default().push(SourceBreakpoint {
                        row: breakpoint.position,
                        path,
                        message: breakpoint.message,
                        condition: breakpoint.condition,
                        hit_condition: breakpoint.hit_condition,
                        state: breakpoint.state,
                    });
                }

                for (path, bps) in map.iter() {
                    log::debug!(
                        "Got {} breakpoints from path: {}",
                        bps.len(),
                        path.to_string_lossy()
                    );
                }

                map
            }
            Err(msg) => {
                log::error!("Breakpoints query failed with msg: {msg}");
                Default::default()
            }
        }
    }

    /// Saves a workspace using the worktree roots. Will garbage collect any workspaces
    /// that used this workspace previously
    pub(crate) async fn save_workspace(&self, workspace: SerializedWorkspace) {
        self.write(move |conn| {
            conn.with_savepoint("update_worktrees", || {
                // Clear out panes and pane_groups
                conn.exec_bound(sql!(
                    DELETE FROM pane_groups WHERE workspace_id = ?1;
                    DELETE FROM panes WHERE workspace_id = ?1;))?(workspace.id)
                .context("Clearing old panes")?;
                for (path, breakpoints) in workspace.breakpoints {
                    conn.exec_bound(sql!(DELETE FROM breakpoints WHERE workspace_id = ?1 AND path = ?2))?((workspace.id, path.as_ref()))
                    .context("Clearing old breakpoints")?;
                    for bp in breakpoints {
                        let state = BreakpointStateWrapper::from(bp.state);
                        match conn.exec_bound(sql!(
                            INSERT INTO breakpoints (workspace_id, path, breakpoint_location,  log_message, condition, hit_condition, state)
                            VALUES (?1, ?2, ?3, ?4, ?5, ?6, ?7);))?

                        ((
                            workspace.id,
                            path.as_ref(),
                            bp.row,
                            bp.message,
                            bp.condition,
                            bp.hit_condition,
                            state,
                        )) {
                            Ok(_) => {
                                log::debug!("Stored breakpoint at row: {} in path: {}", bp.row, path.to_string_lossy())
                            }
                            Err(err) => {
                                log::error!("{err}");
                                continue;
                            }
                        }
                    }

                }


                match workspace.location {
                    SerializedWorkspaceLocation::Local(local_paths, local_paths_order) => {
                        conn.exec_bound(sql!(
                            DELETE FROM toolchains WHERE workspace_id = ?1;
                            DELETE FROM workspaces WHERE local_paths = ? AND workspace_id != ?
                        ))?((&local_paths, workspace.id))
                        .context("clearing out old locations")?;

                        // Upsert
                        let query = sql!(
                            INSERT INTO workspaces(
                                workspace_id,
                                local_paths,
                                local_paths_order,
                                left_dock_visible,
                                left_dock_active_panel,
                                left_dock_zoom,
                                right_dock_visible,
                                right_dock_active_panel,
                                right_dock_zoom,
                                bottom_dock_visible,
                                bottom_dock_active_panel,
                                bottom_dock_zoom,
                                session_id,
                                window_id,
                                timestamp,
                                local_paths_array,
                                local_paths_order_array
                            )
                            VALUES (?1, ?2, ?3, ?4, ?5, ?6, ?7, ?8, ?9, ?10, ?11, ?12, ?13, ?14, CURRENT_TIMESTAMP, ?15, ?16)
                            ON CONFLICT DO
                            UPDATE SET
                                local_paths = ?2,
                                local_paths_order = ?3,
                                left_dock_visible = ?4,
                                left_dock_active_panel = ?5,
                                left_dock_zoom = ?6,
                                right_dock_visible = ?7,
                                right_dock_active_panel = ?8,
                                right_dock_zoom = ?9,
                                bottom_dock_visible = ?10,
                                bottom_dock_active_panel = ?11,
                                bottom_dock_zoom = ?12,
                                session_id = ?13,
                                window_id = ?14,
                                timestamp = CURRENT_TIMESTAMP,
                                local_paths_array = ?15,
                                local_paths_order_array = ?16
                        );
                        let mut prepared_query = conn.exec_bound(query)?;
                        let args = (workspace.id, &local_paths, &local_paths_order, workspace.docks, workspace.session_id, workspace.window_id, local_paths.paths().iter().map(|path| path.to_string_lossy().to_string()).join(","), local_paths_order.order().iter().map(|order| order.to_string()).join(","));

                        prepared_query(args).context("Updating workspace")?;
                    }
                    SerializedWorkspaceLocation::Ssh(ssh_project) => {
                        conn.exec_bound(sql!(
                            DELETE FROM toolchains WHERE workspace_id = ?1;
                            DELETE FROM workspaces WHERE ssh_project_id = ? AND workspace_id != ?
                        ))?((ssh_project.id.0, workspace.id))
                        .context("clearing out old locations")?;

                        // Upsert
                        conn.exec_bound(sql!(
                            INSERT INTO workspaces(
                                workspace_id,
                                ssh_project_id,
                                left_dock_visible,
                                left_dock_active_panel,
                                left_dock_zoom,
                                right_dock_visible,
                                right_dock_active_panel,
                                right_dock_zoom,
                                bottom_dock_visible,
                                bottom_dock_active_panel,
                                bottom_dock_zoom,
                                session_id,
                                window_id,
                                timestamp
                            )
                            VALUES (?1, ?2, ?3, ?4, ?5, ?6, ?7, ?8, ?9, ?10, ?11, ?12, ?13, CURRENT_TIMESTAMP)
                            ON CONFLICT DO
                            UPDATE SET
                                ssh_project_id = ?2,
                                left_dock_visible = ?3,
                                left_dock_active_panel = ?4,
                                left_dock_zoom = ?5,
                                right_dock_visible = ?6,
                                right_dock_active_panel = ?7,
                                right_dock_zoom = ?8,
                                bottom_dock_visible = ?9,
                                bottom_dock_active_panel = ?10,
                                bottom_dock_zoom = ?11,
                                session_id = ?12,
                                window_id = ?13,
                                timestamp = CURRENT_TIMESTAMP
                        ))?((
                            workspace.id,
                            ssh_project.id.0,
                            workspace.docks,
                            workspace.session_id,
                            workspace.window_id
                        ))
                        .context("Updating workspace")?;
                    }
                }

                // Save center pane group
                Self::save_pane_group(conn, workspace.id, &workspace.center_group, None)
                    .context("save pane group in save workspace")?;

                Ok(())
            })
            .log_err();
        })
        .await;
    }

    pub(crate) async fn get_or_create_ssh_project(
        &self,
        host: String,
        port: Option<u16>,
        paths: Vec<String>,
        user: Option<String>,
    ) -> Result<SerializedSshProject> {
        let paths = serde_json::to_string(&paths)?;
        if let Some(project) = self
            .get_ssh_project(host.clone(), port, paths.clone(), user.clone())
            .await?
        {
            Ok(project)
        } else {
            self.insert_ssh_project(host, port, paths, user)
                .await?
                .ok_or_else(|| anyhow!("failed to insert ssh project"))
        }
    }

    query! {
        async fn get_ssh_project(host: String, port: Option<u16>, paths: String, user: Option<String>) -> Result<Option<SerializedSshProject>> {
            SELECT id, host, port, paths, user
            FROM ssh_projects
            WHERE host IS ? AND port IS ? AND paths IS ? AND user IS ?
            LIMIT 1
        }
    }

    query! {
        async fn insert_ssh_project(host: String, port: Option<u16>, paths: String, user: Option<String>) -> Result<Option<SerializedSshProject>> {
            INSERT INTO ssh_projects(
                host,
                port,
                paths,
                user
            ) VALUES (?1, ?2, ?3, ?4)
            RETURNING id, host, port, paths, user
        }
    }

    query! {
        pub async fn next_id() -> Result<WorkspaceId> {
            INSERT INTO workspaces DEFAULT VALUES RETURNING workspace_id
        }
    }

    query! {
        fn recent_workspaces() -> Result<Vec<(WorkspaceId, LocalPaths, LocalPathsOrder, Option<u64>)>> {
            SELECT workspace_id, local_paths, local_paths_order, ssh_project_id
            FROM workspaces
            WHERE local_paths IS NOT NULL
                OR ssh_project_id IS NOT NULL
            ORDER BY timestamp DESC
        }
    }

    query! {
        fn session_workspaces(session_id: String) -> Result<Vec<(LocalPaths, LocalPathsOrder, Option<u64>, Option<u64>)>> {
            SELECT local_paths, local_paths_order, window_id, ssh_project_id
            FROM workspaces
            WHERE session_id = ?1 AND dev_server_project_id IS NULL
            ORDER BY timestamp DESC
        }
    }

    query! {
        pub fn breakpoints_for_file(workspace_id: WorkspaceId, file_path: &Path) -> Result<Vec<Breakpoint>> {
            SELECT breakpoint_location
            FROM breakpoints
            WHERE  workspace_id= ?1 AND path = ?2
        }
    }

    query! {
        pub fn clear_breakpoints(file_path: &Path) -> Result<()> {
            DELETE FROM breakpoints
            WHERE file_path = ?2
        }
    }

    query! {
        fn ssh_projects() -> Result<Vec<SerializedSshProject>> {
            SELECT id, host, port, paths, user
            FROM ssh_projects
        }
    }

    query! {
        fn ssh_project(id: u64) -> Result<SerializedSshProject> {
            SELECT id, host, port, paths, user
            FROM ssh_projects
            WHERE id = ?
        }
    }

    pub(crate) fn last_window(
        &self,
    ) -> anyhow::Result<(Option<Uuid>, Option<SerializedWindowBounds>)> {
        let mut prepared_query =
            self.select::<(Option<Uuid>, Option<SerializedWindowBounds>)>(sql!(
                SELECT
                display,
                window_state, window_x, window_y, window_width, window_height
                FROM workspaces
                WHERE local_paths
                IS NOT NULL
                ORDER BY timestamp DESC
                LIMIT 1
            ))?;
        let result = prepared_query()?;
        Ok(result.into_iter().next().unwrap_or((None, None)))
    }

    query! {
        pub async fn delete_workspace_by_id(id: WorkspaceId) -> Result<()> {
            DELETE FROM toolchains WHERE workspace_id = ?1;
            DELETE FROM workspaces
            WHERE workspace_id IS ?
        }
    }

    pub async fn delete_workspace_by_dev_server_project_id(
        &self,
        id: DevServerProjectId,
    ) -> Result<()> {
        self.write(move |conn| {
            conn.exec_bound(sql!(
                DELETE FROM dev_server_projects WHERE id = ?
            ))?(id.0)?;
            conn.exec_bound(sql!(
                DELETE FROM toolchains WHERE workspace_id = ?1;
                DELETE FROM workspaces
                WHERE dev_server_project_id IS ?
            ))?(id.0)
        })
        .await
    }

    // Returns the recent locations which are still valid on disk and deletes ones which no longer
    // exist.
    pub async fn recent_workspaces_on_disk(
        &self,
    ) -> Result<Vec<(WorkspaceId, SerializedWorkspaceLocation)>> {
        let mut result = Vec::new();
        let mut delete_tasks = Vec::new();
        let ssh_projects = self.ssh_projects()?;

        for (id, location, order, ssh_project_id) in self.recent_workspaces()? {
            if let Some(ssh_project_id) = ssh_project_id.map(SshProjectId) {
                if let Some(ssh_project) = ssh_projects.iter().find(|rp| rp.id == ssh_project_id) {
                    result.push((id, SerializedWorkspaceLocation::Ssh(ssh_project.clone())));
                } else {
                    delete_tasks.push(self.delete_workspace_by_id(id));
                }
                continue;
            }

            if location.paths().iter().all(|path| path.exists())
                && location.paths().iter().any(|path| path.is_dir())
            {
                result.push((id, SerializedWorkspaceLocation::Local(location, order)));
            } else {
                delete_tasks.push(self.delete_workspace_by_id(id));
            }
        }

        futures::future::join_all(delete_tasks).await;
        Ok(result)
    }

    pub async fn last_workspace(&self) -> Result<Option<SerializedWorkspaceLocation>> {
        Ok(self
            .recent_workspaces_on_disk()
            .await?
            .into_iter()
            .next()
            .map(|(_, location)| location))
    }

    // Returns the locations of the workspaces that were still opened when the last
    // session was closed (i.e. when Zed was quit).
    // If `last_session_window_order` is provided, the returned locations are ordered
    // according to that.
    pub fn last_session_workspace_locations(
        &self,
        last_session_id: &str,
        last_session_window_stack: Option<Vec<WindowId>>,
    ) -> Result<Vec<SerializedWorkspaceLocation>> {
        let mut workspaces = Vec::new();

        for (location, order, window_id, ssh_project_id) in
            self.session_workspaces(last_session_id.to_owned())?
        {
            if let Some(ssh_project_id) = ssh_project_id {
                let location = SerializedWorkspaceLocation::Ssh(self.ssh_project(ssh_project_id)?);
                workspaces.push((location, window_id.map(WindowId::from)));
            } else if location.paths().iter().all(|path| path.exists())
                && location.paths().iter().any(|path| path.is_dir())
            {
                let location = SerializedWorkspaceLocation::Local(location, order);
                workspaces.push((location, window_id.map(WindowId::from)));
            }
        }

        if let Some(stack) = last_session_window_stack {
            workspaces.sort_by_key(|(_, window_id)| {
                window_id
                    .and_then(|id| stack.iter().position(|&order_id| order_id == id))
                    .unwrap_or(usize::MAX)
            });
        }

        Ok(workspaces
            .into_iter()
            .map(|(paths, _)| paths)
            .collect::<Vec<_>>())
    }

    fn get_center_pane_group(&self, workspace_id: WorkspaceId) -> Result<SerializedPaneGroup> {
        Ok(self
            .get_pane_group(workspace_id, None)?
            .into_iter()
            .next()
            .unwrap_or_else(|| {
                SerializedPaneGroup::Pane(SerializedPane {
                    active: true,
                    children: vec![],
                    pinned_count: 0,
                })
            }))
    }

    fn get_pane_group(
        &self,
        workspace_id: WorkspaceId,
        group_id: Option<GroupId>,
    ) -> Result<Vec<SerializedPaneGroup>> {
        type GroupKey = (Option<GroupId>, WorkspaceId);
        type GroupOrPane = (
            Option<GroupId>,
            Option<SerializedAxis>,
            Option<PaneId>,
            Option<bool>,
            Option<usize>,
            Option<String>,
        );
        self.select_bound::<GroupKey, GroupOrPane>(sql!(
            SELECT group_id, axis, pane_id, active, pinned_count, flexes
                FROM (SELECT
                        group_id,
                        axis,
                        NULL as pane_id,
                        NULL as active,
                        NULL as pinned_count,
                        position,
                        parent_group_id,
                        workspace_id,
                        flexes
                      FROM pane_groups
                    UNION
                      SELECT
                        NULL,
                        NULL,
                        center_panes.pane_id,
                        panes.active as active,
                        pinned_count,
                        position,
                        parent_group_id,
                        panes.workspace_id as workspace_id,
                        NULL
                      FROM center_panes
                      JOIN panes ON center_panes.pane_id = panes.pane_id)
                WHERE parent_group_id IS ? AND workspace_id = ?
                ORDER BY position
        ))?((group_id, workspace_id))?
        .into_iter()
        .map(|(group_id, axis, pane_id, active, pinned_count, flexes)| {
            let maybe_pane = maybe!({ Some((pane_id?, active?, pinned_count?)) });
            if let Some((group_id, axis)) = group_id.zip(axis) {
                let flexes = flexes
                    .map(|flexes: String| serde_json::from_str::<Vec<f32>>(&flexes))
                    .transpose()?;

                Ok(SerializedPaneGroup::Group {
                    axis,
                    children: self.get_pane_group(workspace_id, Some(group_id))?,
                    flexes,
                })
            } else if let Some((pane_id, active, pinned_count)) = maybe_pane {
                Ok(SerializedPaneGroup::Pane(SerializedPane::new(
                    self.get_items(pane_id)?,
                    active,
                    pinned_count,
                )))
            } else {
                bail!("Pane Group Child was neither a pane group or a pane");
            }
        })
        // Filter out panes and pane groups which don't have any children or items
        .filter(|pane_group| match pane_group {
            Ok(SerializedPaneGroup::Group { children, .. }) => !children.is_empty(),
            Ok(SerializedPaneGroup::Pane(pane)) => !pane.children.is_empty(),
            _ => true,
        })
        .collect::<Result<_>>()
    }

    fn save_pane_group(
        conn: &Connection,
        workspace_id: WorkspaceId,
        pane_group: &SerializedPaneGroup,
        parent: Option<(GroupId, usize)>,
    ) -> Result<()> {
        match pane_group {
            SerializedPaneGroup::Group {
                axis,
                children,
                flexes,
            } => {
                let (parent_id, position) = parent.unzip();

                let flex_string = flexes
                    .as_ref()
                    .map(|flexes| serde_json::json!(flexes).to_string());

                let group_id = conn.select_row_bound::<_, i64>(sql!(
                    INSERT INTO pane_groups(
                        workspace_id,
                        parent_group_id,
                        position,
                        axis,
                        flexes
                    )
                    VALUES (?, ?, ?, ?, ?)
                    RETURNING group_id
                ))?((
                    workspace_id,
                    parent_id,
                    position,
                    *axis,
                    flex_string,
                ))?
                .ok_or_else(|| anyhow!("Couldn't retrieve group_id from inserted pane_group"))?;

                for (position, group) in children.iter().enumerate() {
                    Self::save_pane_group(conn, workspace_id, group, Some((group_id, position)))?
                }

                Ok(())
            }
            SerializedPaneGroup::Pane(pane) => {
                Self::save_pane(conn, workspace_id, pane, parent)?;
                Ok(())
            }
        }
    }

    fn save_pane(
        conn: &Connection,
        workspace_id: WorkspaceId,
        pane: &SerializedPane,
        parent: Option<(GroupId, usize)>,
    ) -> Result<PaneId> {
        let pane_id = conn.select_row_bound::<_, i64>(sql!(
            INSERT INTO panes(workspace_id, active, pinned_count)
            VALUES (?, ?, ?)
            RETURNING pane_id
        ))?((workspace_id, pane.active, pane.pinned_count))?
        .ok_or_else(|| anyhow!("Could not retrieve inserted pane_id"))?;

        let (parent_id, order) = parent.unzip();
        conn.exec_bound(sql!(
            INSERT INTO center_panes(pane_id, parent_group_id, position)
            VALUES (?, ?, ?)
        ))?((pane_id, parent_id, order))?;

        Self::save_items(conn, workspace_id, pane_id, &pane.children).context("Saving items")?;

        Ok(pane_id)
    }

    fn get_items(&self, pane_id: PaneId) -> Result<Vec<SerializedItem>> {
        self.select_bound(sql!(
            SELECT kind, item_id, active, preview FROM items
            WHERE pane_id = ?
                ORDER BY position
        ))?(pane_id)
    }

    fn save_items(
        conn: &Connection,
        workspace_id: WorkspaceId,
        pane_id: PaneId,
        items: &[SerializedItem],
    ) -> Result<()> {
        let mut insert = conn.exec_bound(sql!(
            INSERT INTO items(workspace_id, pane_id, position, kind, item_id, active, preview) VALUES (?, ?, ?, ?, ?, ?, ?)
        )).context("Preparing insertion")?;
        for (position, item) in items.iter().enumerate() {
            insert((workspace_id, pane_id, position, item))?;
        }

        Ok(())
    }

    query! {
        pub async fn update_timestamp(workspace_id: WorkspaceId) -> Result<()> {
            UPDATE workspaces
            SET timestamp = CURRENT_TIMESTAMP
            WHERE workspace_id = ?
        }
    }

    query! {
        pub(crate) async fn set_window_open_status(workspace_id: WorkspaceId, bounds: SerializedWindowBounds, display: Uuid) -> Result<()> {
            UPDATE workspaces
            SET window_state = ?2,
                window_x = ?3,
                window_y = ?4,
                window_width = ?5,
                window_height = ?6,
                display = ?7
            WHERE workspace_id = ?1
        }
    }

    query! {
        pub(crate) async fn set_centered_layout(workspace_id: WorkspaceId, centered_layout: bool) -> Result<()> {
            UPDATE workspaces
            SET centered_layout = ?2
            WHERE workspace_id = ?1
        }
    }

    pub async fn toolchain(
        &self,
        workspace_id: WorkspaceId,
        worktree_id: WorktreeId,
        language_name: LanguageName,
    ) -> Result<Option<Toolchain>> {
        self.write(move |this| {
            let mut select = this
                .select_bound(sql!(
                    SELECT name, path, raw_json FROM toolchains WHERE workspace_id = ? AND language_name = ? AND worktree_id = ?
                ))
                .context("Preparing insertion")?;

            let toolchain: Vec<(String, String, String)> =
                select((workspace_id, language_name.as_ref().to_string(), worktree_id.to_usize()))?;

            Ok(toolchain.into_iter().next().and_then(|(name, path, raw_json)| Some(Toolchain {
                name: name.into(),
                path: path.into(),
                language_name,
                as_json: serde_json::Value::from_str(&raw_json).ok()?
            })))
        })
        .await
    }

    pub(crate) async fn toolchains(
        &self,
        workspace_id: WorkspaceId,
    ) -> Result<Vec<(Toolchain, WorktreeId, Arc<Path>)>> {
        self.write(move |this| {
            let mut select = this
                .select_bound(sql!(
                    SELECT name, path, worktree_id, relative_worktree_path, language_name, raw_json FROM toolchains WHERE workspace_id = ?
                ))
                .context("Preparing insertion")?;

            let toolchain: Vec<(String, String, u64, String, String, String)> =
                select(workspace_id)?;

            Ok(toolchain.into_iter().filter_map(|(name, path, worktree_id, relative_worktree_path, language_name, raw_json)| Some((Toolchain {
                name: name.into(),
                path: path.into(),
                language_name: LanguageName::new(&language_name),
                as_json: serde_json::Value::from_str(&raw_json).ok()?
            }, WorktreeId::from_proto(worktree_id), Arc::from(relative_worktree_path.as_ref())))).collect())
        })
        .await
    }
    pub async fn set_toolchain(
        &self,
        workspace_id: WorkspaceId,
        worktree_id: WorktreeId,
        relative_worktree_path: String,
        toolchain: Toolchain,
    ) -> Result<()> {
        self.write(move |conn| {
            let mut insert = conn
                .exec_bound(sql!(
                    INSERT INTO toolchains(workspace_id, worktree_id, relative_worktree_path, language_name, name, path) VALUES (?, ?, ?, ?, ?,  ?)
                    ON CONFLICT DO
                    UPDATE SET
                        name = ?4,
                        path = ?5

                ))
                .context("Preparing insertion")?;

            insert((
                workspace_id,
                worktree_id.to_usize(),
                relative_worktree_path,
                toolchain.language_name.as_ref(),
                toolchain.name.as_ref(),
                toolchain.path.as_ref(),
            ))?;

            Ok(())
        }).await
    }
}

#[cfg(test)]
mod tests {
    use std::thread;
    use std::time::Duration;

    use super::*;
    use crate::persistence::model::SerializedWorkspace;
    use crate::persistence::model::{SerializedItem, SerializedPane, SerializedPaneGroup};
    use db::open_test_db;
    use gpui;

    #[gpui::test]
    async fn test_breakpoints() {
        env_logger::try_init().ok();

        let db = WorkspaceDb(open_test_db("test_breakpoints").await);
        let id = db.next_id().await.unwrap();

        let path = Path::new("/tmp/test.rs");

        let breakpoint = Breakpoint {
            position: 123,
            message: None,
            state: BreakpointState::Enabled,
            condition: None,
            hit_condition: None,
        };

        let log_breakpoint = Breakpoint {
            position: 456,
            message: Some("Test log message".into()),
            state: BreakpointState::Enabled,
            condition: None,
            hit_condition: None,
        };

        let disable_breakpoint = Breakpoint {
            position: 578,
            message: None,
            state: BreakpointState::Disabled,
            condition: None,
            hit_condition: None,
        };

        let condition_breakpoint = Breakpoint {
            position: 789,
            message: None,
            state: BreakpointState::Enabled,
            condition: Some("x > 5".into()),
            hit_condition: None,
        };

        let hit_condition_breakpoint = Breakpoint {
            position: 999,
            message: None,
            state: BreakpointState::Enabled,
            condition: None,
            hit_condition: Some(">= 3".into()),
        };

        let workspace = SerializedWorkspace {
            id,
            location: SerializedWorkspaceLocation::from_local_paths(["/tmp"]),
            center_group: Default::default(),
            window_bounds: Default::default(),
            display: Default::default(),
            docks: Default::default(),
            centered_layout: false,
            breakpoints: {
                let mut map = collections::BTreeMap::default();
                map.insert(
                    Arc::from(path),
                    vec![
                        SourceBreakpoint {
                            row: breakpoint.position,
                            path: Arc::from(path),
                            message: breakpoint.message.clone(),
                            state: breakpoint.state,
                            condition: breakpoint.condition.clone(),
                            hit_condition: breakpoint.hit_condition.clone(),
                        },
                        SourceBreakpoint {
                            row: log_breakpoint.position,
                            path: Arc::from(path),
                            message: log_breakpoint.message.clone(),
                            state: log_breakpoint.state,
                            condition: log_breakpoint.condition.clone(),
                            hit_condition: log_breakpoint.hit_condition.clone(),
                        },
                        SourceBreakpoint {
                            row: disable_breakpoint.position,
                            path: Arc::from(path),
                            message: disable_breakpoint.message.clone(),
                            state: disable_breakpoint.state,
                            condition: disable_breakpoint.condition.clone(),
                            hit_condition: disable_breakpoint.hit_condition.clone(),
                        },
                        SourceBreakpoint {
                            row: condition_breakpoint.position,
                            path: Arc::from(path),
                            message: condition_breakpoint.message.clone(),
                            state: condition_breakpoint.state,
                            condition: condition_breakpoint.condition.clone(),
                            hit_condition: condition_breakpoint.hit_condition.clone(),
                        },
                        SourceBreakpoint {
                            row: hit_condition_breakpoint.position,
                            path: Arc::from(path),
                            message: hit_condition_breakpoint.message.clone(),
                            state: hit_condition_breakpoint.state,
                            condition: hit_condition_breakpoint.condition.clone(),
                            hit_condition: hit_condition_breakpoint.hit_condition.clone(),
                        },
                    ],
                );
                map
            },
            session_id: None,
            window_id: None,
        };

        db.save_workspace(workspace.clone()).await;

        let loaded = db.workspace_for_roots(&["/tmp"]).unwrap();
        let loaded_breakpoints = loaded.breakpoints.get(&Arc::from(path)).unwrap();

        assert_eq!(loaded_breakpoints.len(), 5);

        // normal breakpoint
        assert_eq!(loaded_breakpoints[0].row, breakpoint.position);
        assert_eq!(loaded_breakpoints[0].message, breakpoint.message);
        assert_eq!(loaded_breakpoints[0].condition, breakpoint.condition);
        assert_eq!(
            loaded_breakpoints[0].hit_condition,
            breakpoint.hit_condition
        );
        assert_eq!(loaded_breakpoints[0].state, breakpoint.state);
        assert_eq!(loaded_breakpoints[0].path, Arc::from(path));

        // enabled breakpoint
        assert_eq!(loaded_breakpoints[1].row, log_breakpoint.position);
        assert_eq!(loaded_breakpoints[1].message, log_breakpoint.message);
        assert_eq!(loaded_breakpoints[1].condition, log_breakpoint.condition);
        assert_eq!(
            loaded_breakpoints[1].hit_condition,
            log_breakpoint.hit_condition
        );
        assert_eq!(loaded_breakpoints[1].state, log_breakpoint.state);
        assert_eq!(loaded_breakpoints[1].path, Arc::from(path));

        // disable breakpoint
        assert_eq!(loaded_breakpoints[2].row, disable_breakpoint.position);
        assert_eq!(loaded_breakpoints[2].message, disable_breakpoint.message);
        assert_eq!(
            loaded_breakpoints[2].condition,
            disable_breakpoint.condition
        );
        assert_eq!(
            loaded_breakpoints[2].hit_condition,
            disable_breakpoint.hit_condition
        );
        assert_eq!(loaded_breakpoints[2].state, disable_breakpoint.state);
        assert_eq!(loaded_breakpoints[2].path, Arc::from(path));

        // condition breakpoint
        assert_eq!(loaded_breakpoints[3].row, condition_breakpoint.position);
        assert_eq!(loaded_breakpoints[3].message, condition_breakpoint.message);
        assert_eq!(
            loaded_breakpoints[3].condition,
            condition_breakpoint.condition
        );
        assert_eq!(
            loaded_breakpoints[3].hit_condition,
            condition_breakpoint.hit_condition
        );
        assert_eq!(loaded_breakpoints[3].state, condition_breakpoint.state);
        assert_eq!(loaded_breakpoints[3].path, Arc::from(path));

        // hit condition breakpoint
        assert_eq!(loaded_breakpoints[4].row, hit_condition_breakpoint.position);
        assert_eq!(
            loaded_breakpoints[4].message,
            hit_condition_breakpoint.message
        );
        assert_eq!(
            loaded_breakpoints[4].condition,
            hit_condition_breakpoint.condition
        );
        assert_eq!(
            loaded_breakpoints[4].hit_condition,
            hit_condition_breakpoint.hit_condition
        );
        assert_eq!(loaded_breakpoints[4].state, hit_condition_breakpoint.state);
        assert_eq!(loaded_breakpoints[4].path, Arc::from(path));
    }

    #[gpui::test]
    async fn test_next_id_stability() {
        env_logger::try_init().ok();

        let db = WorkspaceDb(open_test_db("test_next_id_stability").await);

        db.write(|conn| {
            conn.migrate(
                "test_table",
                &[sql!(
                    CREATE TABLE test_table(
                        text TEXT,
                        workspace_id INTEGER,
                        FOREIGN KEY(workspace_id) REFERENCES workspaces(workspace_id)
                        ON DELETE CASCADE
                    ) STRICT;
                )],
            )
            .unwrap();
        })
        .await;

        let id = db.next_id().await.unwrap();
        // Assert the empty row got inserted
        assert_eq!(
            Some(id),
            db.select_row_bound::<WorkspaceId, WorkspaceId>(sql!(
                SELECT workspace_id FROM workspaces WHERE workspace_id = ?
            ))
            .unwrap()(id)
            .unwrap()
        );

        db.write(move |conn| {
            conn.exec_bound(sql!(INSERT INTO test_table(text, workspace_id) VALUES (?, ?)))
                .unwrap()(("test-text-1", id))
            .unwrap()
        })
        .await;

        let test_text_1 = db
            .select_row_bound::<_, String>(sql!(SELECT text FROM test_table WHERE workspace_id = ?))
            .unwrap()(1)
        .unwrap()
        .unwrap();
        assert_eq!(test_text_1, "test-text-1");
    }

    #[gpui::test]
    async fn test_workspace_id_stability() {
        env_logger::try_init().ok();

        let db = WorkspaceDb(open_test_db("test_workspace_id_stability").await);

        db.write(|conn| {
            conn.migrate(
                "test_table",
                &[sql!(
                        CREATE TABLE test_table(
                            text TEXT,
                            workspace_id INTEGER,
                            FOREIGN KEY(workspace_id)
                                REFERENCES workspaces(workspace_id)
                            ON DELETE CASCADE
                        ) STRICT;)],
            )
        })
        .await
        .unwrap();

        let mut workspace_1 = SerializedWorkspace {
            id: WorkspaceId(1),
            location: SerializedWorkspaceLocation::from_local_paths(["/tmp", "/tmp2"]),
            center_group: Default::default(),
            window_bounds: Default::default(),
            display: Default::default(),
            docks: Default::default(),
            centered_layout: false,
            breakpoints: Default::default(),
            session_id: None,
            window_id: None,
        };

        let workspace_2 = SerializedWorkspace {
            id: WorkspaceId(2),
            location: SerializedWorkspaceLocation::from_local_paths(["/tmp"]),
            center_group: Default::default(),
            window_bounds: Default::default(),
            display: Default::default(),
            docks: Default::default(),
            centered_layout: false,
            breakpoints: Default::default(),
            session_id: None,
            window_id: None,
        };

        db.save_workspace(workspace_1.clone()).await;

        db.write(|conn| {
            conn.exec_bound(sql!(INSERT INTO test_table(text, workspace_id) VALUES (?, ?)))
                .unwrap()(("test-text-1", 1))
            .unwrap();
        })
        .await;

        db.save_workspace(workspace_2.clone()).await;

        db.write(|conn| {
            conn.exec_bound(sql!(INSERT INTO test_table(text, workspace_id) VALUES (?, ?)))
                .unwrap()(("test-text-2", 2))
            .unwrap();
        })
        .await;

        workspace_1.location = SerializedWorkspaceLocation::from_local_paths(["/tmp", "/tmp3"]);
        db.save_workspace(workspace_1.clone()).await;
        db.save_workspace(workspace_1).await;
        db.save_workspace(workspace_2).await;

        let test_text_2 = db
            .select_row_bound::<_, String>(sql!(SELECT text FROM test_table WHERE workspace_id = ?))
            .unwrap()(2)
        .unwrap()
        .unwrap();
        assert_eq!(test_text_2, "test-text-2");

        let test_text_1 = db
            .select_row_bound::<_, String>(sql!(SELECT text FROM test_table WHERE workspace_id = ?))
            .unwrap()(1)
        .unwrap()
        .unwrap();
        assert_eq!(test_text_1, "test-text-1");
    }

    fn group(axis: Axis, children: Vec<SerializedPaneGroup>) -> SerializedPaneGroup {
        SerializedPaneGroup::Group {
            axis: SerializedAxis(axis),
            flexes: None,
            children,
        }
    }

    #[gpui::test]
    async fn test_full_workspace_serialization() {
        env_logger::try_init().ok();

        let db = WorkspaceDb(open_test_db("test_full_workspace_serialization").await);

        //  -----------------
        //  | 1,2   | 5,6   |
        //  | - - - |       |
        //  | 3,4   |       |
        //  -----------------
        let center_group = group(
            Axis::Horizontal,
            vec![
                group(
                    Axis::Vertical,
                    vec![
                        SerializedPaneGroup::Pane(SerializedPane::new(
                            vec![
                                SerializedItem::new("Terminal", 5, false, false),
                                SerializedItem::new("Terminal", 6, true, false),
                            ],
                            false,
                            0,
                        )),
                        SerializedPaneGroup::Pane(SerializedPane::new(
                            vec![
                                SerializedItem::new("Terminal", 7, true, false),
                                SerializedItem::new("Terminal", 8, false, false),
                            ],
                            false,
                            0,
                        )),
                    ],
                ),
                SerializedPaneGroup::Pane(SerializedPane::new(
                    vec![
                        SerializedItem::new("Terminal", 9, false, false),
                        SerializedItem::new("Terminal", 10, true, false),
                    ],
                    false,
                    0,
                )),
            ],
        );

        let workspace = SerializedWorkspace {
            id: WorkspaceId(5),
            location: SerializedWorkspaceLocation::Local(
                LocalPaths::new(["/tmp", "/tmp2"]),
                LocalPathsOrder::new([1, 0]),
            ),
            center_group,
            window_bounds: Default::default(),
            breakpoints: Default::default(),
            display: Default::default(),
            docks: Default::default(),
            centered_layout: false,
            session_id: None,
            window_id: Some(999),
        };

        db.save_workspace(workspace.clone()).await;

        let round_trip_workspace = db.workspace_for_roots(&["/tmp2", "/tmp"]);
        assert_eq!(workspace, round_trip_workspace.unwrap());

        // Test guaranteed duplicate IDs
        db.save_workspace(workspace.clone()).await;
        db.save_workspace(workspace.clone()).await;

        let round_trip_workspace = db.workspace_for_roots(&["/tmp", "/tmp2"]);
        assert_eq!(workspace, round_trip_workspace.unwrap());
    }

    #[gpui::test]
    async fn test_workspace_assignment() {
        env_logger::try_init().ok();

        let db = WorkspaceDb(open_test_db("test_basic_functionality").await);

        let workspace_1 = SerializedWorkspace {
            id: WorkspaceId(1),
            location: SerializedWorkspaceLocation::Local(
                LocalPaths::new(["/tmp", "/tmp2"]),
                LocalPathsOrder::new([0, 1]),
            ),
            center_group: Default::default(),
            window_bounds: Default::default(),
            breakpoints: Default::default(),
            display: Default::default(),
            docks: Default::default(),
            centered_layout: false,
            session_id: None,
            window_id: Some(1),
        };

        let mut workspace_2 = SerializedWorkspace {
            id: WorkspaceId(2),
            location: SerializedWorkspaceLocation::from_local_paths(["/tmp"]),
            center_group: Default::default(),
            window_bounds: Default::default(),
            display: Default::default(),
            docks: Default::default(),
            centered_layout: false,
            breakpoints: Default::default(),
            session_id: None,
            window_id: Some(2),
        };

        db.save_workspace(workspace_1.clone()).await;
        db.save_workspace(workspace_2.clone()).await;

        // Test that paths are treated as a set
        assert_eq!(
            db.workspace_for_roots(&["/tmp", "/tmp2"]).unwrap(),
            workspace_1
        );
        assert_eq!(
            db.workspace_for_roots(&["/tmp2", "/tmp"]).unwrap(),
            workspace_1
        );

        // Make sure that other keys work
        assert_eq!(db.workspace_for_roots(&["/tmp"]).unwrap(), workspace_2);
        assert_eq!(db.workspace_for_roots(&["/tmp3", "/tmp2", "/tmp4"]), None);

        // Test 'mutate' case of updating a pre-existing id
        workspace_2.location = SerializedWorkspaceLocation::from_local_paths(["/tmp", "/tmp2"]);

        db.save_workspace(workspace_2.clone()).await;
        assert_eq!(
            db.workspace_for_roots(&["/tmp", "/tmp2"]).unwrap(),
            workspace_2
        );

        // Test other mechanism for mutating
        let mut workspace_3 = SerializedWorkspace {
            id: WorkspaceId(3),
            location: SerializedWorkspaceLocation::Local(
                LocalPaths::new(["/tmp", "/tmp2"]),
                LocalPathsOrder::new([1, 0]),
            ),
            center_group: Default::default(),
            window_bounds: Default::default(),
            breakpoints: Default::default(),
            display: Default::default(),
            docks: Default::default(),
            centered_layout: false,
            session_id: None,
            window_id: Some(3),
        };

        db.save_workspace(workspace_3.clone()).await;
        assert_eq!(
            db.workspace_for_roots(&["/tmp", "/tmp2"]).unwrap(),
            workspace_3
        );

        // Make sure that updating paths differently also works
        workspace_3.location =
            SerializedWorkspaceLocation::from_local_paths(["/tmp3", "/tmp4", "/tmp2"]);
        db.save_workspace(workspace_3.clone()).await;
        assert_eq!(db.workspace_for_roots(&["/tmp2", "tmp"]), None);
        assert_eq!(
            db.workspace_for_roots(&["/tmp2", "/tmp3", "/tmp4"])
                .unwrap(),
            workspace_3
        );
    }

    #[gpui::test]
    async fn test_session_workspaces() {
        env_logger::try_init().ok();

        let db = WorkspaceDb(open_test_db("test_serializing_workspaces_session_id").await);

        let workspace_1 = SerializedWorkspace {
            id: WorkspaceId(1),
            location: SerializedWorkspaceLocation::from_local_paths(["/tmp1"]),
            center_group: Default::default(),
            window_bounds: Default::default(),
            display: Default::default(),
            docks: Default::default(),
            centered_layout: false,
            breakpoints: Default::default(),
            session_id: Some("session-id-1".to_owned()),
            window_id: Some(10),
        };

        let workspace_2 = SerializedWorkspace {
            id: WorkspaceId(2),
            location: SerializedWorkspaceLocation::from_local_paths(["/tmp2"]),
            center_group: Default::default(),
            window_bounds: Default::default(),
            display: Default::default(),
            docks: Default::default(),
            centered_layout: false,
            breakpoints: Default::default(),
            session_id: Some("session-id-1".to_owned()),
            window_id: Some(20),
        };

        let workspace_3 = SerializedWorkspace {
            id: WorkspaceId(3),
            location: SerializedWorkspaceLocation::from_local_paths(["/tmp3"]),
            center_group: Default::default(),
            window_bounds: Default::default(),
            display: Default::default(),
            docks: Default::default(),
            centered_layout: false,
            breakpoints: Default::default(),
            session_id: Some("session-id-2".to_owned()),
            window_id: Some(30),
        };

        let workspace_4 = SerializedWorkspace {
            id: WorkspaceId(4),
            location: SerializedWorkspaceLocation::from_local_paths(["/tmp4"]),
            center_group: Default::default(),
            window_bounds: Default::default(),
            display: Default::default(),
            docks: Default::default(),
            centered_layout: false,
            breakpoints: Default::default(),
            session_id: None,
            window_id: None,
        };

        let ssh_project = db
            .get_or_create_ssh_project("my-host".to_string(), Some(1234), vec![], None)
            .await
            .unwrap();

        let workspace_5 = SerializedWorkspace {
            id: WorkspaceId(5),
            location: SerializedWorkspaceLocation::Ssh(ssh_project.clone()),
            center_group: Default::default(),
            window_bounds: Default::default(),
            display: Default::default(),
            docks: Default::default(),
            centered_layout: false,
            breakpoints: Default::default(),
            session_id: Some("session-id-2".to_owned()),
            window_id: Some(50),
        };

        let workspace_6 = SerializedWorkspace {
            id: WorkspaceId(6),
            location: SerializedWorkspaceLocation::Local(
                LocalPaths::new(["/tmp6a", "/tmp6b", "/tmp6c"]),
                LocalPathsOrder::new([2, 1, 0]),
            ),
            center_group: Default::default(),
            window_bounds: Default::default(),
            breakpoints: Default::default(),
            display: Default::default(),
            docks: Default::default(),
            centered_layout: false,
            session_id: Some("session-id-3".to_owned()),
            window_id: Some(60),
        };

        db.save_workspace(workspace_1.clone()).await;
        thread::sleep(Duration::from_millis(1000)); // Force timestamps to increment
        db.save_workspace(workspace_2.clone()).await;
        db.save_workspace(workspace_3.clone()).await;
        thread::sleep(Duration::from_millis(1000)); // Force timestamps to increment
        db.save_workspace(workspace_4.clone()).await;
        db.save_workspace(workspace_5.clone()).await;
        db.save_workspace(workspace_6.clone()).await;

        let locations = db.session_workspaces("session-id-1".to_owned()).unwrap();
        assert_eq!(locations.len(), 2);
        assert_eq!(locations[0].0, LocalPaths::new(["/tmp2"]));
        assert_eq!(locations[0].1, LocalPathsOrder::new([0]));
        assert_eq!(locations[0].2, Some(20));
        assert_eq!(locations[1].0, LocalPaths::new(["/tmp1"]));
        assert_eq!(locations[1].1, LocalPathsOrder::new([0]));
        assert_eq!(locations[1].2, Some(10));

        let locations = db.session_workspaces("session-id-2".to_owned()).unwrap();
        assert_eq!(locations.len(), 2);
        let empty_paths: Vec<&str> = Vec::new();
        assert_eq!(locations[0].0, LocalPaths::new(empty_paths.iter()));
        assert_eq!(locations[0].1, LocalPathsOrder::new([]));
        assert_eq!(locations[0].2, Some(50));
        assert_eq!(locations[0].3, Some(ssh_project.id.0));
        assert_eq!(locations[1].0, LocalPaths::new(["/tmp3"]));
        assert_eq!(locations[1].1, LocalPathsOrder::new([0]));
        assert_eq!(locations[1].2, Some(30));

        let locations = db.session_workspaces("session-id-3".to_owned()).unwrap();
        assert_eq!(locations.len(), 1);
        assert_eq!(
            locations[0].0,
            LocalPaths::new(["/tmp6a", "/tmp6b", "/tmp6c"]),
        );
        assert_eq!(locations[0].1, LocalPathsOrder::new([2, 1, 0]));
        assert_eq!(locations[0].2, Some(60));
    }

    fn default_workspace<P: AsRef<Path>>(
        workspace_id: &[P],
        center_group: &SerializedPaneGroup,
    ) -> SerializedWorkspace {
        SerializedWorkspace {
            id: WorkspaceId(4),
            location: SerializedWorkspaceLocation::from_local_paths(workspace_id),
            center_group: center_group.clone(),
            window_bounds: Default::default(),
            display: Default::default(),
            docks: Default::default(),
            breakpoints: Default::default(),
            centered_layout: false,
            session_id: None,
            window_id: None,
        }
    }

    #[gpui::test]
    async fn test_last_session_workspace_locations() {
        let dir1 = tempfile::TempDir::with_prefix("dir1").unwrap();
        let dir2 = tempfile::TempDir::with_prefix("dir2").unwrap();
        let dir3 = tempfile::TempDir::with_prefix("dir3").unwrap();
        let dir4 = tempfile::TempDir::with_prefix("dir4").unwrap();

        let db =
            WorkspaceDb(open_test_db("test_serializing_workspaces_last_session_workspaces").await);

        let workspaces = [
            (1, vec![dir1.path()], vec![0], 9),
            (2, vec![dir2.path()], vec![0], 5),
            (3, vec![dir3.path()], vec![0], 8),
            (4, vec![dir4.path()], vec![0], 2),
            (
                5,
                vec![dir1.path(), dir2.path(), dir3.path()],
                vec![0, 1, 2],
                3,
            ),
            (
                6,
                vec![dir2.path(), dir3.path(), dir4.path()],
                vec![2, 1, 0],
                4,
            ),
        ]
        .into_iter()
        .map(|(id, locations, order, window_id)| SerializedWorkspace {
            id: WorkspaceId(id),
            location: SerializedWorkspaceLocation::Local(
                LocalPaths::new(locations),
                LocalPathsOrder::new(order),
            ),
            center_group: Default::default(),
            window_bounds: Default::default(),
            display: Default::default(),
            docks: Default::default(),
            centered_layout: false,
            session_id: Some("one-session".to_owned()),
            breakpoints: Default::default(),
            window_id: Some(window_id),
        })
        .collect::<Vec<_>>();

        for workspace in workspaces.iter() {
            db.save_workspace(workspace.clone()).await;
        }

        let stack = Some(Vec::from([
            WindowId::from(2), // Top
            WindowId::from(8),
            WindowId::from(5),
            WindowId::from(9),
            WindowId::from(3),
            WindowId::from(4), // Bottom
        ]));

        let have = db
            .last_session_workspace_locations("one-session", stack)
            .unwrap();
        assert_eq!(have.len(), 6);
        assert_eq!(
            have[0],
            SerializedWorkspaceLocation::from_local_paths(&[dir4.path()])
        );
        assert_eq!(
            have[1],
            SerializedWorkspaceLocation::from_local_paths([dir3.path()])
        );
        assert_eq!(
            have[2],
            SerializedWorkspaceLocation::from_local_paths([dir2.path()])
        );
        assert_eq!(
            have[3],
            SerializedWorkspaceLocation::from_local_paths([dir1.path()])
        );
        assert_eq!(
            have[4],
            SerializedWorkspaceLocation::Local(
                LocalPaths::new([dir1.path(), dir2.path(), dir3.path()]),
                LocalPathsOrder::new([0, 1, 2]),
            ),
        );
        assert_eq!(
            have[5],
            SerializedWorkspaceLocation::Local(
                LocalPaths::new([dir2.path(), dir3.path(), dir4.path()]),
                LocalPathsOrder::new([2, 1, 0]),
            ),
        );
    }

    #[gpui::test]
    async fn test_last_session_workspace_locations_ssh_projects() {
        let db = WorkspaceDb(
            open_test_db("test_serializing_workspaces_last_session_workspaces_ssh_projects").await,
        );

        let ssh_projects = [
            ("host-1", "my-user-1"),
            ("host-2", "my-user-2"),
            ("host-3", "my-user-3"),
            ("host-4", "my-user-4"),
        ]
        .into_iter()
        .map(|(host, user)| async {
            db.get_or_create_ssh_project(host.to_string(), None, vec![], Some(user.to_string()))
                .await
                .unwrap()
        })
        .collect::<Vec<_>>();

        let ssh_projects = futures::future::join_all(ssh_projects).await;

        let workspaces = [
            (1, ssh_projects[0].clone(), 9),
            (2, ssh_projects[1].clone(), 5),
            (3, ssh_projects[2].clone(), 8),
            (4, ssh_projects[3].clone(), 2),
        ]
        .into_iter()
        .map(|(id, ssh_project, window_id)| SerializedWorkspace {
            id: WorkspaceId(id),
            location: SerializedWorkspaceLocation::Ssh(ssh_project),
            center_group: Default::default(),
            window_bounds: Default::default(),
            display: Default::default(),
            docks: Default::default(),
            centered_layout: false,
            session_id: Some("one-session".to_owned()),
            breakpoints: Default::default(),
            window_id: Some(window_id),
        })
        .collect::<Vec<_>>();

        for workspace in workspaces.iter() {
            db.save_workspace(workspace.clone()).await;
        }

        let stack = Some(Vec::from([
            WindowId::from(2), // Top
            WindowId::from(8),
            WindowId::from(5),
            WindowId::from(9), // Bottom
        ]));

        let have = db
            .last_session_workspace_locations("one-session", stack)
            .unwrap();
        assert_eq!(have.len(), 4);
        assert_eq!(
            have[0],
            SerializedWorkspaceLocation::Ssh(ssh_projects[3].clone())
        );
        assert_eq!(
            have[1],
            SerializedWorkspaceLocation::Ssh(ssh_projects[2].clone())
        );
        assert_eq!(
            have[2],
            SerializedWorkspaceLocation::Ssh(ssh_projects[1].clone())
        );
        assert_eq!(
            have[3],
            SerializedWorkspaceLocation::Ssh(ssh_projects[0].clone())
        );
    }

    #[gpui::test]
    async fn test_get_or_create_ssh_project() {
        let db = WorkspaceDb(open_test_db("test_get_or_create_ssh_project").await);

        let (host, port, paths, user) = (
            "example.com".to_string(),
            Some(22_u16),
            vec!["/home/user".to_string(), "/etc/nginx".to_string()],
            Some("user".to_string()),
        );

        let project = db
            .get_or_create_ssh_project(host.clone(), port, paths.clone(), user.clone())
            .await
            .unwrap();

        assert_eq!(project.host, host);
        assert_eq!(project.paths, paths);
        assert_eq!(project.user, user);

        // Test that calling the function again with the same parameters returns the same project
        let same_project = db
            .get_or_create_ssh_project(host.clone(), port, paths.clone(), user.clone())
            .await
            .unwrap();

        assert_eq!(project.id, same_project.id);

        // Test with different parameters
        let (host2, paths2, user2) = (
            "otherexample.com".to_string(),
            vec!["/home/otheruser".to_string()],
            Some("otheruser".to_string()),
        );

        let different_project = db
            .get_or_create_ssh_project(host2.clone(), None, paths2.clone(), user2.clone())
            .await
            .unwrap();

        assert_ne!(project.id, different_project.id);
        assert_eq!(different_project.host, host2);
        assert_eq!(different_project.paths, paths2);
        assert_eq!(different_project.user, user2);
    }

    #[gpui::test]
    async fn test_get_or_create_ssh_project_with_null_user() {
        let db = WorkspaceDb(open_test_db("test_get_or_create_ssh_project_with_null_user").await);

        let (host, port, paths, user) = (
            "example.com".to_string(),
            None,
            vec!["/home/user".to_string()],
            None,
        );

        let project = db
            .get_or_create_ssh_project(host.clone(), port, paths.clone(), None)
            .await
            .unwrap();

        assert_eq!(project.host, host);
        assert_eq!(project.paths, paths);
        assert_eq!(project.user, None);

        // Test that calling the function again with the same parameters returns the same project
        let same_project = db
            .get_or_create_ssh_project(host.clone(), port, paths.clone(), user.clone())
            .await
            .unwrap();

        assert_eq!(project.id, same_project.id);
    }

    #[gpui::test]
    async fn test_get_ssh_projects() {
        let db = WorkspaceDb(open_test_db("test_get_ssh_projects").await);

        let projects = vec![
            (
                "example.com".to_string(),
                None,
                vec!["/home/user".to_string()],
                None,
            ),
            (
                "anotherexample.com".to_string(),
                Some(123_u16),
                vec!["/home/user2".to_string()],
                Some("user2".to_string()),
            ),
            (
                "yetanother.com".to_string(),
                Some(345_u16),
                vec!["/home/user3".to_string(), "/proc/1234/exe".to_string()],
                None,
            ),
        ];

        for (host, port, paths, user) in projects.iter() {
            let project = db
                .get_or_create_ssh_project(host.clone(), *port, paths.clone(), user.clone())
                .await
                .unwrap();

            assert_eq!(&project.host, host);
            assert_eq!(&project.port, port);
            assert_eq!(&project.paths, paths);
            assert_eq!(&project.user, user);
        }

        let stored_projects = db.ssh_projects().unwrap();
        assert_eq!(stored_projects.len(), projects.len());
    }

    #[gpui::test]
    async fn test_simple_split() {
        env_logger::try_init().ok();

        let db = WorkspaceDb(open_test_db("simple_split").await);

        //  -----------------
        //  | 1,2   | 5,6   |
        //  | - - - |       |
        //  | 3,4   |       |
        //  -----------------
        let center_pane = group(
            Axis::Horizontal,
            vec![
                group(
                    Axis::Vertical,
                    vec![
                        SerializedPaneGroup::Pane(SerializedPane::new(
                            vec![
                                SerializedItem::new("Terminal", 1, false, false),
                                SerializedItem::new("Terminal", 2, true, false),
                            ],
                            false,
                            0,
                        )),
                        SerializedPaneGroup::Pane(SerializedPane::new(
                            vec![
                                SerializedItem::new("Terminal", 4, false, false),
                                SerializedItem::new("Terminal", 3, true, false),
                            ],
                            true,
                            0,
                        )),
                    ],
                ),
                SerializedPaneGroup::Pane(SerializedPane::new(
                    vec![
                        SerializedItem::new("Terminal", 5, true, false),
                        SerializedItem::new("Terminal", 6, false, false),
                    ],
                    false,
                    0,
                )),
            ],
        );

        let workspace = default_workspace(&["/tmp"], &center_pane);

        db.save_workspace(workspace.clone()).await;

        let new_workspace = db.workspace_for_roots(&["/tmp"]).unwrap();

        assert_eq!(workspace.center_group, new_workspace.center_group);
    }

    #[gpui::test]
    async fn test_cleanup_panes() {
        env_logger::try_init().ok();

        let db = WorkspaceDb(open_test_db("test_cleanup_panes").await);

        let center_pane = group(
            Axis::Horizontal,
            vec![
                group(
                    Axis::Vertical,
                    vec![
                        SerializedPaneGroup::Pane(SerializedPane::new(
                            vec![
                                SerializedItem::new("Terminal", 1, false, false),
                                SerializedItem::new("Terminal", 2, true, false),
                            ],
                            false,
                            0,
                        )),
                        SerializedPaneGroup::Pane(SerializedPane::new(
                            vec![
                                SerializedItem::new("Terminal", 4, false, false),
                                SerializedItem::new("Terminal", 3, true, false),
                            ],
                            true,
                            0,
                        )),
                    ],
                ),
                SerializedPaneGroup::Pane(SerializedPane::new(
                    vec![
                        SerializedItem::new("Terminal", 5, false, false),
                        SerializedItem::new("Terminal", 6, true, false),
                    ],
                    false,
                    0,
                )),
            ],
        );

        let id = &["/tmp"];

        let mut workspace = default_workspace(id, &center_pane);

        db.save_workspace(workspace.clone()).await;

        workspace.center_group = group(
            Axis::Vertical,
            vec![
                SerializedPaneGroup::Pane(SerializedPane::new(
                    vec![
                        SerializedItem::new("Terminal", 1, false, false),
                        SerializedItem::new("Terminal", 2, true, false),
                    ],
                    false,
                    0,
                )),
                SerializedPaneGroup::Pane(SerializedPane::new(
                    vec![
                        SerializedItem::new("Terminal", 4, true, false),
                        SerializedItem::new("Terminal", 3, false, false),
                    ],
                    true,
                    0,
                )),
            ],
        );

        db.save_workspace(workspace.clone()).await;

        let new_workspace = db.workspace_for_roots(id).unwrap();

        assert_eq!(workspace.center_group, new_workspace.center_group);
    }
}<|MERGE_RESOLUTION|>--- conflicted
+++ resolved
@@ -536,14 +536,11 @@
     sql!(
         ALTER TABLE breakpoints DROP COLUMN kind
     ),
-<<<<<<< HEAD
+    sql!(ALTER TABLE toolchains ADD COLUMN relative_worktree_path TEXT DEFAULT "" NOT NULL)
     sql!(
         ALTER TABLE breakpoints ADD COLUMN condition TEXT;
         ALTER TABLE breakpoints ADD COLUMN hit_condition TEXT;
     ),
-=======
-    sql!(ALTER TABLE toolchains ADD COLUMN relative_worktree_path TEXT DEFAULT "" NOT NULL)
->>>>>>> d50905e0
     ];
 }
 
