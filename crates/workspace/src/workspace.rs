pub mod dock;
pub mod item;
mod modal_layer;
pub mod notifications;
pub mod pane;
pub mod pane_group;
mod persistence;
pub mod searchable;
pub mod shared_screen;
mod status_bar;
pub mod tasks;
mod theme_preview;
mod toast_layer;
mod toolbar;
mod workspace_settings;

use dap::DapRegistry;
pub use toast_layer::{RunAction, ToastAction, ToastLayer, ToastView};

use anyhow::{Context as _, Result, anyhow};
use call::{ActiveCall, call_settings::CallSettings};
use client::{
    ChannelId, Client, ErrorExt, Status, TypedEnvelope, UserStore,
    proto::{self, ErrorCode, PanelId, PeerId},
};
use collections::{HashMap, HashSet, hash_map};
use derive_more::{Deref, DerefMut};
pub use dock::Panel;
use dock::{Dock, DockPosition, PanelButtons, PanelHandle, RESIZE_HANDLE_SIZE};
use futures::{
    Future, FutureExt, StreamExt,
    channel::{
        mpsc::{self, UnboundedReceiver, UnboundedSender},
        oneshot,
    },
    future::try_join_all,
};
use gpui::{
    Action, AnyView, AnyWeakView, App, AsyncApp, AsyncWindowContext, Bounds, Context, CursorStyle,
    Decorations, DragMoveEvent, Entity, EntityId, EventEmitter, FocusHandle, Focusable, Global,
    Hsla, KeyContext, Keystroke, ManagedView, MouseButton, PathPromptOptions, Point, PromptLevel,
    Render, ResizeEdge, Size, Stateful, Subscription, Task, Tiling, WeakEntity, WindowBounds,
    WindowHandle, WindowId, WindowOptions, action_as, actions, canvas, impl_action_as,
    impl_actions, point, relative, size, transparent_black,
};
pub use item::{
    FollowableItem, FollowableItemHandle, Item, ItemHandle, ItemSettings, PreviewTabsSettings,
    ProjectItem, SerializableItem, SerializableItemHandle, WeakItemHandle,
};
use itertools::Itertools;
use language::{LanguageRegistry, Rope};
pub use modal_layer::*;
use node_runtime::NodeRuntime;
use notifications::{
    DetachAndPromptErr, Notifications, simple_message_notification::MessageNotification,
};
pub use pane::*;
pub use pane_group::*;
use persistence::{
    DB, SerializedWindowBounds,
    model::{SerializedSshProject, SerializedWorkspace},
};
pub use persistence::{
    DB as WORKSPACE_DB, WorkspaceDb,
    model::{ItemId, LocalPaths, SerializedWorkspaceLocation},
};
use postage::stream::Stream;
use project::{
    DirectoryLister, Project, ProjectEntryId, ProjectPath, ResolvedPath, Worktree, WorktreeId,
    debugger::breakpoint_store::BreakpointStoreEvent,
};
use remote::{SshClientDelegate, SshConnectionOptions, ssh_session::ConnectionIdentifier};
use schemars::JsonSchema;
use serde::Deserialize;
use session::AppSession;
use settings::Settings;
use shared_screen::SharedScreen;
use sqlez::{
    bindable::{Bind, Column, StaticColumnCount},
    statement::Statement,
};
use status_bar::StatusBar;
pub use status_bar::StatusItemView;
use std::{
    any::TypeId,
    borrow::Cow,
    cell::RefCell,
    cmp,
    collections::hash_map::DefaultHasher,
    env,
    hash::{Hash, Hasher},
    path::{Path, PathBuf},
    rc::Rc,
    sync::{Arc, LazyLock, Weak, atomic::AtomicUsize},
    time::Duration,
};
use task::{DebugAdapterConfig, SpawnInTerminal, TaskId};
use theme::{ActiveTheme, SystemAppearance, ThemeSettings};
pub use toolbar::{Toolbar, ToolbarItemEvent, ToolbarItemLocation, ToolbarItemView};
pub use ui;
use ui::prelude::*;
use util::{ResultExt, TryFutureExt, paths::SanitizedPath, serde::default_true};
use uuid::Uuid;
pub use workspace_settings::{
    AutosaveSetting, RestoreOnStartupBehavior, TabBarSettings, WorkspaceSettings,
};

use crate::notifications::NotificationId;
use crate::persistence::{
    SerializedAxis,
    model::{DockData, DockStructure, SerializedItem, SerializedPane, SerializedPaneGroup},
};

pub const SERIALIZATION_THROTTLE_TIME: Duration = Duration::from_millis(200);

static ZED_WINDOW_SIZE: LazyLock<Option<Size<Pixels>>> = LazyLock::new(|| {
    env::var("ZED_WINDOW_SIZE")
        .ok()
        .as_deref()
        .and_then(parse_pixel_size_env_var)
});

static ZED_WINDOW_POSITION: LazyLock<Option<Point<Pixels>>> = LazyLock::new(|| {
    env::var("ZED_WINDOW_POSITION")
        .ok()
        .as_deref()
        .and_then(parse_pixel_position_env_var)
});

actions!(assistant, [ShowConfiguration]);

actions!(
    workspace,
    [
        ActivateNextPane,
        ActivatePreviousPane,
        ActivateNextWindow,
        ActivatePreviousWindow,
        AddFolderToProject,
        ClearAllNotifications,
        CloseAllDocks,
        CloseWindow,
        Feedback,
        FollowNextCollaborator,
        MoveFocusedPanelToNextPosition,
        NewCenterTerminal,
        NewFile,
        NewFileSplitVertical,
        NewFileSplitHorizontal,
        NewSearch,
        NewTerminal,
        NewWindow,
        Open,
        OpenFiles,
        OpenInTerminal,
        OpenComponentPreview,
        ReloadActiveItem,
        SaveAs,
        SaveWithoutFormat,
        ShutdownDebugAdapters,
        ToggleBottomDock,
        ToggleCenteredLayout,
        ToggleLeftDock,
        ToggleRightDock,
        ToggleZoom,
        Unfollow,
        Welcome,
        RestoreBanner,
    ]
);

#[derive(Clone, PartialEq)]
pub struct OpenPaths {
    pub paths: Vec<PathBuf>,
}

#[derive(Clone, Deserialize, PartialEq, JsonSchema)]
pub struct ActivatePane(pub usize);

#[derive(Clone, Deserialize, PartialEq, JsonSchema)]
#[serde(deny_unknown_fields)]
pub struct MoveItemToPane {
    pub destination: usize,
    #[serde(default = "default_true")]
    pub focus: bool,
}

#[derive(Clone, Deserialize, PartialEq, JsonSchema)]
#[serde(deny_unknown_fields)]
pub struct MoveItemToPaneInDirection {
    pub direction: SplitDirection,
    #[serde(default = "default_true")]
    pub focus: bool,
}

#[derive(Clone, PartialEq, Debug, Deserialize, JsonSchema)]
#[serde(deny_unknown_fields)]
pub struct SaveAll {
    pub save_intent: Option<SaveIntent>,
}

#[derive(Clone, PartialEq, Debug, Deserialize, JsonSchema)]
#[serde(deny_unknown_fields)]
pub struct Save {
    pub save_intent: Option<SaveIntent>,
}

#[derive(Clone, PartialEq, Debug, Deserialize, Default, JsonSchema)]
#[serde(deny_unknown_fields)]
pub struct CloseAllItemsAndPanes {
    pub save_intent: Option<SaveIntent>,
}

#[derive(Clone, PartialEq, Debug, Deserialize, Default, JsonSchema)]
#[serde(deny_unknown_fields)]
pub struct CloseInactiveTabsAndPanes {
    pub save_intent: Option<SaveIntent>,
}

#[derive(Clone, Deserialize, PartialEq, JsonSchema)]
pub struct SendKeystrokes(pub String);

#[derive(Clone, Deserialize, PartialEq, Default, JsonSchema)]
#[serde(deny_unknown_fields)]
pub struct Reload {
    pub binary_path: Option<PathBuf>,
}

action_as!(project_symbols, ToggleProjectSymbols as Toggle);

#[derive(Default, PartialEq, Eq, Clone, Deserialize, JsonSchema)]
pub struct ToggleFileFinder {
    #[serde(default)]
    pub separate_history: bool,
}

impl_action_as!(file_finder, ToggleFileFinder as Toggle);

impl_actions!(
    workspace,
    [
        ActivatePane,
        CloseAllItemsAndPanes,
        CloseInactiveTabsAndPanes,
        MoveItemToPane,
        MoveItemToPaneInDirection,
        OpenTerminal,
        Reload,
        Save,
        SaveAll,
        SendKeystrokes,
    ]
);

actions!(
    workspace,
    [
        ActivatePaneLeft,
        ActivatePaneRight,
        ActivatePaneUp,
        ActivatePaneDown,
        SwapPaneLeft,
        SwapPaneRight,
        SwapPaneUp,
        SwapPaneDown,
    ]
);

#[derive(PartialEq, Eq, Debug)]
pub enum CloseIntent {
    /// Quit the program entirely.
    Quit,
    /// Close a window.
    CloseWindow,
    /// Replace the workspace in an existing window.
    ReplaceWindow,
}

#[derive(Clone)]
pub struct Toast {
    id: NotificationId,
    msg: Cow<'static, str>,
    autohide: bool,
    on_click: Option<(Cow<'static, str>, Arc<dyn Fn(&mut Window, &mut App)>)>,
}

impl Toast {
    pub fn new<I: Into<Cow<'static, str>>>(id: NotificationId, msg: I) -> Self {
        Toast {
            id,
            msg: msg.into(),
            on_click: None,
            autohide: false,
        }
    }

    pub fn on_click<F, M>(mut self, message: M, on_click: F) -> Self
    where
        M: Into<Cow<'static, str>>,
        F: Fn(&mut Window, &mut App) + 'static,
    {
        self.on_click = Some((message.into(), Arc::new(on_click)));
        self
    }

    pub fn autohide(mut self) -> Self {
        self.autohide = true;
        self
    }
}

impl PartialEq for Toast {
    fn eq(&self, other: &Self) -> bool {
        self.id == other.id
            && self.msg == other.msg
            && self.on_click.is_some() == other.on_click.is_some()
    }
}

#[derive(Debug, Default, Clone, Deserialize, PartialEq, JsonSchema)]
#[serde(deny_unknown_fields)]
pub struct OpenTerminal {
    pub working_directory: PathBuf,
}

#[derive(Clone, Copy, Debug, Default, Hash, PartialEq, Eq, PartialOrd, Ord)]
pub struct WorkspaceId(i64);

impl StaticColumnCount for WorkspaceId {}
impl Bind for WorkspaceId {
    fn bind(&self, statement: &Statement, start_index: i32) -> Result<i32> {
        self.0.bind(statement, start_index)
    }
}
impl Column for WorkspaceId {
    fn column(statement: &mut Statement, start_index: i32) -> Result<(Self, i32)> {
        i64::column(statement, start_index)
            .map(|(i, next_index)| (Self(i), next_index))
            .with_context(|| format!("Failed to read WorkspaceId at index {start_index}"))
    }
}
impl From<WorkspaceId> for i64 {
    fn from(val: WorkspaceId) -> Self {
        val.0
    }
}

pub fn init_settings(cx: &mut App) {
    WorkspaceSettings::register(cx);
    ItemSettings::register(cx);
    PreviewTabsSettings::register(cx);
    TabBarSettings::register(cx);
}

fn prompt_and_open_paths(app_state: Arc<AppState>, options: PathPromptOptions, cx: &mut App) {
    let paths = cx.prompt_for_paths(options);
    cx.spawn(
        async move |cx| match paths.await.anyhow().and_then(|res| res) {
            Ok(Some(paths)) => {
                cx.update(|cx| {
                    open_paths(&paths, app_state, OpenOptions::default(), cx).detach_and_log_err(cx)
                })
                .ok();
            }
            Ok(None) => {}
            Err(err) => {
                util::log_err(&err);
                cx.update(|cx| {
                    if let Some(workspace_window) = cx
                        .active_window()
                        .and_then(|window| window.downcast::<Workspace>())
                    {
                        workspace_window
                            .update(cx, |workspace, _, cx| {
                                workspace.show_portal_error(err.to_string(), cx);
                            })
                            .ok();
                    }
                })
                .ok();
            }
        },
    )
    .detach();
}

pub fn init(app_state: Arc<AppState>, cx: &mut App) {
    init_settings(cx);
    component::init();
    theme_preview::init(cx);
    toast_layer::init(cx);

    cx.on_action(Workspace::close_global);
    cx.on_action(reload);

    cx.on_action({
        let app_state = Arc::downgrade(&app_state);
        move |_: &Open, cx: &mut App| {
            if let Some(app_state) = app_state.upgrade() {
                prompt_and_open_paths(
                    app_state,
                    PathPromptOptions {
                        files: true,
                        directories: true,
                        multiple: true,
                    },
                    cx,
                );
            }
        }
    });
    cx.on_action({
        let app_state = Arc::downgrade(&app_state);
        move |_: &OpenFiles, cx: &mut App| {
            let directories = cx.can_select_mixed_files_and_dirs();
            if let Some(app_state) = app_state.upgrade() {
                prompt_and_open_paths(
                    app_state,
                    PathPromptOptions {
                        files: true,
                        directories,
                        multiple: true,
                    },
                    cx,
                );
            }
        }
    });
}

#[derive(Clone, Default, Deref, DerefMut)]
struct ProjectItemOpeners(Vec<ProjectItemOpener>);

type ProjectItemOpener = fn(
    &Entity<Project>,
    &ProjectPath,
    &mut Window,
    &mut App,
)
    -> Option<Task<Result<(Option<ProjectEntryId>, WorkspaceItemBuilder)>>>;

type WorkspaceItemBuilder =
    Box<dyn FnOnce(&mut Pane, &mut Window, &mut Context<Pane>) -> Box<dyn ItemHandle>>;

impl Global for ProjectItemOpeners {}

/// Registers a [ProjectItem] for the app. When opening a file, all the registered
/// items will get a chance to open the file, starting from the project item that
/// was added last.
pub fn register_project_item<I: ProjectItem>(cx: &mut App) {
    let builders = cx.default_global::<ProjectItemOpeners>();
    builders.push(|project, project_path, window, cx| {
        let project_item = <I::Item as project::ProjectItem>::try_open(project, project_path, cx)?;
        let project = project.clone();
        Some(window.spawn(cx, async move |cx| {
            let project_item = project_item.await?;
            let project_entry_id: Option<ProjectEntryId> =
                project_item.read_with(cx, project::ProjectItem::entry_id)?;
            let build_workspace_item = Box::new(
                |pane: &mut Pane, window: &mut Window, cx: &mut Context<Pane>| {
                    Box::new(
                        cx.new(|cx| I::for_project_item(project, pane, project_item, window, cx)),
                    ) as Box<dyn ItemHandle>
                },
            ) as Box<_>;
            Ok((project_entry_id, build_workspace_item))
        }))
    });
}

#[derive(Default)]
pub struct FollowableViewRegistry(HashMap<TypeId, FollowableViewDescriptor>);

struct FollowableViewDescriptor {
    from_state_proto: fn(
        Entity<Workspace>,
        ViewId,
        &mut Option<proto::view::Variant>,
        &mut Window,
        &mut App,
    ) -> Option<Task<Result<Box<dyn FollowableItemHandle>>>>,
    to_followable_view: fn(&AnyView) -> Box<dyn FollowableItemHandle>,
}

impl Global for FollowableViewRegistry {}

impl FollowableViewRegistry {
    pub fn register<I: FollowableItem>(cx: &mut App) {
        cx.default_global::<Self>().0.insert(
            TypeId::of::<I>(),
            FollowableViewDescriptor {
                from_state_proto: |workspace, id, state, window, cx| {
                    I::from_state_proto(workspace, id, state, window, cx).map(|task| {
                        cx.foreground_executor()
                            .spawn(async move { Ok(Box::new(task.await?) as Box<_>) })
                    })
                },
                to_followable_view: |view| Box::new(view.clone().downcast::<I>().unwrap()),
            },
        );
    }

    pub fn from_state_proto(
        workspace: Entity<Workspace>,
        view_id: ViewId,
        mut state: Option<proto::view::Variant>,
        window: &mut Window,
        cx: &mut App,
    ) -> Option<Task<Result<Box<dyn FollowableItemHandle>>>> {
        cx.update_default_global(|this: &mut Self, cx| {
            this.0.values().find_map(|descriptor| {
                (descriptor.from_state_proto)(workspace.clone(), view_id, &mut state, window, cx)
            })
        })
    }

    pub fn to_followable_view(
        view: impl Into<AnyView>,
        cx: &App,
    ) -> Option<Box<dyn FollowableItemHandle>> {
        let this = cx.try_global::<Self>()?;
        let view = view.into();
        let descriptor = this.0.get(&view.entity_type())?;
        Some((descriptor.to_followable_view)(&view))
    }
}

#[derive(Copy, Clone)]
struct SerializableItemDescriptor {
    deserialize: fn(
        Entity<Project>,
        WeakEntity<Workspace>,
        WorkspaceId,
        ItemId,
        &mut Window,
        &mut Context<Pane>,
    ) -> Task<Result<Box<dyn ItemHandle>>>,
    cleanup: fn(WorkspaceId, Vec<ItemId>, &mut Window, &mut App) -> Task<Result<()>>,
    view_to_serializable_item: fn(AnyView) -> Box<dyn SerializableItemHandle>,
}

#[derive(Default)]
struct SerializableItemRegistry {
    descriptors_by_kind: HashMap<Arc<str>, SerializableItemDescriptor>,
    descriptors_by_type: HashMap<TypeId, SerializableItemDescriptor>,
}

impl Global for SerializableItemRegistry {}

impl SerializableItemRegistry {
    fn deserialize(
        item_kind: &str,
        project: Entity<Project>,
        workspace: WeakEntity<Workspace>,
        workspace_id: WorkspaceId,
        item_item: ItemId,
        window: &mut Window,
        cx: &mut Context<Pane>,
    ) -> Task<Result<Box<dyn ItemHandle>>> {
        let Some(descriptor) = Self::descriptor(item_kind, cx) else {
            return Task::ready(Err(anyhow!(
                "cannot deserialize {}, descriptor not found",
                item_kind
            )));
        };

        (descriptor.deserialize)(project, workspace, workspace_id, item_item, window, cx)
    }

    fn cleanup(
        item_kind: &str,
        workspace_id: WorkspaceId,
        loaded_items: Vec<ItemId>,
        window: &mut Window,
        cx: &mut App,
    ) -> Task<Result<()>> {
        let Some(descriptor) = Self::descriptor(item_kind, cx) else {
            return Task::ready(Err(anyhow!(
                "cannot cleanup {}, descriptor not found",
                item_kind
            )));
        };

        (descriptor.cleanup)(workspace_id, loaded_items, window, cx)
    }

    fn view_to_serializable_item_handle(
        view: AnyView,
        cx: &App,
    ) -> Option<Box<dyn SerializableItemHandle>> {
        let this = cx.try_global::<Self>()?;
        let descriptor = this.descriptors_by_type.get(&view.entity_type())?;
        Some((descriptor.view_to_serializable_item)(view))
    }

    fn descriptor(item_kind: &str, cx: &App) -> Option<SerializableItemDescriptor> {
        let this = cx.try_global::<Self>()?;
        this.descriptors_by_kind.get(item_kind).copied()
    }
}

pub fn register_serializable_item<I: SerializableItem>(cx: &mut App) {
    let serialized_item_kind = I::serialized_item_kind();

    let registry = cx.default_global::<SerializableItemRegistry>();
    let descriptor = SerializableItemDescriptor {
        deserialize: |project, workspace, workspace_id, item_id, window, cx| {
            let task = I::deserialize(project, workspace, workspace_id, item_id, window, cx);
            cx.foreground_executor()
                .spawn(async { Ok(Box::new(task.await?) as Box<_>) })
        },
        cleanup: |workspace_id, loaded_items, window, cx| {
            I::cleanup(workspace_id, loaded_items, window, cx)
        },
        view_to_serializable_item: |view| Box::new(view.downcast::<I>().unwrap()),
    };
    registry
        .descriptors_by_kind
        .insert(Arc::from(serialized_item_kind), descriptor);
    registry
        .descriptors_by_type
        .insert(TypeId::of::<I>(), descriptor);
}

pub struct AppState {
    pub languages: Arc<LanguageRegistry>,
    pub debug_adapters: Arc<DapRegistry>,
    pub client: Arc<Client>,
    pub user_store: Entity<UserStore>,
    pub workspace_store: Entity<WorkspaceStore>,
    pub fs: Arc<dyn fs::Fs>,
    pub build_window_options: fn(Option<Uuid>, &mut App) -> WindowOptions,
    pub node_runtime: NodeRuntime,
    pub session: Entity<AppSession>,
}

struct GlobalAppState(Weak<AppState>);

impl Global for GlobalAppState {}

pub struct WorkspaceStore {
    workspaces: HashSet<WindowHandle<Workspace>>,
    client: Arc<Client>,
    _subscriptions: Vec<client::Subscription>,
}

#[derive(PartialEq, Eq, PartialOrd, Ord, Debug)]
struct Follower {
    project_id: Option<u64>,
    peer_id: PeerId,
}

impl AppState {
    #[track_caller]
    pub fn global(cx: &App) -> Weak<Self> {
        cx.global::<GlobalAppState>().0.clone()
    }
    pub fn try_global(cx: &App) -> Option<Weak<Self>> {
        cx.try_global::<GlobalAppState>()
            .map(|state| state.0.clone())
    }
    pub fn set_global(state: Weak<AppState>, cx: &mut App) {
        cx.set_global(GlobalAppState(state));
    }

    #[cfg(any(test, feature = "test-support"))]
    pub fn test(cx: &mut App) -> Arc<Self> {
        use node_runtime::NodeRuntime;
        use session::Session;
        use settings::SettingsStore;

        if !cx.has_global::<SettingsStore>() {
            let settings_store = SettingsStore::test(cx);
            cx.set_global(settings_store);
        }

        let fs = fs::FakeFs::new(cx.background_executor().clone());
        let languages = Arc::new(LanguageRegistry::test(cx.background_executor().clone()));
        let debug_adapters = Arc::new(DapRegistry::fake());
        let clock = Arc::new(clock::FakeSystemClock::new());
        let http_client = http_client::FakeHttpClient::with_404_response();
        let client = Client::new(clock, http_client.clone(), cx);
        let session = cx.new(|cx| AppSession::new(Session::test(), cx));
        let user_store = cx.new(|cx| UserStore::new(client.clone(), cx));
        let workspace_store = cx.new(|cx| WorkspaceStore::new(client.clone(), cx));

        theme::init(theme::LoadThemes::JustBase, cx);
        client::init(&client, cx);
        crate::init_settings(cx);

        Arc::new(Self {
            client,
            fs,
            languages,
            debug_adapters,
            user_store,
            workspace_store,
            node_runtime: NodeRuntime::unavailable(),
            build_window_options: |_, _| Default::default(),
            session,
        })
    }
}

struct DelayedDebouncedEditAction {
    task: Option<Task<()>>,
    cancel_channel: Option<oneshot::Sender<()>>,
}

impl DelayedDebouncedEditAction {
    fn new() -> DelayedDebouncedEditAction {
        DelayedDebouncedEditAction {
            task: None,
            cancel_channel: None,
        }
    }

    fn fire_new<F>(
        &mut self,
        delay: Duration,
        window: &mut Window,
        cx: &mut Context<Workspace>,
        func: F,
    ) where
        F: 'static
            + Send
            + FnOnce(&mut Workspace, &mut Window, &mut Context<Workspace>) -> Task<Result<()>>,
    {
        if let Some(channel) = self.cancel_channel.take() {
            _ = channel.send(());
        }

        let (sender, mut receiver) = oneshot::channel::<()>();
        self.cancel_channel = Some(sender);

        let previous_task = self.task.take();
        self.task = Some(cx.spawn_in(window, async move |workspace, cx| {
            let mut timer = cx.background_executor().timer(delay).fuse();
            if let Some(previous_task) = previous_task {
                previous_task.await;
            }

            futures::select_biased! {
                _ = receiver => return,
                    _ = timer => {}
            }

            if let Some(result) = workspace
                .update_in(cx, |workspace, window, cx| (func)(workspace, window, cx))
                .log_err()
            {
                result.await.log_err();
            }
        }));
    }
}

pub enum Event {
    PaneAdded(Entity<Pane>),
    PaneRemoved,
    ItemAdded {
        item: Box<dyn ItemHandle>,
    },
    ItemRemoved,
    ActiveItemChanged,
    UserSavedItem {
        pane: WeakEntity<Pane>,
        item: Box<dyn WeakItemHandle>,
        save_intent: SaveIntent,
    },
    ContactRequestedJoin(u64),
    WorkspaceCreated(WeakEntity<Workspace>),
    SpawnTask {
        action: Box<SpawnInTerminal>,
    },
    OpenBundledFile {
        text: Cow<'static, str>,
        title: &'static str,
        language: &'static str,
    },
    ZoomChanged,
}

#[derive(Debug)]
pub enum OpenVisible {
    All,
    None,
    OnlyFiles,
    OnlyDirectories,
}

type PromptForNewPath = Box<
    dyn Fn(
        &mut Workspace,
        &mut Window,
        &mut Context<Workspace>,
    ) -> oneshot::Receiver<Option<ProjectPath>>,
>;

type PromptForOpenPath = Box<
    dyn Fn(
        &mut Workspace,
        DirectoryLister,
        &mut Window,
        &mut Context<Workspace>,
    ) -> oneshot::Receiver<Option<Vec<PathBuf>>>,
>;

/// Collects everything project-related for a certain window opened.
/// In some way, is a counterpart of a window, as the [`WindowHandle`] could be downcast into `Workspace`.
///
/// A `Workspace` usually consists of 1 or more projects, a central pane group, 3 docks and a status bar.
/// The `Workspace` owns everybody's state and serves as a default, "global context",
/// that can be used to register a global action to be triggered from any place in the window.
pub struct Workspace {
    weak_self: WeakEntity<Self>,
    workspace_actions: Vec<Box<dyn Fn(Div, &mut Window, &mut Context<Self>) -> Div>>,
    zoomed: Option<AnyWeakView>,
    previous_dock_drag_coordinates: Option<Point<Pixels>>,
    zoomed_position: Option<DockPosition>,
    center: PaneGroup,
    left_dock: Entity<Dock>,
    bottom_dock: Entity<Dock>,
    right_dock: Entity<Dock>,
    panes: Vec<Entity<Pane>>,
    panes_by_item: HashMap<EntityId, WeakEntity<Pane>>,
    active_pane: Entity<Pane>,
    last_active_center_pane: Option<WeakEntity<Pane>>,
    last_active_view_id: Option<proto::ViewId>,
    status_bar: Entity<StatusBar>,
    modal_layer: Entity<ModalLayer>,
    toast_layer: Entity<ToastLayer>,
    titlebar_item: Option<AnyView>,
    notifications: Notifications,
    project: Entity<Project>,
    follower_states: HashMap<PeerId, FollowerState>,
    last_leaders_by_pane: HashMap<WeakEntity<Pane>, PeerId>,
    window_edited: bool,
    dirty_items: HashMap<EntityId, Subscription>,
    active_call: Option<(Entity<ActiveCall>, Vec<Subscription>)>,
    leader_updates_tx: mpsc::UnboundedSender<(PeerId, proto::UpdateFollowers)>,
    database_id: Option<WorkspaceId>,
    app_state: Arc<AppState>,
    dispatching_keystrokes: Rc<RefCell<(HashSet<String>, Vec<Keystroke>)>>,
    _subscriptions: Vec<Subscription>,
    _apply_leader_updates: Task<Result<()>>,
    _observe_current_user: Task<Result<()>>,
    _schedule_serialize: Option<Task<()>>,
    pane_history_timestamp: Arc<AtomicUsize>,
    bounds: Bounds<Pixels>,
    centered_layout: bool,
    bounds_save_task_queued: Option<Task<()>>,
    on_prompt_for_new_path: Option<PromptForNewPath>,
    on_prompt_for_open_path: Option<PromptForOpenPath>,
    serializable_items_tx: UnboundedSender<Box<dyn SerializableItemHandle>>,
    serialized_ssh_project: Option<SerializedSshProject>,
    _items_serializer: Task<Result<()>>,
    session_id: Option<String>,
    debug_task_queue: HashMap<task::TaskId, DebugAdapterConfig>,
}

impl EventEmitter<Event> for Workspace {}

#[derive(Copy, Clone, Debug, PartialEq, Eq, Hash)]
pub struct ViewId {
    pub creator: PeerId,
    pub id: u64,
}

pub struct FollowerState {
    center_pane: Entity<Pane>,
    dock_pane: Option<Entity<Pane>>,
    active_view_id: Option<ViewId>,
    items_by_leader_view_id: HashMap<ViewId, FollowerView>,
}

struct FollowerView {
    view: Box<dyn FollowableItemHandle>,
    location: Option<proto::PanelId>,
}

impl Workspace {
    const DEFAULT_PADDING: f32 = 0.2;
    const MAX_PADDING: f32 = 0.4;

    pub fn new(
        workspace_id: Option<WorkspaceId>,
        project: Entity<Project>,
        app_state: Arc<AppState>,
        window: &mut Window,
        cx: &mut Context<Self>,
    ) -> Self {
        cx.subscribe_in(&project, window, move |this, _, event, window, cx| {
            match event {
                project::Event::RemoteIdChanged(_) => {
                    this.update_window_title(window, cx);
                }

                project::Event::CollaboratorLeft(peer_id) => {
                    this.collaborator_left(*peer_id, window, cx);
                }

                project::Event::WorktreeRemoved(_) | project::Event::WorktreeAdded(_) => {
                    this.update_window_title(window, cx);
                    this.serialize_workspace(window, cx);
                }

                project::Event::DisconnectedFromHost => {
                    this.update_window_edited(window, cx);
                    let leaders_to_unfollow =
                        this.follower_states.keys().copied().collect::<Vec<_>>();
                    for leader_id in leaders_to_unfollow {
                        this.unfollow(leader_id, window, cx);
                    }
                }

                project::Event::DisconnectedFromSshRemote => {
                    this.update_window_edited(window, cx);
                }

                project::Event::Closed => {
                    window.remove_window();
                }

                project::Event::DeletedEntry(_, entry_id) => {
                    for pane in this.panes.iter() {
                        pane.update(cx, |pane, cx| {
                            pane.handle_deleted_project_item(*entry_id, window, cx)
                        });
                    }
                }

                project::Event::Toast {
                    notification_id,
                    message,
                } => this.show_notification(
                    NotificationId::named(notification_id.clone()),
                    cx,
                    |cx| cx.new(|cx| MessageNotification::new(message.clone(), cx)),
                ),

                project::Event::HideToast { notification_id } => {
                    this.dismiss_notification(&NotificationId::named(notification_id.clone()), cx)
                }

                project::Event::LanguageServerPrompt(request) => {
                    struct LanguageServerPrompt;

                    let mut hasher = DefaultHasher::new();
                    request.lsp_name.as_str().hash(&mut hasher);
                    let id = hasher.finish();

                    this.show_notification(
                        NotificationId::composite::<LanguageServerPrompt>(id as usize),
                        cx,
                        |cx| {
                            cx.new(|cx| {
                                notifications::LanguageServerPrompt::new(request.clone(), cx)
                            })
                        },
                    );
                }

                _ => {}
            }
            cx.notify()
        })
        .detach();

        cx.subscribe_in(
            &project.read(cx).breakpoint_store(),
            window,
            |workspace, _, event, window, cx| match event {
                BreakpointStoreEvent::BreakpointsUpdated(_, _)
                | BreakpointStoreEvent::BreakpointsCleared(_) => {
                    workspace.serialize_workspace(window, cx);
                }
                BreakpointStoreEvent::ActiveDebugLineChanged => {}
            },
        )
        .detach();

        cx.on_focus_lost(window, |this, window, cx| {
            let focus_handle = this.focus_handle(cx);
            window.focus(&focus_handle);
        })
        .detach();

        let weak_handle = cx.entity().downgrade();
        let pane_history_timestamp = Arc::new(AtomicUsize::new(0));

        let center_pane = cx.new(|cx| {
            let mut center_pane = Pane::new(
                weak_handle.clone(),
                project.clone(),
                pane_history_timestamp.clone(),
                None,
                NewFile.boxed_clone(),
                window,
                cx,
            );
            center_pane.set_can_split(Some(Arc::new(|_, _, _, _| true)));
            center_pane
        });
        cx.subscribe_in(&center_pane, window, Self::handle_pane_event)
            .detach();

        window.focus(&center_pane.focus_handle(cx));

        cx.emit(Event::PaneAdded(center_pane.clone()));

        let window_handle = window.window_handle().downcast::<Workspace>().unwrap();
        app_state.workspace_store.update(cx, |store, _| {
            store.workspaces.insert(window_handle);
        });

        let mut current_user = app_state.user_store.read(cx).watch_current_user();
        let mut connection_status = app_state.client.status();
        let _observe_current_user = cx.spawn_in(window, async move |this, cx| {
            current_user.next().await;
            connection_status.next().await;
            let mut stream =
                Stream::map(current_user, drop).merge(Stream::map(connection_status, drop));

            while stream.recv().await.is_some() {
                this.update(cx, |_, cx| cx.notify())?;
            }
            anyhow::Ok(())
        });

        // All leader updates are enqueued and then processed in a single task, so
        // that each asynchronous operation can be run in order.
        let (leader_updates_tx, mut leader_updates_rx) =
            mpsc::unbounded::<(PeerId, proto::UpdateFollowers)>();
        let _apply_leader_updates = cx.spawn_in(window, async move |this, cx| {
            while let Some((leader_id, update)) = leader_updates_rx.next().await {
                Self::process_leader_update(&this, leader_id, update, cx)
                    .await
                    .log_err();
            }

            Ok(())
        });

        cx.emit(Event::WorkspaceCreated(weak_handle.clone()));
        let modal_layer = cx.new(|_| ModalLayer::new());
        let toast_layer = cx.new(|_| ToastLayer::new());

        let left_dock = Dock::new(DockPosition::Left, modal_layer.clone(), window, cx);
        let bottom_dock = Dock::new(DockPosition::Bottom, modal_layer.clone(), window, cx);
        let right_dock = Dock::new(DockPosition::Right, modal_layer.clone(), window, cx);
        let left_dock_buttons = cx.new(|cx| PanelButtons::new(left_dock.clone(), cx));
        let bottom_dock_buttons = cx.new(|cx| PanelButtons::new(bottom_dock.clone(), cx));
        let right_dock_buttons = cx.new(|cx| PanelButtons::new(right_dock.clone(), cx));
        let status_bar = cx.new(|cx| {
            let mut status_bar = StatusBar::new(&center_pane.clone(), window, cx);
            status_bar.add_left_item(left_dock_buttons, window, cx);
            status_bar.add_right_item(right_dock_buttons, window, cx);
            status_bar.add_right_item(bottom_dock_buttons, window, cx);
            status_bar
        });

        let session_id = app_state.session.read(cx).id().to_owned();

        let mut active_call = None;
        if let Some(call) = ActiveCall::try_global(cx) {
            let call = call.clone();
            let subscriptions = vec![cx.subscribe_in(&call, window, Self::on_active_call_event)];
            active_call = Some((call, subscriptions));
        }

        let (serializable_items_tx, serializable_items_rx) =
            mpsc::unbounded::<Box<dyn SerializableItemHandle>>();
        let _items_serializer = cx.spawn_in(window, async move |this, cx| {
            Self::serialize_items(&this, serializable_items_rx, cx).await
        });

        let subscriptions = vec![
            cx.observe_window_activation(window, Self::on_window_activation_changed),
            cx.observe_window_bounds(window, move |this, window, cx| {
                if this.bounds_save_task_queued.is_some() {
                    return;
                }
                this.bounds_save_task_queued = Some(cx.spawn_in(window, async move |this, cx| {
                    cx.background_executor()
                        .timer(Duration::from_millis(100))
                        .await;
                    this.update_in(cx, |this, window, cx| {
                        if let Some(display) = window.display(cx) {
                            if let Ok(display_uuid) = display.uuid() {
                                let window_bounds = window.inner_window_bounds();
                                if let Some(database_id) = workspace_id {
                                    cx.background_executor()
                                        .spawn(DB.set_window_open_status(
                                            database_id,
                                            SerializedWindowBounds(window_bounds),
                                            display_uuid,
                                        ))
                                        .detach_and_log_err(cx);
                                }
                            }
                        }
                        this.bounds_save_task_queued.take();
                    })
                    .ok();
                }));
                cx.notify();
            }),
            cx.observe_window_appearance(window, |_, window, cx| {
                let window_appearance = window.appearance();

                *SystemAppearance::global_mut(cx) = SystemAppearance(window_appearance.into());

                ThemeSettings::reload_current_theme(cx);
                ThemeSettings::reload_current_icon_theme(cx);
            }),
            cx.on_release(move |this, cx| {
                this.app_state.workspace_store.update(cx, move |store, _| {
                    store.workspaces.remove(&window_handle.clone());
                })
            }),
        ];

        cx.defer_in(window, |this, window, cx| {
            this.update_window_title(window, cx);
            this.show_initial_notifications(cx);
        });
        Workspace {
            weak_self: weak_handle.clone(),
            zoomed: None,
            zoomed_position: None,
            previous_dock_drag_coordinates: None,
            center: PaneGroup::new(center_pane.clone()),
            panes: vec![center_pane.clone()],
            panes_by_item: Default::default(),
            active_pane: center_pane.clone(),
            last_active_center_pane: Some(center_pane.downgrade()),
            last_active_view_id: None,
            status_bar,
            modal_layer,
            toast_layer,
            titlebar_item: None,
            notifications: Default::default(),
            left_dock,
            bottom_dock,
            right_dock,
            project: project.clone(),
            follower_states: Default::default(),
            last_leaders_by_pane: Default::default(),
            dispatching_keystrokes: Default::default(),
            window_edited: false,
            dirty_items: Default::default(),
            active_call,
            database_id: workspace_id,
            app_state,
            _observe_current_user,
            _apply_leader_updates,
            _schedule_serialize: None,
            leader_updates_tx,
            _subscriptions: subscriptions,
            pane_history_timestamp,
            workspace_actions: Default::default(),
            // This data will be incorrect, but it will be overwritten by the time it needs to be used.
            bounds: Default::default(),
            centered_layout: false,
            bounds_save_task_queued: None,
            on_prompt_for_new_path: None,
            on_prompt_for_open_path: None,
            serializable_items_tx,
            _items_serializer,
            session_id: Some(session_id),
            serialized_ssh_project: None,
            debug_task_queue: Default::default(),
        }
    }

    pub fn new_local(
        abs_paths: Vec<PathBuf>,
        app_state: Arc<AppState>,
        requesting_window: Option<WindowHandle<Workspace>>,
        env: Option<HashMap<String, String>>,
        cx: &mut App,
    ) -> Task<
        anyhow::Result<(
            WindowHandle<Workspace>,
            Vec<Option<Result<Box<dyn ItemHandle>, anyhow::Error>>>,
        )>,
    > {
        let project_handle = Project::local(
            app_state.client.clone(),
            app_state.node_runtime.clone(),
            app_state.user_store.clone(),
            app_state.languages.clone(),
            app_state.debug_adapters.clone(),
            app_state.fs.clone(),
            env,
            cx,
        );

        cx.spawn(async move |cx| {
            let mut paths_to_open = Vec::with_capacity(abs_paths.len());
            for path in abs_paths.into_iter() {
                if let Some(canonical) = app_state.fs.canonicalize(&path).await.ok() {
                    paths_to_open.push(canonical)
                } else {
                    paths_to_open.push(path)
                }
            }

            let serialized_workspace: Option<SerializedWorkspace> =
                persistence::DB.workspace_for_roots(paths_to_open.as_slice());

            let workspace_location = serialized_workspace
                .as_ref()
                .map(|ws| &ws.location)
                .and_then(|loc| match loc {
                    SerializedWorkspaceLocation::Local(_, order) => {
                        Some((loc.sorted_paths(), order.order()))
                    }
                    _ => None,
                });

            if let Some((paths, order)) = workspace_location {
                paths_to_open = paths.iter().cloned().collect();

                if order.iter().enumerate().any(|(i, &j)| i != j) {
                    project_handle
                        .update(cx, |project, cx| {
                            project.set_worktrees_reordered(true, cx);
                        })
                        .log_err();
                }
            }

            // Get project paths for all of the abs_paths
            let mut project_paths: Vec<(PathBuf, Option<ProjectPath>)> =
                Vec::with_capacity(paths_to_open.len());

            for path in paths_to_open.into_iter() {
                if let Some((_, project_entry)) = cx
                    .update(|cx| {
                        Workspace::project_path_for_path(project_handle.clone(), &path, true, cx)
                    })?
                    .await
                    .log_err()
                {
                    project_paths.push((path, Some(project_entry)));
                } else {
                    project_paths.push((path, None));
                }
            }

            let workspace_id = if let Some(serialized_workspace) = serialized_workspace.as_ref() {
                serialized_workspace.id
            } else {
                DB.next_id().await.unwrap_or_else(|_| Default::default())
            };

            let toolchains = DB.toolchains(workspace_id).await?;
            for (toolchain, worktree_id, path) in toolchains {
                project_handle
                    .update(cx, |this, cx| {
                        this.activate_toolchain(ProjectPath { worktree_id, path }, toolchain, cx)
                    })?
                    .await;
            }
            let window = if let Some(window) = requesting_window {
                cx.update_window(window.into(), |_, window, cx| {
                    window.replace_root(cx, |window, cx| {
                        Workspace::new(
                            Some(workspace_id),
                            project_handle.clone(),
                            app_state.clone(),
                            window,
                            cx,
                        )
                    });
                })?;
                window
            } else {
                let window_bounds_override = window_bounds_env_override();

                let (window_bounds, display) = if let Some(bounds) = window_bounds_override {
                    (Some(WindowBounds::Windowed(bounds)), None)
                } else {
                    let restorable_bounds = serialized_workspace
                        .as_ref()
                        .and_then(|workspace| Some((workspace.display?, workspace.window_bounds?)))
                        .or_else(|| {
                            let (display, window_bounds) = DB.last_window().log_err()?;
                            Some((display?, window_bounds?))
                        });

                    if let Some((serialized_display, serialized_status)) = restorable_bounds {
                        (Some(serialized_status.0), Some(serialized_display))
                    } else {
                        (None, None)
                    }
                };

                // Use the serialized workspace to construct the new window
                let mut options = cx.update(|cx| (app_state.build_window_options)(display, cx))?;
                options.window_bounds = window_bounds;
                let centered_layout = serialized_workspace
                    .as_ref()
                    .map(|w| w.centered_layout)
                    .unwrap_or(false);
                cx.open_window(options, {
                    let app_state = app_state.clone();
                    let project_handle = project_handle.clone();
                    move |window, cx| {
                        cx.new(|cx| {
                            let mut workspace = Workspace::new(
                                Some(workspace_id),
                                project_handle,
                                app_state,
                                window,
                                cx,
                            );
                            workspace.centered_layout = centered_layout;
                            workspace
                        })
                    }
                })?
            };

            notify_if_database_failed(window, cx);
            let opened_items = window
                .update(cx, |_workspace, window, cx| {
                    open_items(serialized_workspace, project_paths, window, cx)
                })?
                .await
                .unwrap_or_default();

            window
                .update(cx, |_, window, _| window.activate_window())
                .log_err();
            Ok((window, opened_items))
        })
    }

    pub fn weak_handle(&self) -> WeakEntity<Self> {
        self.weak_self.clone()
    }

    pub fn left_dock(&self) -> &Entity<Dock> {
        &self.left_dock
    }

    pub fn bottom_dock(&self) -> &Entity<Dock> {
        &self.bottom_dock
    }

    pub fn right_dock(&self) -> &Entity<Dock> {
        &self.right_dock
    }

    pub fn all_docks(&self) -> [&Entity<Dock>; 3] {
        [&self.left_dock, &self.bottom_dock, &self.right_dock]
    }

    pub fn dock_at_position(&self, position: DockPosition) -> &Entity<Dock> {
        match position {
            DockPosition::Left => &self.left_dock,
            DockPosition::Bottom => &self.bottom_dock,
            DockPosition::Right => &self.right_dock,
        }
    }

    pub fn is_edited(&self) -> bool {
        self.window_edited
    }

    pub fn add_panel<T: Panel>(
        &mut self,
        panel: Entity<T>,
        window: &mut Window,
        cx: &mut Context<Self>,
    ) {
        let focus_handle = panel.panel_focus_handle(cx);
        cx.on_focus_in(&focus_handle, window, Self::handle_panel_focused)
            .detach();

        let dock_position = panel.position(window, cx);
        let dock = self.dock_at_position(dock_position);

        dock.update(cx, |dock, cx| {
            dock.add_panel(panel, self.weak_self.clone(), window, cx)
        });
    }

    pub fn status_bar(&self) -> &Entity<StatusBar> {
        &self.status_bar
    }

    pub fn app_state(&self) -> &Arc<AppState> {
        &self.app_state
    }

    pub fn user_store(&self) -> &Entity<UserStore> {
        &self.app_state.user_store
    }

    pub fn project(&self) -> &Entity<Project> {
        &self.project
    }

    pub fn recent_navigation_history_iter(
        &self,
        cx: &App,
    ) -> impl Iterator<Item = (ProjectPath, Option<PathBuf>)> {
        let mut abs_paths_opened: HashMap<PathBuf, HashSet<ProjectPath>> = HashMap::default();
        let mut history: HashMap<ProjectPath, (Option<PathBuf>, usize)> = HashMap::default();

        for pane in &self.panes {
            let pane = pane.read(cx);

            pane.nav_history()
                .for_each_entry(cx, |entry, (project_path, fs_path)| {
                    if let Some(fs_path) = &fs_path {
                        abs_paths_opened
                            .entry(fs_path.clone())
                            .or_default()
                            .insert(project_path.clone());
                    }
                    let timestamp = entry.timestamp;
                    match history.entry(project_path) {
                        hash_map::Entry::Occupied(mut entry) => {
                            let (_, old_timestamp) = entry.get();
                            if &timestamp > old_timestamp {
                                entry.insert((fs_path, timestamp));
                            }
                        }
                        hash_map::Entry::Vacant(entry) => {
                            entry.insert((fs_path, timestamp));
                        }
                    }
                });

            if let Some(item) = pane.active_item() {
                if let Some(project_path) = item.project_path(cx) {
                    let fs_path = self.project.read(cx).absolute_path(&project_path, cx);

                    if let Some(fs_path) = &fs_path {
                        abs_paths_opened
                            .entry(fs_path.clone())
                            .or_default()
                            .insert(project_path.clone());
                    }

                    history.insert(project_path, (fs_path, std::usize::MAX));
                }
            }
        }

        history
            .into_iter()
            .sorted_by_key(|(_, (_, order))| *order)
            .map(|(project_path, (fs_path, _))| (project_path, fs_path))
            .rev()
            .filter(move |(history_path, abs_path)| {
                let latest_project_path_opened = abs_path
                    .as_ref()
                    .and_then(|abs_path| abs_paths_opened.get(abs_path))
                    .and_then(|project_paths| {
                        project_paths
                            .iter()
                            .max_by(|b1, b2| b1.worktree_id.cmp(&b2.worktree_id))
                    });

                match latest_project_path_opened {
                    Some(latest_project_path_opened) => latest_project_path_opened == history_path,
                    None => true,
                }
            })
    }

    pub fn recent_navigation_history(
        &self,
        limit: Option<usize>,
        cx: &App,
    ) -> Vec<(ProjectPath, Option<PathBuf>)> {
        self.recent_navigation_history_iter(cx)
            .take(limit.unwrap_or(usize::MAX))
            .collect()
    }

    fn navigate_history(
        &mut self,
        pane: WeakEntity<Pane>,
        mode: NavigationMode,
        window: &mut Window,
        cx: &mut Context<Workspace>,
    ) -> Task<Result<()>> {
        let to_load = if let Some(pane) = pane.upgrade() {
            pane.update(cx, |pane, cx| {
                window.focus(&pane.focus_handle(cx));
                loop {
                    // Retrieve the weak item handle from the history.
                    let entry = pane.nav_history_mut().pop(mode, cx)?;

                    // If the item is still present in this pane, then activate it.
                    if let Some(index) = entry
                        .item
                        .upgrade()
                        .and_then(|v| pane.index_for_item(v.as_ref()))
                    {
                        let prev_active_item_index = pane.active_item_index();
                        pane.nav_history_mut().set_mode(mode);
                        pane.activate_item(index, true, true, window, cx);
                        pane.nav_history_mut().set_mode(NavigationMode::Normal);

                        let mut navigated = prev_active_item_index != pane.active_item_index();
                        if let Some(data) = entry.data {
                            navigated |= pane.active_item()?.navigate(data, window, cx);
                        }

                        if navigated {
                            break None;
                        }
                    } else {
                        // If the item is no longer present in this pane, then retrieve its
                        // path info in order to reopen it.
                        break pane
                            .nav_history()
                            .path_for_item(entry.item.id())
                            .map(|(project_path, abs_path)| (project_path, abs_path, entry));
                    }
                }
            })
        } else {
            None
        };

        if let Some((project_path, abs_path, entry)) = to_load {
            // If the item was no longer present, then load it again from its previous path, first try the local path
            let open_by_project_path = self.load_path(project_path.clone(), window, cx);

            cx.spawn_in(window, async move  |workspace, cx| {
                let open_by_project_path = open_by_project_path.await;
                let mut navigated = false;
                match open_by_project_path
                    .with_context(|| format!("Navigating to {project_path:?}"))
                {
                    Ok((project_entry_id, build_item)) => {
                        let prev_active_item_id = pane.update(cx, |pane, _| {
                            pane.nav_history_mut().set_mode(mode);
                            pane.active_item().map(|p| p.item_id())
                        })?;

                        pane.update_in(cx, |pane, window, cx| {
                            let item = pane.open_item(
                                project_entry_id,
                                true,
                                entry.is_preview,
                                true,
                                None,
                                window, cx,
                                build_item,
                            );
                            navigated |= Some(item.item_id()) != prev_active_item_id;
                            pane.nav_history_mut().set_mode(NavigationMode::Normal);
                            if let Some(data) = entry.data {
                                navigated |= item.navigate(data, window, cx);
                            }
                        })?;
                    }
                    Err(open_by_project_path_e) => {
                        // Fall back to opening by abs path, in case an external file was opened and closed,
                        // and its worktree is now dropped
                        if let Some(abs_path) = abs_path {
                            let prev_active_item_id = pane.update(cx, |pane, _| {
                                pane.nav_history_mut().set_mode(mode);
                                pane.active_item().map(|p| p.item_id())
                            })?;
                            let open_by_abs_path = workspace.update_in(cx, |workspace, window, cx| {
                                workspace.open_abs_path(abs_path.clone(), OpenOptions { visible: Some(OpenVisible::None), ..Default::default() }, window, cx)
                            })?;
                            match open_by_abs_path
                                .await
                                .with_context(|| format!("Navigating to {abs_path:?}"))
                            {
                                Ok(item) => {
                                    pane.update_in(cx, |pane, window, cx| {
                                        navigated |= Some(item.item_id()) != prev_active_item_id;
                                        pane.nav_history_mut().set_mode(NavigationMode::Normal);
                                        if let Some(data) = entry.data {
                                            navigated |= item.navigate(data, window, cx);
                                        }
                                    })?;
                                }
                                Err(open_by_abs_path_e) => {
                                    log::error!("Failed to navigate history: {open_by_project_path_e:#} and {open_by_abs_path_e:#}");
                                }
                            }
                        }
                    }
                }

                if !navigated {
                    workspace
                        .update_in(cx, |workspace, window, cx| {
                            Self::navigate_history(workspace, pane, mode, window, cx)
                        })?
                        .await?;
                }

                Ok(())
            })
        } else {
            Task::ready(Ok(()))
        }
    }

    pub fn go_back(
        &mut self,
        pane: WeakEntity<Pane>,
        window: &mut Window,
        cx: &mut Context<Workspace>,
    ) -> Task<Result<()>> {
        self.navigate_history(pane, NavigationMode::GoingBack, window, cx)
    }

    pub fn go_forward(
        &mut self,
        pane: WeakEntity<Pane>,
        window: &mut Window,
        cx: &mut Context<Workspace>,
    ) -> Task<Result<()>> {
        self.navigate_history(pane, NavigationMode::GoingForward, window, cx)
    }

    pub fn reopen_closed_item(
        &mut self,
        window: &mut Window,
        cx: &mut Context<Workspace>,
    ) -> Task<Result<()>> {
        self.navigate_history(
            self.active_pane().downgrade(),
            NavigationMode::ReopeningClosedItem,
            window,
            cx,
        )
    }

    pub fn client(&self) -> &Arc<Client> {
        &self.app_state.client
    }

    pub fn set_titlebar_item(&mut self, item: AnyView, _: &mut Window, cx: &mut Context<Self>) {
        self.titlebar_item = Some(item);
        cx.notify();
    }

    pub fn set_prompt_for_new_path(&mut self, prompt: PromptForNewPath) {
        self.on_prompt_for_new_path = Some(prompt)
    }

    pub fn set_prompt_for_open_path(&mut self, prompt: PromptForOpenPath) {
        self.on_prompt_for_open_path = Some(prompt)
    }

    pub fn serialized_ssh_project(&self) -> Option<SerializedSshProject> {
        self.serialized_ssh_project.clone()
    }

    pub fn set_serialized_ssh_project(&mut self, serialized_ssh_project: SerializedSshProject) {
        self.serialized_ssh_project = Some(serialized_ssh_project);
    }

    pub fn prompt_for_open_path(
        &mut self,
        path_prompt_options: PathPromptOptions,
        lister: DirectoryLister,
        window: &mut Window,
        cx: &mut Context<Self>,
    ) -> oneshot::Receiver<Option<Vec<PathBuf>>> {
        if !lister.is_local(cx) || !WorkspaceSettings::get_global(cx).use_system_path_prompts {
            let prompt = self.on_prompt_for_open_path.take().unwrap();
            let rx = prompt(self, lister, window, cx);
            self.on_prompt_for_open_path = Some(prompt);
            rx
        } else {
            let (tx, rx) = oneshot::channel();
            let abs_path = cx.prompt_for_paths(path_prompt_options);

            cx.spawn_in(window, async move |this, cx| {
                let Ok(result) = abs_path.await else {
                    return Ok(());
                };

                match result {
                    Ok(result) => {
                        tx.send(result).log_err();
                    }
                    Err(err) => {
                        let rx = this.update_in(cx, |this, window, cx| {
                            this.show_portal_error(err.to_string(), cx);
                            let prompt = this.on_prompt_for_open_path.take().unwrap();
                            let rx = prompt(this, lister, window, cx);
                            this.on_prompt_for_open_path = Some(prompt);
                            rx
                        })?;
                        if let Ok(path) = rx.await {
                            tx.send(path).log_err();
                        }
                    }
                };
                anyhow::Ok(())
            })
            .detach();

            rx
        }
    }

    pub fn prompt_for_new_path(
        &mut self,
        window: &mut Window,
        cx: &mut Context<Self>,
    ) -> oneshot::Receiver<Option<ProjectPath>> {
        if (self.project.read(cx).is_via_collab() || self.project.read(cx).is_via_ssh())
            || !WorkspaceSettings::get_global(cx).use_system_path_prompts
        {
            let prompt = self.on_prompt_for_new_path.take().unwrap();
            let rx = prompt(self, window, cx);
            self.on_prompt_for_new_path = Some(prompt);
            return rx;
        }

        let (tx, rx) = oneshot::channel();
        cx.spawn_in(window, async move |this, cx| {
            let abs_path = this.update(cx, |this, cx| {
                let mut relative_to = this
                    .most_recent_active_path(cx)
                    .and_then(|p| p.parent().map(|p| p.to_path_buf()));
                if relative_to.is_none() {
                    let project = this.project.read(cx);
                    relative_to = project
                        .visible_worktrees(cx)
                        .filter_map(|worktree| {
                            Some(worktree.read(cx).as_local()?.abs_path().to_path_buf())
                        })
                        .next()
                };

                cx.prompt_for_new_path(&relative_to.unwrap_or_else(|| PathBuf::from("")))
            })?;
            let abs_path = match abs_path.await? {
                Ok(path) => path,
                Err(err) => {
                    let rx = this.update_in(cx, |this, window, cx| {
                        this.show_portal_error(err.to_string(), cx);

                        let prompt = this.on_prompt_for_new_path.take().unwrap();
                        let rx = prompt(this, window, cx);
                        this.on_prompt_for_new_path = Some(prompt);
                        rx
                    })?;
                    if let Ok(path) = rx.await {
                        tx.send(path).log_err();
                    }
                    return anyhow::Ok(());
                }
            };

            let project_path = abs_path.and_then(|abs_path| {
                this.update(cx, |this, cx| {
                    this.project.update(cx, |project, cx| {
                        project.find_or_create_worktree(abs_path, true, cx)
                    })
                })
                .ok()
            });

            if let Some(project_path) = project_path {
                let (worktree, path) = project_path.await?;
                let worktree_id = worktree.read_with(cx, |worktree, _| worktree.id())?;
                tx.send(Some(ProjectPath {
                    worktree_id,
                    path: path.into(),
                }))
                .ok();
            } else {
                tx.send(None).ok();
            }
            anyhow::Ok(())
        })
        .detach_and_log_err(cx);

        rx
    }

    pub fn titlebar_item(&self) -> Option<AnyView> {
        self.titlebar_item.clone()
    }

    /// Call the given callback with a workspace whose project is local.
    ///
    /// If the given workspace has a local project, then it will be passed
    /// to the callback. Otherwise, a new empty window will be created.
    pub fn with_local_workspace<T, F>(
        &mut self,
        window: &mut Window,
        cx: &mut Context<Self>,
        callback: F,
    ) -> Task<Result<T>>
    where
        T: 'static,
        F: 'static + FnOnce(&mut Workspace, &mut Window, &mut Context<Workspace>) -> T,
    {
        if self.project.read(cx).is_local() {
            Task::ready(Ok(callback(self, window, cx)))
        } else {
            let env = self.project.read(cx).cli_environment(cx);
            let task = Self::new_local(Vec::new(), self.app_state.clone(), None, env, cx);
            cx.spawn_in(window, async move |_vh, cx| {
                let (workspace, _) = task.await?;
                workspace.update(cx, callback)
            })
        }
    }

    pub fn worktrees<'a>(&self, cx: &'a App) -> impl 'a + Iterator<Item = Entity<Worktree>> {
        self.project.read(cx).worktrees(cx)
    }

    pub fn visible_worktrees<'a>(
        &self,
        cx: &'a App,
    ) -> impl 'a + Iterator<Item = Entity<Worktree>> {
        self.project.read(cx).visible_worktrees(cx)
    }

    #[cfg(any(test, feature = "test-support"))]
    pub fn worktree_scans_complete(&self, cx: &App) -> impl Future<Output = ()> + 'static + use<> {
        let futures = self
            .worktrees(cx)
            .filter_map(|worktree| worktree.read(cx).as_local())
            .map(|worktree| worktree.scan_complete())
            .collect::<Vec<_>>();
        async move {
            for future in futures {
                future.await;
            }
        }
    }

    pub fn close_global(_: &CloseWindow, cx: &mut App) {
        cx.defer(|cx| {
            cx.windows().iter().find(|window| {
                window
                    .update(cx, |_, window, _| {
                        if window.is_window_active() {
                            //This can only get called when the window's project connection has been lost
                            //so we don't need to prompt the user for anything and instead just close the window
                            window.remove_window();
                            true
                        } else {
                            false
                        }
                    })
                    .unwrap_or(false)
            });
        });
    }

    pub fn close_window(&mut self, _: &CloseWindow, window: &mut Window, cx: &mut Context<Self>) {
        let prepare = self.prepare_to_close(CloseIntent::CloseWindow, window, cx);
        cx.spawn_in(window, async move |_, cx| {
            if prepare.await? {
                cx.update(|window, _cx| window.remove_window())?;
            }
            anyhow::Ok(())
        })
        .detach_and_log_err(cx)
    }

    pub fn move_focused_panel_to_next_position(
        &mut self,
        _: &MoveFocusedPanelToNextPosition,
        window: &mut Window,
        cx: &mut Context<Self>,
    ) {
        let docks = self.all_docks();
        let active_dock = docks
            .into_iter()
            .find(|dock| dock.focus_handle(cx).contains_focused(window, cx));

        if let Some(dock) = active_dock {
            dock.update(cx, |dock, cx| {
                let active_panel = dock
                    .active_panel()
                    .filter(|panel| panel.panel_focus_handle(cx).contains_focused(window, cx));

                if let Some(panel) = active_panel {
                    panel.move_to_next_position(window, cx);
                }
            })
        }
    }

    pub fn prepare_to_close(
        &mut self,
        close_intent: CloseIntent,
        window: &mut Window,
        cx: &mut Context<Self>,
    ) -> Task<Result<bool>> {
        let active_call = self.active_call().cloned();

        // On Linux and Windows, closing the last window should restore the last workspace.
        let save_last_workspace = cfg!(not(target_os = "macos"))
            && close_intent != CloseIntent::ReplaceWindow
            && cx.windows().len() == 1;

        cx.spawn_in(window, async move |this, cx| {
            let workspace_count = cx.update(|_window, cx| {
                cx.windows()
                    .iter()
                    .filter(|window| window.downcast::<Workspace>().is_some())
                    .count()
            })?;

            if let Some(active_call) = active_call {
                if close_intent != CloseIntent::Quit
                    && workspace_count == 1
                    && active_call.read_with(cx, |call, _| call.room().is_some())?
                {
                    let answer = cx.update(|window, cx| {
                        window.prompt(
                            PromptLevel::Warning,
                            "Do you want to leave the current call?",
                            None,
                            &["Close window and hang up", "Cancel"],
                            cx,
                        )
                    })?;

                    if answer.await.log_err() == Some(1) {
                        return anyhow::Ok(false);
                    } else {
                        active_call
                            .update(cx, |call, cx| call.hang_up(cx))?
                            .await
                            .log_err();
                    }
                }
            }

            let save_result = this
                .update_in(cx, |this, window, cx| {
                    this.save_all_internal(SaveIntent::Close, window, cx)
                })?
                .await;

            // If we're not quitting, but closing, we remove the workspace from
            // the current session.
            if close_intent != CloseIntent::Quit
                && !save_last_workspace
                && save_result.as_ref().map_or(false, |&res| res)
            {
                this.update_in(cx, |this, window, cx| this.remove_from_session(window, cx))?
                    .await;
            }

            save_result
        })
    }

    fn save_all(&mut self, action: &SaveAll, window: &mut Window, cx: &mut Context<Self>) {
        self.save_all_internal(
            action.save_intent.unwrap_or(SaveIntent::SaveAll),
            window,
            cx,
        )
        .detach_and_log_err(cx);
    }

    fn send_keystrokes(
        &mut self,
        action: &SendKeystrokes,
        window: &mut Window,
        cx: &mut Context<Self>,
    ) {
        let mut state = self.dispatching_keystrokes.borrow_mut();
        if !state.0.insert(action.0.clone()) {
            cx.propagate();
            return;
        }
        let mut keystrokes: Vec<Keystroke> = action
            .0
            .split(' ')
            .flat_map(|k| Keystroke::parse(k).log_err())
            .collect();
        keystrokes.reverse();

        state.1.append(&mut keystrokes);
        drop(state);

        let keystrokes = self.dispatching_keystrokes.clone();
        window
            .spawn(cx, async move |cx| {
                // limit to 100 keystrokes to avoid infinite recursion.
                for _ in 0..100 {
                    let Some(keystroke) = keystrokes.borrow_mut().1.pop() else {
                        keystrokes.borrow_mut().0.clear();
                        return Ok(());
                    };
                    cx.update(|window, cx| {
                        let focused = window.focused(cx);
                        window.dispatch_keystroke(keystroke.clone(), cx);
                        if window.focused(cx) != focused {
                            // dispatch_keystroke may cause the focus to change.
                            // draw's side effect is to schedule the FocusChanged events in the current flush effect cycle
                            // And we need that to happen before the next keystroke to keep vim mode happy...
                            // (Note that the tests always do this implicitly, so you must manually test with something like:
                            //   "bindings": { "g z": ["workspace::SendKeystrokes", ": j <enter> u"]}
                            // )
                            window.draw(cx);
                        }
                    })?;
                }

                *keystrokes.borrow_mut() = Default::default();
                Err(anyhow!("over 100 keystrokes passed to send_keystrokes"))
            })
            .detach_and_log_err(cx);
    }

    fn save_all_internal(
        &mut self,
        mut save_intent: SaveIntent,
        window: &mut Window,
        cx: &mut Context<Self>,
    ) -> Task<Result<bool>> {
        if self.project.read(cx).is_disconnected(cx) {
            return Task::ready(Ok(true));
        }
        let dirty_items = self
            .panes
            .iter()
            .flat_map(|pane| {
                pane.read(cx).items().filter_map(|item| {
                    if item.is_dirty(cx) {
                        item.tab_description(0, cx);
                        Some((pane.downgrade(), item.boxed_clone()))
                    } else {
                        None
                    }
                })
            })
            .collect::<Vec<_>>();

        let project = self.project.clone();
        cx.spawn_in(window, async move |workspace, cx| {
            let dirty_items = if save_intent == SaveIntent::Close && !dirty_items.is_empty() {
                let (serialize_tasks, remaining_dirty_items) =
                    workspace.update_in(cx, |workspace, window, cx| {
                        let mut remaining_dirty_items = Vec::new();
                        let mut serialize_tasks = Vec::new();
                        for (pane, item) in dirty_items {
                            if let Some(task) = item
                                .to_serializable_item_handle(cx)
                                .and_then(|handle| handle.serialize(workspace, true, window, cx))
                            {
                                serialize_tasks.push(task);
                            } else {
                                remaining_dirty_items.push((pane, item));
                            }
                        }
                        (serialize_tasks, remaining_dirty_items)
                    })?;

                futures::future::try_join_all(serialize_tasks).await?;

                if remaining_dirty_items.len() > 1 {
                    let answer = workspace.update_in(cx, |_, window, cx| {
                        let detail = Pane::file_names_for_prompt(
                            &mut remaining_dirty_items.iter().map(|(_, handle)| handle),
                            cx,
                        );
                        window.prompt(
                            PromptLevel::Warning,
                            &"Do you want to save all changes in the following files?",
                            Some(&detail),
                            &["Save all", "Discard all", "Cancel"],
                            cx,
                        )
                    })?;
                    match answer.await.log_err() {
                        Some(0) => save_intent = SaveIntent::SaveAll,
                        Some(1) => save_intent = SaveIntent::Skip,
                        Some(2) => return Ok(false),
                        _ => {}
                    }
                }

                remaining_dirty_items
            } else {
                dirty_items
            };

            for (pane, item) in dirty_items {
                let (singleton, project_entry_ids) =
                    cx.update(|_, cx| (item.is_singleton(cx), item.project_entry_ids(cx)))?;
                if singleton || !project_entry_ids.is_empty() {
                    if !Pane::save_item(project.clone(), &pane, &*item, save_intent, cx).await? {
                        return Ok(false);
                    }
                }
            }
            Ok(true)
        })
    }

    pub fn open_workspace_for_paths(
        &mut self,
        replace_current_window: bool,
        paths: Vec<PathBuf>,
        window: &mut Window,
        cx: &mut Context<Self>,
    ) -> Task<Result<()>> {
        let window_handle = window.window_handle().downcast::<Self>();
        let is_remote = self.project.read(cx).is_via_collab();
        let has_worktree = self.project.read(cx).worktrees(cx).next().is_some();
        let has_dirty_items = self.items(cx).any(|item| item.is_dirty(cx));

        let window_to_replace = if replace_current_window {
            window_handle
        } else if is_remote || has_worktree || has_dirty_items {
            None
        } else {
            window_handle
        };
        let app_state = self.app_state.clone();

        cx.spawn(async move |_, cx| {
            cx.update(|cx| {
                open_paths(
                    &paths,
                    app_state,
                    OpenOptions {
                        replace_window: window_to_replace,
                        ..Default::default()
                    },
                    cx,
                )
            })?
            .await?;
            Ok(())
        })
    }

    #[allow(clippy::type_complexity)]
    pub fn open_paths(
        &mut self,
        mut abs_paths: Vec<PathBuf>,
        options: OpenOptions,
        pane: Option<WeakEntity<Pane>>,
        window: &mut Window,
        cx: &mut Context<Self>,
    ) -> Task<Vec<Option<Result<Box<dyn ItemHandle>, anyhow::Error>>>> {
        log::info!("open paths {abs_paths:?}");

        let fs = self.app_state.fs.clone();

        // Sort the paths to ensure we add worktrees for parents before their children.
        abs_paths.sort_unstable();
        cx.spawn_in(window, async move |this, cx| {
            let mut tasks = Vec::with_capacity(abs_paths.len());

            for abs_path in &abs_paths {
                let visible = match options.visible.as_ref().unwrap_or(&OpenVisible::None) {
                    OpenVisible::All => Some(true),
                    OpenVisible::None => Some(false),
                    OpenVisible::OnlyFiles => match fs.metadata(abs_path).await.log_err() {
                        Some(Some(metadata)) => Some(!metadata.is_dir),
                        Some(None) => Some(true),
                        None => None,
                    },
                    OpenVisible::OnlyDirectories => match fs.metadata(abs_path).await.log_err() {
                        Some(Some(metadata)) => Some(metadata.is_dir),
                        Some(None) => Some(false),
                        None => None,
                    },
                };
                let project_path = match visible {
                    Some(visible) => match this
                        .update(cx, |this, cx| {
                            Workspace::project_path_for_path(
                                this.project.clone(),
                                abs_path,
                                visible,
                                cx,
                            )
                        })
                        .log_err()
                    {
                        Some(project_path) => project_path.await.log_err(),
                        None => None,
                    },
                    None => None,
                };

                let this = this.clone();
                let abs_path: Arc<Path> = SanitizedPath::from(abs_path.clone()).into();
                let fs = fs.clone();
                let pane = pane.clone();
                let task = cx.spawn(async move |cx| {
                    let (worktree, project_path) = project_path?;
                    if fs.is_dir(&abs_path).await {
                        this.update(cx, |workspace, cx| {
                            let worktree = worktree.read(cx);
                            let worktree_abs_path = worktree.abs_path();
                            let entry_id = if abs_path.as_ref() == worktree_abs_path.as_ref() {
                                worktree.root_entry()
                            } else {
                                abs_path
                                    .strip_prefix(worktree_abs_path.as_ref())
                                    .ok()
                                    .and_then(|relative_path| {
                                        worktree.entry_for_path(relative_path)
                                    })
                            }
                            .map(|entry| entry.id);
                            if let Some(entry_id) = entry_id {
                                workspace.project.update(cx, |_, cx| {
                                    cx.emit(project::Event::ActiveEntryChanged(Some(entry_id)));
                                })
                            }
                        })
                        .log_err()?;
                        None
                    } else {
                        Some(
                            this.update_in(cx, |this, window, cx| {
                                this.open_path(
                                    project_path,
                                    pane,
                                    options.focus.unwrap_or(true),
                                    window,
                                    cx,
                                )
                            })
                            .log_err()?
                            .await,
                        )
                    }
                });
                tasks.push(task);
            }

            futures::future::join_all(tasks).await
        })
    }

    pub fn open_resolved_path(
        &mut self,
        path: ResolvedPath,
        window: &mut Window,
        cx: &mut Context<Self>,
    ) -> Task<anyhow::Result<Box<dyn ItemHandle>>> {
        match path {
            ResolvedPath::ProjectPath { project_path, .. } => {
                self.open_path(project_path, None, true, window, cx)
            }
            ResolvedPath::AbsPath { path, .. } => self.open_abs_path(
                path,
                OpenOptions {
                    visible: Some(OpenVisible::None),
                    ..Default::default()
                },
                window,
                cx,
            ),
        }
    }

    pub fn absolute_path_of_worktree(
        &self,
        worktree_id: WorktreeId,
        cx: &mut Context<Self>,
    ) -> Option<PathBuf> {
        self.project
            .read(cx)
            .worktree_for_id(worktree_id, cx)
            // TODO: use `abs_path` or `root_dir`
            .map(|wt| wt.read(cx).abs_path().as_ref().to_path_buf())
    }

    fn add_folder_to_project(
        &mut self,
        _: &AddFolderToProject,
        window: &mut Window,
        cx: &mut Context<Self>,
    ) {
        let project = self.project.read(cx);
        if project.is_via_collab() {
            self.show_error(
                &anyhow!("You cannot add folders to someone else's project"),
                cx,
            );
            return;
        }
        let paths = self.prompt_for_open_path(
            PathPromptOptions {
                files: false,
                directories: true,
                multiple: true,
            },
            DirectoryLister::Project(self.project.clone()),
            window,
            cx,
        );
        cx.spawn_in(window, async move |this, cx| {
            if let Some(paths) = paths.await.log_err().flatten() {
                let results = this
                    .update_in(cx, |this, window, cx| {
                        this.open_paths(
                            paths,
                            OpenOptions {
                                visible: Some(OpenVisible::All),
                                ..Default::default()
                            },
                            None,
                            window,
                            cx,
                        )
                    })?
                    .await;
                for result in results.into_iter().flatten() {
                    result.log_err();
                }
            }
            anyhow::Ok(())
        })
        .detach_and_log_err(cx);
    }

    pub fn project_path_for_path(
        project: Entity<Project>,
        abs_path: &Path,
        visible: bool,
        cx: &mut App,
    ) -> Task<Result<(Entity<Worktree>, ProjectPath)>> {
        let entry = project.update(cx, |project, cx| {
            project.find_or_create_worktree(abs_path, visible, cx)
        });
        cx.spawn(async move |cx| {
            let (worktree, path) = entry.await?;
            let worktree_id = worktree.update(cx, |t, _| t.id())?;
            Ok((
                worktree,
                ProjectPath {
                    worktree_id,
                    path: path.into(),
                },
            ))
        })
    }

    pub fn items<'a>(&'a self, cx: &'a App) -> impl 'a + Iterator<Item = &'a Box<dyn ItemHandle>> {
        self.panes.iter().flat_map(|pane| pane.read(cx).items())
    }

    pub fn item_of_type<T: Item>(&self, cx: &App) -> Option<Entity<T>> {
        self.items_of_type(cx).max_by_key(|item| item.item_id())
    }

    pub fn items_of_type<'a, T: Item>(
        &'a self,
        cx: &'a App,
    ) -> impl 'a + Iterator<Item = Entity<T>> {
        self.panes
            .iter()
            .flat_map(|pane| pane.read(cx).items_of_type())
    }

    pub fn active_item(&self, cx: &App) -> Option<Box<dyn ItemHandle>> {
        self.active_pane().read(cx).active_item()
    }

    pub fn active_item_as<I: 'static>(&self, cx: &App) -> Option<Entity<I>> {
        let item = self.active_item(cx)?;
        item.to_any().downcast::<I>().ok()
    }

    fn active_project_path(&self, cx: &App) -> Option<ProjectPath> {
        self.active_item(cx).and_then(|item| item.project_path(cx))
    }

    pub fn most_recent_active_path(&self, cx: &App) -> Option<PathBuf> {
        self.recent_navigation_history_iter(cx)
            .filter_map(|(path, abs_path)| {
                let worktree = self
                    .project
                    .read(cx)
                    .worktree_for_id(path.worktree_id, cx)?;
                if worktree.read(cx).is_visible() {
                    abs_path
                } else {
                    None
                }
            })
            .next()
    }

    pub fn save_active_item(
        &mut self,
        save_intent: SaveIntent,
        window: &mut Window,
        cx: &mut App,
    ) -> Task<Result<()>> {
        let project = self.project.clone();
        let pane = self.active_pane();
        let item = pane.read(cx).active_item();
        let pane = pane.downgrade();

        window.spawn(cx, async move |mut cx| {
            if let Some(item) = item {
                Pane::save_item(project, &pane, item.as_ref(), save_intent, &mut cx)
                    .await
                    .map(|_| ())
            } else {
                Ok(())
            }
        })
    }

    pub fn close_inactive_items_and_panes(
        &mut self,
        action: &CloseInactiveTabsAndPanes,
        window: &mut Window,
        cx: &mut Context<Self>,
    ) {
        if let Some(task) = self.close_all_internal(
            true,
            action.save_intent.unwrap_or(SaveIntent::Close),
            window,
            cx,
        ) {
            task.detach_and_log_err(cx)
        }
    }

    pub fn close_all_items_and_panes(
        &mut self,
        action: &CloseAllItemsAndPanes,
        window: &mut Window,
        cx: &mut Context<Self>,
    ) {
        if let Some(task) = self.close_all_internal(
            false,
            action.save_intent.unwrap_or(SaveIntent::Close),
            window,
            cx,
        ) {
            task.detach_and_log_err(cx)
        }
    }

    fn close_all_internal(
        &mut self,
        retain_active_pane: bool,
        save_intent: SaveIntent,
        window: &mut Window,
        cx: &mut Context<Self>,
    ) -> Option<Task<Result<()>>> {
        let current_pane = self.active_pane();

        let mut tasks = Vec::new();

        if retain_active_pane {
            if let Some(current_pane_close) = current_pane.update(cx, |pane, cx| {
                pane.close_inactive_items(
                    &CloseInactiveItems {
                        save_intent: None,
                        close_pinned: false,
                    },
                    window,
                    cx,
                )
            }) {
                tasks.push(current_pane_close);
            };
        }

        for pane in self.panes() {
            if retain_active_pane && pane.entity_id() == current_pane.entity_id() {
                continue;
            }

            if let Some(close_pane_items) = pane.update(cx, |pane: &mut Pane, cx| {
                pane.close_all_items(
                    &CloseAllItems {
                        save_intent: Some(save_intent),
                        close_pinned: false,
                    },
                    window,
                    cx,
                )
            }) {
                tasks.push(close_pane_items)
            }
        }

        if tasks.is_empty() {
            None
        } else {
            Some(cx.spawn_in(window, async move |_, _| {
                for task in tasks {
                    task.await?
                }
                Ok(())
            }))
        }
    }

    pub fn is_dock_at_position_open(&self, position: DockPosition, cx: &mut Context<Self>) -> bool {
        self.dock_at_position(position).read(cx).is_open()
    }

    pub fn toggle_dock(
        &mut self,
        dock_side: DockPosition,
        window: &mut Window,
        cx: &mut Context<Self>,
    ) {
        let dock = self.dock_at_position(dock_side);
        let mut focus_center = false;
        let mut reveal_dock = false;
        dock.update(cx, |dock, cx| {
            let other_is_zoomed = self.zoomed.is_some() && self.zoomed_position != Some(dock_side);
            let was_visible = dock.is_open() && !other_is_zoomed;
            dock.set_open(!was_visible, window, cx);

            if dock.active_panel().is_none() {
                let Some(panel_ix) = dock
                    .first_enabled_panel_idx(cx)
                    .log_with_level(log::Level::Info)
                else {
                    return;
                };
                dock.activate_panel(panel_ix, window, cx);
            }

            if let Some(active_panel) = dock.active_panel() {
                if was_visible {
                    if active_panel
                        .panel_focus_handle(cx)
                        .contains_focused(window, cx)
                    {
                        focus_center = true;
                    }
                } else {
                    let focus_handle = &active_panel.panel_focus_handle(cx);
                    window.focus(focus_handle);
                    reveal_dock = true;
                }
            }
        });

        if reveal_dock {
            self.dismiss_zoomed_items_to_reveal(Some(dock_side), window, cx);
        }

        if focus_center {
            self.active_pane
                .update(cx, |pane, cx| window.focus(&pane.focus_handle(cx)))
        }

        cx.notify();
        self.serialize_workspace(window, cx);
    }

    pub fn close_all_docks(&mut self, window: &mut Window, cx: &mut Context<Self>) {
        for dock in self.all_docks() {
            dock.update(cx, |dock, cx| {
                dock.set_open(false, window, cx);
            });
        }

        cx.focus_self(window);
        cx.notify();
        self.serialize_workspace(window, cx);
    }

    /// Transfer focus to the panel of the given type.
    pub fn focus_panel<T: Panel>(
        &mut self,
        window: &mut Window,
        cx: &mut Context<Self>,
    ) -> Option<Entity<T>> {
        let panel = self.focus_or_unfocus_panel::<T>(window, cx, |_, _, _| true)?;
        panel.to_any().downcast().ok()
    }

    /// Focus the panel of the given type if it isn't already focused. If it is
    /// already focused, then transfer focus back to the workspace center.
    pub fn toggle_panel_focus<T: Panel>(&mut self, window: &mut Window, cx: &mut Context<Self>) {
        self.focus_or_unfocus_panel::<T>(window, cx, |panel, window, cx| {
            !panel.panel_focus_handle(cx).contains_focused(window, cx)
        });
    }

    pub fn activate_panel_for_proto_id(
        &mut self,
        panel_id: PanelId,
        window: &mut Window,
        cx: &mut Context<Self>,
    ) -> Option<Arc<dyn PanelHandle>> {
        let mut panel = None;
        for dock in self.all_docks() {
            if let Some(panel_index) = dock.read(cx).panel_index_for_proto_id(panel_id) {
                panel = dock.update(cx, |dock, cx| {
                    dock.activate_panel(panel_index, window, cx);
                    dock.set_open(true, window, cx);
                    dock.active_panel().cloned()
                });
                break;
            }
        }

        if panel.is_some() {
            cx.notify();
            self.serialize_workspace(window, cx);
        }

        panel
    }

    /// Focus or unfocus the given panel type, depending on the given callback.
    fn focus_or_unfocus_panel<T: Panel>(
        &mut self,
        window: &mut Window,
        cx: &mut Context<Self>,
        should_focus: impl Fn(&dyn PanelHandle, &mut Window, &mut Context<Dock>) -> bool,
    ) -> Option<Arc<dyn PanelHandle>> {
        let mut result_panel = None;
        let mut serialize = false;
        for dock in self.all_docks() {
            if let Some(panel_index) = dock.read(cx).panel_index_for_type::<T>() {
                let mut focus_center = false;
                let panel = dock.update(cx, |dock, cx| {
                    dock.activate_panel(panel_index, window, cx);

                    let panel = dock.active_panel().cloned();
                    if let Some(panel) = panel.as_ref() {
                        if should_focus(&**panel, window, cx) {
                            dock.set_open(true, window, cx);
                            panel.panel_focus_handle(cx).focus(window);
                        } else {
                            focus_center = true;
                        }
                    }
                    panel
                });

                if focus_center {
                    self.active_pane
                        .update(cx, |pane, cx| window.focus(&pane.focus_handle(cx)))
                }

                result_panel = panel;
                serialize = true;
                break;
            }
        }

        if serialize {
            self.serialize_workspace(window, cx);
        }

        cx.notify();
        result_panel
    }

    /// Open the panel of the given type
    pub fn open_panel<T: Panel>(&mut self, window: &mut Window, cx: &mut Context<Self>) {
        for dock in self.all_docks() {
            if let Some(panel_index) = dock.read(cx).panel_index_for_type::<T>() {
                dock.update(cx, |dock, cx| {
                    dock.activate_panel(panel_index, window, cx);
                    dock.set_open(true, window, cx);
                });
            }
        }
    }

    pub fn panel<T: Panel>(&self, cx: &App) -> Option<Entity<T>> {
        self.all_docks()
            .iter()
            .find_map(|dock| dock.read(cx).panel::<T>())
    }

    fn dismiss_zoomed_items_to_reveal(
        &mut self,
        dock_to_reveal: Option<DockPosition>,
        window: &mut Window,
        cx: &mut Context<Self>,
    ) {
        // If a center pane is zoomed, unzoom it.
        for pane in &self.panes {
            if pane != &self.active_pane || dock_to_reveal.is_some() {
                pane.update(cx, |pane, cx| pane.set_zoomed(false, cx));
            }
        }

        // If another dock is zoomed, hide it.
        let mut focus_center = false;
        for dock in self.all_docks() {
            dock.update(cx, |dock, cx| {
                if Some(dock.position()) != dock_to_reveal {
                    if let Some(panel) = dock.active_panel() {
                        if panel.is_zoomed(window, cx) {
                            focus_center |=
                                panel.panel_focus_handle(cx).contains_focused(window, cx);
                            dock.set_open(false, window, cx);
                        }
                    }
                }
            });
        }

        if focus_center {
            self.active_pane
                .update(cx, |pane, cx| window.focus(&pane.focus_handle(cx)))
        }

        if self.zoomed_position != dock_to_reveal {
            self.zoomed = None;
            self.zoomed_position = None;
            cx.emit(Event::ZoomChanged);
        }

        cx.notify();
    }

    fn add_pane(&mut self, window: &mut Window, cx: &mut Context<Self>) -> Entity<Pane> {
        let pane = cx.new(|cx| {
            let mut pane = Pane::new(
                self.weak_handle(),
                self.project.clone(),
                self.pane_history_timestamp.clone(),
                None,
                NewFile.boxed_clone(),
                window,
                cx,
            );
            pane.set_can_split(Some(Arc::new(|_, _, _, _| true)));
            pane
        });
        cx.subscribe_in(&pane, window, Self::handle_pane_event)
            .detach();
        self.panes.push(pane.clone());

        window.focus(&pane.focus_handle(cx));

        cx.emit(Event::PaneAdded(pane.clone()));
        pane
    }

    pub fn add_item_to_center(
        &mut self,
        item: Box<dyn ItemHandle>,
        window: &mut Window,
        cx: &mut Context<Self>,
    ) -> bool {
        if let Some(center_pane) = self.last_active_center_pane.clone() {
            if let Some(center_pane) = center_pane.upgrade() {
                center_pane.update(cx, |pane, cx| {
                    pane.add_item(item, true, true, None, window, cx)
                });
                true
            } else {
                false
            }
        } else {
            false
        }
    }

    pub fn add_item_to_active_pane(
        &mut self,
        item: Box<dyn ItemHandle>,
        destination_index: Option<usize>,
        focus_item: bool,
        window: &mut Window,
        cx: &mut App,
    ) {
        self.add_item(
            self.active_pane.clone(),
            item,
            destination_index,
            false,
            focus_item,
            window,
            cx,
        )
    }

    pub fn add_item(
        &mut self,
        pane: Entity<Pane>,
        item: Box<dyn ItemHandle>,
        destination_index: Option<usize>,
        activate_pane: bool,
        focus_item: bool,
        window: &mut Window,
        cx: &mut App,
    ) {
        if let Some(text) = item.telemetry_event_text(cx) {
            telemetry::event!(text);
        }

        pane.update(cx, |pane, cx| {
            pane.add_item(
                item,
                activate_pane,
                focus_item,
                destination_index,
                window,
                cx,
            )
        });
    }

    pub fn split_item(
        &mut self,
        split_direction: SplitDirection,
        item: Box<dyn ItemHandle>,
        window: &mut Window,
        cx: &mut Context<Self>,
    ) {
        let new_pane = self.split_pane(self.active_pane.clone(), split_direction, window, cx);
        self.add_item(new_pane, item, None, true, true, window, cx);
    }

    pub fn open_abs_path(
        &mut self,
        abs_path: PathBuf,
        options: OpenOptions,
        window: &mut Window,
        cx: &mut Context<Self>,
    ) -> Task<anyhow::Result<Box<dyn ItemHandle>>> {
        cx.spawn_in(window, async move |workspace, cx| {
            let open_paths_task_result = workspace
                .update_in(cx, |workspace, window, cx| {
                    workspace.open_paths(vec![abs_path.clone()], options, None, window, cx)
                })
                .with_context(|| format!("open abs path {abs_path:?} task spawn"))?
                .await;
            anyhow::ensure!(
                open_paths_task_result.len() == 1,
                "open abs path {abs_path:?} task returned incorrect number of results"
            );
            match open_paths_task_result
                .into_iter()
                .next()
                .expect("ensured single task result")
            {
                Some(open_result) => {
                    open_result.with_context(|| format!("open abs path {abs_path:?} task join"))
                }
                None => anyhow::bail!("open abs path {abs_path:?} task returned None"),
            }
        })
    }

    pub fn split_abs_path(
        &mut self,
        abs_path: PathBuf,
        visible: bool,
        window: &mut Window,
        cx: &mut Context<Self>,
    ) -> Task<anyhow::Result<Box<dyn ItemHandle>>> {
        let project_path_task =
            Workspace::project_path_for_path(self.project.clone(), &abs_path, visible, cx);
        cx.spawn_in(window, async move |this, cx| {
            let (_, path) = project_path_task.await?;
            this.update_in(cx, |this, window, cx| this.split_path(path, window, cx))?
                .await
        })
    }

    pub fn open_path(
        &mut self,
        path: impl Into<ProjectPath>,
        pane: Option<WeakEntity<Pane>>,
        focus_item: bool,
        window: &mut Window,
        cx: &mut App,
    ) -> Task<Result<Box<dyn ItemHandle>, anyhow::Error>> {
        self.open_path_preview(path, pane, focus_item, false, true, window, cx)
    }

    pub fn open_path_preview(
        &mut self,
        path: impl Into<ProjectPath>,
        pane: Option<WeakEntity<Pane>>,
        focus_item: bool,
        allow_preview: bool,
        activate: bool,
        window: &mut Window,
        cx: &mut App,
    ) -> Task<Result<Box<dyn ItemHandle>, anyhow::Error>> {
        let pane = pane.unwrap_or_else(|| {
            self.last_active_center_pane.clone().unwrap_or_else(|| {
                self.panes
                    .first()
                    .expect("There must be an active pane")
                    .downgrade()
            })
        });

        let task = self.load_path(path.into(), window, cx);
        window.spawn(cx, async move |cx| {
            let (project_entry_id, build_item) = task.await?;
            let result = pane.update_in(cx, |pane, window, cx| {
                let result = pane.open_item(
                    project_entry_id,
                    focus_item,
                    allow_preview,
                    activate,
                    None,
                    window,
                    cx,
                    build_item,
                );

                result
            });
            result
        })
    }

    pub fn split_path(
        &mut self,
        path: impl Into<ProjectPath>,
        window: &mut Window,
        cx: &mut Context<Self>,
    ) -> Task<Result<Box<dyn ItemHandle>, anyhow::Error>> {
        self.split_path_preview(path, false, None, window, cx)
    }

    pub fn split_path_preview(
        &mut self,
        path: impl Into<ProjectPath>,
        allow_preview: bool,
        split_direction: Option<SplitDirection>,
        window: &mut Window,
        cx: &mut Context<Self>,
    ) -> Task<Result<Box<dyn ItemHandle>, anyhow::Error>> {
        let pane = self.last_active_center_pane.clone().unwrap_or_else(|| {
            self.panes
                .first()
                .expect("There must be an active pane")
                .downgrade()
        });

        if let Member::Pane(center_pane) = &self.center.root {
            if center_pane.read(cx).items_len() == 0 {
                return self.open_path(path, Some(pane), true, window, cx);
            }
        }

        let task = self.load_path(path.into(), window, cx);
        cx.spawn_in(window, async move |this, cx| {
            let (project_entry_id, build_item) = task.await?;
            this.update_in(cx, move |this, window, cx| -> Option<_> {
                let pane = pane.upgrade()?;
                let new_pane = this.split_pane(
                    pane,
                    split_direction.unwrap_or(SplitDirection::Right),
                    window,
                    cx,
                );
                new_pane.update(cx, |new_pane, cx| {
                    Some(new_pane.open_item(
                        project_entry_id,
                        true,
                        allow_preview,
                        true,
                        None,
                        window,
                        cx,
                        build_item,
                    ))
                })
            })
            .map(|option| option.ok_or_else(|| anyhow!("pane was dropped")))?
        })
    }

    fn load_path(
        &mut self,
        path: ProjectPath,
        window: &mut Window,
        cx: &mut App,
    ) -> Task<Result<(Option<ProjectEntryId>, WorkspaceItemBuilder)>> {
        let project = self.project().clone();
        let project_item_builders = cx.default_global::<ProjectItemOpeners>().clone();
        let Some(open_project_item) = project_item_builders
            .iter()
            .rev()
            .find_map(|open_project_item| open_project_item(&project, &path, window, cx))
        else {
            return Task::ready(Err(anyhow!("cannot open file {:?}", path.path)));
        };
        open_project_item
    }

    pub fn find_project_item<T>(
        &self,
        pane: &Entity<Pane>,
        project_item: &Entity<T::Item>,
        cx: &App,
    ) -> Option<Entity<T>>
    where
        T: ProjectItem,
    {
        use project::ProjectItem as _;
        let project_item = project_item.read(cx);
        let entry_id = project_item.entry_id(cx);
        let project_path = project_item.project_path(cx);

        let mut item = None;
        if let Some(entry_id) = entry_id {
            item = pane.read(cx).item_for_entry(entry_id, cx);
        }
        if item.is_none() {
            if let Some(project_path) = project_path {
                item = pane.read(cx).item_for_path(project_path, cx);
            }
        }

        item.and_then(|item| item.downcast::<T>())
    }

    pub fn is_project_item_open<T>(
        &self,
        pane: &Entity<Pane>,
        project_item: &Entity<T::Item>,
        cx: &App,
    ) -> bool
    where
        T: ProjectItem,
    {
        self.find_project_item::<T>(pane, project_item, cx)
            .is_some()
    }

    pub fn open_project_item<T>(
        &mut self,
        pane: Entity<Pane>,
        project_item: Entity<T::Item>,
        activate_pane: bool,
        focus_item: bool,
        window: &mut Window,
        cx: &mut Context<Self>,
    ) -> Entity<T>
    where
        T: ProjectItem,
    {
        if let Some(item) = self.find_project_item(&pane, &project_item, cx) {
            self.activate_item(&item, activate_pane, focus_item, window, cx);
            return item;
        }

        let item = pane.update(cx, |pane, cx| {
            cx.new(|cx| T::for_project_item(self.project().clone(), pane, project_item, window, cx))
        });
        let item_id = item.item_id();
        let mut destination_index = None;
        pane.update(cx, |pane, cx| {
            if PreviewTabsSettings::get_global(cx).enable_preview_from_code_navigation {
                if let Some(preview_item_id) = pane.preview_item_id() {
                    if preview_item_id != item_id {
                        destination_index = pane.close_current_preview_item(window, cx);
                    }
                }
            }
            pane.set_preview_item_id(Some(item.item_id()), cx)
        });

        self.add_item(
            pane,
            Box::new(item.clone()),
            destination_index,
            activate_pane,
            focus_item,
            window,
            cx,
        );
        item
    }

    pub fn open_shared_screen(
        &mut self,
        peer_id: PeerId,
        window: &mut Window,
        cx: &mut Context<Self>,
    ) {
        if let Some(shared_screen) =
            self.shared_screen_for_peer(peer_id, &self.active_pane, window, cx)
        {
            self.active_pane.update(cx, |pane, cx| {
                pane.add_item(Box::new(shared_screen), false, true, None, window, cx)
            });
        }
    }

    pub fn activate_item(
        &mut self,
        item: &dyn ItemHandle,
        activate_pane: bool,
        focus_item: bool,
        window: &mut Window,
        cx: &mut App,
    ) -> bool {
        let result = self.panes.iter().find_map(|pane| {
            pane.read(cx)
                .index_for_item(item)
                .map(|ix| (pane.clone(), ix))
        });
        if let Some((pane, ix)) = result {
            pane.update(cx, |pane, cx| {
                pane.activate_item(ix, activate_pane, focus_item, window, cx)
            });
            true
        } else {
            false
        }
    }

    fn activate_pane_at_index(
        &mut self,
        action: &ActivatePane,
        window: &mut Window,
        cx: &mut Context<Self>,
    ) {
        let panes = self.center.panes();
        if let Some(pane) = panes.get(action.0).map(|p| (*p).clone()) {
            window.focus(&pane.focus_handle(cx));
        } else {
            self.split_and_clone(self.active_pane.clone(), SplitDirection::Right, window, cx);
        }
    }

    fn move_item_to_pane_at_index(
        &mut self,
        action: &MoveItemToPane,
        window: &mut Window,
        cx: &mut Context<Self>,
    ) {
        let Some(&target_pane) = self.center.panes().get(action.destination) else {
            return;
        };
        move_active_item(
            &self.active_pane,
            target_pane,
            action.focus,
            true,
            window,
            cx,
        );
    }

    pub fn activate_next_pane(&mut self, window: &mut Window, cx: &mut App) {
        let panes = self.center.panes();
        if let Some(ix) = panes.iter().position(|pane| **pane == self.active_pane) {
            let next_ix = (ix + 1) % panes.len();
            let next_pane = panes[next_ix].clone();
            window.focus(&next_pane.focus_handle(cx));
        }
    }

    pub fn activate_previous_pane(&mut self, window: &mut Window, cx: &mut App) {
        let panes = self.center.panes();
        if let Some(ix) = panes.iter().position(|pane| **pane == self.active_pane) {
            let prev_ix = cmp::min(ix.wrapping_sub(1), panes.len() - 1);
            let prev_pane = panes[prev_ix].clone();
            window.focus(&prev_pane.focus_handle(cx));
        }
    }

    pub fn activate_pane_in_direction(
        &mut self,
        direction: SplitDirection,
        window: &mut Window,
        cx: &mut App,
    ) {
        use ActivateInDirectionTarget as Target;
        enum Origin {
            LeftDock,
            RightDock,
            BottomDock,
            Center,
        }

        let origin: Origin = [
            (&self.left_dock, Origin::LeftDock),
            (&self.right_dock, Origin::RightDock),
            (&self.bottom_dock, Origin::BottomDock),
        ]
        .into_iter()
        .find_map(|(dock, origin)| {
            if dock.focus_handle(cx).contains_focused(window, cx) && dock.read(cx).is_open() {
                Some(origin)
            } else {
                None
            }
        })
        .unwrap_or(Origin::Center);

        let get_last_active_pane = || {
            let pane = self
                .last_active_center_pane
                .clone()
                .unwrap_or_else(|| {
                    self.panes
                        .first()
                        .expect("There must be an active pane")
                        .downgrade()
                })
                .upgrade()?;
            (pane.read(cx).items_len() != 0).then_some(pane)
        };

        let try_dock =
            |dock: &Entity<Dock>| dock.read(cx).is_open().then(|| Target::Dock(dock.clone()));

        let target = match (origin, direction) {
            // We're in the center, so we first try to go to a different pane,
            // otherwise try to go to a dock.
            (Origin::Center, direction) => {
                if let Some(pane) = self.find_pane_in_direction(direction, cx) {
                    Some(Target::Pane(pane))
                } else {
                    match direction {
                        SplitDirection::Up => None,
                        SplitDirection::Down => try_dock(&self.bottom_dock),
                        SplitDirection::Left => try_dock(&self.left_dock),
                        SplitDirection::Right => try_dock(&self.right_dock),
                    }
                }
            }

            (Origin::LeftDock, SplitDirection::Right) => {
                if let Some(last_active_pane) = get_last_active_pane() {
                    Some(Target::Pane(last_active_pane))
                } else {
                    try_dock(&self.bottom_dock).or_else(|| try_dock(&self.right_dock))
                }
            }

            (Origin::LeftDock, SplitDirection::Down)
            | (Origin::RightDock, SplitDirection::Down) => try_dock(&self.bottom_dock),

            (Origin::BottomDock, SplitDirection::Up) => get_last_active_pane().map(Target::Pane),
            (Origin::BottomDock, SplitDirection::Left) => try_dock(&self.left_dock),
            (Origin::BottomDock, SplitDirection::Right) => try_dock(&self.right_dock),

            (Origin::RightDock, SplitDirection::Left) => {
                if let Some(last_active_pane) = get_last_active_pane() {
                    Some(Target::Pane(last_active_pane))
                } else {
                    try_dock(&self.bottom_dock).or_else(|| try_dock(&self.left_dock))
                }
            }

            _ => None,
        };

        match target {
            Some(ActivateInDirectionTarget::Pane(pane)) => {
                window.focus(&pane.focus_handle(cx));
            }
            Some(ActivateInDirectionTarget::Dock(dock)) => {
                // Defer this to avoid a panic when the dock's active panel is already on the stack.
                window.defer(cx, move |window, cx| {
                    let dock = dock.read(cx);
                    if let Some(panel) = dock.active_panel() {
                        panel.panel_focus_handle(cx).focus(window);
                    } else {
                        log::error!("Could not find a focus target when in switching focus in {direction} direction for a {:?} dock", dock.position());
                    }
                })
            }
            None => {}
        }
    }

    pub fn move_item_to_pane_in_direction(
        &mut self,
        action: &MoveItemToPaneInDirection,
        window: &mut Window,
        cx: &mut App,
    ) {
        if let Some(destination) = self.find_pane_in_direction(action.direction, cx) {
            move_active_item(
                &self.active_pane,
                &destination,
                action.focus,
                true,
                window,
                cx,
            );
        }
    }

    pub fn bounding_box_for_pane(&self, pane: &Entity<Pane>) -> Option<Bounds<Pixels>> {
        self.center.bounding_box_for_pane(pane)
    }

    pub fn find_pane_in_direction(
        &mut self,
        direction: SplitDirection,
        cx: &App,
    ) -> Option<Entity<Pane>> {
        self.center
            .find_pane_in_direction(&self.active_pane, direction, cx)
            .cloned()
    }

    pub fn swap_pane_in_direction(&mut self, direction: SplitDirection, cx: &mut Context<Self>) {
        if let Some(to) = self.find_pane_in_direction(direction, cx) {
            self.center.swap(&self.active_pane, &to);
            cx.notify();
        }
    }

    pub fn resize_pane(
        &mut self,
        axis: gpui::Axis,
        amount: Pixels,
        window: &mut Window,
        cx: &mut Context<Self>,
    ) {
        let docks = self.all_docks();
        let active_dock = docks
            .into_iter()
            .find(|dock| dock.focus_handle(cx).contains_focused(window, cx));

        if let Some(dock) = active_dock {
            let Some(panel_size) = dock.read(cx).active_panel_size(window, cx) else {
                return;
            };
            match dock.read(cx).position() {
                DockPosition::Left => resize_left_dock(panel_size + amount, self, window, cx),
                DockPosition::Bottom => resize_bottom_dock(panel_size + amount, self, window, cx),
                DockPosition::Right => resize_right_dock(panel_size + amount, self, window, cx),
            }
        } else {
            self.center
                .resize(&self.active_pane, axis, amount, &self.bounds);
        }
        cx.notify();
    }

    pub fn reset_pane_sizes(&mut self, cx: &mut Context<Self>) {
        self.center.reset_pane_sizes();
        cx.notify();
    }

    fn handle_pane_focused(
        &mut self,
        pane: Entity<Pane>,
        window: &mut Window,
        cx: &mut Context<Self>,
    ) {
        // This is explicitly hoisted out of the following check for pane identity as
        // terminal panel panes are not registered as a center panes.
        self.status_bar.update(cx, |status_bar, cx| {
            status_bar.set_active_pane(&pane, window, cx);
        });
        if self.active_pane != pane {
            self.set_active_pane(&pane, window, cx);
        }

        if self.last_active_center_pane.is_none() {
            self.last_active_center_pane = Some(pane.downgrade());
        }

        self.dismiss_zoomed_items_to_reveal(None, window, cx);
        if pane.read(cx).is_zoomed() {
            self.zoomed = Some(pane.downgrade().into());
        } else {
            self.zoomed = None;
        }
        self.zoomed_position = None;
        cx.emit(Event::ZoomChanged);
        self.update_active_view_for_followers(window, cx);
        pane.update(cx, |pane, _| {
            pane.track_alternate_file_items();
        });

        cx.notify();
    }

    fn set_active_pane(
        &mut self,
        pane: &Entity<Pane>,
        window: &mut Window,
        cx: &mut Context<Self>,
    ) {
        self.active_pane = pane.clone();
        self.active_item_path_changed(window, cx);
        self.last_active_center_pane = Some(pane.downgrade());
    }

    fn handle_panel_focused(&mut self, window: &mut Window, cx: &mut Context<Self>) {
        self.update_active_view_for_followers(window, cx);
    }

    fn handle_pane_event(
        &mut self,
        pane: &Entity<Pane>,
        event: &pane::Event,
        window: &mut Window,
        cx: &mut Context<Self>,
    ) {
        let mut serialize_workspace = true;
        match event {
            pane::Event::AddItem { item } => {
                item.added_to_pane(self, pane.clone(), window, cx);
                cx.emit(Event::ItemAdded {
                    item: item.boxed_clone(),
                });
            }
            pane::Event::Split(direction) => {
                self.split_and_clone(pane.clone(), *direction, window, cx);
            }
            pane::Event::JoinIntoNext => {
                self.join_pane_into_next(pane.clone(), window, cx);
            }
            pane::Event::JoinAll => {
                self.join_all_panes(window, cx);
            }
            pane::Event::Remove { focus_on_pane } => {
                self.remove_pane(pane.clone(), focus_on_pane.clone(), window, cx);
            }
            pane::Event::ActivateItem {
                local,
                focus_changed,
            } => {
                cx.on_next_frame(window, |_, window, _| {
                    window.invalidate_character_coordinates();
                });

                pane.update(cx, |pane, _| {
                    pane.track_alternate_file_items();
                });
                if *local {
                    self.unfollow_in_pane(&pane, window, cx);
                }
                if pane == self.active_pane() {
                    self.active_item_path_changed(window, cx);
                    self.update_active_view_for_followers(window, cx);
                }
                serialize_workspace = *focus_changed || pane != self.active_pane();
            }
            pane::Event::UserSavedItem { item, save_intent } => {
                cx.emit(Event::UserSavedItem {
                    pane: pane.downgrade(),
                    item: item.boxed_clone(),
                    save_intent: *save_intent,
                });
                serialize_workspace = false;
            }
            pane::Event::ChangeItemTitle => {
                if *pane == self.active_pane {
                    self.active_item_path_changed(window, cx);
                }
                serialize_workspace = false;
            }
            pane::Event::RemoveItem { .. } => {}
            pane::Event::RemovedItem { item } => {
                cx.emit(Event::ActiveItemChanged);
                self.update_window_edited(window, cx);
                if let hash_map::Entry::Occupied(entry) = self.panes_by_item.entry(item.item_id()) {
                    if entry.get().entity_id() == pane.entity_id() {
                        entry.remove();
                    }
                }
            }
            pane::Event::Focus => {
                cx.on_next_frame(window, |_, window, _| {
                    window.invalidate_character_coordinates();
                });
                self.handle_pane_focused(pane.clone(), window, cx);
            }
            pane::Event::ZoomIn => {
                if *pane == self.active_pane {
                    pane.update(cx, |pane, cx| pane.set_zoomed(true, cx));
                    if pane.read(cx).has_focus(window, cx) {
                        self.zoomed = Some(pane.downgrade().into());
                        self.zoomed_position = None;
                        cx.emit(Event::ZoomChanged);
                    }
                    cx.notify();
                }
            }
            pane::Event::ZoomOut => {
                pane.update(cx, |pane, cx| pane.set_zoomed(false, cx));
                if self.zoomed_position.is_none() {
                    self.zoomed = None;
                    cx.emit(Event::ZoomChanged);
                }
                cx.notify();
            }
        }

        if serialize_workspace {
            self.serialize_workspace(window, cx);
        }
    }

    pub fn unfollow_in_pane(
        &mut self,
        pane: &Entity<Pane>,
        window: &mut Window,
        cx: &mut Context<Workspace>,
    ) -> Option<PeerId> {
        let leader_id = self.leader_for_pane(pane)?;
        self.unfollow(leader_id, window, cx);
        Some(leader_id)
    }

    pub fn split_pane(
        &mut self,
        pane_to_split: Entity<Pane>,
        split_direction: SplitDirection,
        window: &mut Window,
        cx: &mut Context<Self>,
    ) -> Entity<Pane> {
        let new_pane = self.add_pane(window, cx);
        self.center
            .split(&pane_to_split, &new_pane, split_direction)
            .unwrap();
        cx.notify();
        new_pane
    }

    pub fn split_and_clone(
        &mut self,
        pane: Entity<Pane>,
        direction: SplitDirection,
        window: &mut Window,
        cx: &mut Context<Self>,
    ) -> Option<Entity<Pane>> {
        let item = pane.read(cx).active_item()?;
        let maybe_pane_handle =
            if let Some(clone) = item.clone_on_split(self.database_id(), window, cx) {
                let new_pane = self.add_pane(window, cx);
                new_pane.update(cx, |pane, cx| {
                    pane.add_item(clone, true, true, None, window, cx)
                });
                self.center.split(&pane, &new_pane, direction).unwrap();
                Some(new_pane)
            } else {
                None
            };
        cx.notify();
        maybe_pane_handle
    }

    pub fn split_pane_with_item(
        &mut self,
        pane_to_split: WeakEntity<Pane>,
        split_direction: SplitDirection,
        from: WeakEntity<Pane>,
        item_id_to_move: EntityId,
        window: &mut Window,
        cx: &mut Context<Self>,
    ) {
        let Some(pane_to_split) = pane_to_split.upgrade() else {
            return;
        };
        let Some(from) = from.upgrade() else {
            return;
        };

        let new_pane = self.add_pane(window, cx);
        move_item(&from, &new_pane, item_id_to_move, 0, window, cx);
        self.center
            .split(&pane_to_split, &new_pane, split_direction)
            .unwrap();
        cx.notify();
    }

    pub fn split_pane_with_project_entry(
        &mut self,
        pane_to_split: WeakEntity<Pane>,
        split_direction: SplitDirection,
        project_entry: ProjectEntryId,
        window: &mut Window,
        cx: &mut Context<Self>,
    ) -> Option<Task<Result<()>>> {
        let pane_to_split = pane_to_split.upgrade()?;
        let new_pane = self.add_pane(window, cx);
        self.center
            .split(&pane_to_split, &new_pane, split_direction)
            .unwrap();

        let path = self.project.read(cx).path_for_entry(project_entry, cx)?;
        let task = self.open_path(path, Some(new_pane.downgrade()), true, window, cx);
        Some(cx.foreground_executor().spawn(async move {
            task.await?;
            Ok(())
        }))
    }

    pub fn join_all_panes(&mut self, window: &mut Window, cx: &mut Context<Self>) {
        let active_item = self.active_pane.read(cx).active_item();
        for pane in &self.panes {
            join_pane_into_active(&self.active_pane, pane, window, cx);
        }
        if let Some(active_item) = active_item {
            self.activate_item(active_item.as_ref(), true, true, window, cx);
        }
        cx.notify();
    }

    pub fn join_pane_into_next(
        &mut self,
        pane: Entity<Pane>,
        window: &mut Window,
        cx: &mut Context<Self>,
    ) {
        let next_pane = self
            .find_pane_in_direction(SplitDirection::Right, cx)
            .or_else(|| self.find_pane_in_direction(SplitDirection::Down, cx))
            .or_else(|| self.find_pane_in_direction(SplitDirection::Left, cx))
            .or_else(|| self.find_pane_in_direction(SplitDirection::Up, cx));
        let Some(next_pane) = next_pane else {
            return;
        };
        move_all_items(&pane, &next_pane, window, cx);
        cx.notify();
    }

    fn remove_pane(
        &mut self,
        pane: Entity<Pane>,
        focus_on: Option<Entity<Pane>>,
        window: &mut Window,
        cx: &mut Context<Self>,
    ) {
        if self.center.remove(&pane).unwrap() {
            self.force_remove_pane(&pane, &focus_on, window, cx);
            self.unfollow_in_pane(&pane, window, cx);
            self.last_leaders_by_pane.remove(&pane.downgrade());
            for removed_item in pane.read(cx).items() {
                self.panes_by_item.remove(&removed_item.item_id());
            }

            cx.notify();
        } else {
            self.active_item_path_changed(window, cx);
        }
        cx.emit(Event::PaneRemoved);
    }

    pub fn panes(&self) -> &[Entity<Pane>] {
        &self.panes
    }

    pub fn active_pane(&self) -> &Entity<Pane> {
        &self.active_pane
    }

    pub fn focused_pane(&self, window: &Window, cx: &App) -> Entity<Pane> {
        for dock in self.all_docks() {
            if dock.focus_handle(cx).contains_focused(window, cx) {
                if let Some(pane) = dock
                    .read(cx)
                    .active_panel()
                    .and_then(|panel| panel.pane(cx))
                {
                    return pane;
                }
            }
        }
        self.active_pane().clone()
    }

    pub fn adjacent_pane(&mut self, window: &mut Window, cx: &mut Context<Self>) -> Entity<Pane> {
        self.find_pane_in_direction(SplitDirection::Right, cx)
            .or_else(|| self.find_pane_in_direction(SplitDirection::Left, cx))
            .unwrap_or_else(|| {
                self.split_pane(self.active_pane.clone(), SplitDirection::Right, window, cx)
            })
            .clone()
    }

    pub fn pane_for(&self, handle: &dyn ItemHandle) -> Option<Entity<Pane>> {
        let weak_pane = self.panes_by_item.get(&handle.item_id())?;
        weak_pane.upgrade()
    }

    fn collaborator_left(&mut self, peer_id: PeerId, window: &mut Window, cx: &mut Context<Self>) {
        self.follower_states.retain(|leader_id, state| {
            if *leader_id == peer_id {
                for item in state.items_by_leader_view_id.values() {
                    item.view.set_leader_peer_id(None, window, cx);
                }
                false
            } else {
                true
            }
        });
        cx.notify();
    }

    pub fn start_following(
        &mut self,
        leader_id: PeerId,
        window: &mut Window,
        cx: &mut Context<Self>,
    ) -> Option<Task<Result<()>>> {
        let pane = self.active_pane().clone();

        self.last_leaders_by_pane
            .insert(pane.downgrade(), leader_id);
        self.unfollow(leader_id, window, cx);
        self.unfollow_in_pane(&pane, window, cx);
        self.follower_states.insert(
            leader_id,
            FollowerState {
                center_pane: pane.clone(),
                dock_pane: None,
                active_view_id: None,
                items_by_leader_view_id: Default::default(),
            },
        );
        cx.notify();

        let room_id = self.active_call()?.read(cx).room()?.read(cx).id();
        let project_id = self.project.read(cx).remote_id();
        let request = self.app_state.client.request(proto::Follow {
            room_id,
            project_id,
            leader_id: Some(leader_id),
        });

        Some(cx.spawn_in(window, async move |this, cx| {
            let response = request.await?;
            this.update(cx, |this, _| {
                let state = this
                    .follower_states
                    .get_mut(&leader_id)
                    .ok_or_else(|| anyhow!("following interrupted"))?;
                state.active_view_id = response
                    .active_view
                    .as_ref()
                    .and_then(|view| ViewId::from_proto(view.id.clone()?).ok());
                Ok::<_, anyhow::Error>(())
            })??;
            if let Some(view) = response.active_view {
                Self::add_view_from_leader(this.clone(), leader_id, &view, cx).await?;
            }
            this.update_in(cx, |this, window, cx| {
                this.leader_updated(leader_id, window, cx)
            })?;
            Ok(())
        }))
    }

    pub fn follow_next_collaborator(
        &mut self,
        _: &FollowNextCollaborator,
        window: &mut Window,
        cx: &mut Context<Self>,
    ) {
        let collaborators = self.project.read(cx).collaborators();
        let next_leader_id = if let Some(leader_id) = self.leader_for_pane(&self.active_pane) {
            let mut collaborators = collaborators.keys().copied();
            for peer_id in collaborators.by_ref() {
                if peer_id == leader_id {
                    break;
                }
            }
            collaborators.next()
        } else if let Some(last_leader_id) =
            self.last_leaders_by_pane.get(&self.active_pane.downgrade())
        {
            if collaborators.contains_key(last_leader_id) {
                Some(*last_leader_id)
            } else {
                None
            }
        } else {
            None
        };

        let pane = self.active_pane.clone();
        let Some(leader_id) = next_leader_id.or_else(|| collaborators.keys().copied().next())
        else {
            return;
        };
        if self.unfollow_in_pane(&pane, window, cx) == Some(leader_id) {
            return;
        }
        if let Some(task) = self.start_following(leader_id, window, cx) {
            task.detach_and_log_err(cx)
        }
    }

    pub fn follow(&mut self, leader_id: PeerId, window: &mut Window, cx: &mut Context<Self>) {
        let Some(room) = ActiveCall::global(cx).read(cx).room() else {
            return;
        };
        let room = room.read(cx);
        let Some(remote_participant) = room.remote_participant_for_peer_id(leader_id) else {
            return;
        };

        let project = self.project.read(cx);

        let other_project_id = match remote_participant.location {
            call::ParticipantLocation::External => None,
            call::ParticipantLocation::UnsharedProject => None,
            call::ParticipantLocation::SharedProject { project_id } => {
                if Some(project_id) == project.remote_id() {
                    None
                } else {
                    Some(project_id)
                }
            }
        };

        // if they are active in another project, follow there.
        if let Some(project_id) = other_project_id {
            let app_state = self.app_state.clone();
            crate::join_in_room_project(project_id, remote_participant.user.id, app_state, cx)
                .detach_and_log_err(cx);
        }

        // if you're already following, find the right pane and focus it.
        if let Some(follower_state) = self.follower_states.get(&leader_id) {
            window.focus(&follower_state.pane().focus_handle(cx));

            return;
        }

        // Otherwise, follow.
        if let Some(task) = self.start_following(leader_id, window, cx) {
            task.detach_and_log_err(cx)
        }
    }

    pub fn unfollow(
        &mut self,
        leader_id: PeerId,
        window: &mut Window,
        cx: &mut Context<Self>,
    ) -> Option<()> {
        cx.notify();
        let state = self.follower_states.remove(&leader_id)?;
        for (_, item) in state.items_by_leader_view_id {
            item.view.set_leader_peer_id(None, window, cx);
        }

        let project_id = self.project.read(cx).remote_id();
        let room_id = self.active_call()?.read(cx).room()?.read(cx).id();
        self.app_state
            .client
            .send(proto::Unfollow {
                room_id,
                project_id,
                leader_id: Some(leader_id),
            })
            .log_err();

        Some(())
    }

    pub fn is_being_followed(&self, peer_id: PeerId) -> bool {
        self.follower_states.contains_key(&peer_id)
    }

    fn active_item_path_changed(&mut self, window: &mut Window, cx: &mut Context<Self>) {
        cx.emit(Event::ActiveItemChanged);
        let active_entry = self.active_project_path(cx);
        self.project
            .update(cx, |project, cx| project.set_active_path(active_entry, cx));

        self.update_window_title(window, cx);
    }

    fn update_window_title(&mut self, window: &mut Window, cx: &mut App) {
        let project = self.project().read(cx);
        let mut title = String::new();

        for (i, name) in project.worktree_root_names(cx).enumerate() {
            if i > 0 {
                title.push_str(", ");
            }
            title.push_str(name);
        }

        if title.is_empty() {
            title = "empty project".to_string();
        }

        if let Some(path) = self.active_item(cx).and_then(|item| item.project_path(cx)) {
            let filename = path
                .path
                .file_name()
                .map(|s| s.to_string_lossy())
                .or_else(|| {
                    Some(Cow::Borrowed(
                        project
                            .worktree_for_id(path.worktree_id, cx)?
                            .read(cx)
                            .root_name(),
                    ))
                });

            if let Some(filename) = filename {
                title.push_str(" — ");
                title.push_str(filename.as_ref());
            }
        }

        if project.is_via_collab() {
            title.push_str(" ↙");
        } else if project.is_shared() {
            title.push_str(" ↗");
        }

        window.set_window_title(&title);
    }

    fn update_window_edited(&mut self, window: &mut Window, cx: &mut App) {
        let is_edited = !self.project.read(cx).is_disconnected(cx) && !self.dirty_items.is_empty();
        if is_edited != self.window_edited {
            self.window_edited = is_edited;
            window.set_window_edited(self.window_edited)
        }
    }

    fn update_item_dirty_state(
        &mut self,
        item: &dyn ItemHandle,
        window: &mut Window,
        cx: &mut App,
    ) {
        let is_dirty = item.is_dirty(cx);
        let item_id = item.item_id();
        let was_dirty = self.dirty_items.contains_key(&item_id);
        if is_dirty == was_dirty {
            return;
        }
        if was_dirty {
            self.dirty_items.remove(&item_id);
            self.update_window_edited(window, cx);
            return;
        }
        if let Some(window_handle) = window.window_handle().downcast::<Self>() {
            let s = item.on_release(
                cx,
                Box::new(move |cx| {
                    window_handle
                        .update(cx, |this, window, cx| {
                            this.dirty_items.remove(&item_id);
                            this.update_window_edited(window, cx)
                        })
                        .ok();
                }),
            );
            self.dirty_items.insert(item_id, s);
            self.update_window_edited(window, cx);
        }
    }

    fn render_notifications(&self, _window: &mut Window, _cx: &mut Context<Self>) -> Option<Div> {
        if self.notifications.is_empty() {
            None
        } else {
            Some(
                div()
                    .absolute()
                    .right_3()
                    .bottom_3()
                    .w_112()
                    .h_full()
                    .flex()
                    .flex_col()
                    .justify_end()
                    .gap_2()
                    .children(
                        self.notifications
                            .iter()
                            .map(|(_, notification)| notification.clone().into_any()),
                    ),
            )
        }
    }

    // RPC handlers

    fn active_view_for_follower(
        &self,
        follower_project_id: Option<u64>,
        window: &mut Window,
        cx: &mut Context<Self>,
    ) -> Option<proto::View> {
        let (item, panel_id) = self.active_item_for_followers(window, cx);
        let item = item?;
        let leader_id = self
            .pane_for(&*item)
            .and_then(|pane| self.leader_for_pane(&pane));

        let item_handle = item.to_followable_item_handle(cx)?;
        let id = item_handle.remote_id(&self.app_state.client, window, cx)?;
        let variant = item_handle.to_state_proto(window, cx)?;

        if item_handle.is_project_item(window, cx)
            && (follower_project_id.is_none()
                || follower_project_id != self.project.read(cx).remote_id())
        {
            return None;
        }

        Some(proto::View {
            id: Some(id.to_proto()),
            leader_id,
            variant: Some(variant),
            panel_id: panel_id.map(|id| id as i32),
        })
    }

    fn handle_follow(
        &mut self,
        follower_project_id: Option<u64>,
        window: &mut Window,
        cx: &mut Context<Self>,
    ) -> proto::FollowResponse {
        let active_view = self.active_view_for_follower(follower_project_id, window, cx);

        cx.notify();
        proto::FollowResponse {
            // TODO: Remove after version 0.145.x stabilizes.
            active_view_id: active_view.as_ref().and_then(|view| view.id.clone()),
            views: active_view.iter().cloned().collect(),
            active_view,
        }
    }

    fn handle_update_followers(
        &mut self,
        leader_id: PeerId,
        message: proto::UpdateFollowers,
        _window: &mut Window,
        _cx: &mut Context<Self>,
    ) {
        self.leader_updates_tx
            .unbounded_send((leader_id, message))
            .ok();
    }

    async fn process_leader_update(
        this: &WeakEntity<Self>,
        leader_id: PeerId,
        update: proto::UpdateFollowers,
        cx: &mut AsyncWindowContext,
    ) -> Result<()> {
        match update.variant.ok_or_else(|| anyhow!("invalid update"))? {
            proto::update_followers::Variant::CreateView(view) => {
                let view_id = ViewId::from_proto(view.id.clone().context("invalid view id")?)?;
                let should_add_view = this.update(cx, |this, _| {
                    if let Some(state) = this.follower_states.get_mut(&leader_id) {
                        anyhow::Ok(!state.items_by_leader_view_id.contains_key(&view_id))
                    } else {
                        anyhow::Ok(false)
                    }
                })??;

                if should_add_view {
                    Self::add_view_from_leader(this.clone(), leader_id, &view, cx).await?
                }
            }
            proto::update_followers::Variant::UpdateActiveView(update_active_view) => {
                let should_add_view = this.update(cx, |this, _| {
                    if let Some(state) = this.follower_states.get_mut(&leader_id) {
                        state.active_view_id = update_active_view
                            .view
                            .as_ref()
                            .and_then(|view| ViewId::from_proto(view.id.clone()?).ok());

                        if state.active_view_id.is_some_and(|view_id| {
                            !state.items_by_leader_view_id.contains_key(&view_id)
                        }) {
                            anyhow::Ok(true)
                        } else {
                            anyhow::Ok(false)
                        }
                    } else {
                        anyhow::Ok(false)
                    }
                })??;

                if should_add_view {
                    if let Some(view) = update_active_view.view {
                        Self::add_view_from_leader(this.clone(), leader_id, &view, cx).await?
                    }
                }
            }
            proto::update_followers::Variant::UpdateView(update_view) => {
                let variant = update_view
                    .variant
                    .ok_or_else(|| anyhow!("missing update view variant"))?;
                let id = update_view
                    .id
                    .ok_or_else(|| anyhow!("missing update view id"))?;
                let mut tasks = Vec::new();
                this.update_in(cx, |this, window, cx| {
                    let project = this.project.clone();
                    if let Some(state) = this.follower_states.get(&leader_id) {
                        let view_id = ViewId::from_proto(id.clone())?;
                        if let Some(item) = state.items_by_leader_view_id.get(&view_id) {
                            tasks.push(item.view.apply_update_proto(
                                &project,
                                variant.clone(),
                                window,
                                cx,
                            ));
                        }
                    }
                    anyhow::Ok(())
                })??;
                try_join_all(tasks).await.log_err();
            }
        }
        this.update_in(cx, |this, window, cx| {
            this.leader_updated(leader_id, window, cx)
        })?;
        Ok(())
    }

    async fn add_view_from_leader(
        this: WeakEntity<Self>,
        leader_id: PeerId,
        view: &proto::View,
        cx: &mut AsyncWindowContext,
    ) -> Result<()> {
        let this = this.upgrade().context("workspace dropped")?;

        let Some(id) = view.id.clone() else {
            return Err(anyhow!("no id for view"));
        };
        let id = ViewId::from_proto(id)?;
        let panel_id = view.panel_id.and_then(proto::PanelId::from_i32);

        let pane = this.update(cx, |this, _cx| {
            let state = this
                .follower_states
                .get(&leader_id)
                .context("stopped following")?;
            anyhow::Ok(state.pane().clone())
        })??;
        let existing_item = pane.update_in(cx, |pane, window, cx| {
            let client = this.read(cx).client().clone();
            pane.items().find_map(|item| {
                let item = item.to_followable_item_handle(cx)?;
                if item.remote_id(&client, window, cx) == Some(id) {
                    Some(item)
                } else {
                    None
                }
            })
        })?;
        let item = if let Some(existing_item) = existing_item {
            existing_item
        } else {
            let variant = view.variant.clone();
            if variant.is_none() {
                Err(anyhow!("missing view variant"))?;
            }

            let task = cx.update(|window, cx| {
                FollowableViewRegistry::from_state_proto(this.clone(), id, variant, window, cx)
            })?;

            let Some(task) = task else {
                return Err(anyhow!(
                    "failed to construct view from leader (maybe from a different version of zed?)"
                ));
            };

            let mut new_item = task.await?;
            pane.update_in(cx, |pane, window, cx| {
                let mut item_to_remove = None;
                for (ix, item) in pane.items().enumerate() {
                    if let Some(item) = item.to_followable_item_handle(cx) {
                        match new_item.dedup(item.as_ref(), window, cx) {
                            Some(item::Dedup::KeepExisting) => {
                                new_item =
                                    item.boxed_clone().to_followable_item_handle(cx).unwrap();
                                break;
                            }
                            Some(item::Dedup::ReplaceExisting) => {
                                item_to_remove = Some((ix, item.item_id()));
                                break;
                            }
                            None => {}
                        }
                    }
                }

                if let Some((ix, id)) = item_to_remove {
                    pane.remove_item(id, false, false, window, cx);
                    pane.add_item(new_item.boxed_clone(), false, false, Some(ix), window, cx);
                }
            })?;

            new_item
        };

        this.update_in(cx, |this, window, cx| {
            let state = this.follower_states.get_mut(&leader_id)?;
            item.set_leader_peer_id(Some(leader_id), window, cx);
            state.items_by_leader_view_id.insert(
                id,
                FollowerView {
                    view: item,
                    location: panel_id,
                },
            );

            Some(())
        })?;

        Ok(())
    }

    pub fn update_active_view_for_followers(&mut self, window: &mut Window, cx: &mut App) {
        let mut is_project_item = true;
        let mut update = proto::UpdateActiveView::default();
        if window.is_window_active() {
            let (active_item, panel_id) = self.active_item_for_followers(window, cx);

            if let Some(item) = active_item {
                if item.item_focus_handle(cx).contains_focused(window, cx) {
                    let leader_id = self
                        .pane_for(&*item)
                        .and_then(|pane| self.leader_for_pane(&pane));

                    if let Some(item) = item.to_followable_item_handle(cx) {
                        let id = item
                            .remote_id(&self.app_state.client, window, cx)
                            .map(|id| id.to_proto());

                        if let Some(id) = id.clone() {
                            if let Some(variant) = item.to_state_proto(window, cx) {
                                let view = Some(proto::View {
                                    id: Some(id.clone()),
                                    leader_id,
                                    variant: Some(variant),
                                    panel_id: panel_id.map(|id| id as i32),
                                });

                                is_project_item = item.is_project_item(window, cx);
                                update = proto::UpdateActiveView {
                                    view,
                                    // TODO: Remove after version 0.145.x stabilizes.
                                    id: Some(id.clone()),
                                    leader_id,
                                };
                            }
                        };
                    }
                }
            }
        }

        let active_view_id = update.view.as_ref().and_then(|view| view.id.as_ref());
        if active_view_id != self.last_active_view_id.as_ref() {
            self.last_active_view_id = active_view_id.cloned();
            self.update_followers(
                is_project_item,
                proto::update_followers::Variant::UpdateActiveView(update),
                window,
                cx,
            );
        }
    }

    fn active_item_for_followers(
        &self,
        window: &mut Window,
        cx: &mut App,
    ) -> (Option<Box<dyn ItemHandle>>, Option<proto::PanelId>) {
        let mut active_item = None;
        let mut panel_id = None;
        for dock in self.all_docks() {
            if dock.focus_handle(cx).contains_focused(window, cx) {
                if let Some(panel) = dock.read(cx).active_panel() {
                    if let Some(pane) = panel.pane(cx) {
                        if let Some(item) = pane.read(cx).active_item() {
                            active_item = Some(item);
                            panel_id = panel.remote_id();
                            break;
                        }
                    }
                }
            }
        }

        if active_item.is_none() {
            active_item = self.active_pane().read(cx).active_item();
        }
        (active_item, panel_id)
    }

    fn update_followers(
        &self,
        project_only: bool,
        update: proto::update_followers::Variant,
        _: &mut Window,
        cx: &mut App,
    ) -> Option<()> {
        // If this update only applies to for followers in the current project,
        // then skip it unless this project is shared. If it applies to all
        // followers, regardless of project, then set `project_id` to none,
        // indicating that it goes to all followers.
        let project_id = if project_only {
            Some(self.project.read(cx).remote_id()?)
        } else {
            None
        };
        self.app_state().workspace_store.update(cx, |store, cx| {
            store.update_followers(project_id, update, cx)
        })
    }

    pub fn leader_for_pane(&self, pane: &Entity<Pane>) -> Option<PeerId> {
        self.follower_states.iter().find_map(|(leader_id, state)| {
            if state.center_pane == *pane || state.dock_pane.as_ref() == Some(pane) {
                Some(*leader_id)
            } else {
                None
            }
        })
    }

    fn leader_updated(
        &mut self,
        leader_id: PeerId,
        window: &mut Window,
        cx: &mut Context<Self>,
    ) -> Option<()> {
        cx.notify();

        let call = self.active_call()?;
        let room = call.read(cx).room()?.read(cx);
        let participant = room.remote_participant_for_peer_id(leader_id)?;

        let leader_in_this_app;
        let leader_in_this_project;
        match participant.location {
            call::ParticipantLocation::SharedProject { project_id } => {
                leader_in_this_app = true;
                leader_in_this_project = Some(project_id) == self.project.read(cx).remote_id();
            }
            call::ParticipantLocation::UnsharedProject => {
                leader_in_this_app = true;
                leader_in_this_project = false;
            }
            call::ParticipantLocation::External => {
                leader_in_this_app = false;
                leader_in_this_project = false;
            }
        };

        let state = self.follower_states.get(&leader_id)?;
        let mut item_to_activate = None;
        if let (Some(active_view_id), true) = (state.active_view_id, leader_in_this_app) {
            if let Some(item) = state.items_by_leader_view_id.get(&active_view_id) {
                if leader_in_this_project || !item.view.is_project_item(window, cx) {
                    item_to_activate = Some((item.location, item.view.boxed_clone()));
                }
            }
        } else if let Some(shared_screen) =
            self.shared_screen_for_peer(leader_id, &state.center_pane, window, cx)
        {
            item_to_activate = Some((None, Box::new(shared_screen)));
        }

        let (panel_id, item) = item_to_activate?;

        let mut transfer_focus = state.center_pane.read(cx).has_focus(window, cx);
        let pane;
        if let Some(panel_id) = panel_id {
            pane = self
                .activate_panel_for_proto_id(panel_id, window, cx)?
                .pane(cx)?;
            let state = self.follower_states.get_mut(&leader_id)?;
            state.dock_pane = Some(pane.clone());
        } else {
            pane = state.center_pane.clone();
            let state = self.follower_states.get_mut(&leader_id)?;
            if let Some(dock_pane) = state.dock_pane.take() {
                transfer_focus |= dock_pane.focus_handle(cx).contains_focused(window, cx);
            }
        }

        pane.update(cx, |pane, cx| {
            let focus_active_item = pane.has_focus(window, cx) || transfer_focus;
            if let Some(index) = pane.index_for_item(item.as_ref()) {
                pane.activate_item(index, false, false, window, cx);
            } else {
                pane.add_item(item.boxed_clone(), false, false, None, window, cx)
            }

            if focus_active_item {
                pane.focus_active_item(window, cx)
            }
        });

        None
    }

    #[cfg(target_os = "windows")]
    fn shared_screen_for_peer(
        &self,
        _peer_id: PeerId,
        _pane: &Entity<Pane>,
        _window: &mut Window,
        _cx: &mut App,
    ) -> Option<Entity<SharedScreen>> {
        None
    }

    #[cfg(not(target_os = "windows"))]
    fn shared_screen_for_peer(
        &self,
        peer_id: PeerId,
        pane: &Entity<Pane>,
        window: &mut Window,
        cx: &mut App,
    ) -> Option<Entity<SharedScreen>> {
        let call = self.active_call()?;
        let room = call.read(cx).room()?.clone();
        let participant = room.read(cx).remote_participant_for_peer_id(peer_id)?;
        let track = participant.video_tracks.values().next()?.clone();
        let user = participant.user.clone();

        for item in pane.read(cx).items_of_type::<SharedScreen>() {
            if item.read(cx).peer_id == peer_id {
                return Some(item);
            }
        }

        Some(cx.new(|cx| SharedScreen::new(track, peer_id, user.clone(), room.clone(), window, cx)))
    }

    pub fn on_window_activation_changed(&mut self, window: &mut Window, cx: &mut Context<Self>) {
        if window.is_window_active() {
            self.update_active_view_for_followers(window, cx);

            if let Some(database_id) = self.database_id {
                cx.background_spawn(persistence::DB.update_timestamp(database_id))
                    .detach();
            }
        } else {
            for pane in &self.panes {
                pane.update(cx, |pane, cx| {
                    if let Some(item) = pane.active_item() {
                        item.workspace_deactivated(window, cx);
                    }
                    for item in pane.items() {
                        if matches!(
                            item.workspace_settings(cx).autosave,
                            AutosaveSetting::OnWindowChange | AutosaveSetting::OnFocusChange
                        ) {
                            Pane::autosave_item(item.as_ref(), self.project.clone(), window, cx)
                                .detach_and_log_err(cx);
                        }
                    }
                });
            }
        }
    }

    pub fn active_call(&self) -> Option<&Entity<ActiveCall>> {
        self.active_call.as_ref().map(|(call, _)| call)
    }

    fn on_active_call_event(
        &mut self,
        _: &Entity<ActiveCall>,
        event: &call::room::Event,
        window: &mut Window,
        cx: &mut Context<Self>,
    ) {
        match event {
            call::room::Event::ParticipantLocationChanged { participant_id }
            | call::room::Event::RemoteVideoTracksChanged { participant_id } => {
                self.leader_updated(*participant_id, window, cx);
            }
            _ => {}
        }
    }

    pub fn database_id(&self) -> Option<WorkspaceId> {
        self.database_id
    }

    pub fn session_id(&self) -> Option<String> {
        self.session_id.clone()
    }

    fn local_paths(&self, cx: &App) -> Option<Vec<Arc<Path>>> {
        let project = self.project().read(cx);

        if project.is_local() {
            Some(
                project
                    .visible_worktrees(cx)
                    .map(|worktree| worktree.read(cx).abs_path())
                    .collect::<Vec<_>>(),
            )
        } else {
            None
        }
    }

    fn remove_panes(&mut self, member: Member, window: &mut Window, cx: &mut Context<Workspace>) {
        match member {
            Member::Axis(PaneAxis { members, .. }) => {
                for child in members.iter() {
                    self.remove_panes(child.clone(), window, cx)
                }
            }
            Member::Pane(pane) => {
                self.force_remove_pane(&pane, &None, window, cx);
            }
        }
    }

    fn remove_from_session(&mut self, window: &mut Window, cx: &mut App) -> Task<()> {
        self.session_id.take();
        self.serialize_workspace_internal(window, cx)
    }

    fn force_remove_pane(
        &mut self,
        pane: &Entity<Pane>,
        focus_on: &Option<Entity<Pane>>,
        window: &mut Window,
        cx: &mut Context<Workspace>,
    ) {
        self.panes.retain(|p| p != pane);
        if let Some(focus_on) = focus_on {
            focus_on.update(cx, |pane, cx| window.focus(&pane.focus_handle(cx)));
        } else {
            if self.active_pane() == pane {
                self.panes
                    .last()
                    .unwrap()
                    .update(cx, |pane, cx| window.focus(&pane.focus_handle(cx)));
            }
        }
        if self.last_active_center_pane == Some(pane.downgrade()) {
            self.last_active_center_pane = None;
        }
        cx.notify();
    }

    fn serialize_workspace(&mut self, window: &mut Window, cx: &mut Context<Self>) {
        if self._schedule_serialize.is_none() {
            self._schedule_serialize = Some(cx.spawn_in(window, async move |this, cx| {
                cx.background_executor()
                    .timer(Duration::from_millis(100))
                    .await;
                this.update_in(cx, |this, window, cx| {
                    this.serialize_workspace_internal(window, cx).detach();
                    this._schedule_serialize.take();
                })
                .log_err();
            }));
        }
    }

    fn serialize_workspace_internal(&self, window: &mut Window, cx: &mut App) -> Task<()> {
        let Some(database_id) = self.database_id() else {
            return Task::ready(());
        };

        fn serialize_pane_handle(
            pane_handle: &Entity<Pane>,
            window: &mut Window,
            cx: &mut App,
        ) -> SerializedPane {
            let (items, active, pinned_count) = {
                let pane = pane_handle.read(cx);
                let active_item_id = pane.active_item().map(|item| item.item_id());
                (
                    pane.items()
                        .filter_map(|handle| {
                            let handle = handle.to_serializable_item_handle(cx)?;

                            Some(SerializedItem {
                                kind: Arc::from(handle.serialized_item_kind()),
                                item_id: handle.item_id().as_u64(),
                                active: Some(handle.item_id()) == active_item_id,
                                preview: pane.is_active_preview_item(handle.item_id()),
                            })
                        })
                        .collect::<Vec<_>>(),
                    pane.has_focus(window, cx),
                    pane.pinned_count(),
                )
            };

            SerializedPane::new(items, active, pinned_count)
        }

        fn build_serialized_pane_group(
            pane_group: &Member,
            window: &mut Window,
            cx: &mut App,
        ) -> SerializedPaneGroup {
            match pane_group {
                Member::Axis(PaneAxis {
                    axis,
                    members,
                    flexes,
                    bounding_boxes: _,
                }) => SerializedPaneGroup::Group {
                    axis: SerializedAxis(*axis),
                    children: members
                        .iter()
                        .map(|member| build_serialized_pane_group(member, window, cx))
                        .collect::<Vec<_>>(),
                    flexes: Some(flexes.lock().clone()),
                },
                Member::Pane(pane_handle) => {
                    SerializedPaneGroup::Pane(serialize_pane_handle(pane_handle, window, cx))
                }
            }
        }

        fn build_serialized_docks(
            this: &Workspace,
            window: &mut Window,
            cx: &mut App,
        ) -> DockStructure {
            let left_dock = this.left_dock.read(cx);
            let left_visible = left_dock.is_open();
            let left_active_panel = left_dock
                .active_panel()
                .map(|panel| panel.persistent_name().to_string());
            let left_dock_zoom = left_dock
                .active_panel()
                .map(|panel| panel.is_zoomed(window, cx))
                .unwrap_or(false);

            let right_dock = this.right_dock.read(cx);
            let right_visible = right_dock.is_open();
            let right_active_panel = right_dock
                .active_panel()
                .map(|panel| panel.persistent_name().to_string());
            let right_dock_zoom = right_dock
                .active_panel()
                .map(|panel| panel.is_zoomed(window, cx))
                .unwrap_or(false);

            let bottom_dock = this.bottom_dock.read(cx);
            let bottom_visible = bottom_dock.is_open();
            let bottom_active_panel = bottom_dock
                .active_panel()
                .map(|panel| panel.persistent_name().to_string());
            let bottom_dock_zoom = bottom_dock
                .active_panel()
                .map(|panel| panel.is_zoomed(window, cx))
                .unwrap_or(false);

            DockStructure {
                left: DockData {
                    visible: left_visible,
                    active_panel: left_active_panel,
                    zoom: left_dock_zoom,
                },
                right: DockData {
                    visible: right_visible,
                    active_panel: right_active_panel,
                    zoom: right_dock_zoom,
                },
                bottom: DockData {
                    visible: bottom_visible,
                    active_panel: bottom_active_panel,
                    zoom: bottom_dock_zoom,
                },
            }
        }

        let location = if let Some(ssh_project) = &self.serialized_ssh_project {
            Some(SerializedWorkspaceLocation::Ssh(ssh_project.clone()))
        } else if let Some(local_paths) = self.local_paths(cx) {
            if !local_paths.is_empty() {
                Some(SerializedWorkspaceLocation::from_local_paths(local_paths))
            } else {
                None
            }
        } else {
            None
        };

        if let Some(location) = location {
            let breakpoints = self.project.update(cx, |project, cx| {
                project.breakpoint_store().read(cx).all_breakpoints(cx)
            });

            let center_group = build_serialized_pane_group(&self.center.root, window, cx);
            let docks = build_serialized_docks(self, window, cx);
            let window_bounds = Some(SerializedWindowBounds(window.window_bounds()));
            let serialized_workspace = SerializedWorkspace {
                id: database_id,
                location,
                center_group,
                window_bounds,
                display: Default::default(),
                docks,
                centered_layout: self.centered_layout,
                session_id: self.session_id.clone(),
                breakpoints,
                window_id: Some(window.window_handle().window_id().as_u64()),
            };
            return window.spawn(cx, async move |_| {
                persistence::DB.save_workspace(serialized_workspace).await
            });
        }
        Task::ready(())
    }

    async fn serialize_items(
        this: &WeakEntity<Self>,
        items_rx: UnboundedReceiver<Box<dyn SerializableItemHandle>>,
        cx: &mut AsyncWindowContext,
    ) -> Result<()> {
        const CHUNK_SIZE: usize = 200;

        let mut serializable_items = items_rx.ready_chunks(CHUNK_SIZE);

        while let Some(items_received) = serializable_items.next().await {
            let unique_items =
                items_received
                    .into_iter()
                    .fold(HashMap::default(), |mut acc, item| {
                        acc.entry(item.item_id()).or_insert(item);
                        acc
                    });

            // We use into_iter() here so that the references to the items are moved into
            // the tasks and not kept alive while we're sleeping.
            for (_, item) in unique_items.into_iter() {
                if let Ok(Some(task)) = this.update_in(cx, |workspace, window, cx| {
                    item.serialize(workspace, false, window, cx)
                }) {
                    cx.background_spawn(async move { task.await.log_err() })
                        .detach();
                }
            }

            cx.background_executor()
                .timer(SERIALIZATION_THROTTLE_TIME)
                .await;
        }

        Ok(())
    }

    pub(crate) fn enqueue_item_serialization(
        &mut self,
        item: Box<dyn SerializableItemHandle>,
    ) -> Result<()> {
        self.serializable_items_tx
            .unbounded_send(item)
            .map_err(|err| anyhow!("failed to send serializable item over channel: {}", err))
    }

    pub(crate) fn load_workspace(
        serialized_workspace: SerializedWorkspace,
        paths_to_open: Vec<Option<ProjectPath>>,
        window: &mut Window,
        cx: &mut Context<Workspace>,
    ) -> Task<Result<Vec<Option<Box<dyn ItemHandle>>>>> {
        cx.spawn_in(window, async move |workspace, cx| {
            let project = workspace.update(cx, |workspace, _| workspace.project().clone())?;

            let mut center_group = None;
            let mut center_items = None;

            // Traverse the splits tree and add to things
            if let Some((group, active_pane, items)) = serialized_workspace
                .center_group
                .deserialize(&project, serialized_workspace.id, workspace.clone(), cx)
                .await
            {
                center_items = Some(items);
                center_group = Some((group, active_pane))
            }

            let mut items_by_project_path = HashMap::default();
            let mut item_ids_by_kind = HashMap::default();
            let mut all_deserialized_items = Vec::default();
            cx.update(|_, cx| {
                for item in center_items.unwrap_or_default().into_iter().flatten() {
                    if let Some(serializable_item_handle) = item.to_serializable_item_handle(cx) {
                        item_ids_by_kind
                            .entry(serializable_item_handle.serialized_item_kind())
                            .or_insert(Vec::new())
                            .push(item.item_id().as_u64() as ItemId);
                    }

                    if let Some(project_path) = item.project_path(cx) {
                        items_by_project_path.insert(project_path, item.clone());
                    }
                    all_deserialized_items.push(item);
                }
            })?;

            let opened_items = paths_to_open
                .into_iter()
                .map(|path_to_open| {
                    path_to_open
                        .and_then(|path_to_open| items_by_project_path.remove(&path_to_open))
                })
                .collect::<Vec<_>>();

            // Remove old panes from workspace panes list
            workspace.update_in(cx, |workspace, window, cx| {
                if let Some((center_group, active_pane)) = center_group {
                    workspace.remove_panes(workspace.center.root.clone(), window, cx);

                    // Swap workspace center group
                    workspace.center = PaneGroup::with_root(center_group);
                    if let Some(active_pane) = active_pane {
                        workspace.set_active_pane(&active_pane, window, cx);
                        cx.focus_self(window);
                    } else {
                        workspace.set_active_pane(&workspace.center.first_pane(), window, cx);
                    }
                }

                let docks = serialized_workspace.docks;

                for (dock, serialized_dock) in [
                    (&mut workspace.right_dock, docks.right),
                    (&mut workspace.left_dock, docks.left),
                    (&mut workspace.bottom_dock, docks.bottom),
                ]
                .iter_mut()
                {
                    dock.update(cx, |dock, cx| {
                        dock.serialized_dock = Some(serialized_dock.clone());
                        dock.restore_state(window, cx);
                    });
                }

                cx.notify();
            })?;

            let _ = project
                .update(cx, |project, cx| {
                    project
                        .breakpoint_store()
                        .update(cx, |breakpoint_store, cx| {
                            breakpoint_store
                                .with_serialized_breakpoints(serialized_workspace.breakpoints, cx)
                        })
                })?
                .await;

            // Clean up all the items that have _not_ been loaded. Our ItemIds aren't stable. That means
            // after loading the items, we might have different items and in order to avoid
            // the database filling up, we delete items that haven't been loaded now.
            //
            // The items that have been loaded, have been saved after they've been added to the workspace.
            let clean_up_tasks = workspace.update_in(cx, |_, window, cx| {
                item_ids_by_kind
                    .into_iter()
                    .map(|(item_kind, loaded_items)| {
                        SerializableItemRegistry::cleanup(
                            item_kind,
                            serialized_workspace.id,
                            loaded_items,
                            window,
                            cx,
                        )
                        .log_err()
                    })
                    .collect::<Vec<_>>()
            })?;

            futures::future::join_all(clean_up_tasks).await;

            workspace
                .update_in(cx, |workspace, window, cx| {
                    // Serialize ourself to make sure our timestamps and any pane / item changes are replicated
                    workspace.serialize_workspace_internal(window, cx).detach();

                    // Ensure that we mark the window as edited if we did load dirty items
                    workspace.update_window_edited(window, cx);
                })
                .ok();

            Ok(opened_items)
        })
    }

    fn actions(&self, div: Div, window: &mut Window, cx: &mut Context<Self>) -> Div {
        self.add_workspace_actions_listeners(div, window, cx)
            .on_action(cx.listener(Self::close_inactive_items_and_panes))
            .on_action(cx.listener(Self::close_all_items_and_panes))
            .on_action(cx.listener(Self::save_all))
            .on_action(cx.listener(Self::send_keystrokes))
            .on_action(cx.listener(Self::add_folder_to_project))
            .on_action(cx.listener(Self::follow_next_collaborator))
            .on_action(cx.listener(Self::close_window))
            .on_action(cx.listener(Self::activate_pane_at_index))
            .on_action(cx.listener(Self::move_item_to_pane_at_index))
            .on_action(cx.listener(Self::move_focused_panel_to_next_position))
            .on_action(cx.listener(|workspace, _: &Unfollow, window, cx| {
                let pane = workspace.active_pane().clone();
                workspace.unfollow_in_pane(&pane, window, cx);
            }))
            .on_action(cx.listener(|workspace, action: &Save, window, cx| {
                workspace
                    .save_active_item(action.save_intent.unwrap_or(SaveIntent::Save), window, cx)
                    .detach_and_prompt_err("Failed to save", window, cx, |_, _, _| None);
            }))
            .on_action(cx.listener(|workspace, _: &SaveWithoutFormat, window, cx| {
                workspace
                    .save_active_item(SaveIntent::SaveWithoutFormat, window, cx)
                    .detach_and_prompt_err("Failed to save", window, cx, |_, _, _| None);
            }))
            .on_action(cx.listener(|workspace, _: &SaveAs, window, cx| {
                workspace
                    .save_active_item(SaveIntent::SaveAs, window, cx)
                    .detach_and_prompt_err("Failed to save", window, cx, |_, _, _| None);
            }))
            .on_action(
                cx.listener(|workspace, _: &ActivatePreviousPane, window, cx| {
                    workspace.activate_previous_pane(window, cx)
                }),
            )
            .on_action(cx.listener(|workspace, _: &ActivateNextPane, window, cx| {
                workspace.activate_next_pane(window, cx)
            }))
            .on_action(
                cx.listener(|workspace, _: &ActivateNextWindow, _window, cx| {
                    workspace.activate_next_window(cx)
                }),
            )
            .on_action(
                cx.listener(|workspace, _: &ActivatePreviousWindow, _window, cx| {
                    workspace.activate_previous_window(cx)
                }),
            )
            .on_action(cx.listener(|workspace, _: &ActivatePaneLeft, window, cx| {
                workspace.activate_pane_in_direction(SplitDirection::Left, window, cx)
            }))
            .on_action(cx.listener(|workspace, _: &ActivatePaneRight, window, cx| {
                workspace.activate_pane_in_direction(SplitDirection::Right, window, cx)
            }))
            .on_action(cx.listener(|workspace, _: &ActivatePaneUp, window, cx| {
                workspace.activate_pane_in_direction(SplitDirection::Up, window, cx)
            }))
            .on_action(cx.listener(|workspace, _: &ActivatePaneDown, window, cx| {
                workspace.activate_pane_in_direction(SplitDirection::Down, window, cx)
            }))
            .on_action(cx.listener(|workspace, _: &ActivateNextPane, window, cx| {
                workspace.activate_next_pane(window, cx)
            }))
            .on_action(cx.listener(
                |workspace, action: &MoveItemToPaneInDirection, window, cx| {
                    workspace.move_item_to_pane_in_direction(action, window, cx)
                },
            ))
            .on_action(cx.listener(|workspace, _: &SwapPaneLeft, _, cx| {
                workspace.swap_pane_in_direction(SplitDirection::Left, cx)
            }))
            .on_action(cx.listener(|workspace, _: &SwapPaneRight, _, cx| {
                workspace.swap_pane_in_direction(SplitDirection::Right, cx)
            }))
            .on_action(cx.listener(|workspace, _: &SwapPaneUp, _, cx| {
                workspace.swap_pane_in_direction(SplitDirection::Up, cx)
            }))
            .on_action(cx.listener(|workspace, _: &SwapPaneDown, _, cx| {
                workspace.swap_pane_in_direction(SplitDirection::Down, cx)
            }))
            .on_action(cx.listener(|this, _: &ToggleLeftDock, window, cx| {
                this.toggle_dock(DockPosition::Left, window, cx);
            }))
            .on_action(cx.listener(
                |workspace: &mut Workspace, _: &ToggleRightDock, window, cx| {
                    workspace.toggle_dock(DockPosition::Right, window, cx);
                },
            ))
            .on_action(cx.listener(
                |workspace: &mut Workspace, _: &ToggleBottomDock, window, cx| {
                    workspace.toggle_dock(DockPosition::Bottom, window, cx);
                },
            ))
            .on_action(
                cx.listener(|workspace: &mut Workspace, _: &CloseAllDocks, window, cx| {
                    workspace.close_all_docks(window, cx);
                }),
            )
            .on_action(cx.listener(
                |workspace: &mut Workspace, _: &ClearAllNotifications, _, cx| {
                    workspace.clear_all_notifications(cx);
                },
            ))
            .on_action(cx.listener(
                |workspace: &mut Workspace, _: &ReopenClosedItem, window, cx| {
                    workspace.reopen_closed_item(window, cx).detach();
                },
            ))
            .on_action(cx.listener(Workspace::toggle_centered_layout))
    }

    #[cfg(any(test, feature = "test-support"))]
    pub fn test_new(project: Entity<Project>, window: &mut Window, cx: &mut Context<Self>) -> Self {
        use node_runtime::NodeRuntime;
        use session::Session;

        let client = project.read(cx).client();
        let user_store = project.read(cx).user_store();

        let workspace_store = cx.new(|cx| WorkspaceStore::new(client.clone(), cx));
        let session = cx.new(|cx| AppSession::new(Session::test(), cx));
        window.activate_window();
        let app_state = Arc::new(AppState {
            languages: project.read(cx).languages().clone(),
            debug_adapters: project.read(cx).debug_adapters().clone(),
            workspace_store,
            client,
            user_store,
            fs: project.read(cx).fs().clone(),
            build_window_options: |_, _| Default::default(),
            node_runtime: NodeRuntime::unavailable(),
            session,
        });
        let workspace = Self::new(Default::default(), project, app_state, window, cx);
        workspace
            .active_pane
            .update(cx, |pane, cx| window.focus(&pane.focus_handle(cx)));
        workspace
    }

    pub fn register_action<A: Action>(
        &mut self,
        callback: impl Fn(&mut Self, &A, &mut Window, &mut Context<Self>) + 'static,
    ) -> &mut Self {
        let callback = Arc::new(callback);

        self.workspace_actions.push(Box::new(move |div, _, cx| {
            let callback = callback.clone();
            div.on_action(cx.listener(move |workspace, event, window, cx| {
                (callback.clone())(workspace, event, window, cx)
            }))
        }));
        self
    }

    fn add_workspace_actions_listeners(
        &self,
        mut div: Div,
        window: &mut Window,
        cx: &mut Context<Self>,
    ) -> Div {
        for action in self.workspace_actions.iter() {
            div = (action)(div, window, cx)
        }
        div
    }

    pub fn has_active_modal(&self, _: &mut Window, cx: &mut App) -> bool {
        self.modal_layer.read(cx).has_active_modal()
    }

    pub fn active_modal<V: ManagedView + 'static>(&self, cx: &App) -> Option<Entity<V>> {
        self.modal_layer.read(cx).active_modal()
    }

    pub fn toggle_modal<V: ModalView, B>(&mut self, window: &mut Window, cx: &mut App, build: B)
    where
        B: FnOnce(&mut Window, &mut Context<V>) -> V,
    {
        self.modal_layer.update(cx, |modal_layer, cx| {
            modal_layer.toggle_modal(window, cx, build)
        })
    }

    pub fn toggle_status_toast<V: ToastView>(&mut self, entity: Entity<V>, cx: &mut App) {
        self.toast_layer
            .update(cx, |toast_layer, cx| toast_layer.toggle_toast(cx, entity))
    }

    pub fn toggle_centered_layout(
        &mut self,
        _: &ToggleCenteredLayout,
        _: &mut Window,
        cx: &mut Context<Self>,
    ) {
        self.centered_layout = !self.centered_layout;
        if let Some(database_id) = self.database_id() {
            cx.background_spawn(DB.set_centered_layout(database_id, self.centered_layout))
                .detach_and_log_err(cx);
        }
        cx.notify();
    }

    fn adjust_padding(padding: Option<f32>) -> f32 {
        padding
            .unwrap_or(Self::DEFAULT_PADDING)
            .clamp(0.0, Self::MAX_PADDING)
    }

    fn render_dock(
        &self,
        position: DockPosition,
        dock: &Entity<Dock>,
        window: &mut Window,
        cx: &mut App,
    ) -> Option<Div> {
        if self.zoomed_position == Some(position) {
            return None;
        }

        let leader_border = dock.read(cx).active_panel().and_then(|panel| {
            let pane = panel.pane(cx)?;
            let follower_states = &self.follower_states;
            leader_border_for_pane(follower_states, &pane, window, cx)
        });

        Some(
            div()
                .flex()
                .flex_none()
                .overflow_hidden()
                .child(dock.clone())
                .children(leader_border),
        )
    }

    pub fn for_window(window: &mut Window, _: &mut App) -> Option<Entity<Workspace>> {
        window.root().flatten()
    }

    pub fn zoomed_item(&self) -> Option<&AnyWeakView> {
        self.zoomed.as_ref()
    }

    pub fn activate_next_window(&mut self, cx: &mut Context<Self>) {
        let Some(current_window_id) = cx.active_window().map(|a| a.window_id()) else {
            return;
        };
        let windows = cx.windows();
        let Some(next_window) = windows
            .iter()
            .cycle()
            .skip_while(|window| window.window_id() != current_window_id)
            .nth(1)
        else {
            return;
        };
        next_window
            .update(cx, |_, window, _| window.activate_window())
            .ok();
    }

    pub fn activate_previous_window(&mut self, cx: &mut Context<Self>) {
        let Some(current_window_id) = cx.active_window().map(|a| a.window_id()) else {
            return;
        };
        let windows = cx.windows();
        let Some(prev_window) = windows
            .iter()
            .rev()
            .cycle()
            .skip_while(|window| window.window_id() != current_window_id)
            .nth(1)
        else {
            return;
        };
        prev_window
            .update(cx, |_, window, _| window.activate_window())
            .ok();
    }

    pub fn debug_task_ready(&mut self, task_id: &TaskId, cx: &mut App) {
        if let Some(debug_config) = self.debug_task_queue.remove(task_id) {
            self.project.update(cx, |project, cx| {
                project
                    .start_debug_session(debug_config, cx)
                    .detach_and_log_err(cx);
            })
        }
    }
}

fn leader_border_for_pane(
    follower_states: &HashMap<PeerId, FollowerState>,
    pane: &Entity<Pane>,
    _: &Window,
    cx: &App,
) -> Option<Div> {
    let (leader_id, _follower_state) = follower_states.iter().find_map(|(leader_id, state)| {
        if state.pane() == pane {
            Some((*leader_id, state))
        } else {
            None
        }
    })?;

    let room = ActiveCall::try_global(cx)?.read(cx).room()?.read(cx);
    let leader = room.remote_participant_for_peer_id(leader_id)?;

    let mut leader_color = cx
        .theme()
        .players()
        .color_for_participant(leader.participant_index.0)
        .cursor;
    leader_color.fade_out(0.3);
    Some(
        div()
            .absolute()
            .size_full()
            .left_0()
            .top_0()
            .border_2()
            .border_color(leader_color),
    )
}

fn window_bounds_env_override() -> Option<Bounds<Pixels>> {
    ZED_WINDOW_POSITION
        .zip(*ZED_WINDOW_SIZE)
        .map(|(position, size)| Bounds {
            origin: position,
            size,
        })
}

fn open_items(
    serialized_workspace: Option<SerializedWorkspace>,
    mut project_paths_to_open: Vec<(PathBuf, Option<ProjectPath>)>,
    window: &mut Window,
    cx: &mut Context<Workspace>,
) -> impl 'static + Future<Output = Result<Vec<Option<Result<Box<dyn ItemHandle>>>>>> + use<> {
    let restored_items = serialized_workspace.map(|serialized_workspace| {
        Workspace::load_workspace(
            serialized_workspace,
            project_paths_to_open
                .iter()
                .map(|(_, project_path)| project_path)
                .cloned()
                .collect(),
            window,
            cx,
        )
    });

    cx.spawn_in(window, async move |workspace, cx| {
        let mut opened_items = Vec::with_capacity(project_paths_to_open.len());

        if let Some(restored_items) = restored_items {
            let restored_items = restored_items.await?;

            let restored_project_paths = restored_items
                .iter()
                .filter_map(|item| {
                    cx.update(|_, cx| item.as_ref()?.project_path(cx))
                        .ok()
                        .flatten()
                })
                .collect::<HashSet<_>>();

            for restored_item in restored_items {
                opened_items.push(restored_item.map(Ok));
            }

            project_paths_to_open
                .iter_mut()
                .for_each(|(_, project_path)| {
                    if let Some(project_path_to_open) = project_path {
                        if restored_project_paths.contains(project_path_to_open) {
                            *project_path = None;
                        }
                    }
                });
        } else {
            for _ in 0..project_paths_to_open.len() {
                opened_items.push(None);
            }
        }
        assert!(opened_items.len() == project_paths_to_open.len());

        let tasks =
            project_paths_to_open
                .into_iter()
                .enumerate()
                .map(|(ix, (abs_path, project_path))| {
                    let workspace = workspace.clone();
                    cx.spawn(async move |cx| {
                        let file_project_path = project_path?;
                        let abs_path_task = workspace.update(cx, |workspace, cx| {
                            workspace.project().update(cx, |project, cx| {
                                project.resolve_abs_path(abs_path.to_string_lossy().as_ref(), cx)
                            })
                        });

                        // We only want to open file paths here. If one of the items
                        // here is a directory, it was already opened further above
                        // with a `find_or_create_worktree`.
                        if let Ok(task) = abs_path_task {
                            if task.await.map_or(true, |p| p.is_file()) {
                                return Some((
                                    ix,
                                    workspace
                                        .update_in(cx, |workspace, window, cx| {
                                            workspace.open_path(
                                                file_project_path,
                                                None,
                                                true,
                                                window,
                                                cx,
                                            )
                                        })
                                        .log_err()?
                                        .await,
                                ));
                            }
                        }
                        None
                    })
                });

        let tasks = tasks.collect::<Vec<_>>();

        let tasks = futures::future::join_all(tasks);
        for (ix, path_open_result) in tasks.await.into_iter().flatten() {
            opened_items[ix] = Some(path_open_result);
        }

        Ok(opened_items)
    })
}

enum ActivateInDirectionTarget {
    Pane(Entity<Pane>),
    Dock(Entity<Dock>),
}

fn notify_if_database_failed(workspace: WindowHandle<Workspace>, cx: &mut AsyncApp) {
    const REPORT_ISSUE_URL: &str = "https://github.com/zed-industries/zed/issues/new?assignees=&labels=admin+read%2Ctriage%2Cbug&projects=&template=1_bug_report.yml";

    workspace
        .update(cx, |workspace, _, cx| {
            if (*db::ALL_FILE_DB_FAILED).load(std::sync::atomic::Ordering::Acquire) {
                struct DatabaseFailedNotification;

                workspace.show_notification(
                    NotificationId::unique::<DatabaseFailedNotification>(),
                    cx,
                    |cx| {
                        cx.new(|cx| {
                            MessageNotification::new("Failed to load the database file.", cx)
                                .primary_message("File an Issue")
                                .primary_icon(IconName::Plus)
                                .primary_on_click(|_window, cx| cx.open_url(REPORT_ISSUE_URL))
                        })
                    },
                );
            }
        })
        .log_err();
}

impl Focusable for Workspace {
    fn focus_handle(&self, cx: &App) -> FocusHandle {
        self.active_pane.focus_handle(cx)
    }
}

#[derive(Clone)]
struct DraggedDock(DockPosition);

impl Render for DraggedDock {
    fn render(&mut self, _window: &mut Window, _cx: &mut Context<Self>) -> impl IntoElement {
        gpui::Empty
    }
}

impl Render for Workspace {
    fn render(&mut self, window: &mut Window, cx: &mut Context<Self>) -> impl IntoElement {
        let mut context = KeyContext::new_with_defaults();
        context.add("Workspace");
        context.set("keyboard_layout", cx.keyboard_layout().clone());
        let centered_layout = self.centered_layout
            && self.center.panes().len() == 1
            && self.active_item(cx).is_some();
        let render_padding = |size| {
            (size > 0.0).then(|| {
                div()
                    .h_full()
                    .w(relative(size))
                    .bg(cx.theme().colors().editor_background)
                    .border_color(cx.theme().colors().pane_group_border)
            })
        };
        let paddings = if centered_layout {
            let settings = WorkspaceSettings::get_global(cx).centered_layout;
            (
                render_padding(Self::adjust_padding(settings.left_padding)),
                render_padding(Self::adjust_padding(settings.right_padding)),
            )
        } else {
            (None, None)
        };
        let ui_font = theme::setup_ui_font(window, cx);

        let theme = cx.theme().clone();
        let colors = theme.colors();

        client_side_decorations(
            self.actions(div(), window, cx)
                .key_context(context)
                .relative()
                .size_full()
                .flex()
                .flex_col()
                .font(ui_font)
                .gap_0()
                .justify_start()
                .items_start()
                .text_color(colors.text)
                .overflow_hidden()
                .children(self.titlebar_item.clone())
                .child(
                    div()
                        .size_full()
                        .relative()
                        .flex_1()
                        .flex()
                        .flex_col()
                        .child(
                            div()
                                .id("workspace")
                                .bg(colors.background)
                                .relative()
                                .flex_1()
                                .w_full()
                                .flex()
                                .flex_col()
                                .overflow_hidden()
                                .border_t_1()
                                .border_b_1()
                                .border_color(colors.border)
                                .child({
                                    let this = cx.entity().clone();
                                    canvas(
                                        move |bounds, window, cx| {
                                            this.update(cx, |this, cx| {
                                                let bounds_changed = this.bounds != bounds;
                                                this.bounds = bounds;

                                                if bounds_changed {
                                                    this.left_dock.update(cx, |dock, cx| {
                                                        dock.clamp_panel_size(
                                                            bounds.size.width,
                                                            window,
                                                            cx,
                                                        )
                                                    });

                                                    this.right_dock.update(cx, |dock, cx| {
                                                        dock.clamp_panel_size(
                                                            bounds.size.width,
                                                            window,
                                                            cx,
                                                        )
                                                    });

                                                    this.bottom_dock.update(cx, |dock, cx| {
                                                        dock.clamp_panel_size(
                                                            bounds.size.height,
                                                            window,
                                                            cx,
                                                        )
                                                    });
                                                }
                                            })
                                        },
                                        |_, _, _, _| {},
                                    )
                                    .absolute()
                                    .size_full()
                                })
                                .when(self.zoomed.is_none(), |this| {
                                    this.on_drag_move(cx.listener(
                                        move |workspace,
                                              e: &DragMoveEvent<DraggedDock>,
                                              window,
                                              cx| {
                                            if workspace.previous_dock_drag_coordinates
                                                != Some(e.event.position)
                                            {
                                                workspace.previous_dock_drag_coordinates =
                                                    Some(e.event.position);
                                                match e.drag(cx).0 {
                                                    DockPosition::Left => {
                                                        resize_left_dock(
                                                            e.event.position.x
                                                                - workspace.bounds.left(),
                                                            workspace,
                                                            window,
                                                            cx,
                                                        );
                                                    }
                                                    DockPosition::Right => {
                                                        resize_right_dock(
                                                            workspace.bounds.right()
                                                                - e.event.position.x,
                                                            workspace,
                                                            window,
                                                            cx,
                                                        );
                                                    }
                                                    DockPosition::Bottom => {
                                                        resize_bottom_dock(
                                                            workspace.bounds.bottom()
                                                                - e.event.position.y,
                                                            workspace,
                                                            window,
                                                            cx,
                                                        );
                                                    }
                                                };
                                                workspace.serialize_workspace(window, cx);
                                            }
                                        },
                                    ))
                                })
                                .child(
                                    div()
                                        .flex()
                                        .flex_row()
                                        .h_full()
                                        // Left Dock
                                        .children(self.render_dock(
                                            DockPosition::Left,
                                            &self.left_dock,
                                            window,
                                            cx,
                                        ))
                                        // Panes
                                        .child(
                                            div()
                                                .flex()
                                                .flex_col()
                                                .flex_1()
                                                .overflow_hidden()
                                                .child(
                                                    h_flex()
                                                        .flex_1()
                                                        .when_some(paddings.0, |this, p| {
                                                            this.child(p.border_r_1())
                                                        })
                                                        .child(self.center.render(
                                                            &self.project,
                                                            &self.follower_states,
                                                            self.active_call(),
                                                            &self.active_pane,
                                                            self.zoomed.as_ref(),
                                                            &self.app_state,
                                                            window,
                                                            cx,
                                                        ))
                                                        .when_some(paddings.1, |this, p| {
                                                            this.child(p.border_l_1())
                                                        }),
                                                )
                                                .children(self.render_dock(
                                                    DockPosition::Bottom,
                                                    &self.bottom_dock,
                                                    window,
                                                    cx,
                                                )),
                                        )
                                        // Right Dock
                                        .children(self.render_dock(
                                            DockPosition::Right,
                                            &self.right_dock,
                                            window,
                                            cx,
                                        )),
                                )
                                .children(self.zoomed.as_ref().and_then(|view| {
                                    let zoomed_view = view.upgrade()?;
                                    let div = div()
                                        .occlude()
                                        .absolute()
                                        .overflow_hidden()
                                        .border_color(colors.border)
                                        .bg(colors.background)
                                        .child(zoomed_view)
                                        .inset_0()
                                        .shadow_lg();

                                    Some(match self.zoomed_position {
                                        Some(DockPosition::Left) => div.right_2().border_r_1(),
                                        Some(DockPosition::Right) => div.left_2().border_l_1(),
                                        Some(DockPosition::Bottom) => div.top_2().border_t_1(),
                                        None => {
                                            div.top_2().bottom_2().left_2().right_2().border_1()
                                        }
                                    })
                                }))
                                .children(self.render_notifications(window, cx)),
                        )
                        .child(self.status_bar.clone())
                        .child(self.modal_layer.clone())
                        .child(self.toast_layer.clone()),
                ),
            window,
            cx,
        )
    }
}

fn resize_bottom_dock(
    new_size: Pixels,
    workspace: &mut Workspace,
    window: &mut Window,
    cx: &mut App,
) {
    let size = new_size.min(workspace.bounds.bottom() - RESIZE_HANDLE_SIZE);
    workspace.bottom_dock.update(cx, |bottom_dock, cx| {
        bottom_dock.resize_active_panel(Some(size), window, cx);
    });
}

fn resize_right_dock(
    new_size: Pixels,
    workspace: &mut Workspace,
    window: &mut Window,
    cx: &mut App,
) {
    let size = new_size.max(workspace.bounds.left() - RESIZE_HANDLE_SIZE);
    workspace.right_dock.update(cx, |right_dock, cx| {
        right_dock.resize_active_panel(Some(size), window, cx);
    });
}

fn resize_left_dock(
    new_size: Pixels,
    workspace: &mut Workspace,
    window: &mut Window,
    cx: &mut App,
) {
    let size = new_size.min(workspace.bounds.right() - RESIZE_HANDLE_SIZE);

    workspace.left_dock.update(cx, |left_dock, cx| {
        left_dock.resize_active_panel(Some(size), window, cx);
    });
}

impl WorkspaceStore {
    pub fn new(client: Arc<Client>, cx: &mut Context<Self>) -> Self {
        Self {
            workspaces: Default::default(),
            _subscriptions: vec![
                client.add_request_handler(cx.weak_entity(), Self::handle_follow),
                client.add_message_handler(cx.weak_entity(), Self::handle_update_followers),
            ],
            client,
        }
    }

    pub fn update_followers(
        &self,
        project_id: Option<u64>,
        update: proto::update_followers::Variant,
        cx: &App,
    ) -> Option<()> {
        let active_call = ActiveCall::try_global(cx)?;
        let room_id = active_call.read(cx).room()?.read(cx).id();
        self.client
            .send(proto::UpdateFollowers {
                room_id,
                project_id,
                variant: Some(update),
            })
            .log_err()
    }

    pub async fn handle_follow(
        this: Entity<Self>,
        envelope: TypedEnvelope<proto::Follow>,
        mut cx: AsyncApp,
    ) -> Result<proto::FollowResponse> {
        this.update(&mut cx, |this, cx| {
            let follower = Follower {
                project_id: envelope.payload.project_id,
                peer_id: envelope.original_sender_id()?,
            };

            let mut response = proto::FollowResponse::default();
            this.workspaces.retain(|workspace| {
                workspace
                    .update(cx, |workspace, window, cx| {
                        let handler_response =
                            workspace.handle_follow(follower.project_id, window, cx);
                        if let Some(active_view) = handler_response.active_view.clone() {
                            if workspace.project.read(cx).remote_id() == follower.project_id {
                                response.active_view = Some(active_view)
                            }
                        }
                    })
                    .is_ok()
            });

            Ok(response)
        })?
    }

    async fn handle_update_followers(
        this: Entity<Self>,
        envelope: TypedEnvelope<proto::UpdateFollowers>,
        mut cx: AsyncApp,
    ) -> Result<()> {
        let leader_id = envelope.original_sender_id()?;
        let update = envelope.payload;

        this.update(&mut cx, |this, cx| {
            this.workspaces.retain(|workspace| {
                workspace
                    .update(cx, |workspace, window, cx| {
                        let project_id = workspace.project.read(cx).remote_id();
                        if update.project_id != project_id && update.project_id.is_some() {
                            return;
                        }
                        workspace.handle_update_followers(leader_id, update.clone(), window, cx);
                    })
                    .is_ok()
            });
            Ok(())
        })?
    }
}

impl ViewId {
    pub(crate) fn from_proto(message: proto::ViewId) -> Result<Self> {
        Ok(Self {
            creator: message
                .creator
                .ok_or_else(|| anyhow!("creator is missing"))?,
            id: message.id,
        })
    }

    pub(crate) fn to_proto(self) -> proto::ViewId {
        proto::ViewId {
            creator: Some(self.creator),
            id: self.id,
        }
    }
}

impl FollowerState {
    fn pane(&self) -> &Entity<Pane> {
        self.dock_pane.as_ref().unwrap_or(&self.center_pane)
    }
}

pub trait WorkspaceHandle {
    fn file_project_paths(&self, cx: &App) -> Vec<ProjectPath>;
}

impl WorkspaceHandle for Entity<Workspace> {
    fn file_project_paths(&self, cx: &App) -> Vec<ProjectPath> {
        self.read(cx)
            .worktrees(cx)
            .flat_map(|worktree| {
                let worktree_id = worktree.read(cx).id();
                worktree.read(cx).files(true, 0).map(move |f| ProjectPath {
                    worktree_id,
                    path: f.path.clone(),
                })
            })
            .collect::<Vec<_>>()
    }
}

impl std::fmt::Debug for OpenPaths {
    fn fmt(&self, f: &mut std::fmt::Formatter<'_>) -> std::fmt::Result {
        f.debug_struct("OpenPaths")
            .field("paths", &self.paths)
            .finish()
    }
}

pub async fn last_opened_workspace_location() -> Option<SerializedWorkspaceLocation> {
    DB.last_workspace().await.log_err().flatten()
}

pub fn last_session_workspace_locations(
    last_session_id: &str,
    last_session_window_stack: Option<Vec<WindowId>>,
) -> Option<Vec<SerializedWorkspaceLocation>> {
    DB.last_session_workspace_locations(last_session_id, last_session_window_stack)
        .log_err()
}

actions!(collab, [OpenChannelNotes]);
actions!(zed, [OpenLog]);

async fn join_channel_internal(
    channel_id: ChannelId,
    app_state: &Arc<AppState>,
    requesting_window: Option<WindowHandle<Workspace>>,
    active_call: &Entity<ActiveCall>,
    cx: &mut AsyncApp,
) -> Result<bool> {
    let (should_prompt, open_room) = active_call.update(cx, |active_call, cx| {
        let Some(room) = active_call.room().map(|room| room.read(cx)) else {
            return (false, None);
        };

        let already_in_channel = room.channel_id() == Some(channel_id);
        let should_prompt = room.is_sharing_project()
            && !room.remote_participants().is_empty()
            && !already_in_channel;
        let open_room = if already_in_channel {
            active_call.room().cloned()
        } else {
            None
        };
        (should_prompt, open_room)
    })?;

    if let Some(room) = open_room {
        let task = room.update(cx, |room, cx| {
            if let Some((project, host)) = room.most_active_project(cx) {
                return Some(join_in_room_project(project, host, app_state.clone(), cx));
            }

            None
        })?;
        if let Some(task) = task {
            task.await?;
        }
        return anyhow::Ok(true);
    }

    if should_prompt {
        if let Some(workspace) = requesting_window {
            let answer = workspace
                .update(cx, |_, window, cx| {
                    window.prompt(
                        PromptLevel::Warning,
                        "Do you want to switch channels?",
                        Some("Leaving this call will unshare your current project."),
                        &["Yes, Join Channel", "Cancel"],
                        cx,
                    )
                })?
                .await;

            if answer == Ok(1) {
                return Ok(false);
            }
        } else {
            return Ok(false); // unreachable!() hopefully
        }
    }

    let client = cx.update(|cx| active_call.read(cx).client())?;

    let mut client_status = client.status();

    // this loop will terminate within client::CONNECTION_TIMEOUT seconds.
    'outer: loop {
        let Some(status) = client_status.recv().await else {
            return Err(anyhow!("error connecting"));
        };

        match status {
            Status::Connecting
            | Status::Authenticating
            | Status::Reconnecting
            | Status::Reauthenticating => continue,
            Status::Connected { .. } => break 'outer,
            Status::SignedOut => return Err(ErrorCode::SignedOut.into()),
            Status::UpgradeRequired => return Err(ErrorCode::UpgradeRequired.into()),
            Status::ConnectionError | Status::ConnectionLost | Status::ReconnectionError { .. } => {
                return Err(ErrorCode::Disconnected.into());
            }
        }
    }

    let room = active_call
        .update(cx, |active_call, cx| {
            active_call.join_channel(channel_id, cx)
        })?
        .await?;

    let Some(room) = room else {
        return anyhow::Ok(true);
    };

    room.update(cx, |room, _| room.room_update_completed())?
        .await;

    let task = room.update(cx, |room, cx| {
        if let Some((project, host)) = room.most_active_project(cx) {
            return Some(join_in_room_project(project, host, app_state.clone(), cx));
        }

        // If you are the first to join a channel, see if you should share your project.
        if room.remote_participants().is_empty() && !room.local_participant_is_guest() {
            if let Some(workspace) = requesting_window {
                let project = workspace.update(cx, |workspace, _, cx| {
                    let project = workspace.project.read(cx);

                    if !CallSettings::get_global(cx).share_on_join {
                        return None;
                    }

                    if (project.is_local() || project.is_via_ssh())
                        && project.visible_worktrees(cx).any(|tree| {
                            tree.read(cx)
                                .root_entry()
                                .map_or(false, |entry| entry.is_dir())
                        })
                    {
                        Some(workspace.project.clone())
                    } else {
                        None
                    }
                });
                if let Ok(Some(project)) = project {
                    return Some(cx.spawn(async move |room, cx| {
                        room.update(cx, |room, cx| room.share_project(project, cx))?
                            .await?;
                        Ok(())
                    }));
                }
            }
        }

        None
    })?;
    if let Some(task) = task {
        task.await?;
        return anyhow::Ok(true);
    }
    anyhow::Ok(false)
}

pub fn join_channel(
    channel_id: ChannelId,
    app_state: Arc<AppState>,
    requesting_window: Option<WindowHandle<Workspace>>,
    cx: &mut App,
) -> Task<Result<()>> {
    let active_call = ActiveCall::global(cx);
    cx.spawn(async move |cx| {
        let result = join_channel_internal(
            channel_id,
            &app_state,
            requesting_window,
            &active_call,
             cx,
        )
            .await;

        // join channel succeeded, and opened a window
        if matches!(result, Ok(true)) {
            return anyhow::Ok(());
        }

        // find an existing workspace to focus and show call controls
        let mut active_window =
            requesting_window.or_else(|| activate_any_workspace_window( cx));
        if active_window.is_none() {
            // no open workspaces, make one to show the error in (blergh)
            let (window_handle, _) = cx
                .update(|cx| {
                    Workspace::new_local(vec![], app_state.clone(), requesting_window, None, cx)
                })?
                .await?;

            if result.is_ok() {
                cx.update(|cx| {
                    cx.dispatch_action(&OpenChannelNotes);
                }).log_err();
            }

            active_window = Some(window_handle);
        }

        if let Err(err) = result {
            log::error!("failed to join channel: {}", err);
            if let Some(active_window) = active_window {
                active_window
                    .update(cx, |_, window, cx| {
                        let detail: SharedString = match err.error_code() {
                            ErrorCode::SignedOut => {
                                "Please sign in to continue.".into()
                            }
                            ErrorCode::UpgradeRequired => {
                                "Your are running an unsupported version of Zed. Please update to continue.".into()
                            }
                            ErrorCode::NoSuchChannel => {
                                "No matching channel was found. Please check the link and try again.".into()
                            }
                            ErrorCode::Forbidden => {
                                "This channel is private, and you do not have access. Please ask someone to add you and try again.".into()
                            }
                            ErrorCode::Disconnected => "Please check your internet connection and try again.".into(),
                            _ => format!("{}\n\nPlease try again.", err).into(),
                        };
                        window.prompt(
                            PromptLevel::Critical,
                            "Failed to join channel",
                            Some(&detail),
                            &["Ok"],
                        cx)
                    })?
                    .await
                    .ok();
            }
        }

        // return ok, we showed the error to the user.
        anyhow::Ok(())
    })
}

pub async fn get_any_active_workspace(
    app_state: Arc<AppState>,
    mut cx: AsyncApp,
) -> anyhow::Result<WindowHandle<Workspace>> {
    // find an existing workspace to focus and show call controls
    let active_window = activate_any_workspace_window(&mut cx);
    if active_window.is_none() {
        cx.update(|cx| Workspace::new_local(vec![], app_state.clone(), None, None, cx))?
            .await?;
    }
    activate_any_workspace_window(&mut cx).context("could not open zed")
}

fn activate_any_workspace_window(cx: &mut AsyncApp) -> Option<WindowHandle<Workspace>> {
    cx.update(|cx| {
        if let Some(workspace_window) = cx
            .active_window()
            .and_then(|window| window.downcast::<Workspace>())
        {
            return Some(workspace_window);
        }

        for window in cx.windows() {
            if let Some(workspace_window) = window.downcast::<Workspace>() {
                workspace_window
                    .update(cx, |_, window, _| window.activate_window())
                    .ok();
                return Some(workspace_window);
            }
        }
        None
    })
    .ok()
    .flatten()
}

pub fn local_workspace_windows(cx: &App) -> Vec<WindowHandle<Workspace>> {
    cx.windows()
        .into_iter()
        .filter_map(|window| window.downcast::<Workspace>())
        .filter(|workspace| {
            workspace
                .read(cx)
                .is_ok_and(|workspace| workspace.project.read(cx).is_local())
        })
        .collect()
}

#[derive(Default)]
pub struct OpenOptions {
    pub visible: Option<OpenVisible>,
    pub focus: Option<bool>,
    pub open_new_workspace: Option<bool>,
    pub replace_window: Option<WindowHandle<Workspace>>,
    pub env: Option<HashMap<String, String>>,
}

#[allow(clippy::type_complexity)]
pub fn open_paths(
    abs_paths: &[PathBuf],
    app_state: Arc<AppState>,
    open_options: OpenOptions,
    cx: &mut App,
) -> Task<
    anyhow::Result<(
        WindowHandle<Workspace>,
        Vec<Option<Result<Box<dyn ItemHandle>, anyhow::Error>>>,
    )>,
> {
    let abs_paths = abs_paths.to_vec();
    let mut existing = None;
    let mut best_match = None;
    let mut open_visible = OpenVisible::All;

    cx.spawn(async move |cx| {
        if open_options.open_new_workspace != Some(true) {
            let all_paths = abs_paths.iter().map(|path| app_state.fs.metadata(path));
            let all_metadatas = futures::future::join_all(all_paths)
                .await
                .into_iter()
                .filter_map(|result| result.ok().flatten())
                .collect::<Vec<_>>();

            cx.update(|cx| {
                for window in local_workspace_windows(&cx) {
                    if let Ok(workspace) = window.read(&cx) {
                        let m = workspace.project.read(&cx).visibility_for_paths(
                            &abs_paths,
                            &all_metadatas,
                            open_options.open_new_workspace == None,
                            cx,
                        );
                        if m > best_match {
                            existing = Some(window);
                            best_match = m;
                        } else if best_match.is_none()
                            && open_options.open_new_workspace == Some(false)
                        {
                            existing = Some(window)
                        }
                    }
                }
            })?;

            if open_options.open_new_workspace.is_none() && existing.is_none() {
                if all_metadatas.iter().all(|file| !file.is_dir) {
                    cx.update(|cx| {
                        if let Some(window) = cx
                            .active_window()
                            .and_then(|window| window.downcast::<Workspace>())
                        {
                            if let Ok(workspace) = window.read(cx) {
                                let project = workspace.project().read(cx);
                                if project.is_local() && !project.is_via_collab() {
                                    existing = Some(window);
                                    open_visible = OpenVisible::None;
                                    return;
                                }
                            }
                        }
                        for window in local_workspace_windows(cx) {
                            if let Ok(workspace) = window.read(cx) {
                                let project = workspace.project().read(cx);
                                if project.is_via_collab() {
                                    continue;
                                }
                                existing = Some(window);
                                open_visible = OpenVisible::None;
                                break;
                            }
                        }
                    })?;
                }
            }
        }

        if let Some(existing) = existing {
            let open_task = existing
                .update(cx, |workspace, window, cx| {
                    window.activate_window();
                    workspace.open_paths(
                        abs_paths,
                        OpenOptions {
                            visible: Some(open_visible),
                            ..Default::default()
                        },
                        None,
                        window,
                        cx,
                    )
                })?
                .await;

            _ = existing.update(cx, |workspace, _, cx| {
                for item in open_task.iter().flatten() {
                    if let Err(e) = item {
                        workspace.show_error(&e, cx);
                    }
                }
            });

            Ok((existing, open_task))
        } else {
            cx.update(move |cx| {
                Workspace::new_local(
                    abs_paths,
                    app_state.clone(),
                    open_options.replace_window,
                    open_options.env,
                    cx,
                )
            })?
            .await
        }
    })
}

pub fn open_new(
    open_options: OpenOptions,
    app_state: Arc<AppState>,
    cx: &mut App,
    init: impl FnOnce(&mut Workspace, &mut Window, &mut Context<Workspace>) + 'static + Send,
) -> Task<anyhow::Result<()>> {
    let task = Workspace::new_local(Vec::new(), app_state, None, open_options.env, cx);
    cx.spawn(async move |cx| {
        let (workspace, opened_paths) = task.await?;
        workspace.update(cx, |workspace, window, cx| {
            if opened_paths.is_empty() {
                init(workspace, window, cx)
            }
        })?;
        Ok(())
    })
}

pub fn create_and_open_local_file(
    path: &'static Path,
    window: &mut Window,
    cx: &mut Context<Workspace>,
    default_content: impl 'static + Send + FnOnce() -> Rope,
) -> Task<Result<Box<dyn ItemHandle>>> {
    cx.spawn_in(window, async move |workspace, cx| {
        let fs = workspace.update(cx, |workspace, _| workspace.app_state().fs.clone())?;
        if !fs.is_file(path).await {
            fs.create_file(path, Default::default()).await?;
            fs.save(path, &default_content(), Default::default())
                .await?;
        }

        let mut items = workspace
            .update_in(cx, |workspace, window, cx| {
                workspace.with_local_workspace(window, cx, |workspace, window, cx| {
                    workspace.open_paths(
                        vec![path.to_path_buf()],
                        OpenOptions {
                            visible: Some(OpenVisible::None),
                            ..Default::default()
                        },
                        None,
                        window,
                        cx,
                    )
                })
            })?
            .await?
            .await;

        let item = items.pop().flatten();
        item.ok_or_else(|| anyhow!("path {path:?} is not a file"))?
    })
}

pub fn open_ssh_project_with_new_connection(
    window: WindowHandle<Workspace>,
    connection_options: SshConnectionOptions,
    cancel_rx: oneshot::Receiver<()>,
    delegate: Arc<dyn SshClientDelegate>,
    app_state: Arc<AppState>,
    paths: Vec<PathBuf>,
    cx: &mut App,
) -> Task<Result<()>> {
    cx.spawn(async move |cx| {
        let (serialized_ssh_project, workspace_id, serialized_workspace) =
            serialize_ssh_project(connection_options.clone(), paths.clone(), &cx).await?;

        let session = match cx
            .update(|cx| {
                remote::SshRemoteClient::new(
                    ConnectionIdentifier::Workspace(workspace_id.0),
                    connection_options,
                    cancel_rx,
                    delegate,
                    cx,
                )
            })?
            .await?
        {
            Some(result) => result,
            None => return Ok(()),
        };

        let project = cx.update(|cx| {
            project::Project::ssh(
                session,
                app_state.client.clone(),
                app_state.node_runtime.clone(),
                app_state.user_store.clone(),
                app_state.languages.clone(),
                app_state.fs.clone(),
                cx,
            )
        })?;

<<<<<<< HEAD
        let toolchains = DB.toolchains(workspace_id).await?;
        for (toolchain, worktree_id, path) in toolchains {
            project
                .update(cx, |this, cx| {
                    this.activate_toolchain(ProjectPath { worktree_id, path }, toolchain, cx)
                })?
                .await;
        }
        let mut project_paths_to_open = vec![];
        let mut project_path_errors = vec![];
=======
        open_ssh_project_inner(
            project,
            paths,
            serialized_ssh_project,
            workspace_id,
            serialized_workspace,
            app_state,
            window,
            cx,
        )
        .await
    })
}
>>>>>>> 6ae7d2f5

pub fn open_ssh_project_with_existing_connection(
    connection_options: SshConnectionOptions,
    project: Entity<Project>,
    paths: Vec<PathBuf>,
    app_state: Arc<AppState>,
    window: WindowHandle<Workspace>,
    cx: &mut AsyncApp,
) -> Task<Result<()>> {
    cx.spawn(async move |cx| {
        let (serialized_ssh_project, workspace_id, serialized_workspace) =
            serialize_ssh_project(connection_options.clone(), paths.clone(), &cx).await?;

        open_ssh_project_inner(
            project,
            paths,
            serialized_ssh_project,
            workspace_id,
            serialized_workspace,
            app_state,
            window,
            cx,
        )
        .await
    })
}

async fn open_ssh_project_inner(
    project: Entity<Project>,
    paths: Vec<PathBuf>,
    serialized_ssh_project: SerializedSshProject,
    workspace_id: WorkspaceId,
    serialized_workspace: Option<SerializedWorkspace>,
    app_state: Arc<AppState>,
    window: WindowHandle<Workspace>,
    cx: &mut AsyncApp,
) -> Result<()> {
    let toolchains = DB.toolchains(workspace_id).await?;
    for (toolchain, worktree_id, path) in toolchains {
        project
            .update(cx, |this, cx| {
                this.activate_toolchain(ProjectPath { worktree_id, path }, toolchain, cx)
            })?
            .await;
    }
    let mut project_paths_to_open = vec![];
    let mut project_path_errors = vec![];

    for path in paths {
        let result = cx
            .update(|cx| Workspace::project_path_for_path(project.clone(), &path, true, cx))?
            .await;
        match result {
            Ok((_, project_path)) => {
                project_paths_to_open.push((path.clone(), Some(project_path)));
            }
            Err(error) => {
                project_path_errors.push(error);
            }
        };
    }

    if project_paths_to_open.is_empty() {
        return Err(project_path_errors
            .pop()
            .unwrap_or_else(|| anyhow!("no paths given")));
    }

    cx.update_window(window.into(), |_, window, cx| {
        window.replace_root(cx, |window, cx| {
            telemetry::event!("SSH Project Opened");

            let mut workspace =
                Workspace::new(Some(workspace_id), project, app_state.clone(), window, cx);
            workspace.set_serialized_ssh_project(serialized_ssh_project);
            workspace
        });
    })?;

    window
        .update(cx, |_, window, cx| {
            window.activate_window();
            open_items(serialized_workspace, project_paths_to_open, window, cx)
        })?
        .await?;

    window.update(cx, |workspace, _, cx| {
        for error in project_path_errors {
            if error.error_code() == proto::ErrorCode::DevServerProjectPathDoesNotExist {
                if let Some(path) = error.error_tag("path") {
                    workspace.show_error(&anyhow!("'{path}' does not exist"), cx)
                }
            } else {
                workspace.show_error(&error, cx)
            }
        }
    })?;

    Ok(())
}

fn serialize_ssh_project(
    connection_options: SshConnectionOptions,
    paths: Vec<PathBuf>,
    cx: &AsyncApp,
) -> Task<
    Result<(
        SerializedSshProject,
        WorkspaceId,
        Option<SerializedWorkspace>,
    )>,
> {
    cx.background_spawn(async move {
        let serialized_ssh_project = persistence::DB
            .get_or_create_ssh_project(
                connection_options.host.clone(),
                connection_options.port,
                paths
                    .iter()
                    .map(|path| path.to_string_lossy().to_string())
                    .collect::<Vec<_>>(),
                connection_options.username.clone(),
            )
            .await?;

        let serialized_workspace =
            persistence::DB.workspace_for_ssh_project(&serialized_ssh_project);

        let workspace_id = if let Some(workspace_id) =
            serialized_workspace.as_ref().map(|workspace| workspace.id)
        {
            workspace_id
        } else {
            persistence::DB.next_id().await?
        };

        Ok((serialized_ssh_project, workspace_id, serialized_workspace))
    })
}

pub fn join_in_room_project(
    project_id: u64,
    follow_user_id: u64,
    app_state: Arc<AppState>,
    cx: &mut App,
) -> Task<Result<()>> {
    let windows = cx.windows();
    cx.spawn(async move |cx| {
        let existing_workspace = windows.into_iter().find_map(|window_handle| {
            window_handle
                .downcast::<Workspace>()
                .and_then(|window_handle| {
                    window_handle
                        .update(cx, |workspace, _window, cx| {
                            if workspace.project().read(cx).remote_id() == Some(project_id) {
                                Some(window_handle)
                            } else {
                                None
                            }
                        })
                        .unwrap_or(None)
                })
        });

        let workspace = if let Some(existing_workspace) = existing_workspace {
            existing_workspace
        } else {
            let active_call = cx.update(|cx| ActiveCall::global(cx))?;
            let room = active_call
                .read_with(cx, |call, _| call.room().cloned())?
                .ok_or_else(|| anyhow!("not in a call"))?;
            let project = room
                .update(cx, |room, cx| {
                    room.join_project(
                        project_id,
                        app_state.languages.clone(),
                        app_state.fs.clone(),
                        cx,
                    )
                })?
                .await?;

            let window_bounds_override = window_bounds_env_override();
            cx.update(|cx| {
                let mut options = (app_state.build_window_options)(None, cx);
                options.window_bounds = window_bounds_override.map(WindowBounds::Windowed);
                cx.open_window(options, |window, cx| {
                    cx.new(|cx| {
                        Workspace::new(Default::default(), project, app_state.clone(), window, cx)
                    })
                })
            })??
        };

        workspace.update(cx, |workspace, window, cx| {
            cx.activate(true);
            window.activate_window();

            if let Some(room) = ActiveCall::global(cx).read(cx).room().cloned() {
                let follow_peer_id = room
                    .read(cx)
                    .remote_participants()
                    .iter()
                    .find(|(_, participant)| participant.user.id == follow_user_id)
                    .map(|(_, p)| p.peer_id)
                    .or_else(|| {
                        // If we couldn't follow the given user, follow the host instead.
                        let collaborator = workspace
                            .project()
                            .read(cx)
                            .collaborators()
                            .values()
                            .find(|collaborator| collaborator.is_host)?;
                        Some(collaborator.peer_id)
                    });

                if let Some(follow_peer_id) = follow_peer_id {
                    workspace.follow(follow_peer_id, window, cx);
                }
            }
        })?;

        anyhow::Ok(())
    })
}

pub fn reload(reload: &Reload, cx: &mut App) {
    let should_confirm = WorkspaceSettings::get_global(cx).confirm_quit;
    let mut workspace_windows = cx
        .windows()
        .into_iter()
        .filter_map(|window| window.downcast::<Workspace>())
        .collect::<Vec<_>>();

    // If multiple windows have unsaved changes, and need a save prompt,
    // prompt in the active window before switching to a different window.
    workspace_windows.sort_by_key(|window| window.is_active(cx) == Some(false));

    let mut prompt = None;
    if let (true, Some(window)) = (should_confirm, workspace_windows.first()) {
        prompt = window
            .update(cx, |_, window, cx| {
                window.prompt(
                    PromptLevel::Info,
                    "Are you sure you want to restart?",
                    None,
                    &["Restart", "Cancel"],
                    cx,
                )
            })
            .ok();
    }

    let binary_path = reload.binary_path.clone();
    cx.spawn(async move |cx| {
        if let Some(prompt) = prompt {
            let answer = prompt.await?;
            if answer != 0 {
                return Ok(());
            }
        }

        // If the user cancels any save prompt, then keep the app open.
        for window in workspace_windows {
            if let Ok(should_close) = window.update(cx, |workspace, window, cx| {
                workspace.prepare_to_close(CloseIntent::Quit, window, cx)
            }) {
                if !should_close.await? {
                    return Ok(());
                }
            }
        }

        cx.update(|cx| cx.restart(binary_path))
    })
    .detach_and_log_err(cx);
}

fn parse_pixel_position_env_var(value: &str) -> Option<Point<Pixels>> {
    let mut parts = value.split(',');
    let x: usize = parts.next()?.parse().ok()?;
    let y: usize = parts.next()?.parse().ok()?;
    Some(point(px(x as f32), px(y as f32)))
}

fn parse_pixel_size_env_var(value: &str) -> Option<Size<Pixels>> {
    let mut parts = value.split(',');
    let width: usize = parts.next()?.parse().ok()?;
    let height: usize = parts.next()?.parse().ok()?;
    Some(size(px(width as f32), px(height as f32)))
}

pub fn client_side_decorations(
    element: impl IntoElement,
    window: &mut Window,
    cx: &mut App,
) -> Stateful<Div> {
    const BORDER_SIZE: Pixels = px(1.0);
    let decorations = window.window_decorations();

    if matches!(decorations, Decorations::Client { .. }) {
        window.set_client_inset(theme::CLIENT_SIDE_DECORATION_SHADOW);
    }

    struct GlobalResizeEdge(ResizeEdge);
    impl Global for GlobalResizeEdge {}

    div()
        .id("window-backdrop")
        .bg(transparent_black())
        .map(|div| match decorations {
            Decorations::Server => div,
            Decorations::Client { tiling, .. } => div
                .when(!(tiling.top || tiling.right), |div| {
                    div.rounded_tr(theme::CLIENT_SIDE_DECORATION_ROUNDING)
                })
                .when(!(tiling.top || tiling.left), |div| {
                    div.rounded_tl(theme::CLIENT_SIDE_DECORATION_ROUNDING)
                })
                .when(!(tiling.bottom || tiling.right), |div| {
                    div.rounded_br(theme::CLIENT_SIDE_DECORATION_ROUNDING)
                })
                .when(!(tiling.bottom || tiling.left), |div| {
                    div.rounded_bl(theme::CLIENT_SIDE_DECORATION_ROUNDING)
                })
                .when(!tiling.top, |div| {
                    div.pt(theme::CLIENT_SIDE_DECORATION_SHADOW)
                })
                .when(!tiling.bottom, |div| {
                    div.pb(theme::CLIENT_SIDE_DECORATION_SHADOW)
                })
                .when(!tiling.left, |div| {
                    div.pl(theme::CLIENT_SIDE_DECORATION_SHADOW)
                })
                .when(!tiling.right, |div| {
                    div.pr(theme::CLIENT_SIDE_DECORATION_SHADOW)
                })
                .on_mouse_move(move |e, window, cx| {
                    let size = window.window_bounds().get_bounds().size;
                    let pos = e.position;

                    let new_edge =
                        resize_edge(pos, theme::CLIENT_SIDE_DECORATION_SHADOW, size, tiling);

                    let edge = cx.try_global::<GlobalResizeEdge>();
                    if new_edge != edge.map(|edge| edge.0) {
                        window
                            .window_handle()
                            .update(cx, |workspace, _, cx| {
                                cx.notify(workspace.entity_id());
                            })
                            .ok();
                    }
                })
                .on_mouse_down(MouseButton::Left, move |e, window, _| {
                    let size = window.window_bounds().get_bounds().size;
                    let pos = e.position;

                    let edge = match resize_edge(
                        pos,
                        theme::CLIENT_SIDE_DECORATION_SHADOW,
                        size,
                        tiling,
                    ) {
                        Some(value) => value,
                        None => return,
                    };

                    window.start_window_resize(edge);
                }),
        })
        .size_full()
        .child(
            div()
                .cursor(CursorStyle::Arrow)
                .map(|div| match decorations {
                    Decorations::Server => div,
                    Decorations::Client { tiling } => div
                        .border_color(cx.theme().colors().border)
                        .when(!(tiling.top || tiling.right), |div| {
                            div.rounded_tr(theme::CLIENT_SIDE_DECORATION_ROUNDING)
                        })
                        .when(!(tiling.top || tiling.left), |div| {
                            div.rounded_tl(theme::CLIENT_SIDE_DECORATION_ROUNDING)
                        })
                        .when(!(tiling.bottom || tiling.right), |div| {
                            div.rounded_br(theme::CLIENT_SIDE_DECORATION_ROUNDING)
                        })
                        .when(!(tiling.bottom || tiling.left), |div| {
                            div.rounded_bl(theme::CLIENT_SIDE_DECORATION_ROUNDING)
                        })
                        .when(!tiling.top, |div| div.border_t(BORDER_SIZE))
                        .when(!tiling.bottom, |div| div.border_b(BORDER_SIZE))
                        .when(!tiling.left, |div| div.border_l(BORDER_SIZE))
                        .when(!tiling.right, |div| div.border_r(BORDER_SIZE))
                        .when(!tiling.is_tiled(), |div| {
                            div.shadow(smallvec::smallvec![gpui::BoxShadow {
                                color: Hsla {
                                    h: 0.,
                                    s: 0.,
                                    l: 0.,
                                    a: 0.4,
                                },
                                blur_radius: theme::CLIENT_SIDE_DECORATION_SHADOW / 2.,
                                spread_radius: px(0.),
                                offset: point(px(0.0), px(0.0)),
                            }])
                        }),
                })
                .on_mouse_move(|_e, _, cx| {
                    cx.stop_propagation();
                })
                .size_full()
                .child(element),
        )
        .map(|div| match decorations {
            Decorations::Server => div,
            Decorations::Client { tiling, .. } => div.child(
                canvas(
                    |_bounds, window, _| {
                        window.insert_hitbox(
                            Bounds::new(
                                point(px(0.0), px(0.0)),
                                window.window_bounds().get_bounds().size,
                            ),
                            false,
                        )
                    },
                    move |_bounds, hitbox, window, cx| {
                        let mouse = window.mouse_position();
                        let size = window.window_bounds().get_bounds().size;
                        let Some(edge) =
                            resize_edge(mouse, theme::CLIENT_SIDE_DECORATION_SHADOW, size, tiling)
                        else {
                            return;
                        };
                        cx.set_global(GlobalResizeEdge(edge));
                        window.set_cursor_style(
                            match edge {
                                ResizeEdge::Top | ResizeEdge::Bottom => CursorStyle::ResizeUpDown,
                                ResizeEdge::Left | ResizeEdge::Right => {
                                    CursorStyle::ResizeLeftRight
                                }
                                ResizeEdge::TopLeft | ResizeEdge::BottomRight => {
                                    CursorStyle::ResizeUpLeftDownRight
                                }
                                ResizeEdge::TopRight | ResizeEdge::BottomLeft => {
                                    CursorStyle::ResizeUpRightDownLeft
                                }
                            },
                            Some(&hitbox),
                        );
                    },
                )
                .size_full()
                .absolute(),
            ),
        })
}

fn resize_edge(
    pos: Point<Pixels>,
    shadow_size: Pixels,
    window_size: Size<Pixels>,
    tiling: Tiling,
) -> Option<ResizeEdge> {
    let bounds = Bounds::new(Point::default(), window_size).inset(shadow_size * 1.5);
    if bounds.contains(&pos) {
        return None;
    }

    let corner_size = size(shadow_size * 1.5, shadow_size * 1.5);
    let top_left_bounds = Bounds::new(Point::new(px(0.), px(0.)), corner_size);
    if !tiling.top && top_left_bounds.contains(&pos) {
        return Some(ResizeEdge::TopLeft);
    }

    let top_right_bounds = Bounds::new(
        Point::new(window_size.width - corner_size.width, px(0.)),
        corner_size,
    );
    if !tiling.top && top_right_bounds.contains(&pos) {
        return Some(ResizeEdge::TopRight);
    }

    let bottom_left_bounds = Bounds::new(
        Point::new(px(0.), window_size.height - corner_size.height),
        corner_size,
    );
    if !tiling.bottom && bottom_left_bounds.contains(&pos) {
        return Some(ResizeEdge::BottomLeft);
    }

    let bottom_right_bounds = Bounds::new(
        Point::new(
            window_size.width - corner_size.width,
            window_size.height - corner_size.height,
        ),
        corner_size,
    );
    if !tiling.bottom && bottom_right_bounds.contains(&pos) {
        return Some(ResizeEdge::BottomRight);
    }

    if !tiling.top && pos.y < shadow_size {
        Some(ResizeEdge::Top)
    } else if !tiling.bottom && pos.y > window_size.height - shadow_size {
        Some(ResizeEdge::Bottom)
    } else if !tiling.left && pos.x < shadow_size {
        Some(ResizeEdge::Left)
    } else if !tiling.right && pos.x > window_size.width - shadow_size {
        Some(ResizeEdge::Right)
    } else {
        None
    }
}

fn join_pane_into_active(
    active_pane: &Entity<Pane>,
    pane: &Entity<Pane>,
    window: &mut Window,
    cx: &mut App,
) {
    if pane == active_pane {
        return;
    } else if pane.read(cx).items_len() == 0 {
        pane.update(cx, |_, cx| {
            cx.emit(pane::Event::Remove {
                focus_on_pane: None,
            });
        })
    } else {
        move_all_items(pane, active_pane, window, cx);
    }
}

fn move_all_items(
    from_pane: &Entity<Pane>,
    to_pane: &Entity<Pane>,
    window: &mut Window,
    cx: &mut App,
) {
    let destination_is_different = from_pane != to_pane;
    let mut moved_items = 0;
    for (item_ix, item_handle) in from_pane
        .read(cx)
        .items()
        .enumerate()
        .map(|(ix, item)| (ix, item.clone()))
        .collect::<Vec<_>>()
    {
        let ix = item_ix - moved_items;
        if destination_is_different {
            // Close item from previous pane
            from_pane.update(cx, |source, cx| {
                source.remove_item_and_focus_on_pane(ix, false, to_pane.clone(), window, cx);
            });
            moved_items += 1;
        }

        // This automatically removes duplicate items in the pane
        to_pane.update(cx, |destination, cx| {
            destination.add_item(item_handle, true, true, None, window, cx);
            window.focus(&destination.focus_handle(cx))
        });
    }
}

pub fn move_item(
    source: &Entity<Pane>,
    destination: &Entity<Pane>,
    item_id_to_move: EntityId,
    destination_index: usize,
    window: &mut Window,
    cx: &mut App,
) {
    let Some((item_ix, item_handle)) = source
        .read(cx)
        .items()
        .enumerate()
        .find(|(_, item_handle)| item_handle.item_id() == item_id_to_move)
        .map(|(ix, item)| (ix, item.clone()))
    else {
        // Tab was closed during drag
        return;
    };

    if source != destination {
        // Close item from previous pane
        source.update(cx, |source, cx| {
            source.remove_item_and_focus_on_pane(item_ix, false, destination.clone(), window, cx);
        });
    }

    // This automatically removes duplicate items in the pane
    destination.update(cx, |destination, cx| {
        destination.add_item(item_handle, true, true, Some(destination_index), window, cx);
        window.focus(&destination.focus_handle(cx))
    });
}

pub fn move_active_item(
    source: &Entity<Pane>,
    destination: &Entity<Pane>,
    focus_destination: bool,
    close_if_empty: bool,
    window: &mut Window,
    cx: &mut App,
) {
    if source == destination {
        return;
    }
    let Some(active_item) = source.read(cx).active_item() else {
        return;
    };
    source.update(cx, |source_pane, cx| {
        let item_id = active_item.item_id();
        source_pane.remove_item(item_id, false, close_if_empty, window, cx);
        destination.update(cx, |target_pane, cx| {
            target_pane.add_item(
                active_item,
                focus_destination,
                focus_destination,
                Some(target_pane.items_len()),
                window,
                cx,
            );
        });
    });
}

#[cfg(test)]
mod tests {
    use std::{cell::RefCell, rc::Rc};

    use super::*;
    use crate::{
        dock::{PanelEvent, test::TestPanel},
        item::{
            ItemEvent,
            test::{TestItem, TestProjectItem},
        },
    };
    use fs::FakeFs;
    use gpui::{
        DismissEvent, Empty, EventEmitter, FocusHandle, Focusable, Render, TestAppContext,
        UpdateGlobal, VisualTestContext, px,
    };
    use project::{Project, ProjectEntryId};
    use serde_json::json;
    use settings::SettingsStore;

    #[gpui::test]
    async fn test_tab_disambiguation(cx: &mut TestAppContext) {
        init_test(cx);

        let fs = FakeFs::new(cx.executor());
        let project = Project::test(fs, [], cx).await;
        let (workspace, cx) =
            cx.add_window_view(|window, cx| Workspace::test_new(project.clone(), window, cx));

        // Adding an item with no ambiguity renders the tab without detail.
        let item1 = cx.new(|cx| {
            let mut item = TestItem::new(cx);
            item.tab_descriptions = Some(vec!["c", "b1/c", "a/b1/c"]);
            item
        });
        workspace.update_in(cx, |workspace, window, cx| {
            workspace.add_item_to_active_pane(Box::new(item1.clone()), None, true, window, cx);
        });
        item1.update(cx, |item, _| assert_eq!(item.tab_detail.get(), Some(0)));

        // Adding an item that creates ambiguity increases the level of detail on
        // both tabs.
        let item2 = cx.new_window_entity(|_window, cx| {
            let mut item = TestItem::new(cx);
            item.tab_descriptions = Some(vec!["c", "b2/c", "a/b2/c"]);
            item
        });
        workspace.update_in(cx, |workspace, window, cx| {
            workspace.add_item_to_active_pane(Box::new(item2.clone()), None, true, window, cx);
        });
        item1.update(cx, |item, _| assert_eq!(item.tab_detail.get(), Some(1)));
        item2.update(cx, |item, _| assert_eq!(item.tab_detail.get(), Some(1)));

        // Adding an item that creates ambiguity increases the level of detail only
        // on the ambiguous tabs. In this case, the ambiguity can't be resolved so
        // we stop at the highest detail available.
        let item3 = cx.new(|cx| {
            let mut item = TestItem::new(cx);
            item.tab_descriptions = Some(vec!["c", "b2/c", "a/b2/c"]);
            item
        });
        workspace.update_in(cx, |workspace, window, cx| {
            workspace.add_item_to_active_pane(Box::new(item3.clone()), None, true, window, cx);
        });
        item1.update(cx, |item, _| assert_eq!(item.tab_detail.get(), Some(1)));
        item2.update(cx, |item, _| assert_eq!(item.tab_detail.get(), Some(3)));
        item3.update(cx, |item, _| assert_eq!(item.tab_detail.get(), Some(3)));
    }

    #[gpui::test]
    async fn test_tracking_active_path(cx: &mut TestAppContext) {
        init_test(cx);

        let fs = FakeFs::new(cx.executor());
        fs.insert_tree(
            "/root1",
            json!({
                "one.txt": "",
                "two.txt": "",
            }),
        )
        .await;
        fs.insert_tree(
            "/root2",
            json!({
                "three.txt": "",
            }),
        )
        .await;

        let project = Project::test(fs, ["root1".as_ref()], cx).await;
        let (workspace, cx) =
            cx.add_window_view(|window, cx| Workspace::test_new(project.clone(), window, cx));
        let pane = workspace.update(cx, |workspace, _| workspace.active_pane().clone());
        let worktree_id = project.update(cx, |project, cx| {
            project.worktrees(cx).next().unwrap().read(cx).id()
        });

        let item1 = cx.new(|cx| {
            TestItem::new(cx).with_project_items(&[TestProjectItem::new(1, "one.txt", cx)])
        });
        let item2 = cx.new(|cx| {
            TestItem::new(cx).with_project_items(&[TestProjectItem::new(2, "two.txt", cx)])
        });

        // Add an item to an empty pane
        workspace.update_in(cx, |workspace, window, cx| {
            workspace.add_item_to_active_pane(Box::new(item1), None, true, window, cx)
        });
        project.update(cx, |project, cx| {
            assert_eq!(
                project.active_entry(),
                project
                    .entry_for_path(&(worktree_id, "one.txt").into(), cx)
                    .map(|e| e.id)
            );
        });
        assert_eq!(cx.window_title().as_deref(), Some("root1 — one.txt"));

        // Add a second item to a non-empty pane
        workspace.update_in(cx, |workspace, window, cx| {
            workspace.add_item_to_active_pane(Box::new(item2), None, true, window, cx)
        });
        assert_eq!(cx.window_title().as_deref(), Some("root1 — two.txt"));
        project.update(cx, |project, cx| {
            assert_eq!(
                project.active_entry(),
                project
                    .entry_for_path(&(worktree_id, "two.txt").into(), cx)
                    .map(|e| e.id)
            );
        });

        // Close the active item
        pane.update_in(cx, |pane, window, cx| {
            pane.close_active_item(&Default::default(), window, cx)
                .unwrap()
        })
        .await
        .unwrap();
        assert_eq!(cx.window_title().as_deref(), Some("root1 — one.txt"));
        project.update(cx, |project, cx| {
            assert_eq!(
                project.active_entry(),
                project
                    .entry_for_path(&(worktree_id, "one.txt").into(), cx)
                    .map(|e| e.id)
            );
        });

        // Add a project folder
        project
            .update(cx, |project, cx| {
                project.find_or_create_worktree("root2", true, cx)
            })
            .await
            .unwrap();
        assert_eq!(cx.window_title().as_deref(), Some("root1, root2 — one.txt"));

        // Remove a project folder
        project.update(cx, |project, cx| project.remove_worktree(worktree_id, cx));
        assert_eq!(cx.window_title().as_deref(), Some("root2 — one.txt"));
    }

    #[gpui::test]
    async fn test_close_window(cx: &mut TestAppContext) {
        init_test(cx);

        let fs = FakeFs::new(cx.executor());
        fs.insert_tree("/root", json!({ "one": "" })).await;

        let project = Project::test(fs, ["root".as_ref()], cx).await;
        let (workspace, cx) =
            cx.add_window_view(|window, cx| Workspace::test_new(project.clone(), window, cx));

        // When there are no dirty items, there's nothing to do.
        let item1 = cx.new(TestItem::new);
        workspace.update_in(cx, |w, window, cx| {
            w.add_item_to_active_pane(Box::new(item1.clone()), None, true, window, cx)
        });
        let task = workspace.update_in(cx, |w, window, cx| {
            w.prepare_to_close(CloseIntent::CloseWindow, window, cx)
        });
        assert!(task.await.unwrap());

        // When there are dirty untitled items, prompt to save each one. If the user
        // cancels any prompt, then abort.
        let item2 = cx.new(|cx| TestItem::new(cx).with_dirty(true));
        let item3 = cx.new(|cx| {
            TestItem::new(cx)
                .with_dirty(true)
                .with_project_items(&[TestProjectItem::new(1, "1.txt", cx)])
        });
        workspace.update_in(cx, |w, window, cx| {
            w.add_item_to_active_pane(Box::new(item2.clone()), None, true, window, cx);
            w.add_item_to_active_pane(Box::new(item3.clone()), None, true, window, cx);
        });
        let task = workspace.update_in(cx, |w, window, cx| {
            w.prepare_to_close(CloseIntent::CloseWindow, window, cx)
        });
        cx.executor().run_until_parked();
        cx.simulate_prompt_answer("Cancel"); // cancel save all
        cx.executor().run_until_parked();
        assert!(!cx.has_pending_prompt());
        assert!(!task.await.unwrap());
    }

    #[gpui::test]
    async fn test_close_window_with_serializable_items(cx: &mut TestAppContext) {
        init_test(cx);

        // Register TestItem as a serializable item
        cx.update(|cx| {
            register_serializable_item::<TestItem>(cx);
        });

        let fs = FakeFs::new(cx.executor());
        fs.insert_tree("/root", json!({ "one": "" })).await;

        let project = Project::test(fs, ["root".as_ref()], cx).await;
        let (workspace, cx) =
            cx.add_window_view(|window, cx| Workspace::test_new(project.clone(), window, cx));

        // When there are dirty untitled items, but they can serialize, then there is no prompt.
        let item1 = cx.new(|cx| {
            TestItem::new(cx)
                .with_dirty(true)
                .with_serialize(|| Some(Task::ready(Ok(()))))
        });
        let item2 = cx.new(|cx| {
            TestItem::new(cx)
                .with_dirty(true)
                .with_project_items(&[TestProjectItem::new(1, "1.txt", cx)])
                .with_serialize(|| Some(Task::ready(Ok(()))))
        });
        workspace.update_in(cx, |w, window, cx| {
            w.add_item_to_active_pane(Box::new(item1.clone()), None, true, window, cx);
            w.add_item_to_active_pane(Box::new(item2.clone()), None, true, window, cx);
        });
        let task = workspace.update_in(cx, |w, window, cx| {
            w.prepare_to_close(CloseIntent::CloseWindow, window, cx)
        });
        assert!(task.await.unwrap());
    }

    #[gpui::test]
    async fn test_close_pane_items(cx: &mut TestAppContext) {
        init_test(cx);

        let fs = FakeFs::new(cx.executor());

        let project = Project::test(fs, None, cx).await;
        let (workspace, cx) =
            cx.add_window_view(|window, cx| Workspace::test_new(project, window, cx));

        let item1 = cx.new(|cx| {
            TestItem::new(cx)
                .with_dirty(true)
                .with_project_items(&[dirty_project_item(1, "1.txt", cx)])
        });
        let item2 = cx.new(|cx| {
            TestItem::new(cx)
                .with_dirty(true)
                .with_conflict(true)
                .with_project_items(&[dirty_project_item(2, "2.txt", cx)])
        });
        let item3 = cx.new(|cx| {
            TestItem::new(cx)
                .with_dirty(true)
                .with_conflict(true)
                .with_project_items(&[dirty_project_item(3, "3.txt", cx)])
        });
        let item4 = cx.new(|cx| {
            TestItem::new(cx).with_dirty(true).with_project_items(&[{
                let project_item = TestProjectItem::new_untitled(cx);
                project_item.update(cx, |project_item, _| project_item.is_dirty = true);
                project_item
            }])
        });
        let pane = workspace.update_in(cx, |workspace, window, cx| {
            workspace.add_item_to_active_pane(Box::new(item1.clone()), None, true, window, cx);
            workspace.add_item_to_active_pane(Box::new(item2.clone()), None, true, window, cx);
            workspace.add_item_to_active_pane(Box::new(item3.clone()), None, true, window, cx);
            workspace.add_item_to_active_pane(Box::new(item4.clone()), None, true, window, cx);
            workspace.active_pane().clone()
        });

        let close_items = pane.update_in(cx, |pane, window, cx| {
            pane.activate_item(1, true, true, window, cx);
            assert_eq!(pane.active_item().unwrap().item_id(), item2.item_id());
            let item1_id = item1.item_id();
            let item3_id = item3.item_id();
            let item4_id = item4.item_id();
            pane.close_items(window, cx, SaveIntent::Close, move |id| {
                [item1_id, item3_id, item4_id].contains(&id)
            })
        });
        cx.executor().run_until_parked();

        assert!(cx.has_pending_prompt());
        cx.simulate_prompt_answer("Save all");

        cx.executor().run_until_parked();

        // Item 1 is saved. There's a prompt to save item 3.
        pane.update(cx, |pane, cx| {
            assert_eq!(item1.read(cx).save_count, 1);
            assert_eq!(item1.read(cx).save_as_count, 0);
            assert_eq!(item1.read(cx).reload_count, 0);
            assert_eq!(pane.items_len(), 3);
            assert_eq!(pane.active_item().unwrap().item_id(), item3.item_id());
        });
        assert!(cx.has_pending_prompt());

        // Cancel saving item 3.
        cx.simulate_prompt_answer("Discard");
        cx.executor().run_until_parked();

        // Item 3 is reloaded. There's a prompt to save item 4.
        pane.update(cx, |pane, cx| {
            assert_eq!(item3.read(cx).save_count, 0);
            assert_eq!(item3.read(cx).save_as_count, 0);
            assert_eq!(item3.read(cx).reload_count, 1);
            assert_eq!(pane.items_len(), 2);
            assert_eq!(pane.active_item().unwrap().item_id(), item4.item_id());
        });

        // There's a prompt for a path for item 4.
        cx.simulate_new_path_selection(|_| Some(Default::default()));
        close_items.await.unwrap();

        // The requested items are closed.
        pane.update(cx, |pane, cx| {
            assert_eq!(item4.read(cx).save_count, 0);
            assert_eq!(item4.read(cx).save_as_count, 1);
            assert_eq!(item4.read(cx).reload_count, 0);
            assert_eq!(pane.items_len(), 1);
            assert_eq!(pane.active_item().unwrap().item_id(), item2.item_id());
        });
    }

    #[gpui::test]
    async fn test_prompting_to_save_only_on_last_item_for_entry(cx: &mut TestAppContext) {
        init_test(cx);

        let fs = FakeFs::new(cx.executor());
        let project = Project::test(fs, [], cx).await;
        let (workspace, cx) =
            cx.add_window_view(|window, cx| Workspace::test_new(project, window, cx));

        // Create several workspace items with single project entries, and two
        // workspace items with multiple project entries.
        let single_entry_items = (0..=4)
            .map(|project_entry_id| {
                cx.new(|cx| {
                    TestItem::new(cx)
                        .with_dirty(true)
                        .with_project_items(&[dirty_project_item(
                            project_entry_id,
                            &format!("{project_entry_id}.txt"),
                            cx,
                        )])
                })
            })
            .collect::<Vec<_>>();
        let item_2_3 = cx.new(|cx| {
            TestItem::new(cx)
                .with_dirty(true)
                .with_singleton(false)
                .with_project_items(&[
                    single_entry_items[2].read(cx).project_items[0].clone(),
                    single_entry_items[3].read(cx).project_items[0].clone(),
                ])
        });
        let item_3_4 = cx.new(|cx| {
            TestItem::new(cx)
                .with_dirty(true)
                .with_singleton(false)
                .with_project_items(&[
                    single_entry_items[3].read(cx).project_items[0].clone(),
                    single_entry_items[4].read(cx).project_items[0].clone(),
                ])
        });

        // Create two panes that contain the following project entries:
        //   left pane:
        //     multi-entry items:   (2, 3)
        //     single-entry items:  0, 2, 3, 4
        //   right pane:
        //     single-entry items:  4, 1
        //     multi-entry items:   (3, 4)
        let (left_pane, right_pane) = workspace.update_in(cx, |workspace, window, cx| {
            let left_pane = workspace.active_pane().clone();
            workspace.add_item_to_active_pane(Box::new(item_2_3.clone()), None, true, window, cx);
            workspace.add_item_to_active_pane(
                single_entry_items[0].boxed_clone(),
                None,
                true,
                window,
                cx,
            );
            workspace.add_item_to_active_pane(
                single_entry_items[2].boxed_clone(),
                None,
                true,
                window,
                cx,
            );
            workspace.add_item_to_active_pane(
                single_entry_items[3].boxed_clone(),
                None,
                true,
                window,
                cx,
            );
            workspace.add_item_to_active_pane(
                single_entry_items[4].boxed_clone(),
                None,
                true,
                window,
                cx,
            );

            let right_pane = workspace
                .split_and_clone(left_pane.clone(), SplitDirection::Right, window, cx)
                .unwrap();

            right_pane.update(cx, |pane, cx| {
                pane.add_item(
                    single_entry_items[1].boxed_clone(),
                    true,
                    true,
                    None,
                    window,
                    cx,
                );
                pane.add_item(Box::new(item_3_4.clone()), true, true, None, window, cx);
            });

            (left_pane, right_pane)
        });

        cx.focus(&right_pane);

        let mut close = right_pane.update_in(cx, |pane, window, cx| {
            pane.close_all_items(&CloseAllItems::default(), window, cx)
                .unwrap()
        });
        cx.executor().run_until_parked();

        let msg = cx.pending_prompt().unwrap().0;
        assert!(msg.contains("1.txt"));
        assert!(!msg.contains("2.txt"));
        assert!(!msg.contains("3.txt"));
        assert!(!msg.contains("4.txt"));

        cx.simulate_prompt_answer("Cancel");
        close.await.unwrap();

        left_pane
            .update_in(cx, |left_pane, window, cx| {
                left_pane.close_item_by_id(
                    single_entry_items[3].entity_id(),
                    SaveIntent::Skip,
                    window,
                    cx,
                )
            })
            .await
            .unwrap();

        close = right_pane.update_in(cx, |pane, window, cx| {
            pane.close_all_items(&CloseAllItems::default(), window, cx)
                .unwrap()
        });
        cx.executor().run_until_parked();

        let details = cx.pending_prompt().unwrap().1;
        assert!(details.contains("1.txt"));
        assert!(!details.contains("2.txt"));
        assert!(details.contains("3.txt"));
        // ideally this assertion could be made, but today we can only
        // save whole items not project items, so the orphaned item 3 causes
        // 4 to be saved too.
        // assert!(!details.contains("4.txt"));

        cx.simulate_prompt_answer("Save all");

        cx.executor().run_until_parked();
        close.await.unwrap();
        right_pane.update(cx, |pane, _| {
            assert_eq!(pane.items_len(), 0);
        });
    }

    #[gpui::test]
    async fn test_autosave(cx: &mut gpui::TestAppContext) {
        init_test(cx);

        let fs = FakeFs::new(cx.executor());
        let project = Project::test(fs, [], cx).await;
        let (workspace, cx) =
            cx.add_window_view(|window, cx| Workspace::test_new(project, window, cx));
        let pane = workspace.update(cx, |workspace, _| workspace.active_pane().clone());

        let item = cx.new(|cx| {
            TestItem::new(cx).with_project_items(&[TestProjectItem::new(1, "1.txt", cx)])
        });
        let item_id = item.entity_id();
        workspace.update_in(cx, |workspace, window, cx| {
            workspace.add_item_to_active_pane(Box::new(item.clone()), None, true, window, cx);
        });

        // Autosave on window change.
        item.update(cx, |item, cx| {
            SettingsStore::update_global(cx, |settings, cx| {
                settings.update_user_settings::<WorkspaceSettings>(cx, |settings| {
                    settings.autosave = Some(AutosaveSetting::OnWindowChange);
                })
            });
            item.is_dirty = true;
        });

        // Deactivating the window saves the file.
        cx.deactivate_window();
        item.update(cx, |item, _| assert_eq!(item.save_count, 1));

        // Re-activating the window doesn't save the file.
        cx.update(|window, _| window.activate_window());
        cx.executor().run_until_parked();
        item.update(cx, |item, _| assert_eq!(item.save_count, 1));

        // Autosave on focus change.
        item.update_in(cx, |item, window, cx| {
            cx.focus_self(window);
            SettingsStore::update_global(cx, |settings, cx| {
                settings.update_user_settings::<WorkspaceSettings>(cx, |settings| {
                    settings.autosave = Some(AutosaveSetting::OnFocusChange);
                })
            });
            item.is_dirty = true;
        });

        // Blurring the item saves the file.
        item.update_in(cx, |_, window, _| window.blur());
        cx.executor().run_until_parked();
        item.update(cx, |item, _| assert_eq!(item.save_count, 2));

        // Deactivating the window still saves the file.
        item.update_in(cx, |item, window, cx| {
            cx.focus_self(window);
            item.is_dirty = true;
        });
        cx.deactivate_window();
        item.update(cx, |item, _| assert_eq!(item.save_count, 3));

        // Autosave after delay.
        item.update(cx, |item, cx| {
            SettingsStore::update_global(cx, |settings, cx| {
                settings.update_user_settings::<WorkspaceSettings>(cx, |settings| {
                    settings.autosave = Some(AutosaveSetting::AfterDelay { milliseconds: 500 });
                })
            });
            item.is_dirty = true;
            cx.emit(ItemEvent::Edit);
        });

        // Delay hasn't fully expired, so the file is still dirty and unsaved.
        cx.executor().advance_clock(Duration::from_millis(250));
        item.update(cx, |item, _| assert_eq!(item.save_count, 3));

        // After delay expires, the file is saved.
        cx.executor().advance_clock(Duration::from_millis(250));
        item.update(cx, |item, _| assert_eq!(item.save_count, 4));

        // Autosave on focus change, ensuring closing the tab counts as such.
        item.update(cx, |item, cx| {
            SettingsStore::update_global(cx, |settings, cx| {
                settings.update_user_settings::<WorkspaceSettings>(cx, |settings| {
                    settings.autosave = Some(AutosaveSetting::OnFocusChange);
                })
            });
            item.is_dirty = true;
            for project_item in &mut item.project_items {
                project_item.update(cx, |project_item, _| project_item.is_dirty = true);
            }
        });

        pane.update_in(cx, |pane, window, cx| {
            pane.close_items(window, cx, SaveIntent::Close, move |id| id == item_id)
        })
        .await
        .unwrap();
        assert!(!cx.has_pending_prompt());
        item.update(cx, |item, _| assert_eq!(item.save_count, 5));

        // Add the item again, ensuring autosave is prevented if the underlying file has been deleted.
        workspace.update_in(cx, |workspace, window, cx| {
            workspace.add_item_to_active_pane(Box::new(item.clone()), None, true, window, cx);
        });
        item.update_in(cx, |item, window, cx| {
            item.project_items[0].update(cx, |item, _| {
                item.entry_id = None;
            });
            item.is_dirty = true;
            window.blur();
        });
        cx.run_until_parked();
        item.update(cx, |item, _| assert_eq!(item.save_count, 5));

        // Ensure autosave is prevented for deleted files also when closing the buffer.
        let _close_items = pane.update_in(cx, |pane, window, cx| {
            pane.close_items(window, cx, SaveIntent::Close, move |id| id == item_id)
        });
        cx.run_until_parked();
        assert!(cx.has_pending_prompt());
        item.update(cx, |item, _| assert_eq!(item.save_count, 5));
    }

    #[gpui::test]
    async fn test_pane_navigation(cx: &mut gpui::TestAppContext) {
        init_test(cx);

        let fs = FakeFs::new(cx.executor());

        let project = Project::test(fs, [], cx).await;
        let (workspace, cx) =
            cx.add_window_view(|window, cx| Workspace::test_new(project, window, cx));

        let item = cx.new(|cx| {
            TestItem::new(cx).with_project_items(&[TestProjectItem::new(1, "1.txt", cx)])
        });
        let pane = workspace.update(cx, |workspace, _| workspace.active_pane().clone());
        let toolbar = pane.update(cx, |pane, _| pane.toolbar().clone());
        let toolbar_notify_count = Rc::new(RefCell::new(0));

        workspace.update_in(cx, |workspace, window, cx| {
            workspace.add_item_to_active_pane(Box::new(item.clone()), None, true, window, cx);
            let toolbar_notification_count = toolbar_notify_count.clone();
            cx.observe_in(&toolbar, window, move |_, _, _, _| {
                *toolbar_notification_count.borrow_mut() += 1
            })
            .detach();
        });

        pane.update(cx, |pane, _| {
            assert!(!pane.can_navigate_backward());
            assert!(!pane.can_navigate_forward());
        });

        item.update_in(cx, |item, _, cx| {
            item.set_state("one".to_string(), cx);
        });

        // Toolbar must be notified to re-render the navigation buttons
        assert_eq!(*toolbar_notify_count.borrow(), 1);

        pane.update(cx, |pane, _| {
            assert!(pane.can_navigate_backward());
            assert!(!pane.can_navigate_forward());
        });

        workspace
            .update_in(cx, |workspace, window, cx| {
                workspace.go_back(pane.downgrade(), window, cx)
            })
            .await
            .unwrap();

        assert_eq!(*toolbar_notify_count.borrow(), 2);
        pane.update(cx, |pane, _| {
            assert!(!pane.can_navigate_backward());
            assert!(pane.can_navigate_forward());
        });
    }

    #[gpui::test]
    async fn test_toggle_docks_and_panels(cx: &mut gpui::TestAppContext) {
        init_test(cx);
        let fs = FakeFs::new(cx.executor());

        let project = Project::test(fs, [], cx).await;
        let (workspace, cx) =
            cx.add_window_view(|window, cx| Workspace::test_new(project, window, cx));

        let panel = workspace.update_in(cx, |workspace, window, cx| {
            let panel = cx.new(|cx| TestPanel::new(DockPosition::Right, cx));
            workspace.add_panel(panel.clone(), window, cx);

            workspace
                .right_dock()
                .update(cx, |right_dock, cx| right_dock.set_open(true, window, cx));

            panel
        });

        let pane = workspace.update(cx, |workspace, _| workspace.active_pane().clone());
        pane.update_in(cx, |pane, window, cx| {
            let item = cx.new(TestItem::new);
            pane.add_item(Box::new(item), true, true, None, window, cx);
        });

        // Transfer focus from center to panel
        workspace.update_in(cx, |workspace, window, cx| {
            workspace.toggle_panel_focus::<TestPanel>(window, cx);
        });

        workspace.update_in(cx, |workspace, window, cx| {
            assert!(workspace.right_dock().read(cx).is_open());
            assert!(!panel.is_zoomed(window, cx));
            assert!(panel.read(cx).focus_handle(cx).contains_focused(window, cx));
        });

        // Transfer focus from panel to center
        workspace.update_in(cx, |workspace, window, cx| {
            workspace.toggle_panel_focus::<TestPanel>(window, cx);
        });

        workspace.update_in(cx, |workspace, window, cx| {
            assert!(workspace.right_dock().read(cx).is_open());
            assert!(!panel.is_zoomed(window, cx));
            assert!(!panel.read(cx).focus_handle(cx).contains_focused(window, cx));
        });

        // Close the dock
        workspace.update_in(cx, |workspace, window, cx| {
            workspace.toggle_dock(DockPosition::Right, window, cx);
        });

        workspace.update_in(cx, |workspace, window, cx| {
            assert!(!workspace.right_dock().read(cx).is_open());
            assert!(!panel.is_zoomed(window, cx));
            assert!(!panel.read(cx).focus_handle(cx).contains_focused(window, cx));
        });

        // Open the dock
        workspace.update_in(cx, |workspace, window, cx| {
            workspace.toggle_dock(DockPosition::Right, window, cx);
        });

        workspace.update_in(cx, |workspace, window, cx| {
            assert!(workspace.right_dock().read(cx).is_open());
            assert!(!panel.is_zoomed(window, cx));
            assert!(panel.read(cx).focus_handle(cx).contains_focused(window, cx));
        });

        // Focus and zoom panel
        panel.update_in(cx, |panel, window, cx| {
            cx.focus_self(window);
            panel.set_zoomed(true, window, cx)
        });

        workspace.update_in(cx, |workspace, window, cx| {
            assert!(workspace.right_dock().read(cx).is_open());
            assert!(panel.is_zoomed(window, cx));
            assert!(panel.read(cx).focus_handle(cx).contains_focused(window, cx));
        });

        // Transfer focus to the center closes the dock
        workspace.update_in(cx, |workspace, window, cx| {
            workspace.toggle_panel_focus::<TestPanel>(window, cx);
        });

        workspace.update_in(cx, |workspace, window, cx| {
            assert!(!workspace.right_dock().read(cx).is_open());
            assert!(panel.is_zoomed(window, cx));
            assert!(!panel.read(cx).focus_handle(cx).contains_focused(window, cx));
        });

        // Transferring focus back to the panel keeps it zoomed
        workspace.update_in(cx, |workspace, window, cx| {
            workspace.toggle_panel_focus::<TestPanel>(window, cx);
        });

        workspace.update_in(cx, |workspace, window, cx| {
            assert!(workspace.right_dock().read(cx).is_open());
            assert!(panel.is_zoomed(window, cx));
            assert!(panel.read(cx).focus_handle(cx).contains_focused(window, cx));
        });

        // Close the dock while it is zoomed
        workspace.update_in(cx, |workspace, window, cx| {
            workspace.toggle_dock(DockPosition::Right, window, cx)
        });

        workspace.update_in(cx, |workspace, window, cx| {
            assert!(!workspace.right_dock().read(cx).is_open());
            assert!(panel.is_zoomed(window, cx));
            assert!(workspace.zoomed.is_none());
            assert!(!panel.read(cx).focus_handle(cx).contains_focused(window, cx));
        });

        // Opening the dock, when it's zoomed, retains focus
        workspace.update_in(cx, |workspace, window, cx| {
            workspace.toggle_dock(DockPosition::Right, window, cx)
        });

        workspace.update_in(cx, |workspace, window, cx| {
            assert!(workspace.right_dock().read(cx).is_open());
            assert!(panel.is_zoomed(window, cx));
            assert!(workspace.zoomed.is_some());
            assert!(panel.read(cx).focus_handle(cx).contains_focused(window, cx));
        });

        // Unzoom and close the panel, zoom the active pane.
        panel.update_in(cx, |panel, window, cx| panel.set_zoomed(false, window, cx));
        workspace.update_in(cx, |workspace, window, cx| {
            workspace.toggle_dock(DockPosition::Right, window, cx)
        });
        pane.update_in(cx, |pane, window, cx| {
            pane.toggle_zoom(&Default::default(), window, cx)
        });

        // Opening a dock unzooms the pane.
        workspace.update_in(cx, |workspace, window, cx| {
            workspace.toggle_dock(DockPosition::Right, window, cx)
        });
        workspace.update_in(cx, |workspace, window, cx| {
            let pane = pane.read(cx);
            assert!(!pane.is_zoomed());
            assert!(!pane.focus_handle(cx).is_focused(window));
            assert!(workspace.right_dock().read(cx).is_open());
            assert!(workspace.zoomed.is_none());
        });
    }

    #[gpui::test]
    async fn test_join_pane_into_next(cx: &mut gpui::TestAppContext) {
        init_test(cx);

        let fs = FakeFs::new(cx.executor());

        let project = Project::test(fs, None, cx).await;
        let (workspace, cx) =
            cx.add_window_view(|window, cx| Workspace::test_new(project, window, cx));

        // Let's arrange the panes like this:
        //
        // +-----------------------+
        // |         top           |
        // +------+--------+-------+
        // | left | center | right |
        // +------+--------+-------+
        // |        bottom         |
        // +-----------------------+

        let top_item = cx.new(|cx| {
            TestItem::new(cx).with_project_items(&[TestProjectItem::new(1, "top.txt", cx)])
        });
        let bottom_item = cx.new(|cx| {
            TestItem::new(cx).with_project_items(&[TestProjectItem::new(2, "bottom.txt", cx)])
        });
        let left_item = cx.new(|cx| {
            TestItem::new(cx).with_project_items(&[TestProjectItem::new(3, "left.txt", cx)])
        });
        let right_item = cx.new(|cx| {
            TestItem::new(cx).with_project_items(&[TestProjectItem::new(4, "right.txt", cx)])
        });
        let center_item = cx.new(|cx| {
            TestItem::new(cx).with_project_items(&[TestProjectItem::new(5, "center.txt", cx)])
        });

        let top_pane_id = workspace.update_in(cx, |workspace, window, cx| {
            let top_pane_id = workspace.active_pane().entity_id();
            workspace.add_item_to_active_pane(Box::new(top_item.clone()), None, false, window, cx);
            workspace.split_pane(
                workspace.active_pane().clone(),
                SplitDirection::Down,
                window,
                cx,
            );
            top_pane_id
        });
        let bottom_pane_id = workspace.update_in(cx, |workspace, window, cx| {
            let bottom_pane_id = workspace.active_pane().entity_id();
            workspace.add_item_to_active_pane(
                Box::new(bottom_item.clone()),
                None,
                false,
                window,
                cx,
            );
            workspace.split_pane(
                workspace.active_pane().clone(),
                SplitDirection::Up,
                window,
                cx,
            );
            bottom_pane_id
        });
        let left_pane_id = workspace.update_in(cx, |workspace, window, cx| {
            let left_pane_id = workspace.active_pane().entity_id();
            workspace.add_item_to_active_pane(Box::new(left_item.clone()), None, false, window, cx);
            workspace.split_pane(
                workspace.active_pane().clone(),
                SplitDirection::Right,
                window,
                cx,
            );
            left_pane_id
        });
        let right_pane_id = workspace.update_in(cx, |workspace, window, cx| {
            let right_pane_id = workspace.active_pane().entity_id();
            workspace.add_item_to_active_pane(
                Box::new(right_item.clone()),
                None,
                false,
                window,
                cx,
            );
            workspace.split_pane(
                workspace.active_pane().clone(),
                SplitDirection::Left,
                window,
                cx,
            );
            right_pane_id
        });
        let center_pane_id = workspace.update_in(cx, |workspace, window, cx| {
            let center_pane_id = workspace.active_pane().entity_id();
            workspace.add_item_to_active_pane(
                Box::new(center_item.clone()),
                None,
                false,
                window,
                cx,
            );
            center_pane_id
        });
        cx.executor().run_until_parked();

        workspace.update_in(cx, |workspace, window, cx| {
            assert_eq!(center_pane_id, workspace.active_pane().entity_id());

            // Join into next from center pane into right
            workspace.join_pane_into_next(workspace.active_pane().clone(), window, cx);
        });

        workspace.update_in(cx, |workspace, window, cx| {
            let active_pane = workspace.active_pane();
            assert_eq!(right_pane_id, active_pane.entity_id());
            assert_eq!(2, active_pane.read(cx).items_len());
            let item_ids_in_pane =
                HashSet::from_iter(active_pane.read(cx).items().map(|item| item.item_id()));
            assert!(item_ids_in_pane.contains(&center_item.item_id()));
            assert!(item_ids_in_pane.contains(&right_item.item_id()));

            // Join into next from right pane into bottom
            workspace.join_pane_into_next(workspace.active_pane().clone(), window, cx);
        });

        workspace.update_in(cx, |workspace, window, cx| {
            let active_pane = workspace.active_pane();
            assert_eq!(bottom_pane_id, active_pane.entity_id());
            assert_eq!(3, active_pane.read(cx).items_len());
            let item_ids_in_pane =
                HashSet::from_iter(active_pane.read(cx).items().map(|item| item.item_id()));
            assert!(item_ids_in_pane.contains(&center_item.item_id()));
            assert!(item_ids_in_pane.contains(&right_item.item_id()));
            assert!(item_ids_in_pane.contains(&bottom_item.item_id()));

            // Join into next from bottom pane into left
            workspace.join_pane_into_next(workspace.active_pane().clone(), window, cx);
        });

        workspace.update_in(cx, |workspace, window, cx| {
            let active_pane = workspace.active_pane();
            assert_eq!(left_pane_id, active_pane.entity_id());
            assert_eq!(4, active_pane.read(cx).items_len());
            let item_ids_in_pane =
                HashSet::from_iter(active_pane.read(cx).items().map(|item| item.item_id()));
            assert!(item_ids_in_pane.contains(&center_item.item_id()));
            assert!(item_ids_in_pane.contains(&right_item.item_id()));
            assert!(item_ids_in_pane.contains(&bottom_item.item_id()));
            assert!(item_ids_in_pane.contains(&left_item.item_id()));

            // Join into next from left pane into top
            workspace.join_pane_into_next(workspace.active_pane().clone(), window, cx);
        });

        workspace.update_in(cx, |workspace, window, cx| {
            let active_pane = workspace.active_pane();
            assert_eq!(top_pane_id, active_pane.entity_id());
            assert_eq!(5, active_pane.read(cx).items_len());
            let item_ids_in_pane =
                HashSet::from_iter(active_pane.read(cx).items().map(|item| item.item_id()));
            assert!(item_ids_in_pane.contains(&center_item.item_id()));
            assert!(item_ids_in_pane.contains(&right_item.item_id()));
            assert!(item_ids_in_pane.contains(&bottom_item.item_id()));
            assert!(item_ids_in_pane.contains(&left_item.item_id()));
            assert!(item_ids_in_pane.contains(&top_item.item_id()));

            // Single pane left: no-op
            workspace.join_pane_into_next(workspace.active_pane().clone(), window, cx)
        });

        workspace.update(cx, |workspace, _cx| {
            let active_pane = workspace.active_pane();
            assert_eq!(top_pane_id, active_pane.entity_id());
        });
    }

    fn add_an_item_to_active_pane(
        cx: &mut VisualTestContext,
        workspace: &Entity<Workspace>,
        item_id: u64,
    ) -> Entity<TestItem> {
        let item = cx.new(|cx| {
            TestItem::new(cx).with_project_items(&[TestProjectItem::new(
                item_id,
                "item{item_id}.txt",
                cx,
            )])
        });
        workspace.update_in(cx, |workspace, window, cx| {
            workspace.add_item_to_active_pane(Box::new(item.clone()), None, false, window, cx);
        });
        return item;
    }

    fn split_pane(cx: &mut VisualTestContext, workspace: &Entity<Workspace>) -> Entity<Pane> {
        return workspace.update_in(cx, |workspace, window, cx| {
            let new_pane = workspace.split_pane(
                workspace.active_pane().clone(),
                SplitDirection::Right,
                window,
                cx,
            );
            new_pane
        });
    }

    #[gpui::test]
    async fn test_join_all_panes(cx: &mut gpui::TestAppContext) {
        init_test(cx);
        let fs = FakeFs::new(cx.executor());
        let project = Project::test(fs, None, cx).await;
        let (workspace, cx) =
            cx.add_window_view(|window, cx| Workspace::test_new(project, window, cx));

        add_an_item_to_active_pane(cx, &workspace, 1);
        split_pane(cx, &workspace);
        add_an_item_to_active_pane(cx, &workspace, 2);
        split_pane(cx, &workspace); // empty pane
        split_pane(cx, &workspace);
        let last_item = add_an_item_to_active_pane(cx, &workspace, 3);

        cx.executor().run_until_parked();

        workspace.update(cx, |workspace, cx| {
            let num_panes = workspace.panes().len();
            let num_items_in_current_pane = workspace.active_pane().read(cx).items().count();
            let active_item = workspace
                .active_pane()
                .read(cx)
                .active_item()
                .expect("item is in focus");

            assert_eq!(num_panes, 4);
            assert_eq!(num_items_in_current_pane, 1);
            assert_eq!(active_item.item_id(), last_item.item_id());
        });

        workspace.update_in(cx, |workspace, window, cx| {
            workspace.join_all_panes(window, cx);
        });

        workspace.update(cx, |workspace, cx| {
            let num_panes = workspace.panes().len();
            let num_items_in_current_pane = workspace.active_pane().read(cx).items().count();
            let active_item = workspace
                .active_pane()
                .read(cx)
                .active_item()
                .expect("item is in focus");

            assert_eq!(num_panes, 1);
            assert_eq!(num_items_in_current_pane, 3);
            assert_eq!(active_item.item_id(), last_item.item_id());
        });
    }
    struct TestModal(FocusHandle);

    impl TestModal {
        fn new(_: &mut Window, cx: &mut Context<Self>) -> Self {
            Self(cx.focus_handle())
        }
    }

    impl EventEmitter<DismissEvent> for TestModal {}

    impl Focusable for TestModal {
        fn focus_handle(&self, _cx: &App) -> FocusHandle {
            self.0.clone()
        }
    }

    impl ModalView for TestModal {}

    impl Render for TestModal {
        fn render(
            &mut self,
            _window: &mut Window,
            _cx: &mut Context<TestModal>,
        ) -> impl IntoElement {
            div().track_focus(&self.0)
        }
    }

    #[gpui::test]
    async fn test_panels(cx: &mut gpui::TestAppContext) {
        init_test(cx);
        let fs = FakeFs::new(cx.executor());

        let project = Project::test(fs, [], cx).await;
        let (workspace, cx) =
            cx.add_window_view(|window, cx| Workspace::test_new(project, window, cx));

        let (panel_1, panel_2) = workspace.update_in(cx, |workspace, window, cx| {
            let panel_1 = cx.new(|cx| TestPanel::new(DockPosition::Left, cx));
            workspace.add_panel(panel_1.clone(), window, cx);
            workspace.toggle_dock(DockPosition::Left, window, cx);
            let panel_2 = cx.new(|cx| TestPanel::new(DockPosition::Right, cx));
            workspace.add_panel(panel_2.clone(), window, cx);
            workspace.toggle_dock(DockPosition::Right, window, cx);

            let left_dock = workspace.left_dock();
            assert_eq!(
                left_dock.read(cx).visible_panel().unwrap().panel_id(),
                panel_1.panel_id()
            );
            assert_eq!(
                left_dock.read(cx).active_panel_size(window, cx).unwrap(),
                panel_1.size(window, cx)
            );

            left_dock.update(cx, |left_dock, cx| {
                left_dock.resize_active_panel(Some(px(1337.)), window, cx)
            });
            assert_eq!(
                workspace
                    .right_dock()
                    .read(cx)
                    .visible_panel()
                    .unwrap()
                    .panel_id(),
                panel_2.panel_id(),
            );

            (panel_1, panel_2)
        });

        // Move panel_1 to the right
        panel_1.update_in(cx, |panel_1, window, cx| {
            panel_1.set_position(DockPosition::Right, window, cx)
        });

        workspace.update_in(cx, |workspace, window, cx| {
            // Since panel_1 was visible on the left, it should now be visible now that it's been moved to the right.
            // Since it was the only panel on the left, the left dock should now be closed.
            assert!(!workspace.left_dock().read(cx).is_open());
            assert!(workspace.left_dock().read(cx).visible_panel().is_none());
            let right_dock = workspace.right_dock();
            assert_eq!(
                right_dock.read(cx).visible_panel().unwrap().panel_id(),
                panel_1.panel_id()
            );
            assert_eq!(
                right_dock.read(cx).active_panel_size(window, cx).unwrap(),
                px(1337.)
            );

            // Now we move panel_2 to the left
            panel_2.set_position(DockPosition::Left, window, cx);
        });

        workspace.update(cx, |workspace, cx| {
            // Since panel_2 was not visible on the right, we don't open the left dock.
            assert!(!workspace.left_dock().read(cx).is_open());
            // And the right dock is unaffected in its displaying of panel_1
            assert!(workspace.right_dock().read(cx).is_open());
            assert_eq!(
                workspace
                    .right_dock()
                    .read(cx)
                    .visible_panel()
                    .unwrap()
                    .panel_id(),
                panel_1.panel_id(),
            );
        });

        // Move panel_1 back to the left
        panel_1.update_in(cx, |panel_1, window, cx| {
            panel_1.set_position(DockPosition::Left, window, cx)
        });

        workspace.update_in(cx, |workspace, window, cx| {
            // Since panel_1 was visible on the right, we open the left dock and make panel_1 active.
            let left_dock = workspace.left_dock();
            assert!(left_dock.read(cx).is_open());
            assert_eq!(
                left_dock.read(cx).visible_panel().unwrap().panel_id(),
                panel_1.panel_id()
            );
            assert_eq!(
                left_dock.read(cx).active_panel_size(window, cx).unwrap(),
                px(1337.)
            );
            // And the right dock should be closed as it no longer has any panels.
            assert!(!workspace.right_dock().read(cx).is_open());

            // Now we move panel_1 to the bottom
            panel_1.set_position(DockPosition::Bottom, window, cx);
        });

        workspace.update_in(cx, |workspace, window, cx| {
            // Since panel_1 was visible on the left, we close the left dock.
            assert!(!workspace.left_dock().read(cx).is_open());
            // The bottom dock is sized based on the panel's default size,
            // since the panel orientation changed from vertical to horizontal.
            let bottom_dock = workspace.bottom_dock();
            assert_eq!(
                bottom_dock.read(cx).active_panel_size(window, cx).unwrap(),
                panel_1.size(window, cx),
            );
            // Close bottom dock and move panel_1 back to the left.
            bottom_dock.update(cx, |bottom_dock, cx| {
                bottom_dock.set_open(false, window, cx)
            });
            panel_1.set_position(DockPosition::Left, window, cx);
        });

        // Emit activated event on panel 1
        panel_1.update(cx, |_, cx| cx.emit(PanelEvent::Activate));

        // Now the left dock is open and panel_1 is active and focused.
        workspace.update_in(cx, |workspace, window, cx| {
            let left_dock = workspace.left_dock();
            assert!(left_dock.read(cx).is_open());
            assert_eq!(
                left_dock.read(cx).visible_panel().unwrap().panel_id(),
                panel_1.panel_id(),
            );
            assert!(panel_1.focus_handle(cx).is_focused(window));
        });

        // Emit closed event on panel 2, which is not active
        panel_2.update(cx, |_, cx| cx.emit(PanelEvent::Close));

        // Wo don't close the left dock, because panel_2 wasn't the active panel
        workspace.update(cx, |workspace, cx| {
            let left_dock = workspace.left_dock();
            assert!(left_dock.read(cx).is_open());
            assert_eq!(
                left_dock.read(cx).visible_panel().unwrap().panel_id(),
                panel_1.panel_id(),
            );
        });

        // Emitting a ZoomIn event shows the panel as zoomed.
        panel_1.update(cx, |_, cx| cx.emit(PanelEvent::ZoomIn));
        workspace.update(cx, |workspace, _| {
            assert_eq!(workspace.zoomed, Some(panel_1.to_any().downgrade()));
            assert_eq!(workspace.zoomed_position, Some(DockPosition::Left));
        });

        // Move panel to another dock while it is zoomed
        panel_1.update_in(cx, |panel, window, cx| {
            panel.set_position(DockPosition::Right, window, cx)
        });
        workspace.update(cx, |workspace, _| {
            assert_eq!(workspace.zoomed, Some(panel_1.to_any().downgrade()));

            assert_eq!(workspace.zoomed_position, Some(DockPosition::Right));
        });

        // This is a helper for getting a:
        // - valid focus on an element,
        // - that isn't a part of the panes and panels system of the Workspace,
        // - and doesn't trigger the 'on_focus_lost' API.
        let focus_other_view = {
            let workspace = workspace.clone();
            move |cx: &mut VisualTestContext| {
                workspace.update_in(cx, |workspace, window, cx| {
                    if let Some(_) = workspace.active_modal::<TestModal>(cx) {
                        workspace.toggle_modal(window, cx, TestModal::new);
                        workspace.toggle_modal(window, cx, TestModal::new);
                    } else {
                        workspace.toggle_modal(window, cx, TestModal::new);
                    }
                })
            }
        };

        // If focus is transferred to another view that's not a panel or another pane, we still show
        // the panel as zoomed.
        focus_other_view(cx);
        workspace.update(cx, |workspace, _| {
            assert_eq!(workspace.zoomed, Some(panel_1.to_any().downgrade()));
            assert_eq!(workspace.zoomed_position, Some(DockPosition::Right));
        });

        // If focus is transferred elsewhere in the workspace, the panel is no longer zoomed.
        workspace.update_in(cx, |_workspace, window, cx| {
            cx.focus_self(window);
        });
        workspace.update(cx, |workspace, _| {
            assert_eq!(workspace.zoomed, None);
            assert_eq!(workspace.zoomed_position, None);
        });

        // If focus is transferred again to another view that's not a panel or a pane, we won't
        // show the panel as zoomed because it wasn't zoomed before.
        focus_other_view(cx);
        workspace.update(cx, |workspace, _| {
            assert_eq!(workspace.zoomed, None);
            assert_eq!(workspace.zoomed_position, None);
        });

        // When the panel is activated, it is zoomed again.
        cx.dispatch_action(ToggleRightDock);
        workspace.update(cx, |workspace, _| {
            assert_eq!(workspace.zoomed, Some(panel_1.to_any().downgrade()));
            assert_eq!(workspace.zoomed_position, Some(DockPosition::Right));
        });

        // Emitting a ZoomOut event unzooms the panel.
        panel_1.update(cx, |_, cx| cx.emit(PanelEvent::ZoomOut));
        workspace.update(cx, |workspace, _| {
            assert_eq!(workspace.zoomed, None);
            assert_eq!(workspace.zoomed_position, None);
        });

        // Emit closed event on panel 1, which is active
        panel_1.update(cx, |_, cx| cx.emit(PanelEvent::Close));

        // Now the left dock is closed, because panel_1 was the active panel
        workspace.update(cx, |workspace, cx| {
            let right_dock = workspace.right_dock();
            assert!(!right_dock.read(cx).is_open());
        });
    }

    #[gpui::test]
    async fn test_no_save_prompt_when_multi_buffer_dirty_items_closed(cx: &mut TestAppContext) {
        init_test(cx);

        let fs = FakeFs::new(cx.background_executor.clone());
        let project = Project::test(fs, [], cx).await;
        let (workspace, cx) =
            cx.add_window_view(|window, cx| Workspace::test_new(project, window, cx));
        let pane = workspace.update(cx, |workspace, _| workspace.active_pane().clone());

        let dirty_regular_buffer = cx.new(|cx| {
            TestItem::new(cx)
                .with_dirty(true)
                .with_label("1.txt")
                .with_project_items(&[dirty_project_item(1, "1.txt", cx)])
        });
        let dirty_regular_buffer_2 = cx.new(|cx| {
            TestItem::new(cx)
                .with_dirty(true)
                .with_label("2.txt")
                .with_project_items(&[dirty_project_item(2, "2.txt", cx)])
        });
        let dirty_multi_buffer_with_both = cx.new(|cx| {
            TestItem::new(cx)
                .with_dirty(true)
                .with_singleton(false)
                .with_label("Fake Project Search")
                .with_project_items(&[
                    dirty_regular_buffer.read(cx).project_items[0].clone(),
                    dirty_regular_buffer_2.read(cx).project_items[0].clone(),
                ])
        });
        let multi_buffer_with_both_files_id = dirty_multi_buffer_with_both.item_id();
        workspace.update_in(cx, |workspace, window, cx| {
            workspace.add_item(
                pane.clone(),
                Box::new(dirty_regular_buffer.clone()),
                None,
                false,
                false,
                window,
                cx,
            );
            workspace.add_item(
                pane.clone(),
                Box::new(dirty_regular_buffer_2.clone()),
                None,
                false,
                false,
                window,
                cx,
            );
            workspace.add_item(
                pane.clone(),
                Box::new(dirty_multi_buffer_with_both.clone()),
                None,
                false,
                false,
                window,
                cx,
            );
        });

        pane.update_in(cx, |pane, window, cx| {
            pane.activate_item(2, true, true, window, cx);
            assert_eq!(
                pane.active_item().unwrap().item_id(),
                multi_buffer_with_both_files_id,
                "Should select the multi buffer in the pane"
            );
        });
        let close_all_but_multi_buffer_task = pane
            .update_in(cx, |pane, window, cx| {
                pane.close_inactive_items(
                    &CloseInactiveItems {
                        save_intent: Some(SaveIntent::Save),
                        close_pinned: true,
                    },
                    window,
                    cx,
                )
            })
            .expect("should have inactive files to close");
        cx.background_executor.run_until_parked();
        assert!(!cx.has_pending_prompt());
        close_all_but_multi_buffer_task
            .await
            .expect("Closing all buffers but the multi buffer failed");
        pane.update(cx, |pane, cx| {
            assert_eq!(dirty_regular_buffer.read(cx).save_count, 1);
            assert_eq!(dirty_multi_buffer_with_both.read(cx).save_count, 0);
            assert_eq!(dirty_regular_buffer_2.read(cx).save_count, 1);
            assert_eq!(pane.items_len(), 1);
            assert_eq!(
                pane.active_item().unwrap().item_id(),
                multi_buffer_with_both_files_id,
                "Should have only the multi buffer left in the pane"
            );
            assert!(
                dirty_multi_buffer_with_both.read(cx).is_dirty,
                "The multi buffer containing the unsaved buffer should still be dirty"
            );
        });

        dirty_regular_buffer.update(cx, |buffer, cx| {
            buffer.project_items[0].update(cx, |pi, _| pi.is_dirty = true)
        });

        let close_multi_buffer_task = pane
            .update_in(cx, |pane, window, cx| {
                pane.close_active_item(
                    &CloseActiveItem {
                        save_intent: Some(SaveIntent::Close),
                        close_pinned: false,
                    },
                    window,
                    cx,
                )
            })
            .expect("should have the multi buffer to close");
        cx.background_executor.run_until_parked();
        assert!(
            cx.has_pending_prompt(),
            "Dirty multi buffer should prompt a save dialog"
        );
        cx.simulate_prompt_answer("Save");
        cx.background_executor.run_until_parked();
        close_multi_buffer_task
            .await
            .expect("Closing the multi buffer failed");
        pane.update(cx, |pane, cx| {
            assert_eq!(
                dirty_multi_buffer_with_both.read(cx).save_count,
                1,
                "Multi buffer item should get be saved"
            );
            // Test impl does not save inner items, so we do not assert them
            assert_eq!(
                pane.items_len(),
                0,
                "No more items should be left in the pane"
            );
            assert!(pane.active_item().is_none());
        });
    }

    #[gpui::test]
    async fn test_save_prompt_when_dirty_multi_buffer_closed_with_some_of_its_dirty_items_not_present_in_the_pane(
        cx: &mut TestAppContext,
    ) {
        init_test(cx);

        let fs = FakeFs::new(cx.background_executor.clone());
        let project = Project::test(fs, [], cx).await;
        let (workspace, cx) =
            cx.add_window_view(|window, cx| Workspace::test_new(project, window, cx));
        let pane = workspace.update(cx, |workspace, _| workspace.active_pane().clone());

        let dirty_regular_buffer = cx.new(|cx| {
            TestItem::new(cx)
                .with_dirty(true)
                .with_label("1.txt")
                .with_project_items(&[dirty_project_item(1, "1.txt", cx)])
        });
        let dirty_regular_buffer_2 = cx.new(|cx| {
            TestItem::new(cx)
                .with_dirty(true)
                .with_label("2.txt")
                .with_project_items(&[dirty_project_item(2, "2.txt", cx)])
        });
        let clear_regular_buffer = cx.new(|cx| {
            TestItem::new(cx)
                .with_label("3.txt")
                .with_project_items(&[TestProjectItem::new(3, "3.txt", cx)])
        });

        let dirty_multi_buffer_with_both = cx.new(|cx| {
            TestItem::new(cx)
                .with_dirty(true)
                .with_singleton(false)
                .with_label("Fake Project Search")
                .with_project_items(&[
                    dirty_regular_buffer.read(cx).project_items[0].clone(),
                    dirty_regular_buffer_2.read(cx).project_items[0].clone(),
                    clear_regular_buffer.read(cx).project_items[0].clone(),
                ])
        });
        let multi_buffer_with_both_files_id = dirty_multi_buffer_with_both.item_id();
        workspace.update_in(cx, |workspace, window, cx| {
            workspace.add_item(
                pane.clone(),
                Box::new(dirty_regular_buffer.clone()),
                None,
                false,
                false,
                window,
                cx,
            );
            workspace.add_item(
                pane.clone(),
                Box::new(dirty_multi_buffer_with_both.clone()),
                None,
                false,
                false,
                window,
                cx,
            );
        });

        pane.update_in(cx, |pane, window, cx| {
            pane.activate_item(1, true, true, window, cx);
            assert_eq!(
                pane.active_item().unwrap().item_id(),
                multi_buffer_with_both_files_id,
                "Should select the multi buffer in the pane"
            );
        });
        let _close_multi_buffer_task = pane
            .update_in(cx, |pane, window, cx| {
                pane.close_active_item(
                    &CloseActiveItem {
                        save_intent: None,
                        close_pinned: false,
                    },
                    window,
                    cx,
                )
            })
            .expect("should have active multi buffer to close");
        cx.background_executor.run_until_parked();
        assert!(
            cx.has_pending_prompt(),
            "With one dirty item from the multi buffer not being in the pane, a save prompt should be shown"
        );
    }

    #[gpui::test]
    async fn test_no_save_prompt_when_dirty_multi_buffer_closed_with_all_of_its_dirty_items_present_in_the_pane(
        cx: &mut TestAppContext,
    ) {
        init_test(cx);

        let fs = FakeFs::new(cx.background_executor.clone());
        let project = Project::test(fs, [], cx).await;
        let (workspace, cx) =
            cx.add_window_view(|window, cx| Workspace::test_new(project, window, cx));
        let pane = workspace.update(cx, |workspace, _| workspace.active_pane().clone());

        let dirty_regular_buffer = cx.new(|cx| {
            TestItem::new(cx)
                .with_dirty(true)
                .with_label("1.txt")
                .with_project_items(&[dirty_project_item(1, "1.txt", cx)])
        });
        let dirty_regular_buffer_2 = cx.new(|cx| {
            TestItem::new(cx)
                .with_dirty(true)
                .with_label("2.txt")
                .with_project_items(&[dirty_project_item(2, "2.txt", cx)])
        });
        let clear_regular_buffer = cx.new(|cx| {
            TestItem::new(cx)
                .with_label("3.txt")
                .with_project_items(&[TestProjectItem::new(3, "3.txt", cx)])
        });

        let dirty_multi_buffer = cx.new(|cx| {
            TestItem::new(cx)
                .with_dirty(true)
                .with_singleton(false)
                .with_label("Fake Project Search")
                .with_project_items(&[
                    dirty_regular_buffer.read(cx).project_items[0].clone(),
                    dirty_regular_buffer_2.read(cx).project_items[0].clone(),
                    clear_regular_buffer.read(cx).project_items[0].clone(),
                ])
        });
        workspace.update_in(cx, |workspace, window, cx| {
            workspace.add_item(
                pane.clone(),
                Box::new(dirty_regular_buffer.clone()),
                None,
                false,
                false,
                window,
                cx,
            );
            workspace.add_item(
                pane.clone(),
                Box::new(dirty_regular_buffer_2.clone()),
                None,
                false,
                false,
                window,
                cx,
            );
            workspace.add_item(
                pane.clone(),
                Box::new(dirty_multi_buffer.clone()),
                None,
                false,
                false,
                window,
                cx,
            );
        });

        pane.update_in(cx, |pane, window, cx| {
            pane.activate_item(2, true, true, window, cx);
            assert_eq!(
                pane.active_item().unwrap().item_id(),
                dirty_multi_buffer.item_id(),
                "Should select the multi buffer in the pane"
            );
        });
        let close_multi_buffer_task = pane
            .update_in(cx, |pane, window, cx| {
                pane.close_active_item(
                    &CloseActiveItem {
                        save_intent: None,
                        close_pinned: false,
                    },
                    window,
                    cx,
                )
            })
            .expect("should have active multi buffer to close");
        cx.background_executor.run_until_parked();
        assert!(
            !cx.has_pending_prompt(),
            "All dirty items from the multi buffer are in the pane still, no save prompts should be shown"
        );
        close_multi_buffer_task
            .await
            .expect("Closing multi buffer failed");
        pane.update(cx, |pane, cx| {
            assert_eq!(dirty_regular_buffer.read(cx).save_count, 0);
            assert_eq!(dirty_multi_buffer.read(cx).save_count, 0);
            assert_eq!(dirty_regular_buffer_2.read(cx).save_count, 0);
            assert_eq!(
                pane.items()
                    .map(|item| item.item_id())
                    .sorted()
                    .collect::<Vec<_>>(),
                vec![
                    dirty_regular_buffer.item_id(),
                    dirty_regular_buffer_2.item_id(),
                ],
                "Should have no multi buffer left in the pane"
            );
            assert!(dirty_regular_buffer.read(cx).is_dirty);
            assert!(dirty_regular_buffer_2.read(cx).is_dirty);
        });
    }

    #[gpui::test]
    async fn test_move_focused_panel_to_next_position(cx: &mut gpui::TestAppContext) {
        init_test(cx);
        let fs = FakeFs::new(cx.executor());
        let project = Project::test(fs, [], cx).await;
        let (workspace, cx) =
            cx.add_window_view(|window, cx| Workspace::test_new(project, window, cx));

        // Add a new panel to the right dock, opening the dock and setting the
        // focus to the new panel.
        let panel = workspace.update_in(cx, |workspace, window, cx| {
            let panel = cx.new(|cx| TestPanel::new(DockPosition::Right, cx));
            workspace.add_panel(panel.clone(), window, cx);

            workspace
                .right_dock()
                .update(cx, |right_dock, cx| right_dock.set_open(true, window, cx));

            workspace.toggle_panel_focus::<TestPanel>(window, cx);

            panel
        });

        // Dispatch the `MoveFocusedPanelToNextPosition` action, moving the
        // panel to the next valid position which, in this case, is the left
        // dock.
        cx.dispatch_action(MoveFocusedPanelToNextPosition);
        workspace.update(cx, |workspace, cx| {
            assert!(workspace.left_dock().read(cx).is_open());
            assert_eq!(panel.read(cx).position, DockPosition::Left);
        });

        // Dispatch the `MoveFocusedPanelToNextPosition` action, moving the
        // panel to the next valid position which, in this case, is the bottom
        // dock.
        cx.dispatch_action(MoveFocusedPanelToNextPosition);
        workspace.update(cx, |workspace, cx| {
            assert!(workspace.bottom_dock().read(cx).is_open());
            assert_eq!(panel.read(cx).position, DockPosition::Bottom);
        });

        // Dispatch the `MoveFocusedPanelToNextPosition` action again, this time
        // around moving the panel to its initial position, the right dock.
        cx.dispatch_action(MoveFocusedPanelToNextPosition);
        workspace.update(cx, |workspace, cx| {
            assert!(workspace.right_dock().read(cx).is_open());
            assert_eq!(panel.read(cx).position, DockPosition::Right);
        });

        // Remove focus from the panel, ensuring that, if the panel is not
        // focused, the `MoveFocusedPanelToNextPosition` action does not update
        // the panel's position, so the panel is still in the right dock.
        workspace.update_in(cx, |workspace, window, cx| {
            workspace.toggle_panel_focus::<TestPanel>(window, cx);
        });

        cx.dispatch_action(MoveFocusedPanelToNextPosition);
        workspace.update(cx, |workspace, cx| {
            assert!(workspace.right_dock().read(cx).is_open());
            assert_eq!(panel.read(cx).position, DockPosition::Right);
        });
    }

    mod register_project_item_tests {

        use super::*;

        // View
        struct TestPngItemView {
            focus_handle: FocusHandle,
        }
        // Model
        struct TestPngItem {}

        impl project::ProjectItem for TestPngItem {
            fn try_open(
                _project: &Entity<Project>,
                path: &ProjectPath,
                cx: &mut App,
            ) -> Option<Task<gpui::Result<Entity<Self>>>> {
                if path.path.extension().unwrap() == "png" {
                    Some(cx.spawn(async move |cx| cx.new(|_| TestPngItem {})))
                } else {
                    None
                }
            }

            fn entry_id(&self, _: &App) -> Option<ProjectEntryId> {
                None
            }

            fn project_path(&self, _: &App) -> Option<ProjectPath> {
                None
            }

            fn is_dirty(&self) -> bool {
                false
            }
        }

        impl Item for TestPngItemView {
            type Event = ();
        }
        impl EventEmitter<()> for TestPngItemView {}
        impl Focusable for TestPngItemView {
            fn focus_handle(&self, _cx: &App) -> FocusHandle {
                self.focus_handle.clone()
            }
        }

        impl Render for TestPngItemView {
            fn render(
                &mut self,
                _window: &mut Window,
                _cx: &mut Context<Self>,
            ) -> impl IntoElement {
                Empty
            }
        }

        impl ProjectItem for TestPngItemView {
            type Item = TestPngItem;

            fn for_project_item(
                _project: Entity<Project>,
                _pane: &Pane,
                _item: Entity<Self::Item>,
                _: &mut Window,
                cx: &mut Context<Self>,
            ) -> Self
            where
                Self: Sized,
            {
                Self {
                    focus_handle: cx.focus_handle(),
                }
            }
        }

        // View
        struct TestIpynbItemView {
            focus_handle: FocusHandle,
        }
        // Model
        struct TestIpynbItem {}

        impl project::ProjectItem for TestIpynbItem {
            fn try_open(
                _project: &Entity<Project>,
                path: &ProjectPath,
                cx: &mut App,
            ) -> Option<Task<gpui::Result<Entity<Self>>>> {
                if path.path.extension().unwrap() == "ipynb" {
                    Some(cx.spawn(async move |cx| cx.new(|_| TestIpynbItem {})))
                } else {
                    None
                }
            }

            fn entry_id(&self, _: &App) -> Option<ProjectEntryId> {
                None
            }

            fn project_path(&self, _: &App) -> Option<ProjectPath> {
                None
            }

            fn is_dirty(&self) -> bool {
                false
            }
        }

        impl Item for TestIpynbItemView {
            type Event = ();
        }
        impl EventEmitter<()> for TestIpynbItemView {}
        impl Focusable for TestIpynbItemView {
            fn focus_handle(&self, _cx: &App) -> FocusHandle {
                self.focus_handle.clone()
            }
        }

        impl Render for TestIpynbItemView {
            fn render(
                &mut self,
                _window: &mut Window,
                _cx: &mut Context<Self>,
            ) -> impl IntoElement {
                Empty
            }
        }

        impl ProjectItem for TestIpynbItemView {
            type Item = TestIpynbItem;

            fn for_project_item(
                _project: Entity<Project>,
                _pane: &Pane,
                _item: Entity<Self::Item>,
                _: &mut Window,
                cx: &mut Context<Self>,
            ) -> Self
            where
                Self: Sized,
            {
                Self {
                    focus_handle: cx.focus_handle(),
                }
            }
        }

        struct TestAlternatePngItemView {
            focus_handle: FocusHandle,
        }

        impl Item for TestAlternatePngItemView {
            type Event = ();
        }

        impl EventEmitter<()> for TestAlternatePngItemView {}
        impl Focusable for TestAlternatePngItemView {
            fn focus_handle(&self, _cx: &App) -> FocusHandle {
                self.focus_handle.clone()
            }
        }

        impl Render for TestAlternatePngItemView {
            fn render(
                &mut self,
                _window: &mut Window,
                _cx: &mut Context<Self>,
            ) -> impl IntoElement {
                Empty
            }
        }

        impl ProjectItem for TestAlternatePngItemView {
            type Item = TestPngItem;

            fn for_project_item(
                _project: Entity<Project>,
                _pane: &Pane,
                _item: Entity<Self::Item>,
                _: &mut Window,
                cx: &mut Context<Self>,
            ) -> Self
            where
                Self: Sized,
            {
                Self {
                    focus_handle: cx.focus_handle(),
                }
            }
        }

        #[gpui::test]
        async fn test_register_project_item(cx: &mut TestAppContext) {
            init_test(cx);

            cx.update(|cx| {
                register_project_item::<TestPngItemView>(cx);
                register_project_item::<TestIpynbItemView>(cx);
            });

            let fs = FakeFs::new(cx.executor());
            fs.insert_tree(
                "/root1",
                json!({
                    "one.png": "BINARYDATAHERE",
                    "two.ipynb": "{ totally a notebook }",
                    "three.txt": "editing text, sure why not?"
                }),
            )
            .await;

            let project = Project::test(fs, ["root1".as_ref()], cx).await;
            let (workspace, cx) =
                cx.add_window_view(|window, cx| Workspace::test_new(project.clone(), window, cx));

            let worktree_id = project.update(cx, |project, cx| {
                project.worktrees(cx).next().unwrap().read(cx).id()
            });

            let handle = workspace
                .update_in(cx, |workspace, window, cx| {
                    let project_path = (worktree_id, "one.png");
                    workspace.open_path(project_path, None, true, window, cx)
                })
                .await
                .unwrap();

            // Now we can check if the handle we got back errored or not
            assert_eq!(
                handle.to_any().entity_type(),
                TypeId::of::<TestPngItemView>()
            );

            let handle = workspace
                .update_in(cx, |workspace, window, cx| {
                    let project_path = (worktree_id, "two.ipynb");
                    workspace.open_path(project_path, None, true, window, cx)
                })
                .await
                .unwrap();

            assert_eq!(
                handle.to_any().entity_type(),
                TypeId::of::<TestIpynbItemView>()
            );

            let handle = workspace
                .update_in(cx, |workspace, window, cx| {
                    let project_path = (worktree_id, "three.txt");
                    workspace.open_path(project_path, None, true, window, cx)
                })
                .await;
            assert!(handle.is_err());
        }

        #[gpui::test]
        async fn test_register_project_item_two_enter_one_leaves(cx: &mut TestAppContext) {
            init_test(cx);

            cx.update(|cx| {
                register_project_item::<TestPngItemView>(cx);
                register_project_item::<TestAlternatePngItemView>(cx);
            });

            let fs = FakeFs::new(cx.executor());
            fs.insert_tree(
                "/root1",
                json!({
                    "one.png": "BINARYDATAHERE",
                    "two.ipynb": "{ totally a notebook }",
                    "three.txt": "editing text, sure why not?"
                }),
            )
            .await;
            let project = Project::test(fs, ["root1".as_ref()], cx).await;
            let (workspace, cx) =
                cx.add_window_view(|window, cx| Workspace::test_new(project.clone(), window, cx));
            let worktree_id = project.update(cx, |project, cx| {
                project.worktrees(cx).next().unwrap().read(cx).id()
            });

            let handle = workspace
                .update_in(cx, |workspace, window, cx| {
                    let project_path = (worktree_id, "one.png");
                    workspace.open_path(project_path, None, true, window, cx)
                })
                .await
                .unwrap();

            // This _must_ be the second item registered
            assert_eq!(
                handle.to_any().entity_type(),
                TypeId::of::<TestAlternatePngItemView>()
            );

            let handle = workspace
                .update_in(cx, |workspace, window, cx| {
                    let project_path = (worktree_id, "three.txt");
                    workspace.open_path(project_path, None, true, window, cx)
                })
                .await;
            assert!(handle.is_err());
        }
    }

    pub fn init_test(cx: &mut TestAppContext) {
        cx.update(|cx| {
            let settings_store = SettingsStore::test(cx);
            cx.set_global(settings_store);
            theme::init(theme::LoadThemes::JustBase, cx);
            language::init(cx);
            crate::init_settings(cx);
            Project::init_settings(cx);
        });
    }

    fn dirty_project_item(id: u64, path: &str, cx: &mut App) -> Entity<TestProjectItem> {
        let item = TestProjectItem::new(id, path, cx);
        item.update(cx, |item, _| {
            item.is_dirty = true;
        });
        item
    }
}<|MERGE_RESOLUTION|>--- conflicted
+++ resolved
@@ -6319,18 +6319,6 @@
             )
         })?;
 
-<<<<<<< HEAD
-        let toolchains = DB.toolchains(workspace_id).await?;
-        for (toolchain, worktree_id, path) in toolchains {
-            project
-                .update(cx, |this, cx| {
-                    this.activate_toolchain(ProjectPath { worktree_id, path }, toolchain, cx)
-                })?
-                .await;
-        }
-        let mut project_paths_to_open = vec![];
-        let mut project_path_errors = vec![];
-=======
         open_ssh_project_inner(
             project,
             paths,
@@ -6344,7 +6332,6 @@
         .await
     })
 }
->>>>>>> 6ae7d2f5
 
 pub fn open_ssh_project_with_existing_connection(
     connection_options: SshConnectionOptions,
