use adapters::latest_github_release;
<<<<<<< HEAD
use anyhow::bail;
use dap::{
    StartDebuggingRequestArguments,
    adapters::{DebugTaskDefinition, TcpArguments},
};
=======
use anyhow::Context as _;
use dap::adapters::{DebugTaskDefinition, TcpArguments};
>>>>>>> 380d6519
use gpui::{AsyncApp, SharedString};
use language::LanguageName;
use std::{collections::HashMap, path::PathBuf, sync::OnceLock};
use util::ResultExt;

use crate::*;

#[derive(Default)]
pub(crate) struct PhpDebugAdapter {
    checked: OnceLock<()>,
}

impl PhpDebugAdapter {
    const ADAPTER_NAME: &'static str = "PHP";
    const ADAPTER_PACKAGE_NAME: &'static str = "vscode-php-debug";
    const ADAPTER_PATH: &'static str = "extension/out/phpDebug.js";

    async fn fetch_latest_adapter_version(
        &self,
        delegate: &Arc<dyn DapDelegate>,
    ) -> Result<AdapterVersion> {
        let release = latest_github_release(
            &format!("{}/{}", "xdebug", Self::ADAPTER_PACKAGE_NAME),
            true,
            false,
            delegate.http_client(),
        )
        .await?;

        let asset_name = format!("php-debug-{}.vsix", release.tag_name.replace("v", ""));

        Ok(AdapterVersion {
            tag_name: release.tag_name,
            url: release
                .assets
                .iter()
                .find(|asset| asset.name == asset_name)
                .with_context(|| format!("no asset found matching {asset_name:?}"))?
                .browser_download_url
                .clone(),
        })
    }

    async fn get_installed_binary(
        &self,
<<<<<<< HEAD
        delegate: &dyn DapDelegate,
        task_definition: &DebugTaskDefinition,
=======
        delegate: &Arc<dyn DapDelegate>,
        config: &DebugTaskDefinition,
>>>>>>> 380d6519
        user_installed_path: Option<PathBuf>,
        _: &mut AsyncApp,
    ) -> Result<DebugAdapterBinary> {
        let adapter_path = if let Some(user_installed_path) = user_installed_path {
            user_installed_path
        } else {
            let adapter_path = paths::debug_adapters_dir().join(self.name().as_ref());

            let file_name_prefix = format!("{}_", self.name());

            util::fs::find_file_name_in_dir(adapter_path.as_path(), |file_name| {
                file_name.starts_with(&file_name_prefix)
            })
            .await
            .context("Couldn't find PHP dap directory")?
        };

        let tcp_connection = task_definition.tcp_connection.clone().unwrap_or_default();
        let (host, port, timeout) = crate::configure_tcp_connection(tcp_connection).await?;

        Ok(DebugAdapterBinary {
            command: delegate
                .node_runtime()
                .binary_path()
                .await?
                .to_string_lossy()
                .into_owned(),
            arguments: vec![
                adapter_path
                    .join(Self::ADAPTER_PATH)
                    .to_string_lossy()
                    .to_string(),
                format!("--server={}", port),
            ],
            connection: Some(TcpArguments {
                port,
                host,
                timeout,
            }),
            cwd: None,
            envs: HashMap::default(),
            request_args: StartDebuggingRequestArguments {
                configuration: task_definition.config.clone(),
                request: dap::StartDebuggingRequestArgumentsRequest::Launch,
            },
        })
    }
}

#[async_trait(?Send)]
impl DebugAdapter for PhpDebugAdapter {
    fn dap_schema(&self) -> serde_json::Value {
        json!({
            "properties": {
                "request": {
                    "type": "string",
                    "enum": ["launch"],
                    "description": "The request type for the PHP debug adapter, always \"launch\"",
                    "default": "launch"
                },
                "hostname": {
                    "type": "string",
                    "description": "The address to bind to when listening for Xdebug (default: all IPv6 connections if available, else all IPv4 connections) or Unix Domain socket (prefix with unix://) or Windows Pipe (\\\\?\\pipe\\name) - cannot be combined with port"
                },
                "port": {
                    "type": "integer",
                    "description": "The port on which to listen for Xdebug (default: 9003). If port is set to 0 a random port is chosen by the system and a placeholder ${port} is replaced with the chosen port in env and runtimeArgs.",
                    "default": 9003
                },
                "program": {
                    "type": "string",
                    "description": "The PHP script to debug (typically a path to a file)",
                    "default": "${file}"
                },
                "cwd": {
                    "type": "string",
                    "description": "Working directory for the debugged program"
                },
                "args": {
                    "type": "array",
                    "items": {
                        "type": "string"
                    },
                    "description": "Command line arguments to pass to the program"
                },
                "env": {
                    "type": "object",
                    "description": "Environment variables to pass to the program",
                    "additionalProperties": {
                        "type": "string"
                    }
                },
                "stopOnEntry": {
                    "type": "boolean",
                    "description": "Whether to break at the beginning of the script",
                    "default": false
                },
                "pathMappings": {
                    "type": "array",
                    "description": "A list of server paths mapping to the local source paths on your machine for remote host debugging",
                    "items": {
                        "type": "object",
                        "properties": {
                            "serverPath": {
                                "type": "string",
                                "description": "Path on the server"
                            },
                            "localPath": {
                                "type": "string",
                                "description": "Corresponding path on the local machine"
                            }
                        },
                        "required": ["serverPath", "localPath"]
                    }
                },
                "log": {
                    "type": "boolean",
                    "description": "Whether to log all communication between editor and the adapter to the debug console",
                    "default": false
                },
                "ignore": {
                    "type": "array",
                    "description": "An array of glob patterns that errors should be ignored from (for example **/vendor/**/*.php)",
                    "items": {
                        "type": "string"
                    }
                },
                "ignoreExceptions": {
                    "type": "array",
                    "description": "An array of exception class names that should be ignored (for example BaseException, \\NS1\\Exception, \\*\\Exception or \\**\\Exception*)",
                    "items": {
                        "type": "string"
                    }
                },
                "skipFiles": {
                    "type": "array",
                    "description": "An array of glob patterns to skip when debugging. Star patterns and negations are allowed.",
                    "items": {
                        "type": "string"
                    }
                },
                "skipEntryPaths": {
                    "type": "array",
                    "description": "An array of glob patterns to immediately detach from and ignore for debugging if the entry script matches",
                    "items": {
                        "type": "string"
                    }
                },
                "maxConnections": {
                    "type": "integer",
                    "description": "Accept only this number of parallel debugging sessions. Additional connections will be dropped.",
                    "default": 1
                },
                "proxy": {
                    "type": "object",
                    "description": "DBGp Proxy settings",
                    "properties": {
                        "enable": {
                            "type": "boolean",
                            "description": "To enable proxy registration",
                            "default": false
                        },
                        "host": {
                            "type": "string",
                            "description": "The address of the proxy. Supports host name, IP address, or Unix domain socket.",
                            "default": "127.0.0.1"
                        },
                        "port": {
                            "type": "integer",
                            "description": "The port where the adapter will register with the proxy",
                            "default": 9001
                        },
                        "key": {
                            "type": "string",
                            "description": "A unique key that allows the proxy to match requests to your editor",
                            "default": "vsc"
                        },
                        "timeout": {
                            "type": "integer",
                            "description": "The number of milliseconds to wait before giving up on the connection to proxy",
                            "default": 3000
                        },
                        "allowMultipleSessions": {
                            "type": "boolean",
                            "description": "If the proxy should forward multiple sessions/connections at the same time or not",
                            "default": true
                        }
                    }
                },
                "xdebugSettings": {
                    "type": "object",
                    "description": "Allows you to override Xdebug's remote debugging settings to fine tune Xdebug to your needs",
                    "properties": {
                        "max_children": {
                            "type": "integer",
                            "description": "Max number of array or object children to initially retrieve"
                        },
                        "max_data": {
                            "type": "integer",
                            "description": "Max amount of variable data to initially retrieve"
                        },
                        "max_depth": {
                            "type": "integer",
                            "description": "Maximum depth that the debugger engine may return when sending arrays, hashes or object structures to the IDE"
                        },
                        "show_hidden": {
                            "type": "integer",
                            "description": "Whether to show detailed internal information on properties (e.g. private members of classes). Zero means hidden members are not shown.",
                            "enum": [0, 1]
                        },
                        "breakpoint_include_return_value": {
                            "type": "boolean",
                            "description": "Determines whether to enable an additional \"return from function\" debugging step, allowing inspection of the return value when a function call returns"
                        }
                    }
                },
                "xdebugCloudToken": {
                    "type": "string",
                    "description": "Instead of listening locally, open a connection and register with Xdebug Cloud and accept debugging sessions on that connection"
                },
                "stream": {
                    "type": "object",
                    "description": "Allows to influence DBGp streams. Xdebug only supports stdout",
                    "properties": {
                        "stdout": {
                            "type": "integer",
                            "description": "Redirect stdout stream: 0 (disable), 1 (copy), 2 (redirect)",
                            "enum": [0, 1, 2],
                            "default": 0
                        }
                    }
                }
            },
            "required": ["request", "program"]
        })
    }

    fn name(&self) -> DebugAdapterName {
        DebugAdapterName(Self::ADAPTER_NAME.into())
    }

    fn adapter_language_name(&self) -> Option<LanguageName> {
        Some(SharedString::new_static("PHP").into())
    }

    fn config_from_zed_format(&self, zed_scenario: ZedDebugConfig) -> Result<DebugScenario> {
        let obj = match &zed_scenario.request {
            dap::DebugRequest::Attach(_) => {
                bail!("Php adapter doesn't support attaching")
            }
            dap::DebugRequest::Launch(launch_config) => json!({
                "program": launch_config.program,
                "cwd": launch_config.cwd,
                "args": launch_config.args,
                "env": launch_config.env_json(),
                "stopOnEntry": zed_scenario.stop_on_entry.unwrap_or_default(),
            }),
        };

        Ok(DebugScenario {
            adapter: zed_scenario.adapter,
            label: zed_scenario.label,
            build: None,
            config: obj,
            tcp_connection: None,
        })
    }

    async fn get_binary(
        &self,
<<<<<<< HEAD
        delegate: &dyn DapDelegate,
        config: DebugTaskDefinition,
=======
        delegate: &Arc<dyn DapDelegate>,
        config: &DebugTaskDefinition,
>>>>>>> 380d6519
        user_installed_path: Option<PathBuf>,
        cx: &mut AsyncApp,
    ) -> Result<DebugAdapterBinary> {
        if self.checked.set(()).is_ok() {
            delegate.output_to_console(format!("Checking latest version of {}...", self.name()));
            if let Some(version) = self.fetch_latest_adapter_version(delegate).await.log_err() {
                adapters::download_adapter_from_github(
                    self.name(),
                    version,
                    adapters::DownloadedFileType::Vsix,
                    delegate.as_ref(),
                )
                .await?;
            }
        }

        self.get_installed_binary(delegate, &config, user_installed_path, cx)
            .await
    }
}<|MERGE_RESOLUTION|>--- conflicted
+++ resolved
@@ -1,14 +1,8 @@
 use adapters::latest_github_release;
-<<<<<<< HEAD
+use anyhow::Context as _;
 use anyhow::bail;
-use dap::{
-    StartDebuggingRequestArguments,
-    adapters::{DebugTaskDefinition, TcpArguments},
-};
-=======
-use anyhow::Context as _;
+use dap::StartDebuggingRequestArguments;
 use dap::adapters::{DebugTaskDefinition, TcpArguments};
->>>>>>> 380d6519
 use gpui::{AsyncApp, SharedString};
 use language::LanguageName;
 use std::{collections::HashMap, path::PathBuf, sync::OnceLock};
@@ -54,13 +48,8 @@
 
     async fn get_installed_binary(
         &self,
-<<<<<<< HEAD
-        delegate: &dyn DapDelegate,
+        delegate: &Arc<dyn DapDelegate>,
         task_definition: &DebugTaskDefinition,
-=======
-        delegate: &Arc<dyn DapDelegate>,
-        config: &DebugTaskDefinition,
->>>>>>> 380d6519
         user_installed_path: Option<PathBuf>,
         _: &mut AsyncApp,
     ) -> Result<DebugAdapterBinary> {
@@ -331,13 +320,8 @@
 
     async fn get_binary(
         &self,
-<<<<<<< HEAD
-        delegate: &dyn DapDelegate,
-        config: DebugTaskDefinition,
-=======
         delegate: &Arc<dyn DapDelegate>,
-        config: &DebugTaskDefinition,
->>>>>>> 380d6519
+        task_definition: &DebugTaskDefinition,
         user_installed_path: Option<PathBuf>,
         cx: &mut AsyncApp,
     ) -> Result<DebugAdapterBinary> {
@@ -354,7 +338,7 @@
             }
         }
 
-        self.get_installed_binary(delegate, &config, user_installed_path, cx)
+        self.get_installed_binary(delegate, &task_definition, user_installed_path, cx)
             .await
     }
 }