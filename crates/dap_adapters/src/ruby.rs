--- conflicted
+++ resolved
@@ -8,13 +8,10 @@
 };
 use gpui::{AsyncApp, SharedString};
 use language::LanguageName;
-<<<<<<< HEAD
 use serde_json::json;
 use std::path::PathBuf;
+use std::sync::Arc;
 use task::{DebugScenario, ZedDebugConfig};
-=======
-use std::{path::PathBuf, sync::Arc};
->>>>>>> 380d6519
 use util::command::new_smol_command;
 
 #[derive(Default)]
@@ -217,26 +214,16 @@
 
     async fn get_binary(
         &self,
-<<<<<<< HEAD
-        delegate: &dyn DapDelegate,
-        definition: DebugTaskDefinition,
-=======
         delegate: &Arc<dyn DapDelegate>,
         definition: &DebugTaskDefinition,
->>>>>>> 380d6519
         _user_installed_path: Option<PathBuf>,
         _cx: &mut AsyncApp,
     ) -> Result<DebugAdapterBinary> {
         let adapter_path = paths::debug_adapters_dir().join(self.name().as_ref());
         let mut rdbg_path = adapter_path.join("rdbg");
         if !delegate.fs().is_file(&rdbg_path).await {
-<<<<<<< HEAD
-            match delegate.which("rdbg".as_ref()) {
-                Some(path) => rdbg_path = path.clone(),
-=======
             match delegate.which("rdbg".as_ref()).await {
                 Some(path) => rdbg_path = path,
->>>>>>> 380d6519
                 None => {
                     delegate.output_to_console(
                         "rdbg not found on path, trying `gem install debug`".to_string(),
@@ -266,14 +253,6 @@
             format!("--port={}", port),
             format!("--host={}", host),
         ];
-<<<<<<< HEAD
-=======
-        if delegate.which(launch.program.as_ref()).await.is_some() {
-            arguments.push("--command".to_string())
-        }
-        arguments.push(launch.program);
-        arguments.extend(launch.args);
->>>>>>> 380d6519
 
         Ok(DebugAdapterBinary {
             command: rdbg_path.to_string_lossy().to_string(),
