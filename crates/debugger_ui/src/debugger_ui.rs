--- conflicted
+++ resolved
@@ -49,86 +49,10 @@
                     workspace.toggle_panel_focus::<DebugPanel>(window, cx);
                 })
                 .register_action(|workspace, _: &Pause, _, cx| {
-<<<<<<< HEAD
-                    let debug_panel = workspace.panel::<DebugPanel>(cx).unwrap();
-
-                    if let Some(active_item) = debug_panel.read_with(cx, |panel, cx| {
-                        panel
-                            .active_session()
-                            .and_then(|session| session.read(cx).mode().as_running().cloned())
-                    }) {
-                        active_item.update(cx, |item, cx| item.pause_thread(cx))
-                    }
-                })
-                .register_action(|workspace, _: &Restart, _, cx| {
-                    let debug_panel = workspace.panel::<DebugPanel>(cx).unwrap();
-
-                    if let Some(active_item) = debug_panel.read_with(cx, |panel, cx| {
-                        panel
-                            .active_session()
-                            .and_then(|session| session.read(cx).mode().as_running().cloned())
-                    }) {
-                        active_item.update(cx, |item, cx| item.restart_session(cx))
-                    }
-                })
-                .register_action(|workspace, _: &StepInto, _, cx| {
-                    let debug_panel = workspace.panel::<DebugPanel>(cx).unwrap();
-
-                    if let Some(active_item) = debug_panel.read_with(cx, |panel, cx| {
-                        panel
-                            .active_session()
-                            .and_then(|session| session.read(cx).mode().as_running().cloned())
-                    }) {
-                        active_item.update(cx, |item, cx| item.step_in(cx))
-                    }
-                })
-                .register_action(|workspace, _: &StepOver, _, cx| {
-                    let debug_panel = workspace.panel::<DebugPanel>(cx).unwrap();
-
-                    if let Some(active_item) = debug_panel.read_with(cx, |panel, cx| {
-                        panel
-                            .active_session()
-                            .and_then(|session| session.read(cx).mode().as_running().cloned())
-                    }) {
-                        active_item.update(cx, |item, cx| item.step_over(cx))
-                    }
-                })
-                .register_action(|workspace, _: &StepBack, _, cx| {
-                    let debug_panel = workspace.panel::<DebugPanel>(cx).unwrap();
-
-                    if let Some(active_item) = debug_panel.read_with(cx, |panel, cx| {
-                        panel
-                            .active_session()
-                            .and_then(|session| session.read(cx).mode().as_running().cloned())
-                    }) {
-                        active_item.update(cx, |item, cx| item.step_back(cx))
-                    }
-                })
-                .register_action(|workspace, _: &Stop, _, cx| {
-                    let debug_panel = workspace.panel::<DebugPanel>(cx).unwrap();
-
-                    if let Some(active_item) = debug_panel.read_with(cx, |panel, cx| {
-                        panel
-                            .active_session()
-                            .and_then(|session| session.read(cx).mode().as_running().cloned())
-                    }) {
-                        active_item.update(cx, |item, cx| item.stop_thread(cx))
-                    }
-                })
-                .register_action(|workspace, _: &ToggleIgnoreBreakpoints, _, cx| {
-                    let debug_panel = workspace.panel::<DebugPanel>(cx).unwrap();
-
-                    if let Some(active_item) = debug_panel.read_with(cx, |panel, cx| {
-                        panel
-                            .active_session()
-                            .and_then(|session| session.read(cx).mode().as_running().cloned())
-                    }) {
-                        active_item.update(cx, |item, cx| item.toggle_ignore_breakpoints(cx))
-=======
                     if let Some(debug_panel) = workspace.panel::<DebugPanel>(cx) {
                         if let Some(active_item) = debug_panel.read_with(cx, |panel, cx| {
                             panel
-                                .active_session(cx)
+                                .active_session()
                                 .and_then(|session| session.read(cx).mode().as_running().cloned())
                         }) {
                             active_item.update(cx, |item, cx| item.pause_thread(cx))
@@ -139,7 +63,7 @@
                     if let Some(debug_panel) = workspace.panel::<DebugPanel>(cx) {
                         if let Some(active_item) = debug_panel.read_with(cx, |panel, cx| {
                             panel
-                                .active_session(cx)
+                                .active_session()
                                 .and_then(|session| session.read(cx).mode().as_running().cloned())
                         }) {
                             active_item.update(cx, |item, cx| item.restart_session(cx))
@@ -150,7 +74,7 @@
                     if let Some(debug_panel) = workspace.panel::<DebugPanel>(cx) {
                         if let Some(active_item) = debug_panel.read_with(cx, |panel, cx| {
                             panel
-                                .active_session(cx)
+                                .active_session()
                                 .and_then(|session| session.read(cx).mode().as_running().cloned())
                         }) {
                             active_item.update(cx, |item, cx| item.step_in(cx))
@@ -161,7 +85,7 @@
                     if let Some(debug_panel) = workspace.panel::<DebugPanel>(cx) {
                         if let Some(active_item) = debug_panel.read_with(cx, |panel, cx| {
                             panel
-                                .active_session(cx)
+                                .active_session()
                                 .and_then(|session| session.read(cx).mode().as_running().cloned())
                         }) {
                             active_item.update(cx, |item, cx| item.step_over(cx))
@@ -172,7 +96,7 @@
                     if let Some(debug_panel) = workspace.panel::<DebugPanel>(cx) {
                         if let Some(active_item) = debug_panel.read_with(cx, |panel, cx| {
                             panel
-                                .active_session(cx)
+                                .active_session()
                                 .and_then(|session| session.read(cx).mode().as_running().cloned())
                         }) {
                             active_item.update(cx, |item, cx| item.step_back(cx))
@@ -183,7 +107,7 @@
                     if let Some(debug_panel) = workspace.panel::<DebugPanel>(cx) {
                         if let Some(active_item) = debug_panel.read_with(cx, |panel, cx| {
                             panel
-                                .active_session(cx)
+                                .active_session()
                                 .and_then(|session| session.read(cx).mode().as_running().cloned())
                         }) {
                             active_item.update(cx, |item, cx| item.stop_thread(cx))
@@ -194,12 +118,11 @@
                     if let Some(debug_panel) = workspace.panel::<DebugPanel>(cx) {
                         if let Some(active_item) = debug_panel.read_with(cx, |panel, cx| {
                             panel
-                                .active_session(cx)
+                                .active_session()
                                 .and_then(|session| session.read(cx).mode().as_running().cloned())
                         }) {
                             active_item.update(cx, |item, cx| item.toggle_ignore_breakpoints(cx))
                         }
->>>>>>> 3b46fca6
                     }
                 })
                 .register_action(
