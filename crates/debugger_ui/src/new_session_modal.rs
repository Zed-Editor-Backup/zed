--- conflicted
+++ resolved
@@ -6,15 +6,11 @@
     sync::Arc,
 };
 
-<<<<<<< HEAD
 use collections::{HashMap, HashSet};
-use dap::{DapRegistry, DebugRequest, adapters::DebugTaskDefinition};
-=======
 use dap::{
     DapRegistry, DebugRequest,
     adapters::{DebugAdapterName, DebugTaskDefinition},
 };
->>>>>>> 0f50e6b1
 use editor::{Editor, EditorElement, EditorStyle};
 use fuzzy::{StringMatch, StringMatchCandidate};
 use gpui::{
@@ -22,15 +18,9 @@
     Subscription, TextStyle, WeakEntity,
 };
 use picker::{Picker, PickerDelegate, highlighted_match_with_paths::HighlightedMatch};
-<<<<<<< HEAD
 use project::{TaskContexts, TaskSourceKind, task_store::TaskStore};
-use session_modes::{AttachMode, DebugScenarioDelegate, LaunchMode};
-=======
-use project::{TaskSourceKind, task_store::TaskStore};
->>>>>>> 0f50e6b1
 use settings::Settings;
 use task::{DebugScenario, LaunchRequest};
-use tasks_ui::task_contexts;
 use theme::ThemeSettings;
 use ui::{
     ActiveTheme, Button, ButtonCommon, ButtonSize, CheckboxWithLabel, Clickable, Color, Context,
@@ -159,28 +149,10 @@
         };
 
         let debug_panel = self.debug_panel.clone();
-<<<<<<< HEAD
         let task_contexts = self.task_contexts.clone();
         cx.spawn_in(window, async move |this, cx| {
             let task_context = task_contexts.active_context().cloned().unwrap_or_default();
-=======
-        let workspace = self.workspace.clone();
-        cx.spawn_in(window, async move |this, cx| {
-            let task_contexts = workspace
-                .update_in(cx, |this, window, cx| task_contexts(this, window, cx))?
-                .await;
             let worktree_id = task_contexts.worktree();
-            let task_context = task_contexts
-                .active_item_context
-                .map(|(_, _, context)| context)
-                .or_else(|| {
-                    task_contexts
-                        .active_worktree_context
-                        .map(|(_, context)| context)
-                })
-                .unwrap_or_default();
->>>>>>> 0f50e6b1
-
             debug_panel.update_in(cx, |debug_panel, window, cx| {
                 debug_panel.start_session(config, task_context, None, worktree_id, window, cx)
             })?;
@@ -225,8 +197,11 @@
             .update(cx, |this, _| this.app_state().languages.clone())
             .ok()?;
         let weak = cx.weak_entity();
-<<<<<<< HEAD
-        let debugger = self.debugger.clone();
+        let label = self
+            .debugger
+            .as_ref()
+            .map(|d| d.0.clone())
+            .unwrap_or_else(|| SELECT_DEBUGGER_LABEL.clone());
         let active_buffer_language_name =
             self.task_contexts
                 .active_item_context
@@ -236,13 +211,6 @@
                         .as_ref()
                         .and_then(|location| location.buffer.read(cx).language()?.name().into())
                 });
-=======
-        let label = self
-            .debugger
-            .as_ref()
-            .map(|d| d.0.clone())
-            .unwrap_or_else(|| SELECT_DEBUGGER_LABEL.clone());
->>>>>>> 0f50e6b1
         DropdownMenu::new(
             "dap-adapter-picker",
             label,
@@ -282,7 +250,6 @@
                     .ok()
                     .unwrap_or_default();
 
-<<<<<<< HEAD
                 available_adapters.sort_by_key(|name| {
                     let languages_for_debugger = debugger_to_languages.get(name.as_ref());
                     let languages_count =
@@ -300,11 +267,7 @@
                 });
 
                 for adapter in available_adapters.into_iter() {
-                    menu = menu.entry(adapter.0.clone(), None, setter_for_name(adapter.0));
-=======
-                for adapter in available_adapters {
                     menu = menu.entry(adapter.0.clone(), None, setter_for_name(adapter.clone()));
->>>>>>> 0f50e6b1
                 }
                 menu
             }),
