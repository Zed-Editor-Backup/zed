use collections::FxHashMap;
use std::{
    borrow::Cow,
    ops::Not,
    path::{Path, PathBuf},
<<<<<<< HEAD
=======
    sync::Arc,
    time::Duration,
>>>>>>> 18e91100
    usize,
};

use anyhow::Result;
use dap::{
    DapRegistry, DebugRequest,
    adapters::{DebugAdapterName, DebugTaskDefinition},
};
use editor::{Editor, EditorElement, EditorStyle};
use fuzzy::{StringMatch, StringMatchCandidate};
use gpui::{
    Animation, AnimationExt as _, App, AppContext, DismissEvent, Entity, EventEmitter, FocusHandle,
    Focusable, Render, Subscription, TextStyle, Transformation, WeakEntity, percentage,
};
use picker::{Picker, PickerDelegate, highlighted_match_with_paths::HighlightedMatch};
use project::{ProjectPath, TaskContexts, TaskSourceKind, task_store::TaskStore};
use settings::Settings;
use task::{DebugScenario, LaunchRequest};
use theme::ThemeSettings;
use ui::{
    ActiveTheme, Button, ButtonCommon, ButtonSize, CheckboxWithLabel, Clickable, Color, Context,
    ContextMenu, Disableable, DropdownMenu, FluentBuilder, Icon, IconButton, IconName, IconSize,
    InteractiveElement, IntoElement, Label, LabelCommon as _, ListItem, ListItemSpacing,
    ParentElement, RenderOnce, SharedString, Styled, StyledExt, ToggleButton, ToggleState,
    Toggleable, Window, div, h_flex, relative, rems, v_flex,
};
use util::ResultExt;
use workspace::{ModalView, Workspace, pane};

use crate::{attach_modal::AttachModal, debugger_panel::DebugPanel};

enum SaveScenarioState {
    Saving,
    Saved(ProjectPath),
    Failed(SharedString),
}

pub(super) struct NewSessionModal {
    workspace: WeakEntity<Workspace>,
    debug_panel: WeakEntity<DebugPanel>,
    mode: NewSessionMode,
    launch_picker: Entity<Picker<DebugScenarioDelegate>>,
    attach_mode: Entity<AttachMode>,
    custom_mode: Entity<CustomMode>,
    debugger: Option<DebugAdapterName>,
<<<<<<< HEAD
=======
    task_contexts: Arc<TaskContexts>,
    save_scenario_state: Option<SaveScenarioState>,
>>>>>>> 18e91100
    _subscriptions: [Subscription; 2],
}

fn suggested_label(request: &DebugRequest, debugger: &str) -> SharedString {
    match request {
        DebugRequest::Launch(config) => {
            let last_path_component = Path::new(&config.program)
                .file_name()
                .map(|name| name.to_string_lossy())
                .unwrap_or_else(|| Cow::Borrowed(&config.program));

            format!("{} ({debugger})", last_path_component).into()
        }
        DebugRequest::Attach(config) => format!(
            "pid: {} ({debugger})",
            config.process_id.unwrap_or(u32::MAX)
        )
        .into(),
    }
}

impl NewSessionModal {
    pub(super) fn show(
        workspace: &mut Workspace,
        window: &mut Window,
        cx: &mut Context<Workspace>,
    ) {
        let Some(debug_panel) = workspace.panel::<DebugPanel>(cx) else {
            return;
        };
        let task_store = workspace.project().read(cx).task_store().clone();

        cx.spawn_in(window, async move |workspace, cx| {
            workspace.update_in(cx, |workspace, window, cx| {
                let workspace_handle = workspace.weak_handle();
                workspace.toggle_modal(window, cx, |window, cx| {
                    let attach_mode = AttachMode::new(None, workspace_handle.clone(), window, cx);

                    let launch_picker = cx.new(|cx| {
                        Picker::uniform_list(
                            DebugScenarioDelegate::new(
                                debug_panel.downgrade(),
                                workspace_handle.clone(),
                                task_store,
                                window,
                                cx,
                            ),
                            window,
                            cx,
                        )
                        .modal(false)
                    });

                    let _subscriptions = [
                        cx.subscribe(&launch_picker, |_, _, _, cx| {
                            cx.emit(DismissEvent);
                        }),
                        cx.subscribe(
                            &attach_mode.read(cx).attach_picker.clone(),
                            |_, _, _, cx| {
                                cx.emit(DismissEvent);
                            },
                        ),
                    ];

                    let active_cwd = task_contexts
                        .active_context()
                        .and_then(|context| context.cwd.clone());

                    let custom_mode = CustomMode::new(None, active_cwd, window, cx);

                    Self {
                        launch_picker,
                        attach_mode,
                        custom_mode,
                        debugger: None,
                        mode: NewSessionMode::Launch,
                        debug_panel: debug_panel.downgrade(),
                        workspace: workspace_handle,
<<<<<<< HEAD
=======
                        task_contexts,
                        save_scenario_state: None,
>>>>>>> 18e91100
                        _subscriptions,
                    }
                });
            })?;

            anyhow::Ok(())
        })
        .detach();
    }

    fn render_mode(&mut self, window: &mut Window, cx: &mut Context<Self>) -> impl ui::IntoElement {
        let dap_menu = self.adapter_drop_down_menu(window, cx);
        match self.mode {
            NewSessionMode::Attach => self.attach_mode.update(cx, |this, cx| {
                this.clone().render(window, cx).into_any_element()
            }),
            NewSessionMode::Custom => self.custom_mode.update(cx, |this, cx| {
                this.clone().render(dap_menu, window, cx).into_any_element()
            }),
            NewSessionMode::Launch => v_flex()
                .w(rems(34.))
                .child(self.launch_picker.clone())
                .into_any_element(),
        }
    }

    fn mode_focus_handle(&self, cx: &App) -> FocusHandle {
        match self.mode {
            NewSessionMode::Attach => self.attach_mode.read(cx).attach_picker.focus_handle(cx),
            NewSessionMode::Custom => self.custom_mode.read(cx).program.focus_handle(cx),
            NewSessionMode::Launch => self.launch_picker.focus_handle(cx),
        }
    }

    fn debug_scenario(&self, debugger: &str, cx: &App) -> Option<DebugScenario> {
        let request = match self.mode {
            NewSessionMode::Custom => Some(DebugRequest::Launch(
                self.custom_mode.read(cx).debug_request(cx),
            )),
            NewSessionMode::Attach => Some(DebugRequest::Attach(
                self.attach_mode.read(cx).debug_request(),
            )),
            _ => None,
        }?;
        let label = suggested_label(&request, debugger);

        let stop_on_entry = if let NewSessionMode::Custom = &self.mode {
            Some(self.custom_mode.read(cx).stop_on_entry.selected())
        } else {
            None
        };

        Some(DebugScenario {
            adapter: debugger.to_owned().into(),
            label,
            request: Some(request),
            initialize_args: None,
            tcp_connection: None,
            stop_on_entry,
            build: None,
        })
    }

    fn start_new_session(&self, window: &mut Window, cx: &mut Context<Self>) {
        let Some(debugger) = self.debugger.as_ref() else {
            return;
        };

        if let NewSessionMode::Launch = &self.mode {
            self.launch_picker.update(cx, |picker, cx| {
                picker.delegate.confirm(false, window, cx);
            });
            return;
        }

        let Some(config) = self.debug_scenario(debugger, cx) else {
            log::error!("debug config not found in mode: {}", self.mode);
            return;
        };

        let debug_panel = self.debug_panel.clone();
        let Some(task_contexts) = self.task_contexts(cx) else {
            return;
        };
        let task_context = task_contexts.active_context().cloned().unwrap_or_default();
        let worktree_id = task_contexts.worktree();
        cx.spawn_in(window, async move |this, cx| {
            debug_panel.update_in(cx, |debug_panel, window, cx| {
                debug_panel.start_session(config, task_context, None, worktree_id, window, cx)
            })?;
            this.update(cx, |_, cx| {
                cx.emit(DismissEvent);
            })
            .ok();
            Result::<_, anyhow::Error>::Ok(())
        })
        .detach_and_log_err(cx);
    }

    fn update_attach_picker(
        attach: &Entity<AttachMode>,
        adapter: &DebugAdapterName,
        window: &mut Window,
        cx: &mut App,
    ) {
        attach.update(cx, |this, cx| {
            if adapter != &this.definition.adapter {
                this.definition.adapter = adapter.clone();

                this.attach_picker.update(cx, |this, cx| {
                    this.picker.update(cx, |this, cx| {
                        this.delegate.definition.adapter = adapter.clone();
                        this.focus(window, cx);
                    })
                });
            }

            cx.notify();
        })
    }

    fn task_contexts<'a>(&self, cx: &'a mut Context<Self>) -> Option<&'a TaskContexts> {
        self.launch_picker.read(cx).delegate.task_contexts.as_ref()
    }

    fn adapter_drop_down_menu(
        &mut self,
        window: &mut Window,
        cx: &mut Context<Self>,
    ) -> ui::DropdownMenu {
        let workspace = self.workspace.clone();
        let weak = cx.weak_entity();
<<<<<<< HEAD
        let label = self
            .debugger
            .as_ref()
            .map(|d| d.0.clone())
            .unwrap_or_else(|| SELECT_DEBUGGER_LABEL.clone());
        let active_buffer = self.task_contexts(cx).and_then(|tc| {
            tc.active_item_context
                .as_ref()
                .and_then(|aic| aic.1.as_ref().map(|l| l.buffer.clone()))
        });

        let active_buffer_language = active_buffer
            .and_then(|buffer| buffer.read(cx).language())
=======
        let active_buffer_language = self
            .task_contexts
            .active_item_context
            .as_ref()
            .and_then(|item| {
                item.1
                    .as_ref()
                    .and_then(|location| location.buffer.read(cx).language())
            })
>>>>>>> 18e91100
            .cloned();

        let mut available_adapters = workspace
            .update(cx, |_, cx| DapRegistry::global(cx).enumerate_adapters())
            .unwrap_or_default();
        if let Some(language) = active_buffer_language {
            available_adapters.sort_by_key(|adapter| {
                language
                    .config()
                    .debuggers
                    .get_index_of(adapter.0.as_ref())
                    .unwrap_or(usize::MAX)
            });
        }

        if self.debugger.is_none() {
            self.debugger = available_adapters.first().cloned();
        }

        let label = self
            .debugger
            .as_ref()
            .map(|d| d.0.clone())
            .unwrap_or_else(|| SELECT_DEBUGGER_LABEL.clone());

        DropdownMenu::new(
            "dap-adapter-picker",
            label,
            ContextMenu::build(window, cx, move |mut menu, _, _| {
                let setter_for_name = |name: DebugAdapterName| {
                    let weak = weak.clone();
                    move |window: &mut Window, cx: &mut App| {
                        weak.update(cx, |this, cx| {
                            this.debugger = Some(name.clone());
                            cx.notify();
                            if let NewSessionMode::Attach = &this.mode {
                                Self::update_attach_picker(&this.attach_mode, &name, window, cx);
                            }
                        })
                        .ok();
                    }
                };

                for adapter in available_adapters.into_iter() {
                    menu = menu.entry(adapter.0.clone(), None, setter_for_name(adapter.clone()));
                }

                menu
            }),
        )
    }
}

static SELECT_DEBUGGER_LABEL: SharedString = SharedString::new_static("Select Debugger");

#[derive(Clone)]
enum NewSessionMode {
    Custom,
    Attach,
    Launch,
}

impl std::fmt::Display for NewSessionMode {
    fn fmt(&self, f: &mut std::fmt::Formatter<'_>) -> std::fmt::Result {
        let mode = match self {
            NewSessionMode::Launch => "Launch".to_owned(),
            NewSessionMode::Attach => "Attach".to_owned(),
            NewSessionMode::Custom => "Custom".to_owned(),
        };

        write!(f, "{}", mode)
    }
}

impl Focusable for NewSessionMode {
    fn focus_handle(&self, cx: &App) -> FocusHandle {
        cx.focus_handle()
    }
}

fn render_editor(editor: &Entity<Editor>, window: &mut Window, cx: &App) -> impl IntoElement {
    let settings = ThemeSettings::get_global(cx);
    let theme = cx.theme();

    let text_style = TextStyle {
        color: cx.theme().colors().text,
        font_family: settings.buffer_font.family.clone(),
        font_features: settings.buffer_font.features.clone(),
        font_size: settings.buffer_font_size(cx).into(),
        font_weight: settings.buffer_font.weight,
        line_height: relative(settings.buffer_line_height.value()),
        background_color: Some(theme.colors().editor_background),
        ..Default::default()
    };

    let element = EditorElement::new(
        editor,
        EditorStyle {
            background: theme.colors().editor_background,
            local_player: theme.players().local(),
            text: text_style,
            ..Default::default()
        },
    );

    div()
        .rounded_md()
        .p_1()
        .border_1()
        .border_color(theme.colors().border_variant)
        .when(
            editor.focus_handle(cx).contains_focused(window, cx),
            |this| this.border_color(theme.colors().border_focused),
        )
        .child(element)
        .bg(theme.colors().editor_background)
}

impl Render for NewSessionModal {
    fn render(
        &mut self,
        window: &mut ui::Window,
        cx: &mut ui::Context<Self>,
    ) -> impl ui::IntoElement {
        let this = cx.weak_entity().clone();

        v_flex()
            .size_full()
            .w(rems(34.))
            .key_context("Pane")
            .elevation_3(cx)
            .bg(cx.theme().colors().elevated_surface_background)
            .on_action(cx.listener(|_, _: &menu::Cancel, _, cx| {
                cx.emit(DismissEvent);
            }))
            .on_action(
                cx.listener(|this, _: &pane::ActivatePreviousItem, window, cx| {
                    this.mode = match this.mode {
                        NewSessionMode::Attach => NewSessionMode::Launch,
                        NewSessionMode::Launch => NewSessionMode::Attach,
                        _ => {
                            return;
                        }
                    };

                    this.mode_focus_handle(cx).focus(window);
                }),
            )
            .on_action(cx.listener(|this, _: &pane::ActivateNextItem, window, cx| {
                this.mode = match this.mode {
                    NewSessionMode::Attach => NewSessionMode::Launch,
                    NewSessionMode::Launch => NewSessionMode::Attach,
                    _ => {
                        return;
                    }
                };

                this.mode_focus_handle(cx).focus(window);
            }))
            .child(
                h_flex()
                    .w_full()
                    .justify_around()
                    .p_2()
                    .child(
                        h_flex()
                            .justify_start()
                            .w_full()
                            .child(
                                ToggleButton::new("debugger-session-ui-picker-button", "Launch")
                                    .size(ButtonSize::Default)
                                    .style(ui::ButtonStyle::Subtle)
                                    .toggle_state(matches!(self.mode, NewSessionMode::Launch))
                                    .on_click(cx.listener(|this, _, window, cx| {
                                        this.mode = NewSessionMode::Launch;
                                        this.mode_focus_handle(cx).focus(window);
                                        cx.notify();
                                    }))
                                    .first(),
                            )
                            .child(
                                ToggleButton::new("debugger-session-ui-attach-button", "Attach")
                                    .size(ButtonSize::Default)
                                    .toggle_state(matches!(self.mode, NewSessionMode::Attach))
                                    .style(ui::ButtonStyle::Subtle)
                                    .on_click(cx.listener(|this, _, window, cx| {
                                        this.mode = NewSessionMode::Attach;

                                        if let Some(debugger) = this.debugger.as_ref() {
                                            Self::update_attach_picker(
                                                &this.attach_mode,
                                                &debugger,
                                                window,
                                                cx,
                                            );
                                        }
                                        this.mode_focus_handle(cx).focus(window);
                                        cx.notify();
                                    }))
                                    .last(),
                            ),
                    )
                    .justify_between()
                    .border_color(cx.theme().colors().border_variant)
                    .border_b_1(),
            )
            .child(v_flex().child(self.render_mode(window, cx)))
            .child(
                h_flex()
                    .justify_between()
                    .gap_2()
                    .p_2()
                    .border_color(cx.theme().colors().border_variant)
                    .border_t_1()
                    .w_full()
                    .child(match self.mode {
                        NewSessionMode::Attach => {
                            div().child(self.adapter_drop_down_menu(window, cx))
                        }
                        NewSessionMode::Launch => div().child(
                            Button::new("new-session-modal-custom", "Custom").on_click({
                                let this = cx.weak_entity();
                                move |_, window, cx| {
                                    this.update(cx, |this, cx| {
                                        this.mode = NewSessionMode::Custom;
                                        this.mode_focus_handle(cx).focus(window);
                                    })
                                    .ok();
                                }
                            }),
                        ),
<<<<<<< HEAD
                        NewSessionMode::Custom => div().child(
                            Button::new("new-session-modal-back", "Save to .zed/debug.json...")
                                .on_click(cx.listener(|this, _, window, cx| {
                                    let Some(save_scenario_task) = this
                                        .debugger
                                        .as_ref()
                                        .and_then(|debugger| this.debug_scenario(&debugger, cx))
                                        .zip(this.task_contexts(cx).and_then(|tcx| tcx.worktree()))
                                        .and_then(|(scenario, worktree_id)| {
                                            this.debug_panel
                                                .update(cx, |panel, cx| {
                                                    panel.save_scenario(
                                                        &scenario,
                                                        worktree_id,
                                                        window,
                                                        cx,
                                                    )
                                                })
                                                .ok()
=======
                        NewSessionMode::Custom => h_flex()
                            .child(
                                Button::new("new-session-modal-back", "Save to .zed/debug.json...")
                                    .on_click(cx.listener(|this, _, window, cx| {
                                        let Some(save_scenario) = this
                                            .debugger
                                            .as_ref()
                                            .and_then(|debugger| this.debug_scenario(&debugger, cx))
                                            .zip(this.task_contexts.worktree())
                                            .and_then(|(scenario, worktree_id)| {
                                                this.debug_panel
                                                    .update(cx, |panel, cx| {
                                                        panel.save_scenario(
                                                            &scenario,
                                                            worktree_id,
                                                            window,
                                                            cx,
                                                        )
                                                    })
                                                    .ok()
                                            })
                                        else {
                                            return;
                                        };

                                        this.save_scenario_state = Some(SaveScenarioState::Saving);

                                        cx.spawn(async move |this, cx| {
                                            let res = save_scenario.await;

                                            this.update(cx, |this, _| match res {
                                                Ok(saved_file) => {
                                                    this.save_scenario_state =
                                                        Some(SaveScenarioState::Saved(saved_file))
                                                }
                                                Err(error) => {
                                                    this.save_scenario_state =
                                                        Some(SaveScenarioState::Failed(
                                                            error.to_string().into(),
                                                        ))
                                                }
                                            })
                                            .ok();

                                            cx.background_executor()
                                                .timer(Duration::from_secs(2))
                                                .await;
                                            this.update(cx, |this, _| {
                                                this.save_scenario_state.take()
                                            })
                                            .ok();
>>>>>>> 18e91100
                                        })
                                        .detach();
                                    }))
                                    .disabled(
                                        self.debugger.is_none()
                                            || self
                                                .custom_mode
                                                .read(cx)
                                                .program
                                                .read(cx)
                                                .is_empty(cx)
                                            || self.save_scenario_state.is_some(),
                                    ),
                            )
                            .when_some(self.save_scenario_state.as_ref(), {
                                let this_entity = this.clone();

                                move |this, save_state| match save_state {
                                    SaveScenarioState::Saved(saved_path) => this.child(
                                        IconButton::new(
                                            "new-session-modal-go-to-file",
                                            IconName::ArrowUpRight,
                                        )
                                        .icon_size(IconSize::Small)
                                        .icon_color(Color::Muted)
                                        .on_click({
                                            let this_entity = this_entity.clone();
                                            let saved_path = saved_path.clone();
                                            move |_, window, cx| {
                                                window
                                                    .spawn(cx, {
                                                        let this_entity = this_entity.clone();
                                                        let saved_path = saved_path.clone();

                                                        async move |cx| {
                                                            this_entity
                                                                .update_in(
                                                                    cx,
                                                                    |this, window, cx| {
                                                                        this.workspace.update(
                                                                            cx,
                                                                            |workspace, cx| {
                                                                                workspace.open_path(
                                                                                    saved_path
                                                                                        .clone(),
                                                                                    None,
                                                                                    true,
                                                                                    window,
                                                                                    cx,
                                                                                )
                                                                            },
                                                                        )
                                                                    },
                                                                )??
                                                                .await?;

                                                            this_entity
                                                                .update(cx, |_, cx| {
                                                                    cx.emit(DismissEvent)
                                                                })
                                                                .ok();

                                                            anyhow::Ok(())
                                                        }
                                                    })
                                                    .detach();
                                            }
                                        }),
                                    ),
                                    SaveScenarioState::Saving => this.child(
                                        Icon::new(IconName::Spinner)
                                            .size(IconSize::Small)
                                            .color(Color::Muted)
                                            .with_animation(
                                                "Spinner",
                                                Animation::new(Duration::from_secs(3)).repeat(),
                                                |icon, delta| {
                                                    icon.transform(Transformation::rotate(
                                                        percentage(delta),
                                                    ))
                                                },
                                            ),
                                    ),
                                    SaveScenarioState::Failed(error_msg) => this.child(
                                        IconButton::new("Failed Scenario Saved", IconName::X)
                                            .icon_size(IconSize::Small)
                                            .icon_color(Color::Error)
                                            .tooltip(ui::Tooltip::text(error_msg.clone())),
                                    ),
                                }
                            }),
                    })
                    .child(
                        Button::new("debugger-spawn", "Start")
                            .on_click(cx.listener(|this, _, window, cx| match &this.mode {
                                NewSessionMode::Launch => {
                                    this.launch_picker.update(cx, |picker, cx| {
                                        picker.delegate.confirm(true, window, cx)
                                    })
                                }
                                _ => this.start_new_session(window, cx),
                            }))
                            .disabled(match self.mode {
                                NewSessionMode::Launch => {
                                    !self.launch_picker.read(cx).delegate.matches.is_empty()
                                }
                                NewSessionMode::Attach => {
                                    self.debugger.is_none()
                                        || self
                                            .attach_mode
                                            .read(cx)
                                            .attach_picker
                                            .read(cx)
                                            .picker
                                            .read(cx)
                                            .delegate
                                            .match_count()
                                            == 0
                                }
                                NewSessionMode::Custom => {
                                    self.debugger.is_none()
                                        || self.custom_mode.read(cx).program.read(cx).is_empty(cx)
                                }
                            }),
                    ),
            )
    }
}

impl EventEmitter<DismissEvent> for NewSessionModal {}
impl Focusable for NewSessionModal {
    fn focus_handle(&self, cx: &ui::App) -> gpui::FocusHandle {
        self.mode_focus_handle(cx)
    }
}

impl ModalView for NewSessionModal {}

impl RenderOnce for AttachMode {
    fn render(self, _: &mut Window, cx: &mut App) -> impl IntoElement {
        v_flex()
            .w_full()
            .track_focus(&self.attach_picker.focus_handle(cx))
            .child(self.attach_picker.clone())
    }
}

#[derive(Clone)]
pub(super) struct CustomMode {
    program: Entity<Editor>,
    cwd: Entity<Editor>,
    stop_on_entry: ToggleState,
}

impl CustomMode {
    pub(super) fn new(
        past_launch_config: Option<LaunchRequest>,
        active_cwd: Option<PathBuf>,
        window: &mut Window,
        cx: &mut App,
    ) -> Entity<Self> {
        let (past_program, past_cwd) = past_launch_config
            .map(|config| (Some(config.program), config.cwd))
            .unwrap_or_else(|| (None, active_cwd));

        let program = cx.new(|cx| Editor::single_line(window, cx));
        program.update(cx, |this, cx| {
            this.set_placeholder_text("Run", cx);

            if let Some(past_program) = past_program {
                this.set_text(past_program, window, cx);
            };
        });
        let cwd = cx.new(|cx| Editor::single_line(window, cx));
        cwd.update(cx, |this, cx| {
            this.set_placeholder_text("Working Directory", cx);
            if let Some(past_cwd) = past_cwd {
                this.set_text(past_cwd.to_string_lossy(), window, cx);
            };
        });
        cx.new(|_| Self {
            program,
            cwd,
            stop_on_entry: ToggleState::Unselected,
        })
    }

    pub(super) fn debug_request(&self, cx: &App) -> task::LaunchRequest {
        let path = self.cwd.read(cx).text(cx);
        if cfg!(windows) {
            return task::LaunchRequest {
                program: self.program.read(cx).text(cx),
                cwd: path.is_empty().not().then(|| PathBuf::from(path)),
                args: Default::default(),
                env: Default::default(),
            };
        }
        let command = self.program.read(cx).text(cx);
        let mut args = shlex::split(&command).into_iter().flatten().peekable();
        let mut env = FxHashMap::default();
        while args.peek().is_some_and(|arg| arg.contains('=')) {
            let arg = args.next().unwrap();
            let (lhs, rhs) = arg.split_once('=').unwrap();
            env.insert(lhs.to_string(), rhs.to_string());
        }

        let program = if let Some(program) = args.next() {
            program
        } else {
            env = FxHashMap::default();
            command
        };

        let program = if let Some(program) = program.strip_prefix('~') {
            format!(
                "$ZED_WORKTREE_ROOT{}{}",
                std::path::MAIN_SEPARATOR,
                &program
            )
        } else if !program.starts_with(std::path::MAIN_SEPARATOR) {
            format!(
                "$ZED_WORKTREE_ROOT{}{}",
                std::path::MAIN_SEPARATOR,
                &program
            )
        } else {
            program
        };

        let path = if path.starts_with('~') && !path.is_empty() {
            format!(
                "$ZED_WORKTREE_ROOT{}{}",
                std::path::MAIN_SEPARATOR,
                &path[1..]
            )
        } else if !path.starts_with(std::path::MAIN_SEPARATOR) && !path.is_empty() {
            format!("$ZED_WORKTREE_ROOT{}{}", std::path::MAIN_SEPARATOR, &path)
        } else {
            path
        };

        let args = args.collect::<Vec<_>>();

        task::LaunchRequest {
            program,
            cwd: path.is_empty().not().then(|| PathBuf::from(path)),
            args,
            env,
        }
    }

    fn render(
        &mut self,
        adapter_menu: DropdownMenu,
        window: &mut Window,
        cx: &mut ui::Context<Self>,
    ) -> impl IntoElement {
        v_flex()
            .p_2()
            .w_full()
            .gap_3()
            .track_focus(&self.program.focus_handle(cx))
            .child(
                h_flex()
                    .child(
                        Label::new("Debugger")
                            .size(ui::LabelSize::Small)
                            .color(Color::Muted),
                    )
                    .gap(ui::DynamicSpacing::Base08.rems(cx))
                    .child(adapter_menu),
            )
            .child(render_editor(&self.program, window, cx))
            .child(render_editor(&self.cwd, window, cx))
            .child(
                CheckboxWithLabel::new(
                    "debugger-stop-on-entry",
                    Label::new("Stop on Entry")
                        .size(ui::LabelSize::Small)
                        .color(Color::Muted),
                    self.stop_on_entry,
                    {
                        let this = cx.weak_entity();
                        move |state, _, cx| {
                            this.update(cx, |this, _| {
                                this.stop_on_entry = *state;
                            })
                            .ok();
                        }
                    },
                )
                .checkbox_position(ui::IconPosition::End),
            )
    }
}

#[derive(Clone)]
pub(super) struct AttachMode {
    pub(super) definition: DebugTaskDefinition,
    pub(super) attach_picker: Entity<AttachModal>,
}

impl AttachMode {
    pub(super) fn new(
        debugger: Option<DebugAdapterName>,
        workspace: WeakEntity<Workspace>,
        window: &mut Window,
        cx: &mut Context<NewSessionModal>,
    ) -> Entity<Self> {
        let definition = DebugTaskDefinition {
            adapter: debugger.unwrap_or(DebugAdapterName("".into())),
            label: "Attach New Session Setup".into(),
            request: dap::DebugRequest::Attach(task::AttachRequest { process_id: None }),
            initialize_args: None,
            tcp_connection: None,
            stop_on_entry: Some(false),
        };
        let attach_picker = cx.new(|cx| {
            let modal = AttachModal::new(definition.clone(), workspace, false, window, cx);
            window.focus(&modal.focus_handle(cx));

            modal
        });

        cx.new(|_| Self {
            definition,
            attach_picker,
        })
    }
    pub(super) fn debug_request(&self) -> task::AttachRequest {
        task::AttachRequest { process_id: None }
    }
}

pub(super) struct DebugScenarioDelegate {
    task_store: Entity<TaskStore>,
    candidates: Vec<(Option<TaskSourceKind>, DebugScenario)>,
    selected_index: usize,
    matches: Vec<StringMatch>,
    prompt: String,
    debug_panel: WeakEntity<DebugPanel>,
    task_contexts: Option<TaskContexts>,
    divider_index: Option<usize>,
    last_used_candidate_index: Option<usize>,
}

impl DebugScenarioDelegate {
    pub(super) fn new(
        debug_panel: WeakEntity<DebugPanel>,
        workspace: WeakEntity<Workspace>,
        task_store: Entity<TaskStore>,
        window: &mut Window,
        cx: &mut Context<Picker<Self>>,
    ) -> Self {
        cx.spawn_in(window, async move |this, cx| {
            let task_contexts = workspace
                .update_in(cx, |workspace, window, cx| {
                    tasks_ui::task_contexts(workspace, window, cx)
                })?
                .await;

            this.update_in(cx, |this, window, cx| {
                this.delegate
                    .task_contexts_loaded(task_contexts, window, cx);
                this.refresh(window, cx);
                cx.notify();
            })
        })
        .detach();

        Self {
            task_store,
            candidates: Vec::default(),
            selected_index: 0,
            matches: Vec::new(),
            prompt: String::new(),
            debug_panel,
            task_contexts: None,
            divider_index: None,
            last_used_candidate_index: None,
        }
    }

    pub fn task_contexts_loaded(
        &mut self,
        task_contexts: TaskContexts,
        _window: &mut Window,
        cx: &mut Context<Picker<Self>>,
    ) {
        self.task_contexts = Some(task_contexts);

        let (recent, scenarios) = self
            .task_store
            .update(cx, |task_store, cx| {
                task_store.task_inventory().map(|inventory| {
                    inventory.update(cx, |inventory, cx| {
                        inventory.list_debug_scenarios(self.task_contexts.as_ref().unwrap(), cx)
                    })
                })
            })
            .unwrap_or_default();

        if !recent.is_empty() {
            self.last_used_candidate_index = Some(recent.len() - 1);
        }

        self.candidates = recent
            .into_iter()
            .map(|scenario| (None, scenario))
            .chain(
                scenarios
                    .into_iter()
                    .map(|(kind, scenario)| (Some(kind), scenario)),
            )
            .collect();
    }
}

impl PickerDelegate for DebugScenarioDelegate {
    type ListItem = ui::ListItem;

    fn match_count(&self) -> usize {
        self.matches.len()
    }

    fn selected_index(&self) -> usize {
        self.selected_index
    }

    fn set_selected_index(
        &mut self,
        ix: usize,
        _window: &mut Window,
        _cx: &mut Context<picker::Picker<Self>>,
    ) {
        self.selected_index = ix;
    }

    fn placeholder_text(&self, _window: &mut Window, _cx: &mut App) -> std::sync::Arc<str> {
        "".into()
    }

    fn update_matches(
        &mut self,
        query: String,
        window: &mut Window,
        cx: &mut Context<picker::Picker<Self>>,
    ) -> gpui::Task<()> {
        let candidates = self.candidates.clone();

        cx.spawn_in(window, async move |picker, cx| {
            let candidates: Vec<_> = candidates
                .into_iter()
                .enumerate()
                .map(|(index, (_, candidate))| {
                    StringMatchCandidate::new(index, candidate.label.as_ref())
                })
                .collect();

            let matches = fuzzy::match_strings(
                &candidates,
                &query,
                true,
                1000,
                &Default::default(),
                cx.background_executor().clone(),
            )
            .await;

            picker
                .update(cx, |picker, _| {
                    let delegate = &mut picker.delegate;

                    delegate.matches = matches;
                    delegate.prompt = query;

                    delegate.divider_index = delegate.last_used_candidate_index.and_then(|index| {
                        let index = delegate
                            .matches
                            .partition_point(|matching_task| matching_task.candidate_id <= index);
                        Some(index).and_then(|index| (index != 0).then(|| index - 1))
                    });

                    if delegate.matches.is_empty() {
                        delegate.selected_index = 0;
                    } else {
                        delegate.selected_index =
                            delegate.selected_index.min(delegate.matches.len() - 1);
                    }
                })
                .log_err();
        })
    }

    fn separators_after_indices(&self) -> Vec<usize> {
        if let Some(i) = self.divider_index {
            vec![i]
        } else {
            Vec::new()
        }
    }

    fn confirm(&mut self, _: bool, window: &mut Window, cx: &mut Context<picker::Picker<Self>>) {
        let debug_scenario = self
            .matches
            .get(self.selected_index())
            .and_then(|match_candidate| self.candidates.get(match_candidate.candidate_id).cloned());

        let Some((_, debug_scenario)) = debug_scenario else {
            return;
        };

        let (task_context, worktree_id) = self
            .task_contexts
            .as_ref()
            .and_then(|task_contexts| {
                Some((
                    task_contexts.active_context().cloned()?,
                    task_contexts.worktree(),
                ))
            })
            .unwrap_or_default();

        self.debug_panel
            .update(cx, |panel, cx| {
                panel.start_session(debug_scenario, task_context, None, worktree_id, window, cx);
            })
            .ok();

        cx.emit(DismissEvent);
    }

    fn dismissed(&mut self, _: &mut Window, cx: &mut Context<picker::Picker<Self>>) {
        cx.emit(DismissEvent);
    }

    fn render_match(
        &self,
        ix: usize,
        selected: bool,
        window: &mut Window,
        cx: &mut Context<picker::Picker<Self>>,
    ) -> Option<Self::ListItem> {
        let hit = &self.matches[ix];

        let highlighted_location = HighlightedMatch {
            text: hit.string.clone(),
            highlight_positions: hit.positions.clone(),
            char_count: hit.string.chars().count(),
            color: Color::Default,
        };
        let task_kind = &self.candidates[hit.candidate_id].0;

        let icon = match task_kind {
            Some(TaskSourceKind::Lsp(..)) => Some(Icon::new(IconName::Bolt)),
            Some(TaskSourceKind::UserInput) => Some(Icon::new(IconName::Terminal)),
            Some(TaskSourceKind::AbsPath { .. }) => Some(Icon::new(IconName::Settings)),
            Some(TaskSourceKind::Worktree { .. }) => Some(Icon::new(IconName::FileTree)),
            Some(TaskSourceKind::Language { name }) => file_icons::FileIcons::get(cx)
                .get_icon_for_type(&name.to_lowercase(), cx)
                .map(Icon::from_path),
            None => Some(Icon::new(IconName::HistoryRerun)),
        }
        .map(|icon| icon.color(Color::Muted).size(ui::IconSize::Small));

        Some(
            ListItem::new(SharedString::from(format!("debug-scenario-selection-{ix}")))
                .inset(true)
                .start_slot::<Icon>(icon)
                .spacing(ListItemSpacing::Sparse)
                .toggle_state(selected)
                .child(highlighted_location.render(window, cx)),
        )
    }
}<|MERGE_RESOLUTION|>--- conflicted
+++ resolved
@@ -3,11 +3,7 @@
     borrow::Cow,
     ops::Not,
     path::{Path, PathBuf},
-<<<<<<< HEAD
-=======
-    sync::Arc,
     time::Duration,
->>>>>>> 18e91100
     usize,
 };
 
@@ -53,11 +49,7 @@
     attach_mode: Entity<AttachMode>,
     custom_mode: Entity<CustomMode>,
     debugger: Option<DebugAdapterName>,
-<<<<<<< HEAD
-=======
-    task_contexts: Arc<TaskContexts>,
     save_scenario_state: Option<SaveScenarioState>,
->>>>>>> 18e91100
     _subscriptions: [Subscription; 2],
 }
 
@@ -98,13 +90,7 @@
 
                     let launch_picker = cx.new(|cx| {
                         Picker::uniform_list(
-                            DebugScenarioDelegate::new(
-                                debug_panel.downgrade(),
-                                workspace_handle.clone(),
-                                task_store,
-                                window,
-                                cx,
-                            ),
+                            DebugScenarioDelegate::new(debug_panel.downgrade(), task_store),
                             window,
                             cx,
                         )
@@ -123,11 +109,38 @@
                         ),
                     ];
 
-                    let active_cwd = task_contexts
-                        .active_context()
-                        .and_then(|context| context.cwd.clone());
-
-                    let custom_mode = CustomMode::new(None, active_cwd, window, cx);
+                    let custom_mode = CustomMode::new(None, window, cx);
+
+                    cx.spawn_in(window, {
+                        let workspace_handle = workspace_handle.clone();
+                        async move |this, cx| {
+                            let task_contexts = workspace_handle
+                                .update_in(cx, |workspace, window, cx| {
+                                    tasks_ui::task_contexts(workspace, window, cx)
+                                })?
+                                .await;
+
+                            this.update_in(cx, |this, window, cx| {
+                                if let Some(active_cwd) = task_contexts
+                                    .active_context()
+                                    .and_then(|context| context.cwd.clone())
+                                {
+                                    this.custom_mode.update(cx, |custom, cx| {
+                                        custom.load(active_cwd, window, cx);
+                                    });
+                                }
+
+                                this.launch_picker.update(cx, |picker, cx| {
+                                    picker
+                                        .delegate
+                                        .task_contexts_loaded(task_contexts, window, cx);
+                                    picker.refresh(window, cx);
+                                    cx.notify();
+                                });
+                            })
+                        }
+                    })
+                    .detach();
 
                     Self {
                         launch_picker,
@@ -137,11 +150,7 @@
                         mode: NewSessionMode::Launch,
                         debug_panel: debug_panel.downgrade(),
                         workspace: workspace_handle,
-<<<<<<< HEAD
-=======
-                        task_contexts,
                         save_scenario_state: None,
->>>>>>> 18e91100
                         _subscriptions,
                     }
                 });
@@ -274,12 +283,6 @@
     ) -> ui::DropdownMenu {
         let workspace = self.workspace.clone();
         let weak = cx.weak_entity();
-<<<<<<< HEAD
-        let label = self
-            .debugger
-            .as_ref()
-            .map(|d| d.0.clone())
-            .unwrap_or_else(|| SELECT_DEBUGGER_LABEL.clone());
         let active_buffer = self.task_contexts(cx).and_then(|tc| {
             tc.active_item_context
                 .as_ref()
@@ -288,17 +291,6 @@
 
         let active_buffer_language = active_buffer
             .and_then(|buffer| buffer.read(cx).language())
-=======
-        let active_buffer_language = self
-            .task_contexts
-            .active_item_context
-            .as_ref()
-            .and_then(|item| {
-                item.1
-                    .as_ref()
-                    .and_then(|location| location.buffer.read(cx).language())
-            })
->>>>>>> 18e91100
             .cloned();
 
         let mut available_adapters = workspace
@@ -530,27 +522,6 @@
                                 }
                             }),
                         ),
-<<<<<<< HEAD
-                        NewSessionMode::Custom => div().child(
-                            Button::new("new-session-modal-back", "Save to .zed/debug.json...")
-                                .on_click(cx.listener(|this, _, window, cx| {
-                                    let Some(save_scenario_task) = this
-                                        .debugger
-                                        .as_ref()
-                                        .and_then(|debugger| this.debug_scenario(&debugger, cx))
-                                        .zip(this.task_contexts(cx).and_then(|tcx| tcx.worktree()))
-                                        .and_then(|(scenario, worktree_id)| {
-                                            this.debug_panel
-                                                .update(cx, |panel, cx| {
-                                                    panel.save_scenario(
-                                                        &scenario,
-                                                        worktree_id,
-                                                        window,
-                                                        cx,
-                                                    )
-                                                })
-                                                .ok()
-=======
                         NewSessionMode::Custom => h_flex()
                             .child(
                                 Button::new("new-session-modal-back", "Save to .zed/debug.json...")
@@ -559,7 +530,10 @@
                                             .debugger
                                             .as_ref()
                                             .and_then(|debugger| this.debug_scenario(&debugger, cx))
-                                            .zip(this.task_contexts.worktree())
+                                            .zip(
+                                                this.task_contexts(cx)
+                                                    .and_then(|tcx| tcx.worktree()),
+                                            )
                                             .and_then(|(scenario, worktree_id)| {
                                                 this.debug_panel
                                                     .update(cx, |panel, cx| {
@@ -602,7 +576,6 @@
                                                 this.save_scenario_state.take()
                                             })
                                             .ok();
->>>>>>> 18e91100
                                         })
                                         .detach();
                                     }))
@@ -760,13 +733,12 @@
 impl CustomMode {
     pub(super) fn new(
         past_launch_config: Option<LaunchRequest>,
-        active_cwd: Option<PathBuf>,
         window: &mut Window,
         cx: &mut App,
     ) -> Entity<Self> {
         let (past_program, past_cwd) = past_launch_config
             .map(|config| (Some(config.program), config.cwd))
-            .unwrap_or_else(|| (None, active_cwd));
+            .unwrap_or_else(|| (None, None));
 
         let program = cx.new(|cx| Editor::single_line(window, cx));
         program.update(cx, |this, cx| {
@@ -788,6 +760,14 @@
             cwd,
             stop_on_entry: ToggleState::Unselected,
         })
+    }
+
+    fn load(&mut self, cwd: PathBuf, window: &mut Window, cx: &mut App) {
+        self.cwd.update(cx, |editor, cx| {
+            if editor.is_empty(cx) {
+                editor.set_text(cwd.to_string_lossy(), window, cx);
+            }
+        });
     }
 
     pub(super) fn debug_request(&self, cx: &App) -> task::LaunchRequest {
@@ -950,29 +930,7 @@
 }
 
 impl DebugScenarioDelegate {
-    pub(super) fn new(
-        debug_panel: WeakEntity<DebugPanel>,
-        workspace: WeakEntity<Workspace>,
-        task_store: Entity<TaskStore>,
-        window: &mut Window,
-        cx: &mut Context<Picker<Self>>,
-    ) -> Self {
-        cx.spawn_in(window, async move |this, cx| {
-            let task_contexts = workspace
-                .update_in(cx, |workspace, window, cx| {
-                    tasks_ui::task_contexts(workspace, window, cx)
-                })?
-                .await;
-
-            this.update_in(cx, |this, window, cx| {
-                this.delegate
-                    .task_contexts_loaded(task_contexts, window, cx);
-                this.refresh(window, cx);
-                cx.notify();
-            })
-        })
-        .detach();
-
+    pub(super) fn new(debug_panel: WeakEntity<DebugPanel>, task_store: Entity<TaskStore>) -> Self {
         Self {
             task_store,
             candidates: Vec::default(),
