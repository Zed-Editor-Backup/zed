pub(crate) mod breakpoint_list;
pub(crate) mod console;
pub(crate) mod loaded_source_list;
pub(crate) mod module_list;
pub mod stack_frame_list;
pub mod variable_list;

use std::{any::Any, ops::ControlFlow, path::PathBuf, sync::Arc, time::Duration};

use crate::persistence::{self, DebuggerPaneItem, SerializedLayout};

use super::DebugPanelItemEvent;
use anyhow::{Context as _, Result, anyhow};
use breakpoint_list::BreakpointList;
use collections::{HashMap, IndexMap};
use console::Console;
use dap::{
    Capabilities, DapRegistry, RunInTerminalRequestArguments, Thread,
    adapters::{DebugAdapterName, DebugTaskDefinition},
    client::SessionId,
    debugger_settings::DebuggerSettings,
};
use futures::{SinkExt, channel::mpsc};
use gpui::{
    Action as _, AnyView, AppContext, Axis, Entity, EntityId, EventEmitter, FocusHandle, Focusable,
    NoAction, Pixels, Point, Subscription, Task, WeakEntity,
};
use language::Buffer;
use loaded_source_list::LoadedSourceList;
use module_list::ModuleList;
use project::{
    Project, WorktreeId,
    debugger::session::{Session, SessionEvent, ThreadId, ThreadStatus},
    terminals::TerminalKind,
};
use rpc::proto::ViewId;
use serde_json::Value;
use settings::Settings;
use stack_frame_list::StackFrameList;
use task::{
    BuildTaskDefinition, DebugScenario, ShellBuilder, SpawnInTerminal, TaskContext, ZedDebugConfig,
    substitute_variables_in_str,
};
use terminal_view::TerminalView;
use ui::{
    ActiveTheme, AnyElement, App, ButtonCommon as _, Clickable as _, Context, FluentBuilder,
    IconButton, IconName, IconSize, InteractiveElement, IntoElement, Label, LabelCommon as _,
    ParentElement, Render, SharedString, StatefulInteractiveElement, Styled, Tab, Tooltip,
    VisibleOnHover, VisualContext, Window, div, h_flex, v_flex,
};
use util::ResultExt;
use variable_list::VariableList;
use workspace::{
    ActivePaneDecorator, DraggedTab, Item, ItemHandle, Member, Pane, PaneGroup, SplitDirection,
    Workspace, item::TabContentParams, move_item, pane::Event,
};

pub struct RunningState {
    session: Entity<Session>,
    thread_id: Option<ThreadId>,
    focus_handle: FocusHandle,
    _remote_id: Option<ViewId>,
    workspace: WeakEntity<Workspace>,
    session_id: SessionId,
    variable_list: Entity<variable_list::VariableList>,
    _subscriptions: Vec<Subscription>,
    stack_frame_list: Entity<stack_frame_list::StackFrameList>,
    loaded_sources_list: Entity<LoadedSourceList>,
    pub debug_terminal: Entity<DebugTerminal>,
    module_list: Entity<module_list::ModuleList>,
    console: Entity<Console>,
    breakpoint_list: Entity<BreakpointList>,
    panes: PaneGroup,
    active_pane: Option<Entity<Pane>>,
    pane_close_subscriptions: HashMap<EntityId, Subscription>,
    dock_axis: Axis,
    _schedule_serialize: Option<Task<()>>,
}

impl RunningState {
    pub(crate) fn thread_id(&self) -> Option<ThreadId> {
        self.thread_id
    }

    pub(crate) fn active_pane(&self) -> Option<&Entity<Pane>> {
        self.active_pane.as_ref()
    }
}

impl Render for RunningState {
    fn render(&mut self, window: &mut Window, cx: &mut Context<Self>) -> impl IntoElement {
        let zoomed_pane = self
            .panes
            .panes()
            .into_iter()
            .find(|pane| pane.read(cx).is_zoomed());

        let active = self.panes.panes().into_iter().next();
        let x = if let Some(ref zoomed_pane) = zoomed_pane {
            zoomed_pane.update(cx, |pane, cx| pane.render(window, cx).into_any_element())
        } else if let Some(active) = active {
            self.panes
                .render(
                    None,
                    &ActivePaneDecorator::new(active, &self.workspace),
                    window,
                    cx,
                )
                .into_any_element()
        } else {
            div().into_any_element()
        };
        let thread_status = self
            .thread_id
            .map(|thread_id| self.session.read(cx).thread_status(thread_id))
            .unwrap_or(ThreadStatus::Exited);

        self.variable_list.update(cx, |this, cx| {
            this.disabled(thread_status != ThreadStatus::Stopped, cx);
        });
        v_flex()
            .size_full()
            .key_context("DebugSessionItem")
            .track_focus(&self.focus_handle(cx))
            .child(h_flex().flex_1().child(x))
    }
}

pub(crate) struct SubView {
    inner: AnyView,
    item_focus_handle: FocusHandle,
    kind: DebuggerPaneItem,
    show_indicator: Box<dyn Fn(&App) -> bool>,
    hovered: bool,
}

impl SubView {
    pub(crate) fn new(
        item_focus_handle: FocusHandle,
        view: AnyView,
        kind: DebuggerPaneItem,
        show_indicator: Option<Box<dyn Fn(&App) -> bool>>,
        cx: &mut App,
    ) -> Entity<Self> {
        cx.new(|_| Self {
            kind,
            inner: view,
            item_focus_handle,
            show_indicator: show_indicator.unwrap_or(Box::new(|_| false)),
            hovered: false,
        })
    }

    pub(crate) fn view_kind(&self) -> DebuggerPaneItem {
        self.kind
    }
}
impl Focusable for SubView {
    fn focus_handle(&self, _: &App) -> FocusHandle {
        self.item_focus_handle.clone()
    }
}
impl EventEmitter<()> for SubView {}
impl Item for SubView {
    type Event = ();

    /// This is used to serialize debugger pane layouts
    /// A SharedString gets converted to a enum and back during serialization/deserialization.
    fn tab_content_text(&self, _detail: usize, _cx: &App) -> SharedString {
        self.kind.to_shared_string()
    }

    fn tab_content(
        &self,
        params: workspace::item::TabContentParams,
        _: &Window,
        cx: &App,
    ) -> AnyElement {
        let label = Label::new(self.kind.to_shared_string())
            .size(ui::LabelSize::Small)
            .color(params.text_color())
            .line_height_style(ui::LineHeightStyle::UiLabel);

        if !params.selected && self.show_indicator.as_ref()(cx) {
            return h_flex()
                .justify_between()
                .child(ui::Indicator::dot())
                .gap_2()
                .child(label)
                .into_any_element();
        }

        label.into_any_element()
    }
}

impl Render for SubView {
    fn render(&mut self, window: &mut Window, cx: &mut Context<Self>) -> impl IntoElement {
        v_flex()
            .id(SharedString::from(format!(
                "subview-container-{}",
                self.kind.to_shared_string()
            )))
            .on_hover(cx.listener(|this, hovered, _, cx| {
                this.hovered = *hovered;
                cx.notify();
            }))
            .size_full()
            // Add border unconditionally to prevent layout shifts on focus changes.
            .border_1()
            .when(self.item_focus_handle.contains_focused(window, cx), |el| {
                el.border_color(cx.theme().colors().pane_focused_border)
            })
            .child(self.inner.clone())
    }
}

pub(crate) fn new_debugger_pane(
    workspace: WeakEntity<Workspace>,
    project: Entity<Project>,
    window: &mut Window,
    cx: &mut Context<RunningState>,
) -> Entity<Pane> {
    let weak_running = cx.weak_entity();
    let custom_drop_handle = {
        let workspace = workspace.clone();
        let project = project.downgrade();
        let weak_running = weak_running.clone();
        move |pane: &mut Pane, any: &dyn Any, window: &mut Window, cx: &mut Context<Pane>| {
            let Some(tab) = any.downcast_ref::<DraggedTab>() else {
                return ControlFlow::Break(());
            };
            let Some(project) = project.upgrade() else {
                return ControlFlow::Break(());
            };
            let this_pane = cx.entity().clone();
            let item = if tab.pane == this_pane {
                pane.item_for_index(tab.ix)
            } else {
                tab.pane.read(cx).item_for_index(tab.ix)
            };
            let Some(item) = item.filter(|item| item.downcast::<SubView>().is_some()) else {
                return ControlFlow::Break(());
            };

            let source = tab.pane.clone();
            let item_id_to_move = item.item_id();

            let Ok(new_split_pane) = pane
                .drag_split_direction()
                .map(|split_direction| {
                    weak_running.update(cx, |running, cx| {
                        let new_pane =
                            new_debugger_pane(workspace.clone(), project.clone(), window, cx);
                        let _previous_subscription = running.pane_close_subscriptions.insert(
                            new_pane.entity_id(),
                            cx.subscribe_in(&new_pane, window, RunningState::handle_pane_event),
                        );
                        debug_assert!(_previous_subscription.is_none());
                        running
                            .panes
                            .split(&this_pane, &new_pane, split_direction)?;
                        anyhow::Ok(new_pane)
                    })
                })
                .transpose()
            else {
                return ControlFlow::Break(());
            };

            match new_split_pane.transpose() {
                // Source pane may be the one currently updated, so defer the move.
                Ok(Some(new_pane)) => cx
                    .spawn_in(window, async move |_, cx| {
                        cx.update(|window, cx| {
                            move_item(
                                &source,
                                &new_pane,
                                item_id_to_move,
                                new_pane.read(cx).active_item_index(),
                                window,
                                cx,
                            );
                        })
                        .ok();
                    })
                    .detach(),
                // If we drop into existing pane or current pane,
                // regular pane drop handler will take care of it,
                // using the right tab index for the operation.
                Ok(None) => return ControlFlow::Continue(()),
                err @ Err(_) => {
                    err.log_err();
                    return ControlFlow::Break(());
                }
            };

            ControlFlow::Break(())
        }
    };

    let ret = cx.new(move |cx| {
        let mut pane = Pane::new(
            workspace.clone(),
            project.clone(),
            Default::default(),
            None,
            NoAction.boxed_clone(),
            window,
            cx,
        );
        let focus_handle = pane.focus_handle(cx);
        pane.set_can_split(Some(Arc::new({
            let weak_running = weak_running.clone();
            move |pane, dragged_item, _window, cx| {
                if let Some(tab) = dragged_item.downcast_ref::<DraggedTab>() {
                    let is_current_pane = tab.pane == cx.entity();
                    let Some(can_drag_away) = weak_running
                        .update(cx, |running_state, _| {
                            let current_panes = running_state.panes.panes();
                            !current_panes.contains(&&tab.pane)
                                || current_panes.len() > 1
                                || (!is_current_pane || pane.items_len() > 1)
                        })
                        .ok()
                    else {
                        return false;
                    };
                    if can_drag_away {
                        let item = if is_current_pane {
                            pane.item_for_index(tab.ix)
                        } else {
                            tab.pane.read(cx).item_for_index(tab.ix)
                        };
                        if let Some(item) = item {
                            return item.downcast::<SubView>().is_some();
                        }
                    }
                }
                false
            }
        })));
        pane.display_nav_history_buttons(None);
        pane.set_custom_drop_handle(cx, custom_drop_handle);
        pane.set_should_display_tab_bar(|_, _| true);
        pane.set_render_tab_bar_buttons(cx, |_, _, _| (None, None));
        pane.set_render_tab_bar(cx, {
            move |pane, window, cx| {
                let active_pane_item = pane.active_item();
                let pane_group_id: SharedString =
                    format!("pane-zoom-button-hover-{}", cx.entity_id()).into();
                let is_hovered = active_pane_item.as_ref().map_or(false, |item| {
                    item.downcast::<SubView>()
                        .map_or(false, |this| this.read(cx).hovered)
                });
                h_flex()
                    .group(pane_group_id.clone())
                    .justify_between()
                    .bg(cx.theme().colors().tab_bar_background)
                    .border_b_1()
                    .px_2()
                    .border_color(cx.theme().colors().border)
                    .track_focus(&focus_handle)
                    .on_action(|_: &menu::Cancel, window, cx| {
                        if cx.stop_active_drag(window) {
                            return;
                        } else {
                            cx.propagate();
                        }
                    })
                    .child(
                        h_flex()
                            .w_full()
                            .gap_1()
                            .h(Tab::container_height(cx))
                            .drag_over::<DraggedTab>(|bar, _, _, cx| {
                                bar.bg(cx.theme().colors().drop_target_background)
                            })
                            .on_drop(cx.listener(
                                move |this, dragged_tab: &DraggedTab, window, cx| {
                                    this.drag_split_direction = None;
                                    this.handle_tab_drop(dragged_tab, this.items_len(), window, cx)
                                },
                            ))
                            .children(pane.items().enumerate().map(|(ix, item)| {
                                let selected = active_pane_item
                                    .as_ref()
                                    .map_or(false, |active| active.item_id() == item.item_id());
                                let deemphasized = !pane.has_focus(window, cx);
                                let item_ = item.boxed_clone();
                                div()
                                    .id(SharedString::from(format!(
                                        "debugger_tab_{}",
                                        item.item_id().as_u64()
                                    )))
                                    .p_1()
                                    .rounded_md()
                                    .cursor_pointer()
                                    .map(|this| {
                                        let theme = cx.theme();
                                        if selected {
                                            let color = theme.colors().tab_active_background;
                                            let color = if deemphasized {
                                                color.opacity(0.5)
                                            } else {
                                                color
                                            };
                                            this.bg(color)
                                        } else {
                                            let hover_color = theme.colors().element_hover;
                                            this.hover(|style| style.bg(hover_color))
                                        }
                                    })
                                    .on_click(cx.listener(move |this, _, window, cx| {
                                        let index = this.index_for_item(&*item_);
                                        if let Some(index) = index {
                                            this.activate_item(index, true, true, window, cx);
                                        }
                                    }))
                                    .child(item.tab_content(
                                        TabContentParams {
                                            selected,
                                            deemphasized,
                                            ..Default::default()
                                        },
                                        window,
                                        cx,
                                    ))
                                    .on_drop(cx.listener(
                                        move |this, dragged_tab: &DraggedTab, window, cx| {
                                            this.drag_split_direction = None;
                                            this.handle_tab_drop(dragged_tab, ix, window, cx)
                                        },
                                    ))
                                    .on_drag(
                                        DraggedTab {
                                            item: item.boxed_clone(),
                                            pane: cx.entity().clone(),
                                            detail: 0,
                                            is_active: selected,
                                            ix,
                                        },
                                        |tab, _, _, cx| cx.new(|_| tab.clone()),
                                    )
                            })),
                    )
                    .child({
                        let zoomed = pane.is_zoomed();
                        div()
                            .visible_on_hover(pane_group_id)
                            .when(is_hovered, |this| this.visible())
                            .child(
                                IconButton::new(
                                    SharedString::from(format!(
                                        "debug-toggle-zoom-{}",
                                        cx.entity_id()
                                    )),
                                    if zoomed {
                                        IconName::Minimize
                                    } else {
                                        IconName::Maximize
                                    },
                                )
                                .icon_size(IconSize::XSmall)
                                .on_click(cx.listener(move |pane, _, window, cx| {
                                    pane.toggle_zoom(&workspace::ToggleZoom, window, cx);
                                }))
                                .tooltip({
                                    let focus_handle = focus_handle.clone();
                                    move |window, cx| {
                                        let zoomed_text =
                                            if zoomed { "Zoom Out" } else { "Zoom In" };
                                        Tooltip::for_action_in(
                                            zoomed_text,
                                            &workspace::ToggleZoom,
                                            &focus_handle,
                                            window,
                                            cx,
                                        )
                                    }
                                }),
                            )
                    })
                    .into_any_element()
            }
        });
        pane
    });

    ret
}

pub struct DebugTerminal {
    pub terminal: Option<Entity<TerminalView>>,
    focus_handle: FocusHandle,
}

impl DebugTerminal {
    fn empty(cx: &mut Context<Self>) -> Self {
        Self {
            terminal: None,
            focus_handle: cx.focus_handle(),
        }
    }
}

impl gpui::Render for DebugTerminal {
    fn render(&mut self, _window: &mut Window, _: &mut Context<Self>) -> impl IntoElement {
        div()
            .size_full()
            .track_focus(&self.focus_handle)
            .children(self.terminal.clone())
    }
}
impl Focusable for DebugTerminal {
    fn focus_handle(&self, _cx: &App) -> FocusHandle {
        self.focus_handle.clone()
    }
}

impl RunningState {
    // todo!() move this to util and make it so you pass a closure to it that converts a string
    pub(crate) fn substitute_variables_in_config(
        config: &mut serde_json::Value,
        context: &TaskContext,
    ) {
        match config {
            serde_json::Value::Object(obj) => {
                obj.values_mut()
                    .for_each(|value| Self::substitute_variables_in_config(value, context));
            }
            serde_json::Value::Array(array) => {
                array
                    .iter_mut()
                    .for_each(|value| Self::substitute_variables_in_config(value, context));
            }
            serde_json::Value::String(s) => {
                if let Some(substituted) = substitute_variables_in_str(&s, context) {
                    *s = substituted;
                }
            }
            _ => {}
        }
    }

    pub(crate) fn new(
        session: Entity<Session>,
        project: Entity<Project>,
        workspace: WeakEntity<Workspace>,
        serialized_pane_layout: Option<SerializedLayout>,
        dock_axis: Axis,
        window: &mut Window,
        cx: &mut Context<Self>,
    ) -> Self {
        let focus_handle = cx.focus_handle();
        let session_id = session.read(cx).session_id();
        let weak_state = cx.weak_entity();
        let stack_frame_list = cx.new(|cx| {
            StackFrameList::new(workspace.clone(), session.clone(), weak_state, window, cx)
        });

        let debug_terminal = cx.new(DebugTerminal::empty);

        let variable_list =
            cx.new(|cx| VariableList::new(session.clone(), stack_frame_list.clone(), window, cx));

        let module_list = cx.new(|cx| ModuleList::new(session.clone(), workspace.clone(), cx));

        let loaded_source_list = cx.new(|cx| LoadedSourceList::new(session.clone(), cx));

        let console = cx.new(|cx| {
            Console::new(
                session.clone(),
                stack_frame_list.clone(),
                variable_list.clone(),
                window,
                cx,
            )
        });

        let breakpoint_list = BreakpointList::new(session.clone(), workspace.clone(), &project, cx);

        let _subscriptions = vec![
            cx.observe(&module_list, |_, _, cx| cx.notify()),
            cx.subscribe_in(&session, window, |this, _, event, window, cx| {
                match event {
                    SessionEvent::Stopped(thread_id) => {
                        this.workspace
                            .update(cx, |workspace, cx| {
                                workspace.open_panel::<crate::DebugPanel>(window, cx);
                            })
                            .log_err();

                        if let Some(thread_id) = thread_id {
                            this.select_thread(*thread_id, window, cx);
                        }
                    }
                    SessionEvent::Threads => {
                        let threads = this.session.update(cx, |this, cx| this.threads(cx));
                        this.select_current_thread(&threads, window, cx);
                    }
                    SessionEvent::CapabilitiesLoaded => {
                        let capabilities = this.capabilities(cx);
                        if !capabilities.supports_modules_request.unwrap_or(false) {
                            this.remove_pane_item(DebuggerPaneItem::Modules, window, cx);
                        }
                        if !capabilities
                            .supports_loaded_sources_request
                            .unwrap_or(false)
                        {
                            this.remove_pane_item(DebuggerPaneItem::LoadedSources, window, cx);
                        }
                    }
                    SessionEvent::RunInTerminal { request, sender } => this
                        .handle_run_in_terminal(request, sender.clone(), window, cx)
                        .detach_and_log_err(cx),

                    _ => {}
                }
                cx.notify()
            }),
            cx.on_focus_out(&focus_handle, window, |this, _, window, cx| {
                this.serialize_layout(window, cx);
            }),
        ];

        let mut pane_close_subscriptions = HashMap::default();
        let panes = if let Some(root) = serialized_pane_layout.and_then(|serialized_layout| {
            persistence::deserialize_pane_layout(
                serialized_layout.panes,
                dock_axis != serialized_layout.dock_axis,
                &workspace,
                &project,
                &stack_frame_list,
                &variable_list,
                &module_list,
                &console,
                &breakpoint_list,
                &loaded_source_list,
                &debug_terminal,
                &mut pane_close_subscriptions,
                window,
                cx,
            )
        }) {
            workspace::PaneGroup::with_root(root)
        } else {
            pane_close_subscriptions.clear();

            let root = Self::default_pane_layout(
                project,
                &workspace,
                &stack_frame_list,
                &variable_list,
                &module_list,
                &loaded_source_list,
                &console,
                &breakpoint_list,
                dock_axis,
                &mut pane_close_subscriptions,
                window,
                cx,
            );

            workspace::PaneGroup::with_root(root)
        };

        Self {
            session,
            workspace,
            focus_handle,
            variable_list,
            _subscriptions,
            thread_id: None,
            _remote_id: None,
            stack_frame_list,
            session_id,
            panes,
            active_pane: None,
            module_list,
            console,
            breakpoint_list,
            loaded_sources_list: loaded_source_list,
            pane_close_subscriptions,
            debug_terminal,
            dock_axis,
            _schedule_serialize: None,
        }
    }

    pub(crate) fn remove_pane_item(
        &mut self,
        item_kind: DebuggerPaneItem,
        window: &mut Window,
        cx: &mut Context<Self>,
    ) {
        if let Some((pane, item_id)) = self.panes.panes().iter().find_map(|pane| {
            Some(pane).zip(
                pane.read(cx)
                    .items()
                    .find(|item| {
                        item.act_as::<SubView>(cx)
                            .is_some_and(|view| view.read(cx).kind == item_kind)
                    })
                    .map(|item| item.item_id()),
            )
        }) {
            pane.update(cx, |pane, cx| {
                pane.remove_item(item_id, false, true, window, cx)
            })
        }
    }

    pub(crate) fn has_pane_at_position(&self, position: Point<Pixels>) -> bool {
        self.panes.pane_at_pixel_position(position).is_some()
    }

    pub(crate) fn resolve_scenario(
        &self,
        scenario: DebugScenario,
        task_context: TaskContext,
        buffer: Option<Entity<Buffer>>,
        worktree_id: Option<WorktreeId>,
        window: &Window,
        cx: &mut Context<Self>,
    ) -> Task<Result<DebugTaskDefinition>> {
        let Some(workspace) = self.workspace.upgrade() else {
            return Task::ready(Err(anyhow!("no workspace")));
        };
        let project = workspace.read(cx).project().clone();
        let dap_store = project.read(cx).dap_store().downgrade();
        let dap_registry = cx.global::<DapRegistry>().clone();
        let task_store = project.read(cx).task_store().downgrade();
        let weak_project = project.downgrade();
        let weak_workspace = workspace.downgrade();
        let is_local = project.read(cx).is_local();
        cx.spawn_in(window, async move |this, cx| {
            let DebugScenario {
                adapter,
                label,
                build,
                mut config,
                tcp_connection,
            } = scenario;
            Self::substitute_variables_in_config(&mut config, &task_context);

            let request_type = dap_registry
                .adapter(&adapter)
                .ok_or_else(|| anyhow!("{}: is not a valid adapter name", &adapter))
                .and_then(|adapter| adapter.validate_config(&config));

            let config_is_valid = request_type.is_ok();

            let build_output = if let Some(build) = build {
                let (task, locator_name) = match build {
                    BuildTaskDefinition::Template {
                        task_template,
                        locator_name,
                    } => (task_template, locator_name),
                    BuildTaskDefinition::ByName(ref label) => {
                        let Some(task) = task_store.update(cx, |this, cx| {
                            this.task_inventory().and_then(|inventory| {
                                inventory.read(cx).task_template_by_label(
                                    buffer,
                                    worktree_id,
                                    &label,
                                    cx,
                                )
                            })
                        })?
                        else {
                            anyhow::bail!("Couldn't find task template for {:?}", build)
                        };
                        (task, None)
                    }
                };
                let Some(task) = task.resolve_task("debug-build-task", &task_context) else {
                    anyhow::bail!("Could not resolve task variables within a debug scenario");
                };

                let locator_name = if let Some(locator_name) = locator_name {
                    debug_assert!(!config_is_valid);
                    Some(locator_name)
                } else if !config_is_valid {
                    dap_store
                        .update(cx, |this, cx| {
                            this.debug_scenario_for_build_task(
                                task.original_task().clone(),
                                adapter.clone().into(),
                                task.display_label().to_owned().into(),
                                cx,
                            )
                            .and_then(|scenario| {
                                match scenario.build {
                                    Some(BuildTaskDefinition::Template {
                                        locator_name, ..
                                    }) => locator_name,
                                    _ => None,
                                }
                            })
                        })
                        .ok()
                        .flatten()
                } else {
                    None
                };

                let builder = ShellBuilder::new(is_local, &task.resolved.shell);
                let command_label = builder.command_label(&task.resolved.command_label);
                let (command, args) =
                    builder.build(task.resolved.command.clone(), &task.resolved.args);

                let task_with_shell = SpawnInTerminal {
                    command_label,
                    command,
                    args,
                    ..task.resolved.clone()
                };
                let terminal = project
                    .update_in(cx, |project, window, cx| {
                        project.create_terminal(
                            TerminalKind::Task(task_with_shell.clone()),
                            window.window_handle(),
                            cx,
                        )
                    })?
                    .await?;

                let terminal_view = cx.new_window_entity(|window, cx| {
                    TerminalView::new(
                        terminal.clone(),
                        weak_workspace,
                        None,
                        weak_project,
                        false,
                        window,
                        cx,
                    )
                })?;

                this.update_in(cx, |this, window, cx| {
                    this.ensure_pane_item(DebuggerPaneItem::Terminal, window, cx);
                    this.debug_terminal.update(cx, |debug_terminal, cx| {
                        debug_terminal.terminal = Some(terminal_view);
                        cx.notify();
                    });
                })?;

                let exit_status = terminal
                    .read_with(cx, |terminal, cx| terminal.wait_for_completed_task(cx))?
                    .await
                    .context("Failed to wait for completed task")?;

                if !exit_status.success() {
                    anyhow::bail!("Build failed");
                }
                Some((task.resolved.clone(), locator_name))
            } else {
                None
            };

            if config_is_valid {
                // Ok(DebugTaskDefinition {
                //     label,
                //     adapter: DebugAdapterName(adapter),
                //     config,
                //     tcp_connection,
                // })
            } else if let Some((task, locator_name)) = build_output {
<<<<<<< HEAD
                let locator_name = locator_name
                    .ok_or_else(|| anyhow!("Could not find a valid locator for a build task"))?;
                let request = dap_store
=======
                let locator_name =
                    locator_name.context("Could not find a valid locator for a build task")?;
                dap_store
>>>>>>> 380d6519
                    .update(cx, |this, cx| {
                        this.run_debug_locator(&locator_name, task, cx)
                    })?
                    .await?;

                let zed_config = ZedDebugConfig {
                    label: label.clone(),
                    adapter: adapter.clone(),
                    request,
                    stop_on_entry: None,
                };

                let scenario = dap_registry
                    .adapter(&adapter)
                    .ok_or_else(|| anyhow!("{}: is not a valid adapter name", &adapter))
                    .map(|adapter| adapter.config_from_zed_format(zed_config))??;
                config = scenario.config;
            } else {
                anyhow::bail!("No request or build provided");
            };
<<<<<<< HEAD

=======
            let request = match request {
                dap::DebugRequest::Launch(launch_request) => {
                    let cwd = match launch_request.cwd.as_deref().and_then(|path| path.to_str()) {
                        Some(cwd) => {
                            let substituted_cwd = substitute_variables_in_str(&cwd, &task_context)
                                .context("substituting variables in cwd")?;
                            Some(PathBuf::from(substituted_cwd))
                        }
                        None => None,
                    };

                    let env = substitute_variables_in_map(
                        &launch_request.env.into_iter().collect(),
                        &task_context,
                    )
                    .context("substituting variables in env")?
                    .into_iter()
                    .collect();
                    let new_launch_request = LaunchRequest {
                        program: substitute_variables_in_str(
                            &launch_request.program,
                            &task_context,
                        )
                        .context("substituting variables in program")?,
                        args: launch_request
                            .args
                            .into_iter()
                            .map(|arg| substitute_variables_in_str(&arg, &task_context))
                            .collect::<Option<Vec<_>>>()
                            .context("substituting variables in args")?,
                        cwd,
                        env,
                    };

                    dap::DebugRequest::Launch(new_launch_request)
                }
                request @ dap::DebugRequest::Attach(_) => request, // todo(debugger): We should check that process_id is valid and if not show the modal
            };
>>>>>>> 380d6519
            Ok(DebugTaskDefinition {
                label,
                adapter: DebugAdapterName(adapter),
                config,
                tcp_connection,
            })
        })
    }

    fn handle_run_in_terminal(
        &self,
        request: &RunInTerminalRequestArguments,
        mut sender: mpsc::Sender<Result<u32>>,
        window: &mut Window,
        cx: &mut Context<Self>,
    ) -> Task<Result<()>> {
        let running = cx.entity();
        let Ok(project) = self
            .workspace
            .update(cx, |workspace, _| workspace.project().clone())
        else {
            return Task::ready(Err(anyhow!("no workspace")));
        };
        let session = self.session.read(cx);

        let cwd = Some(&request.cwd)
            .filter(|cwd| cwd.len() > 0)
            .map(PathBuf::from)
            .or_else(|| session.binary().cwd.clone());

        let mut args = request.args.clone();

        // Handle special case for NodeJS debug adapter
        // If only the Node binary path is provided, we set the command to None
        // This prevents the NodeJS REPL from appearing, which is not the desired behavior
        // The expected usage is for users to provide their own Node command, e.g., `node test.js`
        // This allows the NodeJS debug client to attach correctly
        let command = if args.len() > 1 {
            Some(args.remove(0))
        } else {
            None
        };

        let mut envs: HashMap<String, String> = Default::default();
        if let Some(Value::Object(env)) = &request.env {
            for (key, value) in env {
                let value_str = match (key.as_str(), value) {
                    (_, Value::String(value)) => value,
                    _ => continue,
                };

                envs.insert(key.clone(), value_str.clone());
            }
        }

        let shell = project.read(cx).terminal_settings(&cwd, cx).shell.clone();
        let kind = if let Some(command) = command {
            let title = request.title.clone().unwrap_or(command.clone());
            TerminalKind::Task(task::SpawnInTerminal {
                id: task::TaskId("debug".to_string()),
                full_label: title.clone(),
                label: title.clone(),
                command: command.clone(),
                args,
                command_label: title.clone(),
                cwd,
                env: envs,
                use_new_terminal: true,
                allow_concurrent_runs: true,
                reveal: task::RevealStrategy::NoFocus,
                reveal_target: task::RevealTarget::Dock,
                hide: task::HideStrategy::Never,
                shell,
                show_summary: false,
                show_command: false,
                show_rerun: false,
            })
        } else {
            TerminalKind::Shell(cwd.map(|c| c.to_path_buf()))
        };

        let workspace = self.workspace.clone();
        let weak_project = project.downgrade();

        let terminal_task = project.update(cx, |project, cx| {
            project.create_terminal(kind, window.window_handle(), cx)
        });
        let terminal_task = cx.spawn_in(window, async move |_, cx| {
            let terminal = terminal_task.await?;

            let terminal_view = cx.new_window_entity(|window, cx| {
                TerminalView::new(
                    terminal.clone(),
                    workspace,
                    None,
                    weak_project,
                    false,
                    window,
                    cx,
                )
            })?;

            running.update_in(cx, |running, window, cx| {
                running.ensure_pane_item(DebuggerPaneItem::Terminal, window, cx);
                running.debug_terminal.update(cx, |debug_terminal, cx| {
                    debug_terminal.terminal = Some(terminal_view);
                    cx.notify();
                });
            })?;

            terminal.read_with(cx, |terminal, _| {
                terminal
                    .pty_info
                    .pid()
                    .map(|pid| pid.as_u32())
                    .context("Terminal was spawned but PID was not available")
            })?
        });

        cx.background_spawn(async move { anyhow::Ok(sender.send(terminal_task.await).await?) })
    }

    fn create_sub_view(
        &self,
        item_kind: DebuggerPaneItem,
        _pane: &Entity<Pane>,
        cx: &mut Context<Self>,
    ) -> Box<dyn ItemHandle> {
        match item_kind {
            DebuggerPaneItem::Console => {
                let weak_console = self.console.clone().downgrade();

                Box::new(SubView::new(
                    self.console.focus_handle(cx),
                    self.console.clone().into(),
                    item_kind,
                    Some(Box::new(move |cx| {
                        weak_console
                            .read_with(cx, |console, cx| console.show_indicator(cx))
                            .unwrap_or_default()
                    })),
                    cx,
                ))
            }
            DebuggerPaneItem::Variables => Box::new(SubView::new(
                self.variable_list.focus_handle(cx),
                self.variable_list.clone().into(),
                item_kind,
                None,
                cx,
            )),
            DebuggerPaneItem::BreakpointList => Box::new(SubView::new(
                self.breakpoint_list.focus_handle(cx),
                self.breakpoint_list.clone().into(),
                item_kind,
                None,
                cx,
            )),
            DebuggerPaneItem::Frames => Box::new(SubView::new(
                self.stack_frame_list.focus_handle(cx),
                self.stack_frame_list.clone().into(),
                item_kind,
                None,
                cx,
            )),
            DebuggerPaneItem::Modules => Box::new(SubView::new(
                self.module_list.focus_handle(cx),
                self.module_list.clone().into(),
                item_kind,
                None,
                cx,
            )),
            DebuggerPaneItem::LoadedSources => Box::new(SubView::new(
                self.loaded_sources_list.focus_handle(cx),
                self.loaded_sources_list.clone().into(),
                item_kind,
                None,
                cx,
            )),
            DebuggerPaneItem::Terminal => Box::new(SubView::new(
                self.debug_terminal.focus_handle(cx),
                self.debug_terminal.clone().into(),
                item_kind,
                None,
                cx,
            )),
        }
    }

    pub(crate) fn ensure_pane_item(
        &mut self,
        item_kind: DebuggerPaneItem,
        window: &mut Window,
        cx: &mut Context<Self>,
    ) {
        if self.pane_items_status(cx).get(&item_kind) == Some(&true) {
            return;
        };
        let pane = self.panes.last_pane();
        let sub_view = self.create_sub_view(item_kind, &pane, cx);

        pane.update(cx, |pane, cx| {
            pane.add_item_inner(sub_view, false, false, false, None, window, cx);
        })
    }

    pub(crate) fn add_pane_item(
        &mut self,
        item_kind: DebuggerPaneItem,
        position: Point<Pixels>,
        window: &mut Window,
        cx: &mut Context<Self>,
    ) {
        debug_assert!(
            item_kind.is_supported(self.session.read(cx).capabilities()),
            "We should only allow adding supported item kinds"
        );

        if let Some(pane) = self.panes.pane_at_pixel_position(position) {
            let sub_view = self.create_sub_view(item_kind, pane, cx);

            pane.update(cx, |pane, cx| {
                pane.add_item(sub_view, false, false, None, window, cx);
            })
        }
    }

    pub(crate) fn pane_items_status(&self, cx: &App) -> IndexMap<DebuggerPaneItem, bool> {
        let caps = self.session.read(cx).capabilities();
        let mut pane_item_status = IndexMap::from_iter(
            DebuggerPaneItem::all()
                .iter()
                .filter(|kind| kind.is_supported(&caps))
                .map(|kind| (*kind, false)),
        );
        self.panes.panes().iter().for_each(|pane| {
            pane.read(cx)
                .items()
                .filter_map(|item| item.act_as::<SubView>(cx))
                .for_each(|view| {
                    pane_item_status.insert(view.read(cx).kind, true);
                });
        });

        pane_item_status
    }

    pub(crate) fn serialize_layout(&mut self, window: &mut Window, cx: &mut Context<Self>) {
        if self._schedule_serialize.is_none() {
            self._schedule_serialize = Some(cx.spawn_in(window, async move |this, cx| {
                cx.background_executor()
                    .timer(Duration::from_millis(100))
                    .await;

                let Some((adapter_name, pane_layout)) = this
                    .read_with(cx, |this, cx| {
                        let adapter_name = this.session.read(cx).adapter();
                        (
                            adapter_name,
                            persistence::build_serialized_layout(
                                &this.panes.root,
                                this.dock_axis,
                                cx,
                            ),
                        )
                    })
                    .ok()
                else {
                    return;
                };

                persistence::serialize_pane_layout(adapter_name, pane_layout)
                    .await
                    .log_err();

                this.update(cx, |this, _| {
                    this._schedule_serialize.take();
                })
                .ok();
            }));
        }
    }

    pub(crate) fn handle_pane_event(
        this: &mut RunningState,
        source_pane: &Entity<Pane>,
        event: &Event,
        window: &mut Window,
        cx: &mut Context<RunningState>,
    ) {
        this.serialize_layout(window, cx);
        match event {
            Event::Remove { .. } => {
                let _did_find_pane = this.panes.remove(&source_pane).is_ok();
                debug_assert!(_did_find_pane);
                cx.notify();
            }
            Event::Focus => {
                this.active_pane = Some(source_pane.clone());
            }
            Event::ZoomIn => {
                source_pane.update(cx, |pane, cx| {
                    pane.set_zoomed(true, cx);
                });
                cx.notify();
            }
            Event::ZoomOut => {
                source_pane.update(cx, |pane, cx| {
                    pane.set_zoomed(false, cx);
                });
                cx.notify();
            }
            _ => {}
        }
    }

    pub(crate) fn activate_pane_in_direction(
        &mut self,
        direction: SplitDirection,
        window: &mut Window,
        cx: &mut Context<Self>,
    ) {
        if let Some(pane) = self
            .active_pane
            .as_ref()
            .and_then(|pane| self.panes.find_pane_in_direction(pane, direction, cx))
        {
            pane.update(cx, |pane, cx| {
                pane.focus_active_item(window, cx);
            })
        } else {
            self.workspace
                .update(cx, |workspace, cx| {
                    workspace.activate_pane_in_direction(direction, window, cx)
                })
                .ok();
        }
    }

    pub(crate) fn go_to_selected_stack_frame(&self, window: &mut Window, cx: &mut Context<Self>) {
        if self.thread_id.is_some() {
            self.stack_frame_list
                .update(cx, |list, cx| {
                    let Some(stack_frame_id) = list.opened_stack_frame_id() else {
                        return Task::ready(Ok(()));
                    };
                    list.go_to_stack_frame(stack_frame_id, window, cx)
                })
                .detach();
        }
    }

    pub(crate) fn has_open_context_menu(&self, cx: &App) -> bool {
        self.variable_list.read(cx).has_open_context_menu()
    }

    pub fn session(&self) -> &Entity<Session> {
        &self.session
    }

    pub fn session_id(&self) -> SessionId {
        self.session_id
    }

    pub(crate) fn selected_stack_frame_id(&self, cx: &App) -> Option<dap::StackFrameId> {
        self.stack_frame_list.read(cx).opened_stack_frame_id()
    }

    pub(crate) fn stack_frame_list(&self) -> &Entity<StackFrameList> {
        &self.stack_frame_list
    }

    #[cfg(test)]
    pub fn console(&self) -> &Entity<Console> {
        &self.console
    }

    #[cfg(test)]
    pub(crate) fn module_list(&self) -> &Entity<ModuleList> {
        &self.module_list
    }

    pub(crate) fn activate_item(&self, item: DebuggerPaneItem, window: &mut Window, cx: &mut App) {
        let (variable_list_position, pane) = self
            .panes
            .panes()
            .into_iter()
            .find_map(|pane| {
                pane.read(cx)
                    .items_of_type::<SubView>()
                    .position(|view| view.read(cx).view_kind() == item)
                    .map(|view| (view, pane))
            })
            .unwrap();
        pane.update(cx, |this, cx| {
            this.activate_item(variable_list_position, true, true, window, cx);
        })
    }

    #[cfg(test)]
    pub(crate) fn variable_list(&self) -> &Entity<VariableList> {
        &self.variable_list
    }

    #[cfg(test)]
    pub(crate) fn serialized_layout(&self, cx: &App) -> SerializedLayout {
        persistence::build_serialized_layout(&self.panes.root, self.dock_axis, cx)
    }

    pub fn capabilities(&self, cx: &App) -> Capabilities {
        self.session().read(cx).capabilities().clone()
    }

    pub fn select_current_thread(
        &mut self,
        threads: &Vec<(Thread, ThreadStatus)>,
        window: &mut Window,
        cx: &mut Context<Self>,
    ) {
        let selected_thread = self
            .thread_id
            .and_then(|thread_id| threads.iter().find(|(thread, _)| thread.id == thread_id.0))
            .or_else(|| threads.first());

        let Some((selected_thread, _)) = selected_thread else {
            return;
        };

        if Some(ThreadId(selected_thread.id)) != self.thread_id {
            self.select_thread(ThreadId(selected_thread.id), window, cx);
        }
    }

    pub(crate) fn selected_thread_id(&self) -> Option<ThreadId> {
        self.thread_id
    }

    pub fn thread_status(&self, cx: &App) -> Option<ThreadStatus> {
        self.thread_id
            .map(|id| self.session().read(cx).thread_status(id))
    }

    pub(crate) fn select_thread(
        &mut self,
        thread_id: ThreadId,
        window: &mut Window,
        cx: &mut Context<Self>,
    ) {
        if self.thread_id.is_some_and(|id| id == thread_id) {
            return;
        }

        self.thread_id = Some(thread_id);

        self.stack_frame_list
            .update(cx, |list, cx| list.schedule_refresh(true, window, cx));
    }

    pub fn continue_thread(&mut self, cx: &mut Context<Self>) {
        let Some(thread_id) = self.thread_id else {
            return;
        };

        self.session().update(cx, |state, cx| {
            state.continue_thread(thread_id, cx);
        });
    }

    pub fn step_over(&mut self, cx: &mut Context<Self>) {
        let Some(thread_id) = self.thread_id else {
            return;
        };

        let granularity = DebuggerSettings::get_global(cx).stepping_granularity;

        self.session().update(cx, |state, cx| {
            state.step_over(thread_id, granularity, cx);
        });
    }

    pub(crate) fn step_in(&mut self, cx: &mut Context<Self>) {
        let Some(thread_id) = self.thread_id else {
            return;
        };

        let granularity = DebuggerSettings::get_global(cx).stepping_granularity;

        self.session().update(cx, |state, cx| {
            state.step_in(thread_id, granularity, cx);
        });
    }

    pub(crate) fn step_out(&mut self, cx: &mut Context<Self>) {
        let Some(thread_id) = self.thread_id else {
            return;
        };

        let granularity = DebuggerSettings::get_global(cx).stepping_granularity;

        self.session().update(cx, |state, cx| {
            state.step_out(thread_id, granularity, cx);
        });
    }

    pub(crate) fn step_back(&mut self, cx: &mut Context<Self>) {
        let Some(thread_id) = self.thread_id else {
            return;
        };

        let granularity = DebuggerSettings::get_global(cx).stepping_granularity;

        self.session().update(cx, |state, cx| {
            state.step_back(thread_id, granularity, cx);
        });
    }

    pub fn restart_session(&self, cx: &mut Context<Self>) {
        self.session().update(cx, |state, cx| {
            state.restart(None, cx);
        });
    }

    pub fn pause_thread(&self, cx: &mut Context<Self>) {
        let Some(thread_id) = self.thread_id else {
            return;
        };

        self.session().update(cx, |state, cx| {
            state.pause_thread(thread_id, cx);
        });
    }

    pub(crate) fn shutdown(&mut self, cx: &mut Context<Self>) {
        self.workspace
            .update(cx, |workspace, cx| {
                workspace
                    .project()
                    .read(cx)
                    .breakpoint_store()
                    .update(cx, |store, cx| {
                        store.remove_active_position(Some(self.session_id), cx)
                    })
            })
            .log_err();

        self.session.update(cx, |session, cx| {
            session.shutdown(cx).detach();
        })
    }

    pub fn stop_thread(&self, cx: &mut Context<Self>) {
        let Some(thread_id) = self.thread_id else {
            return;
        };

        self.workspace
            .update(cx, |workspace, cx| {
                workspace
                    .project()
                    .read(cx)
                    .breakpoint_store()
                    .update(cx, |store, cx| {
                        store.remove_active_position(Some(self.session_id), cx)
                    })
            })
            .log_err();

        self.session().update(cx, |state, cx| {
            state.terminate_threads(Some(vec![thread_id; 1]), cx);
        });
    }

    pub fn detach_client(&self, cx: &mut Context<Self>) {
        self.session().update(cx, |state, cx| {
            state.disconnect_client(cx);
        });
    }

    pub fn toggle_ignore_breakpoints(&mut self, cx: &mut Context<Self>) {
        self.session.update(cx, |session, cx| {
            session.toggle_ignore_breakpoints(cx).detach();
        });
    }

    fn default_pane_layout(
        project: Entity<Project>,
        workspace: &WeakEntity<Workspace>,
        stack_frame_list: &Entity<StackFrameList>,
        variable_list: &Entity<VariableList>,
        module_list: &Entity<ModuleList>,
        loaded_source_list: &Entity<LoadedSourceList>,
        console: &Entity<Console>,
        breakpoints: &Entity<BreakpointList>,
        dock_axis: Axis,
        subscriptions: &mut HashMap<EntityId, Subscription>,
        window: &mut Window,
        cx: &mut Context<'_, RunningState>,
    ) -> Member {
        let leftmost_pane = new_debugger_pane(workspace.clone(), project.clone(), window, cx);
        leftmost_pane.update(cx, |this, cx| {
            this.add_item(
                Box::new(SubView::new(
                    this.focus_handle(cx),
                    stack_frame_list.clone().into(),
                    DebuggerPaneItem::Frames,
                    None,
                    cx,
                )),
                true,
                false,
                None,
                window,
                cx,
            );
            this.add_item(
                Box::new(SubView::new(
                    breakpoints.focus_handle(cx),
                    breakpoints.clone().into(),
                    DebuggerPaneItem::BreakpointList,
                    None,
                    cx,
                )),
                true,
                false,
                None,
                window,
                cx,
            );
            this.activate_item(0, false, false, window, cx);
        });
        let center_pane = new_debugger_pane(workspace.clone(), project.clone(), window, cx);

        center_pane.update(cx, |this, cx| {
            this.add_item(
                Box::new(SubView::new(
                    variable_list.focus_handle(cx),
                    variable_list.clone().into(),
                    DebuggerPaneItem::Variables,
                    None,
                    cx,
                )),
                true,
                false,
                None,
                window,
                cx,
            );
            this.add_item(
                Box::new(SubView::new(
                    module_list.focus_handle(cx),
                    module_list.clone().into(),
                    DebuggerPaneItem::Modules,
                    None,
                    cx,
                )),
                false,
                false,
                None,
                window,
                cx,
            );

            this.add_item(
                Box::new(SubView::new(
                    loaded_source_list.focus_handle(cx),
                    loaded_source_list.clone().into(),
                    DebuggerPaneItem::LoadedSources,
                    None,
                    cx,
                )),
                false,
                false,
                None,
                window,
                cx,
            );
            this.activate_item(0, false, false, window, cx);
        });

        let rightmost_pane = new_debugger_pane(workspace.clone(), project.clone(), window, cx);
        rightmost_pane.update(cx, |this, cx| {
            let weak_console = console.downgrade();
            this.add_item(
                Box::new(SubView::new(
                    this.focus_handle(cx),
                    console.clone().into(),
                    DebuggerPaneItem::Console,
                    Some(Box::new(move |cx| {
                        weak_console
                            .read_with(cx, |console, cx| console.show_indicator(cx))
                            .unwrap_or_default()
                    })),
                    cx,
                )),
                true,
                false,
                None,
                window,
                cx,
            );
        });

        subscriptions.extend(
            [&leftmost_pane, &center_pane, &rightmost_pane]
                .into_iter()
                .map(|entity| {
                    (
                        entity.entity_id(),
                        cx.subscribe_in(entity, window, Self::handle_pane_event),
                    )
                }),
        );

        let group_root = workspace::PaneAxis::new(
            dock_axis.invert(),
            [leftmost_pane, center_pane, rightmost_pane]
                .into_iter()
                .map(workspace::Member::Pane)
                .collect(),
        );

        Member::Axis(group_root)
    }

    pub(crate) fn invert_axies(&mut self) {
        self.dock_axis = self.dock_axis.invert();
        self.panes.invert_axies();
    }
}

impl EventEmitter<DebugPanelItemEvent> for RunningState {}

impl Focusable for RunningState {
    fn focus_handle(&self, _: &App) -> FocusHandle {
        self.focus_handle.clone()
    }
}<|MERGE_RESOLUTION|>--- conflicted
+++ resolved
@@ -867,15 +867,9 @@
                 //     tcp_connection,
                 // })
             } else if let Some((task, locator_name)) = build_output {
-<<<<<<< HEAD
-                let locator_name = locator_name
-                    .ok_or_else(|| anyhow!("Could not find a valid locator for a build task"))?;
-                let request = dap_store
-=======
                 let locator_name =
                     locator_name.context("Could not find a valid locator for a build task")?;
-                dap_store
->>>>>>> 380d6519
+                let request = dap_store
                     .update(cx, |this, cx| {
                         this.run_debug_locator(&locator_name, task, cx)
                     })?
@@ -896,48 +890,7 @@
             } else {
                 anyhow::bail!("No request or build provided");
             };
-<<<<<<< HEAD
-
-=======
-            let request = match request {
-                dap::DebugRequest::Launch(launch_request) => {
-                    let cwd = match launch_request.cwd.as_deref().and_then(|path| path.to_str()) {
-                        Some(cwd) => {
-                            let substituted_cwd = substitute_variables_in_str(&cwd, &task_context)
-                                .context("substituting variables in cwd")?;
-                            Some(PathBuf::from(substituted_cwd))
-                        }
-                        None => None,
-                    };
-
-                    let env = substitute_variables_in_map(
-                        &launch_request.env.into_iter().collect(),
-                        &task_context,
-                    )
-                    .context("substituting variables in env")?
-                    .into_iter()
-                    .collect();
-                    let new_launch_request = LaunchRequest {
-                        program: substitute_variables_in_str(
-                            &launch_request.program,
-                            &task_context,
-                        )
-                        .context("substituting variables in program")?,
-                        args: launch_request
-                            .args
-                            .into_iter()
-                            .map(|arg| substitute_variables_in_str(&arg, &task_context))
-                            .collect::<Option<Vec<_>>>()
-                            .context("substituting variables in args")?,
-                        cwd,
-                        env,
-                    };
-
-                    dap::DebugRequest::Launch(new_launch_request)
-                }
-                request @ dap::DebugRequest::Attach(_) => request, // todo(debugger): We should check that process_id is valid and if not show the modal
-            };
->>>>>>> 380d6519
+
             Ok(DebugTaskDefinition {
                 label,
                 adapter: DebugAdapterName(adapter),
