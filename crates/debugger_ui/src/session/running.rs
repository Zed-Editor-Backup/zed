--- conflicted
+++ resolved
@@ -479,7 +479,6 @@
         }
     }
 
-<<<<<<< HEAD
     pub(crate) fn pane_items_status(&self, cx: &App) -> IndexMap<DebuggerPaneItem, bool> {
         let mut pane_item_status =
             IndexMap::from_iter(DebuggerPaneItem::all().iter().map(|kind| (*kind, false)));
@@ -495,10 +494,7 @@
         pane_item_status
     }
 
-    fn serialize_layout(&mut self, window: &mut Window, cx: &mut Context<Self>) {
-=======
     pub(crate) fn serialize_layout(&mut self, window: &mut Window, cx: &mut Context<Self>) {
->>>>>>> 9a9f2e71
         if self._schedule_serialize.is_none() {
             self._schedule_serialize = Some(cx.spawn_in(window, async move |this, cx| {
                 cx.background_executor()
