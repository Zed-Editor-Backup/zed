pub mod running;

use std::sync::OnceLock;

use dap::client::SessionId;
use gpui::{App, Entity, EventEmitter, FocusHandle, Focusable, Subscription, Task, WeakEntity};
use project::Project;
use project::debugger::{dap_store::DapStore, session::Session};
use project::worktree_store::WorktreeStore;
use rpc::proto::{self, PeerId};
use running::RunningState;
use ui::{Indicator, prelude::*};
use workspace::{
    FollowableItem, ViewId, Workspace,
    item::{self, Item},
};

use crate::debugger_panel::DebugPanel;
use crate::persistence::SerializedPaneLayout;

pub(crate) enum DebugSessionState {
    Running(Entity<running::RunningState>),
}

impl DebugSessionState {
    pub(crate) fn as_running(&self) -> Option<&Entity<running::RunningState>> {
        match &self {
            DebugSessionState::Running(entity) => Some(entity),
        }
    }
}

pub struct DebugSession {
    remote_id: Option<workspace::ViewId>,
    mode: DebugSessionState,
    label: OnceLock<SharedString>,
    dap_store: WeakEntity<DapStore>,
    _debug_panel: WeakEntity<DebugPanel>,
    _worktree_store: WeakEntity<WorktreeStore>,
    _workspace: WeakEntity<Workspace>,
    _subscriptions: [Subscription; 1],
}

#[derive(Debug)]
pub enum DebugPanelItemEvent {
    Close,
    Stopped { go_to_stack_frame: bool },
}

impl DebugSession {
    pub(crate) fn running(
        project: Entity<Project>,
        workspace: WeakEntity<Workspace>,
        session: Entity<Session>,
        _debug_panel: WeakEntity<DebugPanel>,
        serialized_pane_layout: Option<SerializedPaneLayout>,
        window: &mut Window,
        cx: &mut App,
    ) -> Entity<Self> {
        let mode = cx.new(|cx| {
            RunningState::new(
                session.clone(),
                project.clone(),
                workspace.clone(),
                serialized_pane_layout,
                window,
                cx,
            )
        });

        cx.new(|cx| Self {
            _subscriptions: [cx.subscribe(&mode, |_, _, _, cx| {
                cx.notify();
            })],
            remote_id: None,
            mode: DebugSessionState::Running(mode),
            label: OnceLock::new(),
            dap_store: project.read(cx).dap_store().downgrade(),
            _debug_panel,
            _worktree_store: project.read(cx).worktree_store().downgrade(),
            _workspace: workspace,
        })
    }

    pub(crate) fn session_id(&self, cx: &App) -> SessionId {
        match &self.mode {
            DebugSessionState::Running(entity) => entity.read(cx).session_id(),
        }
    }

    pub fn session(&self, cx: &App) -> Entity<Session> {
        match &self.mode {
            DebugSessionState::Running(entity) => entity.read(cx).session().clone(),
        }
    }

    pub(crate) fn shutdown(&mut self, cx: &mut Context<Self>) {
        match &self.mode {
            DebugSessionState::Running(state) => state.update(cx, |state, cx| state.shutdown(cx)),
        }
    }

    pub(crate) fn mode(&self) -> &DebugSessionState {
        &self.mode
    }

    pub(crate) fn label(&self, cx: &App) -> SharedString {
        if let Some(label) = self.label.get() {
            return label.clone();
        }

        let session_id = match &self.mode {
            DebugSessionState::Running(running_state) => running_state.read(cx).session_id(),
        };

        let Ok(Some(session)) = self
            .dap_store
            .read_with(cx, |store, _| store.session_by_id(session_id))
        else {
            return "".into();
        };

        self.label
<<<<<<< HEAD
            .get_or_init(|| {
                session
                    .read(cx)
                    .as_local()
                    .expect("Remote Debug Sessions are not implemented yet")
                    .label()
            })
            .clone()
=======
            .get_or_init(|| session.read(cx).label())
            .to_owned()
>>>>>>> 5e31d86f
    }

    pub(crate) fn label_element(&self, cx: &App) -> AnyElement {
        let label = self.label(cx);

        let icon = match &self.mode {
            DebugSessionState::Running(state) => {
                if state.read(cx).session().read(cx).is_terminated() {
                    Some(Indicator::dot().color(Color::Error))
                } else {
                    match state.read(cx).thread_status(cx).unwrap_or_default() {
                        project::debugger::session::ThreadStatus::Stopped => {
                            Some(Indicator::dot().color(Color::Conflict))
                        }
                        _ => Some(Indicator::dot().color(Color::Success)),
                    }
                }
            }
        };

        h_flex()
            .gap_2()
            .when_some(icon, |this, indicator| this.child(indicator))
            .justify_between()
            .child(Label::new(label))
            .into_any_element()
    }
}

impl EventEmitter<DebugPanelItemEvent> for DebugSession {}

impl Focusable for DebugSession {
    fn focus_handle(&self, cx: &App) -> FocusHandle {
        match &self.mode {
            DebugSessionState::Running(running_state) => running_state.focus_handle(cx),
        }
    }
}

impl Item for DebugSession {
    type Event = DebugPanelItemEvent;
}

impl FollowableItem for DebugSession {
    fn remote_id(&self) -> Option<workspace::ViewId> {
        self.remote_id
    }

    fn to_state_proto(&self, _window: &Window, _cx: &App) -> Option<proto::view::Variant> {
        None
    }

    fn from_state_proto(
        _workspace: Entity<Workspace>,
        _remote_id: ViewId,
        _state: &mut Option<proto::view::Variant>,
        _window: &mut Window,
        _cx: &mut App,
    ) -> Option<gpui::Task<gpui::Result<Entity<Self>>>> {
        None
    }

    fn add_event_to_update_proto(
        &self,
        _event: &Self::Event,
        _update: &mut Option<proto::update_view::Variant>,
        _window: &Window,
        _cx: &App,
    ) -> bool {
        // update.get_or_insert_with(|| proto::update_view::Variant::DebugPanel(Default::default()));

        true
    }

    fn apply_update_proto(
        &mut self,
        _project: &Entity<project::Project>,
        _message: proto::update_view::Variant,
        _window: &mut Window,
        _cx: &mut Context<Self>,
    ) -> gpui::Task<gpui::Result<()>> {
        Task::ready(Ok(()))
    }

    fn set_leader_peer_id(
        &mut self,
        _leader_peer_id: Option<PeerId>,
        _window: &mut Window,
        _cx: &mut Context<Self>,
    ) {
    }

    fn to_follow_event(_event: &Self::Event) -> Option<workspace::item::FollowEvent> {
        None
    }

    fn dedup(&self, existing: &Self, _window: &Window, cx: &App) -> Option<workspace::item::Dedup> {
        if existing.session_id(cx) == self.session_id(cx) {
            Some(item::Dedup::KeepExisting)
        } else {
            None
        }
    }

    fn is_project_item(&self, _window: &Window, _cx: &App) -> bool {
        true
    }
}

impl Render for DebugSession {
    fn render(&mut self, window: &mut Window, cx: &mut Context<Self>) -> impl IntoElement {
        match &self.mode {
            DebugSessionState::Running(running_state) => {
                running_state.update(cx, |this, cx| this.render(window, cx).into_any_element())
            }
        }
    }
}<|MERGE_RESOLUTION|>--- conflicted
+++ resolved
@@ -121,19 +121,8 @@
         };
 
         self.label
-<<<<<<< HEAD
-            .get_or_init(|| {
-                session
-                    .read(cx)
-                    .as_local()
-                    .expect("Remote Debug Sessions are not implemented yet")
-                    .label()
-            })
-            .clone()
-=======
             .get_or_init(|| session.read(cx).label())
             .to_owned()
->>>>>>> 5e31d86f
     }
 
     pub(crate) fn label_element(&self, cx: &App) -> AnyElement {
