use crate::git_panel_settings::StatusStyle;
use crate::{git_panel_settings::GitPanelSettings, git_status_icon};
use anyhow::Result;
use db::kvp::KEY_VALUE_STORE;
use editor::actions::MoveToEnd;
use editor::scroll::ScrollbarAutoHide;
use editor::{Editor, EditorMode, EditorSettings, MultiBuffer, ShowScrollbar};
use futures::channel::mpsc;
use futures::StreamExt as _;
use git::repository::RepoPath;
use git::status::FileStatus;
use git::{CommitAllChanges, CommitChanges, RevertAll, StageAll, ToggleStaged, UnstageAll};
use gpui::*;
use gpui::{DismissEvent, Pixels, Point, Subscription};
use menu::{SelectFirst, SelectLast, SelectNext, SelectPrev};
use project::git::RepositoryHandle;
use project::{Fs, Project, ProjectPath};
use serde::{Deserialize, Serialize};
use settings::Settings as _;
use std::{collections::HashSet, ops::Range, path::PathBuf, sync::Arc, time::Duration, usize};
use theme::ThemeSettings;
use ui::{
    prelude::*, Checkbox, ContextMenu, Divider, DividerColor, ElevationIndex, IconButtonShape,
    PopoverMenu, Scrollbar, ScrollbarState, Tooltip,
};
use util::{ResultExt, TryFutureExt};
use workspace::notifications::{DetachAndPromptErr, NotificationId};
use workspace::{
    dock::{DockPosition, Panel, PanelEvent},
    Workspace,
};
use workspace::{SelectedEntry, Toast};

actions!(
    git_panel,
    [
        Close,
        ToggleFocus,
        OpenMenu,
        OpenSelected,
        FocusEditor,
        FocusChanges,
        FillCoAuthors,
    ]
);

const GIT_PANEL_KEY: &str = "GitPanel";

const UPDATE_DEBOUNCE: Duration = Duration::from_millis(50);

pub fn init(cx: &mut App) {
    cx.observe_new(
        |workspace: &mut Workspace, _window, _cx: &mut Context<Workspace>| {
            workspace.register_action(|workspace, _: &ToggleFocus, window, cx| {
                workspace.toggle_panel_focus::<GitPanel>(window, cx);
            });
        },
    )
    .detach();
}

#[derive(Debug, Clone)]
pub enum Event {
    Focus,
    OpenedEntry { path: ProjectPath },
}

#[derive(Serialize, Deserialize)]
struct SerializedGitPanel {
    width: Option<Pixels>,
}

#[derive(Debug, PartialEq, Eq, Clone)]
pub struct GitListEntry {
    depth: usize,
    display_name: String,
    repo_path: RepoPath,
    status: FileStatus,
    is_staged: Option<bool>,
}

pub struct GitPanel {
    current_modifiers: Modifiers,
    focus_handle: FocusHandle,
    fs: Arc<dyn Fs>,
    hide_scrollbar_task: Option<Task<()>>,
    pending_serialization: Task<Option<()>>,
    workspace: WeakEntity<Workspace>,
    project: Entity<Project>,
    active_repository: Option<RepositoryHandle>,
    scroll_handle: UniformListScrollHandle,
    scrollbar_state: ScrollbarState,
    selected_entry: Option<usize>,
    show_scrollbar: bool,
    update_visible_entries_task: Task<()>,
    commit_editor: Entity<Editor>,
    visible_entries: Vec<GitListEntry>,
    all_staged: Option<bool>,
    width: Option<Pixels>,
    err_sender: mpsc::Sender<anyhow::Error>,
    panel_context_menu: Option<(Entity<ContextMenu>, Point<Pixels>, Subscription)>,
    entry_context_menu: Option<(Entity<ContextMenu>, Point<Pixels>, Subscription)>,
}

fn commit_message_editor(
    active_repository: Option<&RepositoryHandle>,
    window: &mut Window,
    cx: &mut Context<'_, Editor>,
) -> Editor {
    let theme = ThemeSettings::get_global(cx);

    let mut text_style = window.text_style();
    let refinement = TextStyleRefinement {
        font_family: Some(theme.buffer_font.family.clone()),
        font_features: Some(FontFeatures::disable_ligatures()),
        font_size: Some(px(12.).into()),
        color: Some(cx.theme().colors().editor_foreground),
        background_color: Some(gpui::transparent_black()),
        ..Default::default()
    };
    text_style.refine(&refinement);

    let mut commit_editor = if let Some(active_repository) = active_repository.as_ref() {
        let buffer = cx.new(|cx| MultiBuffer::singleton(active_repository.commit_message(), cx));
        Editor::new(
            EditorMode::AutoHeight { max_lines: 10 },
            buffer,
            None,
            false,
            window,
            cx,
        )
    } else {
        Editor::auto_height(10, window, cx)
    };
    commit_editor.set_use_autoclose(false);
    commit_editor.set_show_gutter(false, cx);
    commit_editor.set_show_wrap_guides(false, cx);
    commit_editor.set_show_indent_guides(false, cx);
    commit_editor.set_text_style_refinement(refinement);
    commit_editor.set_placeholder_text("Enter commit message", cx);
    commit_editor
}

impl GitPanel {
    pub fn load(
        workspace: WeakEntity<Workspace>,
        cx: AsyncWindowContext,
    ) -> Task<Result<Entity<Self>>> {
        cx.spawn(|mut cx| async move { workspace.update_in(&mut cx, Self::new) })
    }

    pub fn new(
        workspace: &mut Workspace,
        window: &mut Window,
        cx: &mut Context<Workspace>,
    ) -> Entity<Self> {
        let fs = workspace.app_state().fs.clone();
        let project = workspace.project().clone();
        let git_state = project.read(cx).git_state().cloned();
        let active_repository = project.read(cx).active_repository(cx);
        let (err_sender, mut err_receiver) = mpsc::channel(1);
        let workspace = cx.entity().downgrade();

        let git_panel = cx.new(|cx| {
            let focus_handle = cx.focus_handle();
            cx.on_focus(&focus_handle, window, Self::focus_in).detach();
            cx.on_focus_out(&focus_handle, window, |this, _, window, cx| {
                this.hide_scrollbar(window, cx);
            })
            .detach();

            let commit_editor =
                cx.new(|cx| commit_message_editor(active_repository.as_ref(), window, cx));

            let scroll_handle = UniformListScrollHandle::new();

            if let Some(git_state) = git_state {
                cx.subscribe_in(
                    &git_state,
                    window,
                    move |this, git_state, event, window, cx| match event {
                        project::git::Event::RepositoriesUpdated => {
                            this.active_repository = git_state.read(cx).active_repository();
                            this.schedule_update(window, cx);
                        }
                    },
                )
                .detach();
            }

            let mut git_panel = Self {
                focus_handle: cx.focus_handle(),
                pending_serialization: Task::ready(None),
                visible_entries: Vec::new(),
                all_staged: None,
                current_modifiers: window.modifiers(),
                width: Some(px(360.)),
                scrollbar_state: ScrollbarState::new(scroll_handle.clone())
                    .parent_model(&cx.entity()),
                selected_entry: None,
                show_scrollbar: false,
                hide_scrollbar_task: None,
                update_visible_entries_task: Task::ready(()),
                active_repository,
                scroll_handle,
                fs,
                commit_editor,
                project,
                err_sender,
                workspace,
                panel_context_menu: None,
                entry_context_menu: None,
            };
            git_panel.schedule_update(window, cx);
            git_panel.show_scrollbar = git_panel.should_show_scrollbar(cx);
            git_panel
        });

        let handle = git_panel.downgrade();
        cx.spawn(|_, mut cx| async move {
            while let Some(e) = err_receiver.next().await {
                let Some(this) = handle.upgrade() else {
                    break;
                };
                if this
                    .update(&mut cx, |this, cx| {
                        this.show_err_toast("git operation error", e, cx);
                    })
                    .is_err()
                {
                    break;
                }
            }
        })
        .detach();

        cx.subscribe_in(
            &git_panel,
            window,
            move |workspace, _, event: &Event, window, cx| match event.clone() {
                Event::OpenedEntry { path } => {
                    workspace
                        .open_path_preview(path, None, false, false, window, cx)
                        .detach_and_prompt_err("Failed to open file", window, cx, |e, _, _| {
                            Some(format!("{e}"))
                        });
                }
                Event::Focus => { /* TODO */ }
            },
        )
        .detach();

        git_panel
    }

    fn serialize(&mut self, cx: &mut Context<Self>) {
        // TODO: we can store stage status here
        let width = self.width;
        self.pending_serialization = cx.background_executor().spawn(
            async move {
                KEY_VALUE_STORE
                    .write_kvp(
                        GIT_PANEL_KEY.into(),
                        serde_json::to_string(&SerializedGitPanel { width })?,
                    )
                    .await?;
                anyhow::Ok(())
            }
            .log_err(),
        );
    }

    fn dispatch_context(&self, window: &mut Window, cx: &Context<Self>) -> KeyContext {
        let mut dispatch_context = KeyContext::new_with_defaults();
        dispatch_context.add("GitPanel");

        if self.is_focused(window, cx) {
            dispatch_context.add("menu");
            dispatch_context.add("ChangesList");
        }

        if self.commit_editor.read(cx).is_focused(window) {
            dispatch_context.add("CommitEditor");
        }

        dispatch_context
    }

    fn is_focused(&self, window: &Window, cx: &Context<Self>) -> bool {
        window
            .focused(cx)
            .map_or(false, |focused| self.focus_handle == focused)
    }

    fn close_panel(&mut self, _: &Close, _window: &mut Window, cx: &mut Context<Self>) {
        cx.emit(PanelEvent::Close);
    }

    fn focus_in(&mut self, window: &mut Window, cx: &mut Context<Self>) {
        if !self.focus_handle.contains_focused(window, cx) {
            cx.emit(Event::Focus);
        }
    }

    fn show_scrollbar(&self, cx: &mut Context<Self>) -> ShowScrollbar {
        GitPanelSettings::get_global(cx)
            .scrollbar
            .show
            .unwrap_or_else(|| EditorSettings::get_global(cx).scrollbar.show)
    }

    fn should_show_scrollbar(&self, cx: &mut Context<Self>) -> bool {
        let show = self.show_scrollbar(cx);
        match show {
            ShowScrollbar::Auto => true,
            ShowScrollbar::System => true,
            ShowScrollbar::Always => true,
            ShowScrollbar::Never => false,
        }
    }

    fn should_autohide_scrollbar(&self, cx: &mut Context<Self>) -> bool {
        let show = self.show_scrollbar(cx);
        match show {
            ShowScrollbar::Auto => true,
            ShowScrollbar::System => cx
                .try_global::<ScrollbarAutoHide>()
                .map_or_else(|| cx.should_auto_hide_scrollbars(), |autohide| autohide.0),
            ShowScrollbar::Always => false,
            ShowScrollbar::Never => true,
        }
    }

    fn hide_scrollbar(&mut self, window: &mut Window, cx: &mut Context<Self>) {
        const SCROLLBAR_SHOW_INTERVAL: Duration = Duration::from_secs(1);
        if !self.should_autohide_scrollbar(cx) {
            return;
        }
        self.hide_scrollbar_task = Some(cx.spawn_in(window, |panel, mut cx| async move {
            cx.background_executor()
                .timer(SCROLLBAR_SHOW_INTERVAL)
                .await;
            panel
                .update(&mut cx, |panel, cx| {
                    panel.show_scrollbar = false;
                    cx.notify();
                })
                .log_err();
        }))
    }

    fn handle_modifiers_changed(
        &mut self,
        event: &ModifiersChangedEvent,
        _: &mut Window,
        cx: &mut Context<Self>,
    ) {
        self.current_modifiers = event.modifiers;
        cx.notify();
    }

    fn calculate_depth_and_difference(
        repo_path: &RepoPath,
        visible_entries: &HashSet<RepoPath>,
    ) -> (usize, usize) {
        let ancestors = repo_path.ancestors().skip(1);
        for ancestor in ancestors {
            if let Some(parent_entry) = visible_entries.get(ancestor) {
                let entry_component_count = repo_path.components().count();
                let parent_component_count = parent_entry.components().count();

                let difference = entry_component_count - parent_component_count;

                let parent_depth = parent_entry
                    .ancestors()
                    .skip(1) // Skip the parent itself
                    .filter(|ancestor| visible_entries.contains(*ancestor))
                    .count();

                return (parent_depth + 1, difference);
            }
        }

        (0, 0)
    }

    fn scroll_to_selected_entry(&mut self, cx: &mut Context<Self>) {
        if let Some(selected_entry) = self.selected_entry {
            self.scroll_handle
                .scroll_to_item(selected_entry, ScrollStrategy::Center);
        }

        cx.notify();
    }

    fn select_first(&mut self, _: &SelectFirst, _window: &mut Window, cx: &mut Context<Self>) {
        if self.visible_entries.first().is_some() {
            self.selected_entry = Some(0);
            self.scroll_to_selected_entry(cx);
        }
    }

    fn select_prev(&mut self, _: &SelectPrev, _window: &mut Window, cx: &mut Context<Self>) {
        let item_count = self.visible_entries.len();
        if item_count == 0 {
            return;
        }

        if let Some(selected_entry) = self.selected_entry {
            let new_selected_entry = if selected_entry > 0 {
                selected_entry - 1
            } else {
                selected_entry
            };

            self.selected_entry = Some(new_selected_entry);

            self.scroll_to_selected_entry(cx);
        }

        cx.notify();
    }

    fn select_next(&mut self, _: &SelectNext, _window: &mut Window, cx: &mut Context<Self>) {
        let item_count = self.visible_entries.len();
        if item_count == 0 {
            return;
        }

        if let Some(selected_entry) = self.selected_entry {
            let new_selected_entry = if selected_entry < item_count - 1 {
                selected_entry + 1
            } else {
                selected_entry
            };

            self.selected_entry = Some(new_selected_entry);

            self.scroll_to_selected_entry(cx);
        }

        cx.notify();
    }

    fn select_last(&mut self, _: &SelectLast, _window: &mut Window, cx: &mut Context<Self>) {
        if self.visible_entries.last().is_some() {
            self.selected_entry = Some(self.visible_entries.len() - 1);
            self.scroll_to_selected_entry(cx);
        }
    }

    fn focus_editor(&mut self, _: &FocusEditor, window: &mut Window, cx: &mut Context<Self>) {
        self.commit_editor.update(cx, |editor, cx| {
            window.focus(&editor.focus_handle(cx));
        });
        cx.notify();
    }

    fn select_first_entry_if_none(&mut self, cx: &mut Context<Self>) {
        let have_entries = self
            .active_repository
            .as_ref()
            .map_or(false, |active_repository| {
                active_repository.entry_count() > 0
            });
        if have_entries && self.selected_entry.is_none() {
            self.selected_entry = Some(0);
            self.scroll_to_selected_entry(cx);
            cx.notify();
        }
    }

    fn focus_changes_list(
        &mut self,
        _: &FocusChanges,
        window: &mut Window,
        cx: &mut Context<Self>,
    ) {
        self.select_first_entry_if_none(cx);

        cx.focus_self(window);
        cx.notify();
    }

    fn get_selected_entry(&self) -> Option<&GitListEntry> {
        self.selected_entry
            .and_then(|i| self.visible_entries.get(i))
    }

    fn open_selected(&mut self, _: &menu::Confirm, _window: &mut Window, cx: &mut Context<Self>) {
        if let Some(entry) = self
            .selected_entry
            .and_then(|i| self.visible_entries.get(i))
        {
            self.open_entry(entry, cx);
        }
    }

    fn deploy_entry_context_menu(
        &mut self,
        position: Point<Pixels>,
        entry_index: usize,
        window: &mut Window,
        cx: &mut Context<Self>,
    ) {
        let entry = &self.visible_entries[entry_index];
        let is_staged = entry.is_staged.unwrap_or(false);

        let context_menu = ContextMenu::build(window, cx, |menu, _, _| {
            menu.context(self.focus_handle.clone())
                .action(
                    if is_staged { "Unstage" } else { "Stage" },
                    Box::new(ToggleStaged),
                )
                .separator()
                .action("Open", Box::new(OpenSelected))
            // Add more actions as needed
        });

        window.focus(&context_menu.focus_handle(cx));
        let subscription = cx.subscribe(&context_menu, |this, _, _: &DismissEvent, cx| {
            this.entry_context_menu.take();
            cx.notify();
        });
        self.entry_context_menu = Some((context_menu, position, subscription));
        self.selected_entry = Some(entry_index);

        cx.notify();
    }

    fn deploy_panel_context_menu(
        &mut self,
        position: Point<Pixels>,
        window: &mut Window,
        cx: &mut Context<Self>,
    ) {
        let context_menu = ContextMenu::build(window, cx, |menu, _, _| {
            menu.context(self.focus_handle.clone())
                .action("Stage All", Box::new(StageAll))
                .action("Unstage All", Box::new(UnstageAll))
                // .action("Discard All", Box::new(DiscardAll))
                .action("Commit Changes", Box::new(CommitChanges))
                .action("Commit All Changes", Box::new(CommitAllChanges))
                .action("Fill Co-Authors", Box::new(FillCoAuthors))
        });

        window.focus(&context_menu.focus_handle(cx));
        let subscription = cx.subscribe(&context_menu, |this, _, _: &DismissEvent, cx| {
            this.panel_context_menu.take();
            cx.notify();
        });
        self.panel_context_menu = Some((context_menu, position, subscription));

        cx.notify();
    }

    fn toggle_staged_for_entry(
        &mut self,
        entry: &GitListEntry,
        _window: &mut Window,
        cx: &mut Context<Self>,
    ) {
        let Some(active_repository) = self.active_repository.as_ref() else {
            return;
        };
        let result = if entry.status.is_staged().unwrap_or(false) {
            active_repository
                .unstage_entries(vec![entry.repo_path.clone()], self.err_sender.clone())
        } else {
            active_repository.stage_entries(vec![entry.repo_path.clone()], self.err_sender.clone())
        };
        if let Err(e) = result {
            self.show_err_toast("toggle staged error", e, cx);
        }
        cx.notify();
    }

    fn toggle_staged_for_selected(
        &mut self,
        _: &git::ToggleStaged,
        window: &mut Window,
        cx: &mut Context<Self>,
    ) {
        if let Some(selected_entry) = self.get_selected_entry().cloned() {
            self.toggle_staged_for_entry(&selected_entry, window, cx);
        }
    }

    fn open_entry(&self, entry: &GitListEntry, cx: &mut Context<Self>) {
        let Some(active_repository) = self.active_repository.as_ref() else {
            return;
        };
        let Some(path) = active_repository.unrelativize(&entry.repo_path) else {
            return;
        };
        let path_exists = self.project.update(cx, |project, cx| {
            project.entry_for_path(&path, cx).is_some()
        });
        if !path_exists {
            return;
        }
        // TODO maybe move all of this into project?
        cx.emit(Event::OpenedEntry { path });
    }

    fn stage_all(&mut self, _: &git::StageAll, _window: &mut Window, cx: &mut Context<Self>) {
        let Some(active_repository) = self.active_repository.as_ref() else {
            return;
        };
        for entry in &mut self.visible_entries {
            entry.is_staged = Some(true);
        }
        self.all_staged = Some(true);

        if let Err(e) = active_repository.stage_all(self.err_sender.clone()) {
            self.show_err_toast("stage all error", e, cx);
        };
    }

    fn unstage_all(&mut self, _: &git::UnstageAll, _window: &mut Window, cx: &mut Context<Self>) {
        let Some(active_repository) = self.active_repository.as_ref() else {
            return;
        };
        for entry in &mut self.visible_entries {
            entry.is_staged = Some(false);
        }
        self.all_staged = Some(false);
        if let Err(e) = active_repository.unstage_all(self.err_sender.clone()) {
            self.show_err_toast("unstage all error", e, cx);
        };
    }

    fn discard_all(&mut self, _: &git::RevertAll, _window: &mut Window, _cx: &mut Context<Self>) {
        // TODO: Implement discard all
        println!("Discard all triggered");
    }

    /// Commit all staged changes
    fn commit_changes(
        &mut self,
        _: &git::CommitChanges,
        _window: &mut Window,
        cx: &mut Context<Self>,
    ) {
        let Some(active_repository) = self.active_repository.as_ref() else {
            return;
        };
        if !active_repository.can_commit(false, cx) {
            return;
        }
        active_repository.commit(self.err_sender.clone(), cx);
    }

    /// Commit all changes, regardless of whether they are staged or not
    fn commit_all_changes(
        &mut self,
        _: &git::CommitAllChanges,
        _window: &mut Window,
        cx: &mut Context<Self>,
    ) {
        let Some(active_repository) = self.active_repository.as_ref() else {
            return;
        };
        if !active_repository.can_commit(true, cx) {
            return;
        }
        active_repository.commit_all(self.err_sender.clone(), cx);
    }

    fn fill_co_authors(&mut self, _: &FillCoAuthors, window: &mut Window, cx: &mut Context<Self>) {
        const CO_AUTHOR_PREFIX: &str = "Co-authored-by: ";

        let Some(room) = self
            .workspace
            .upgrade()
            .and_then(|workspace| workspace.read(cx).active_call()?.read(cx).room().cloned())
        else {
            return;
        };

        let mut existing_text = self.commit_editor.read(cx).text(cx);
        existing_text.make_ascii_lowercase();
        let lowercase_co_author_prefix = CO_AUTHOR_PREFIX.to_lowercase();
        let mut ends_with_co_authors = false;
        let existing_co_authors = existing_text
            .lines()
            .filter_map(|line| {
                let line = line.trim();
                if line.starts_with(&lowercase_co_author_prefix) {
                    ends_with_co_authors = true;
                    Some(line)
                } else {
                    ends_with_co_authors = false;
                    None
                }
            })
            .collect::<HashSet<_>>();

        let new_co_authors = room
            .read(cx)
            .remote_participants()
            .values()
            .filter(|participant| participant.can_write())
            .map(|participant| participant.user.clone())
            .filter_map(|user| {
                let email = user.email.as_deref()?;
                let name = user.name.as_deref().unwrap_or(&user.github_login);
                Some(format!("{CO_AUTHOR_PREFIX}{name} <{email}>"))
            })
            .filter(|co_author| {
                !existing_co_authors.contains(co_author.to_ascii_lowercase().as_str())
            })
            .collect::<Vec<_>>();
        if new_co_authors.is_empty() {
            return;
        }

        self.commit_editor.update(cx, |editor, cx| {
            let editor_end = editor.buffer().read(cx).read(cx).len();
            let mut edit = String::new();
            if !ends_with_co_authors {
                edit.push('\n');
            }
            for co_author in new_co_authors {
                edit.push('\n');
                edit.push_str(&co_author);
            }

            editor.edit(Some((editor_end..editor_end, edit)), cx);
            editor.move_to_end(&MoveToEnd, window, cx);
            editor.focus_handle(cx).focus(window);
        });
    }

    fn for_each_visible_entry(
        &self,
        range: Range<usize>,
        cx: &mut Context<Self>,
        mut callback: impl FnMut(usize, GitListEntry, &mut Context<Self>),
    ) {
        let visible_entries = &self.visible_entries;

        for (ix, entry) in visible_entries
            .iter()
            .enumerate()
            .skip(range.start)
            .take(range.end - range.start)
        {
            let status = entry.status;
            let filename = entry
                .repo_path
                .file_name()
                .map(|name| name.to_string_lossy().into_owned())
                .unwrap_or_else(|| entry.repo_path.to_string_lossy().into_owned());

            let details = GitListEntry {
                repo_path: entry.repo_path.clone(),
                status,
                depth: 0,
                display_name: filename,
                is_staged: entry.is_staged,
            };

            callback(ix, details, cx);
        }
    }

    fn schedule_update(&mut self, window: &mut Window, cx: &mut Context<Self>) {
        let handle = cx.entity().downgrade();
        self.update_visible_entries_task = cx.spawn_in(window, |_, mut cx| async move {
            cx.background_executor().timer(UPDATE_DEBOUNCE).await;
            if let Some(this) = handle.upgrade() {
                this.update_in(&mut cx, |this, window, cx| {
                    this.update_visible_entries(cx);
                    let active_repository = this.active_repository.as_ref();
                    this.commit_editor =
                        cx.new(|cx| commit_message_editor(active_repository, window, cx));
                })
                .ok();
            }
        });
    }

    fn update_visible_entries(&mut self, cx: &mut Context<Self>) {
        self.visible_entries.clear();

        let Some(repo) = self.active_repository.as_ref() else {
            // Just clear entries if no repository is active.
            cx.notify();
            return;
        };

        // First pass - collect all paths
        let path_set = HashSet::from_iter(repo.status().map(|entry| entry.repo_path));

        // Second pass - create entries with proper depth calculation
        let mut all_staged = None;
        for (ix, entry) in repo.status().enumerate() {
            let (depth, difference) =
                Self::calculate_depth_and_difference(&entry.repo_path, &path_set);
            let is_staged = entry.status.is_staged();
            all_staged = if ix == 0 {
                is_staged
            } else {
                match (all_staged, is_staged) {
                    (None, _) | (_, None) => None,
                    (Some(a), Some(b)) => (a == b).then_some(a),
                }
            };

            let display_name = if difference > 1 {
                // Show partial path for deeply nested files
                entry
                    .repo_path
                    .as_ref()
                    .iter()
                    .skip(entry.repo_path.components().count() - difference)
                    .collect::<PathBuf>()
                    .to_string_lossy()
                    .into_owned()
            } else {
                // Just show filename
                entry
                    .repo_path
                    .file_name()
                    .map(|name| name.to_string_lossy().into_owned())
                    .unwrap_or_default()
            };

            let entry = GitListEntry {
                depth,
                display_name,
                repo_path: entry.repo_path.clone(),
                status: entry.status,
                is_staged,
            };

            self.visible_entries.push(entry);
        }
        self.all_staged = all_staged;

        // Sort entries by path to maintain consistent order
        self.visible_entries
            .sort_by(|a, b| a.repo_path.cmp(&b.repo_path));

        self.select_first_entry_if_none(cx);

        cx.notify();
    }

    fn show_err_toast(&self, id: &'static str, e: anyhow::Error, cx: &mut Context<Self>) {
        let Some(workspace) = self.workspace.upgrade() else {
            return;
        };
        let notif_id = NotificationId::Named(id.into());
        let message = e.to_string();
        workspace.update(cx, |workspace, cx| {
            let toast = Toast::new(notif_id, message).on_click("Open Zed Log", |window, cx| {
                window.dispatch_action(workspace::OpenLog.boxed_clone(), cx);
            });
            workspace.show_toast(toast, cx);
        });
    }
}

// GitPanel –– Render
impl GitPanel {
    pub fn panel_button(
        &self,
        id: impl Into<SharedString>,
        label: impl Into<SharedString>,
    ) -> Button {
        let id = id.into().clone();
        let label = label.into().clone();

        Button::new(id, label)
            .label_size(LabelSize::Small)
            .layer(ElevationIndex::ElevatedSurface)
            .size(ButtonSize::Compact)
            .style(ButtonStyle::Filled)
    }

    pub fn render_divider(&self, _cx: &mut Context<Self>) -> impl IntoElement {
        h_flex()
            .items_center()
            .h(px(8.))
            .child(Divider::horizontal_dashed().color(DividerColor::Border))
    }

    fn render_overflow_dropdown(
        &self,
        window: &mut Window,
        has_write_access: bool,
        cx: &mut Context<Self>,
    ) -> impl IntoElement {
        let context_menu = self.render_overflow_context_menu(window, cx);
        PopoverMenu::new("overflow-dropdown")
            .trigger(
                IconButton::new("overflow-dropdown-icon", IconName::Ellipsis)
                    .shape(IconButtonShape::Square)
                    .icon_size(IconSize::Small)
                    .style(ButtonStyle::Subtle)
                    .icon_color(Color::Muted)
                    .tooltip(Tooltip::text("View additional actions and settings")),
            )
            .anchor(Corner::TopRight)
            .menu(move |_, _| Some(context_menu.clone()))
    }

    fn render_overflow_context_menu(
        &self,
        window: &mut Window,
        cx: &mut App,
    ) -> Entity<ContextMenu> {
        let focus_handle = self.focus_handle(cx).clone();
        let all_staged = self.all_staged.unwrap_or(false);

        ContextMenu::build(window, cx, move |menu, _, _| {
            if all_staged {
                menu.context(focus_handle.clone())
                    .action("Unstage All", Box::new(UnstageAll))
            } else {
                menu.context(focus_handle.clone())
                    .action("Stage All", Box::new(StageAll))
            }
        })
    }

    pub fn render_panel_header(
        &self,
        window: &mut Window,
        cx: &mut Context<Self>,
    ) -> impl IntoElement {
        let _focus_handle = self.focus_handle(cx).clone();
        let entry_count = self
            .active_repository
            .as_ref()
            .map_or(0, RepositoryHandle::entry_count);

        let changes_string = match entry_count {
            0 => "No changes".to_string(),
            1 => "1 change".to_string(),
            n => format!("{} changes", n),
        };

        // for our use case treat None as false
        let all_staged = self.all_staged.unwrap_or(false);

        h_flex()
            .h(px(32.))
            .items_center()
            .px_2()
            .bg(ElevationIndex::Surface.bg(cx))
            .child(
                h_flex()
                    .gap_2()
                    .child(
                        Checkbox::new(
                            "all-changes",
                            if entry_count == 0 {
                                ToggleState::Selected
                            } else {
                                self.all_staged
                                    .map_or(ToggleState::Indeterminate, ToggleState::from)
                            },
                        )
                        .fill()
                        .elevation(ElevationIndex::Surface)
                        .tooltip(if all_staged {
                            Tooltip::text("Unstage all changes")
                        } else {
                            Tooltip::text("Stage all changes")
                        })
                        .disabled(!has_write_access || entry_count == 0)
                        .on_click(cx.listener(
                            move |git_panel, _, window, cx| match all_staged {
                                true => git_panel.unstage_all(&UnstageAll, window, cx),
                                false => git_panel.stage_all(&StageAll, window, cx),
                            },
                        )),
                    )
                    .child(
                        div()
                            .id("changes-checkbox-label")
                            .text_buffer(cx)
                            .text_ui_sm(cx)
                            .child(changes_string)
                            .on_click(cx.listener(
                                move |git_panel, _, window, cx| match all_staged {
                                    true => git_panel.unstage_all(&UnstageAll, window, cx),
                                    false => git_panel.stage_all(&StageAll, window, cx),
                                },
                            )),
                    ),
            )
            .child(div().flex_grow())
            .child(
                h_flex()
                    .gap_2()
                    .child(self.render_overflow_dropdown(window, cx)),
            )
    }

<<<<<<< HEAD
    pub fn render_list_footer(
        &self,
        _window: &mut Window,
        cx: &mut Context<Self>,
    ) -> impl IntoElement {
        // for our use case treat None as false
        let all_staged = self.all_staged.unwrap_or(false);

        h_flex()
            .h(px(32.))
            .items_center()
            .px_2()
            .bg(ElevationIndex::Surface.bg(cx))
            .child(h_flex().gap_2().child("repo selector"))
            .child(div().flex_grow())
            .child("stage buttons")
    }

    pub fn render_commit_editor(&self, cx: &Context<Self>) -> impl IntoElement {
=======
    pub fn render_commit_editor(
        &self,
        has_write_access: bool,
        cx: &Context<Self>,
    ) -> impl IntoElement {
>>>>>>> 990bdde5
        let editor = self.commit_editor.clone();
        let editor_focus_handle = editor.read(cx).focus_handle(cx).clone();
        let (can_commit, can_commit_all) =
            self.active_repository
                .as_ref()
                .map_or((false, false), |active_repository| {
                    (
                        has_write_access && active_repository.can_commit(false, cx),
                        has_write_access && active_repository.can_commit(true, cx),
                    )
                });

        let focus_handle_1 = self.focus_handle(cx).clone();
        let focus_handle_2 = self.focus_handle(cx).clone();

        let commit_staged_button = self
            .panel_button("commit-staged-changes", "Commit")
            .tooltip(move |window, cx| {
                let focus_handle = focus_handle_1.clone();
                Tooltip::for_action_in(
                    "Commit all staged changes",
                    &CommitChanges,
                    &focus_handle,
                    window,
                    cx,
                )
            })
            .disabled(!can_commit)
            .on_click(cx.listener(|this, _: &ClickEvent, window, cx| {
                this.commit_changes(&CommitChanges, window, cx)
            }));

        let commit_all_button = self
            .panel_button("commit-all-changes", "Commit All")
            .tooltip(move |window, cx| {
                let focus_handle = focus_handle_2.clone();
                Tooltip::for_action_in(
                    "Commit all changes, including unstaged changes",
                    &CommitAllChanges,
                    &focus_handle,
                    window,
                    cx,
                )
            })
            .disabled(!can_commit_all)
            .on_click(cx.listener(|this, _: &ClickEvent, window, cx| {
                this.commit_all_changes(&CommitAllChanges, window, cx)
            }));

        div().w_full().h(px(140.)).px_2().pt_1().pb_2().child(
            v_flex()
                .id("commit-editor-container")
                .relative()
                .h_full()
                .py_2p5()
                .px_3()
                .bg(cx.theme().colors().editor_background)
                .on_click(cx.listener(move |_, _: &ClickEvent, window, _cx| {
                    window.focus(&editor_focus_handle);
                }))
                .child(self.commit_editor.clone())
                .child(
                    h_flex()
                        .absolute()
                        .bottom_2p5()
                        .right_3()
                        .child(div().gap_1().flex_grow())
                        .child(if self.current_modifiers.alt {
                            commit_all_button
                        } else {
                            commit_staged_button
                        }),
                ),
        )
    }

    fn render_empty_state(&self, cx: &mut Context<Self>) -> impl IntoElement {
        h_flex()
            .h_full()
            .flex_1()
            .justify_center()
            .items_center()
            .child(
                v_flex()
                    .gap_3()
                    .child("No changes to commit")
                    .text_ui_sm(cx)
                    .mx_auto()
                    .text_color(Color::Placeholder.color(cx)),
            )
    }

    fn render_scrollbar(&self, cx: &mut Context<Self>) -> Option<Stateful<Div>> {
        let scroll_bar_style = self.show_scrollbar(cx);
        let show_container = matches!(scroll_bar_style, ShowScrollbar::Always);

        if !self.should_show_scrollbar(cx)
            || !(self.show_scrollbar || self.scrollbar_state.is_dragging())
        {
            return None;
        }

        Some(
            div()
                .id("git-panel-vertical-scroll")
                .occlude()
                .flex_none()
                .h_full()
                .cursor_default()
                .when(show_container, |this| this.pl_1().px_1p5())
                .when(!show_container, |this| {
                    this.absolute().right_1().top_1().bottom_1().w(px(12.))
                })
                .on_mouse_move(cx.listener(|_, _, _, cx| {
                    cx.notify();
                    cx.stop_propagation()
                }))
                .on_hover(|_, _, cx| {
                    cx.stop_propagation();
                })
                .on_any_mouse_down(|_, _, cx| {
                    cx.stop_propagation();
                })
                .on_mouse_up(
                    MouseButton::Left,
                    cx.listener(|this, _, window, cx| {
                        if !this.scrollbar_state.is_dragging()
                            && !this.focus_handle.contains_focused(window, cx)
                        {
                            this.hide_scrollbar(window, cx);
                            cx.notify();
                        }

                        cx.stop_propagation();
                    }),
                )
                .on_scroll_wheel(cx.listener(|_, _, _, cx| {
                    cx.notify();
                }))
                .children(Scrollbar::vertical(
                    // percentage as f32..end_offset as f32,
                    self.scrollbar_state.clone(),
                )),
        )
    }

    fn render_entries(&self, has_write_access: bool, cx: &mut Context<Self>) -> impl IntoElement {
        let entry_count = self.visible_entries.len();

        h_flex()
            .size_full()
            .overflow_hidden()
            .child(
                uniform_list(cx.entity().clone(), "entries", entry_count, {
                    move |git_panel, range, _window, cx| {
                        let mut items = Vec::with_capacity(range.end - range.start);
                        git_panel.for_each_visible_entry(range, cx, |ix, details, cx| {
                            items.push(git_panel.render_entry(ix, details, has_write_access, cx));
                        });
                        items
                    }
                })
                .size_full()
                .with_sizing_behavior(ListSizingBehavior::Infer)
                .with_horizontal_sizing_behavior(ListHorizontalSizingBehavior::Unconstrained)
                // .with_width_from_item(self.max_width_item_index)
                .track_scroll(self.scroll_handle.clone()),
            )
            .children(self.render_scrollbar(cx))
    }

    fn render_entry(
        &self,
        ix: usize,
        entry_details: GitListEntry,
<<<<<<< HEAD
        cx: &mut Context<Self>,
=======
        has_write_access: bool,
        cx: &Context<Self>,
>>>>>>> 990bdde5
    ) -> impl IntoElement {
        let repo_path = entry_details.repo_path.clone();
        let selected = self.selected_entry == Some(ix);
        let status_style = GitPanelSettings::get_global(cx).status_style;
        let status = entry_details.status;

        let mut label_color = cx.theme().colors().text;
        if status_style == StatusStyle::LabelColor {
            label_color = if status.is_conflicted() {
                cx.theme().colors().version_control_conflict
            } else if status.is_modified() {
                cx.theme().colors().version_control_modified
            } else if status.is_deleted() {
                // Don't use `version_control_deleted` here or all the
                // deleted entries will be likely a red color.
                cx.theme().colors().text_disabled
            } else {
                cx.theme().colors().version_control_added
            }
        }

        let path_color = status
            .is_deleted()
            .then_some(cx.theme().colors().text_disabled)
            .unwrap_or(cx.theme().colors().text_muted);

        let entry_id = ElementId::Name(format!("entry_{}", entry_details.display_name).into());
        let checkbox_id =
            ElementId::Name(format!("checkbox_{}", entry_details.display_name).into());
        let is_tree_view = false;
        let handle = cx.entity().downgrade();

        let end_slot = h_flex()
            .invisible()
            .when(selected, |this| this.visible())
            .when(!selected, |this| {
                this.group_hover("git-panel-entry", |this| this.visible())
            })
            .gap_1()
            .items_center()
            .child(
                IconButton::new("more", IconName::Ellipsis)
                    .icon_color(Color::Placeholder)
                    .icon_size(IconSize::Small)
                    .on_click(cx.listener(move |this, event: &ClickEvent, window, cx| {
                        cx.stop_propagation();
                        this.deploy_entry_context_menu(event.down.position, ix, window, cx);
                    })),
            );

        let mut entry = h_flex()
            .id(entry_id)
            .group("git-panel-entry")
            .h(px(28.))
            .w_full()
            .pr(px(4.))
            .items_center()
            .gap_2()
            .font_buffer(cx)
            .text_ui_sm(cx)
            .when(!selected, |this| {
                this.hover(|this| this.bg(cx.theme().colors().ghost_element_hover))
            });

        if is_tree_view {
            entry = entry.pl(px(8. + 12. * entry_details.depth as f32))
        } else {
            entry = entry.pl(px(8.))
        }

        if selected {
            entry = entry.bg(cx.theme().status().info_background);
        }

        entry = entry
            .on_mouse_down(
                MouseButton::Right,
                cx.listener(move |this, event: &MouseDownEvent, window, cx| {
                    cx.stop_propagation();
                    this.deploy_entry_context_menu(event.position, ix, window, cx);
                }),
            )
            .child(
                Checkbox::new(
                    checkbox_id,
                    entry_details
                        .is_staged
                        .map_or(ToggleState::Indeterminate, ToggleState::from),
                )
                .disabled(!has_write_access)
                .fill()
                .elevation(ElevationIndex::Surface)
                .on_click({
                    let handle = handle.clone();
                    let repo_path = repo_path.clone();
                    move |toggle, _window, cx| {
                        let Some(this) = handle.upgrade() else {
                            return;
                        };
                        this.update(cx, |this, cx| {
                            this.visible_entries[ix].is_staged = match *toggle {
                                ToggleState::Selected => Some(true),
                                ToggleState::Unselected => Some(false),
                                ToggleState::Indeterminate => None,
                            };
                            let repo_path = repo_path.clone();
                            let Some(active_repository) = this.active_repository.as_ref() else {
                                return;
                            };
                            let result = match toggle {
                                ToggleState::Selected | ToggleState::Indeterminate => {
                                    active_repository
                                        .stage_entries(vec![repo_path], this.err_sender.clone())
                                }
                                ToggleState::Unselected => active_repository
                                    .unstage_entries(vec![repo_path], this.err_sender.clone()),
                            };
                            if let Err(e) = result {
                                this.show_err_toast("toggle staged error", e, cx);
                            }
                        });
                    }
                }),
            )
            .when(status_style == StatusStyle::Icon, |this| {
                this.child(git_status_icon(status, cx))
            })
            .child(
                h_flex()
                    .text_color(label_color)
                    .when(status.is_deleted(), |this| this.line_through())
                    .when_some(repo_path.parent(), |this, parent| {
                        let parent_str = parent.to_string_lossy();
                        if !parent_str.is_empty() {
                            this.child(
                                div()
                                    .text_color(path_color)
                                    .child(format!("{}/", parent_str)),
                            )
                        } else {
                            this
                        }
                    })
                    .child(div().child(entry_details.display_name.clone())),
            )
            .child(div().flex_1())
            .child(end_slot)
            .on_click(move |_, window, cx| {
                // TODO: add `select_entry` method then do after that
                window.dispatch_action(Box::new(OpenSelected), cx);

                handle
                    .update(cx, |git_panel, _| {
                        git_panel.selected_entry = Some(ix);
                    })
                    .ok();
            });

        entry
    }
}

impl Render for GitPanel {
    fn render(&mut self, window: &mut Window, cx: &mut Context<Self>) -> impl IntoElement {
        let project = self.project.read(cx);
        let has_entries = self
            .active_repository
            .as_ref()
            .map_or(false, |active_repository| {
                active_repository.entry_count() > 0
            });
        let room = self
            .workspace
            .upgrade()
            .and_then(|workspace| workspace.read(cx).active_call()?.read(cx).room().cloned());

        let has_write_access = room
            .as_ref()
            .map_or(true, |room| room.read(cx).local_participant().can_write());

        let has_co_authors = room.map_or(false, |room| {
            has_write_access
                && room
                    .read(cx)
                    .remote_participants()
                    .values()
                    .any(|remote_participant| remote_participant.can_write())
        });

        v_flex()
            .id("git_panel")
            .key_context(self.dispatch_context(window, cx))
            .track_focus(&self.focus_handle)
            .on_modifiers_changed(cx.listener(Self::handle_modifiers_changed))
            .when(!project.is_read_only(cx), |this| {
                this.on_action(cx.listener(|this, &ToggleStaged, window, cx| {
                    this.toggle_staged_for_selected(&ToggleStaged, window, cx)
                }))
                .on_action(
                    cx.listener(|this, &StageAll, window, cx| {
                        this.stage_all(&StageAll, window, cx)
                    }),
                )
                .on_action(cx.listener(|this, &UnstageAll, window, cx| {
                    this.unstage_all(&UnstageAll, window, cx)
                }))
                .on_action(cx.listener(|this, &RevertAll, window, cx| {
                    this.discard_all(&RevertAll, window, cx)
                }))
                .on_action(cx.listener(|this, &CommitChanges, window, cx| {
                    this.commit_changes(&CommitChanges, window, cx)
                }))
                .on_action(cx.listener(|this, &CommitAllChanges, window, cx| {
                    this.commit_all_changes(&CommitAllChanges, window, cx)
                }))
            })
            .when(self.is_focused(window, cx), |this| {
                this.on_action(cx.listener(Self::select_first))
                    .on_action(cx.listener(Self::select_next))
                    .on_action(cx.listener(Self::select_prev))
                    .on_action(cx.listener(Self::select_last))
                    .on_action(cx.listener(Self::close_panel))
            })
            .on_action(cx.listener(Self::open_selected))
            .on_action(cx.listener(Self::focus_changes_list))
            .on_action(cx.listener(Self::focus_editor))
            .on_action(cx.listener(Self::toggle_staged_for_selected))
            .when(has_co_authors, |git_panel| {
                git_panel.on_action(cx.listener(Self::fill_co_authors))
            })
            // .on_action(cx.listener(|this, &OpenSelected, cx| this.open_selected(&OpenSelected, cx)))
            .on_hover(cx.listener(|this, hovered, window, cx| {
                if *hovered {
                    this.show_scrollbar = true;
                    this.hide_scrollbar_task.take();
                    cx.notify();
                } else if !this.focus_handle.contains_focused(window, cx) {
                    this.hide_scrollbar(window, cx);
                }
            }))
            .on_mouse_down(
                MouseButton::Right,
                cx.listener(|this, event: &MouseDownEvent, window, cx| {
                    cx.stop_propagation();
                    this.deploy_panel_context_menu(event.position, window, cx);
                }),
            )
            .size_full()
            .overflow_hidden()
            .font_buffer(cx)
            .py_1()
            .bg(ElevationIndex::Surface.bg(cx))
            .child(self.render_panel_header(window, has_write_access, cx))
            .child(self.render_divider(cx))
            .child(if has_entries {
                self.render_entries(has_write_access, cx).into_any_element()
            } else {
                self.render_empty_state(cx).into_any_element()
            })
            .child(self.render_list_footer(window, cx))
            .child(self.render_divider(cx))
<<<<<<< HEAD
            .child(self.render_commit_editor(cx))
            .children(self.panel_context_menu.as_ref().map(|(menu, position, _)| {
                deferred(
                    anchored()
                        .position(*position)
                        .anchor(gpui::Corner::TopLeft)
                        .child(menu.clone()),
                )
            }))
            .children(self.entry_context_menu.as_ref().map(|(menu, position, _)| {
                deferred(
                    anchored()
                        .position(*position)
                        .anchor(gpui::Corner::TopLeft)
                        .child(menu.clone()),
                )
            }))
=======
            .child(self.render_commit_editor(has_write_access, cx))
>>>>>>> 990bdde5
    }
}

impl Focusable for GitPanel {
    fn focus_handle(&self, _: &App) -> gpui::FocusHandle {
        self.focus_handle.clone()
    }
}

impl EventEmitter<Event> for GitPanel {}

impl EventEmitter<PanelEvent> for GitPanel {}

impl Panel for GitPanel {
    fn persistent_name() -> &'static str {
        "GitPanel"
    }

    fn position(&self, _: &Window, cx: &App) -> DockPosition {
        GitPanelSettings::get_global(cx).dock
    }

    fn position_is_valid(&self, position: DockPosition) -> bool {
        matches!(position, DockPosition::Left | DockPosition::Right)
    }

    fn set_position(&mut self, position: DockPosition, _: &mut Window, cx: &mut Context<Self>) {
        settings::update_settings_file::<GitPanelSettings>(
            self.fs.clone(),
            cx,
            move |settings, _| settings.dock = Some(position),
        );
    }

    fn size(&self, _: &Window, cx: &App) -> Pixels {
        self.width
            .unwrap_or_else(|| GitPanelSettings::get_global(cx).default_width)
    }

    fn set_size(&mut self, size: Option<Pixels>, _: &mut Window, cx: &mut Context<Self>) {
        self.width = size;
        self.serialize(cx);
        cx.notify();
    }

    fn icon(&self, _: &Window, cx: &App) -> Option<ui::IconName> {
        Some(ui::IconName::GitBranch).filter(|_| GitPanelSettings::get_global(cx).button)
    }

    fn icon_tooltip(&self, _window: &Window, _cx: &App) -> Option<&'static str> {
        Some("Git Panel")
    }

    fn toggle_action(&self) -> Box<dyn Action> {
        Box::new(ToggleFocus)
    }

    fn activation_priority(&self) -> u32 {
        2
    }
}<|MERGE_RESOLUTION|>--- conflicted
+++ resolved
@@ -891,7 +891,6 @@
     fn render_overflow_dropdown(
         &self,
         window: &mut Window,
-        has_write_access: bool,
         cx: &mut Context<Self>,
     ) -> impl IntoElement {
         let context_menu = self.render_overflow_context_menu(window, cx);
@@ -930,6 +929,7 @@
     pub fn render_panel_header(
         &self,
         window: &mut Window,
+        has_write_access: bool,
         cx: &mut Context<Self>,
     ) -> impl IntoElement {
         let _focus_handle = self.focus_handle(cx).clone();
@@ -1002,7 +1002,6 @@
             )
     }
 
-<<<<<<< HEAD
     pub fn render_list_footer(
         &self,
         _window: &mut Window,
@@ -1021,14 +1020,11 @@
             .child("stage buttons")
     }
 
-    pub fn render_commit_editor(&self, cx: &Context<Self>) -> impl IntoElement {
-=======
     pub fn render_commit_editor(
         &self,
         has_write_access: bool,
         cx: &Context<Self>,
     ) -> impl IntoElement {
->>>>>>> 990bdde5
         let editor = self.commit_editor.clone();
         let editor_focus_handle = editor.read(cx).focus_handle(cx).clone();
         let (can_commit, can_commit_all) =
@@ -1204,12 +1200,8 @@
         &self,
         ix: usize,
         entry_details: GitListEntry,
-<<<<<<< HEAD
-        cx: &mut Context<Self>,
-=======
         has_write_access: bool,
         cx: &Context<Self>,
->>>>>>> 990bdde5
     ) -> impl IntoElement {
         let repo_path = entry_details.repo_path.clone();
         let selected = self.selected_entry == Some(ix);
@@ -1471,8 +1463,7 @@
             })
             .child(self.render_list_footer(window, cx))
             .child(self.render_divider(cx))
-<<<<<<< HEAD
-            .child(self.render_commit_editor(cx))
+            .child(self.render_commit_editor(has_write_access, cx))
             .children(self.panel_context_menu.as_ref().map(|(menu, position, _)| {
                 deferred(
                     anchored()
@@ -1489,9 +1480,6 @@
                         .child(menu.clone()),
                 )
             }))
-=======
-            .child(self.render_commit_editor(has_write_access, cx))
->>>>>>> 990bdde5
     }
 }
 
