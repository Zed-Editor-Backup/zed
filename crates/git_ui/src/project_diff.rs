--- conflicted
+++ resolved
@@ -62,7 +62,8 @@
         if let Some(git_repo) = self.0.read(cx).git_store().read(cx).active_repository() {
             let git_repo = git_repo.read(cx);
             for entry in git_repo.cached_status() {
-                if let Some(project_path) = git_repo.repo_path_to_project_path(&entry.repo_path) {
+                if let Some(project_path) = git_repo.repo_path_to_project_path(&entry.repo_path, cx)
+                {
                     let has_conflict = git_repo.has_conflict(&entry.repo_path);
                     result.push((project_path, entry.status, has_conflict));
                 }
@@ -384,50 +385,9 @@
         let mut previous_paths = self.multibuffer.read(cx).paths().collect::<HashSet<_>>();
 
         let mut result = vec![];
-<<<<<<< HEAD
         for (project_path, status, has_conflict) in self.source.status(cx) {
             if !status.has_changes() {
                 continue;
-=======
-        repo.update(cx, |repo, cx| {
-            for entry in repo.status() {
-                if !entry.status.has_changes() {
-                    continue;
-                }
-                let Some(project_path) = repo.repo_path_to_project_path(&entry.repo_path, cx)
-                else {
-                    continue;
-                };
-                let namespace = if repo.has_conflict(&entry.repo_path) {
-                    CONFLICT_NAMESPACE
-                } else if entry.status.is_created() {
-                    NEW_NAMESPACE
-                } else {
-                    TRACKED_NAMESPACE
-                };
-                let path_key = PathKey::namespaced(namespace, entry.repo_path.0.clone());
-
-                previous_paths.remove(&path_key);
-                let load_buffer = self
-                    .project
-                    .update(cx, |project, cx| project.open_buffer(project_path, cx));
-
-                let project = self.project.clone();
-                result.push(cx.spawn(async move |_, cx| {
-                    let buffer = load_buffer.await?;
-                    let changes = project
-                        .update(cx, |project, cx| {
-                            project.open_uncommitted_diff(buffer.clone(), cx)
-                        })?
-                        .await?;
-                    Ok(DiffBuffer {
-                        path_key,
-                        buffer,
-                        diff: changes,
-                        file_status: entry.status,
-                    })
-                }));
->>>>>>> 93e3780f
             }
 
             let Some(worktree) = self
