use crate::{
    conflict_view::ConflictAddon,
    git_panel::{GitPanel, GitPanelAddon, GitStatusEntry},
    git_panel_settings::GitPanelSettings,
    remote_button::{render_publish_button, render_push_button},
};
use anyhow::Result;
use buffer_diff::{BufferDiff, DiffHunkSecondaryStatus};
use collections::HashSet;
use editor::{
    Editor, EditorEvent,
    actions::{GoToHunk, GoToPreviousHunk},
    scroll::Autoscroll,
};
use futures::StreamExt;
use git::{
    Commit, StageAll, StageAndNext, ToggleStaged, UnstageAll, UnstageAndNext,
    repository::{Branch, Upstream, UpstreamTracking, UpstreamTrackingStatus},
    status::FileStatus,
};
use gpui::{
    Action, AnyElement, AnyView, App, AppContext as _, AsyncWindowContext, Entity, EventEmitter,
    FocusHandle, Focusable, Render, Subscription, Task, WeakEntity, actions,
};
use language::{Anchor, Buffer, Capability, OffsetRangeExt};
use multi_buffer::{MultiBuffer, PathKey};
use project::{
    Project, ProjectPath,
    git_store::{GitStore, GitStoreEvent, RepositoryEvent},
};
<<<<<<< HEAD
use settings::{Settings, SettingsStore};
use std::any::{Any, TypeId};
=======
use std::{
    any::{Any, TypeId},
    ops::Range,
};
>>>>>>> d2302460
use theme::ActiveTheme;
use ui::{KeyBinding, Tooltip, prelude::*, vertical_divider};
use util::ResultExt as _;
use workspace::{
    CloseActiveItem, ItemNavHistory, SerializableItem, ToolbarItemEvent, ToolbarItemLocation,
    ToolbarItemView, Workspace,
    item::{BreadcrumbText, Item, ItemEvent, ItemHandle, TabContentParams},
    searchable::SearchableItemHandle,
};

actions!(git, [Diff, Add]);

pub struct ProjectDiff {
    project: Entity<Project>,
    multibuffer: Entity<MultiBuffer>,
    editor: Entity<Editor>,
    git_store: Entity<GitStore>,
    workspace: WeakEntity<Workspace>,
    focus_handle: FocusHandle,
    update_needed: postage::watch::Sender<()>,
    pending_scroll: Option<PathKey>,
    _task: Task<Result<()>>,
    _subscription: Subscription,
}

#[derive(Debug)]
struct DiffBuffer {
    path_key: PathKey,
    buffer: Entity<Buffer>,
    diff: Entity<BufferDiff>,
    file_status: FileStatus,
}

const CONFLICT_NAMESPACE: u32 = 1;
const TRACKED_NAMESPACE: u32 = 2;
const NEW_NAMESPACE: u32 = 3;

impl ProjectDiff {
    pub(crate) fn register(workspace: &mut Workspace, cx: &mut Context<Workspace>) {
        workspace.register_action(Self::deploy);
        workspace.register_action(|workspace, _: &Add, window, cx| {
            Self::deploy(workspace, &Diff, window, cx);
        });
        workspace::register_serializable_item::<ProjectDiff>(cx);
    }

    fn deploy(
        workspace: &mut Workspace,
        _: &Diff,
        window: &mut Window,
        cx: &mut Context<Workspace>,
    ) {
        Self::deploy_at(workspace, None, window, cx)
    }

    pub fn deploy_at(
        workspace: &mut Workspace,
        entry: Option<GitStatusEntry>,
        window: &mut Window,
        cx: &mut Context<Workspace>,
    ) {
        telemetry::event!(
            "Git Diff Opened",
            source = if entry.is_some() {
                "Git Panel"
            } else {
                "Action"
            }
        );
        let project_diff = if let Some(existing) = workspace.item_of_type::<Self>(cx) {
            workspace.activate_item(&existing, true, true, window, cx);
            existing
        } else {
            let workspace_handle = cx.entity();
            let project_diff =
                cx.new(|cx| Self::new(workspace.project().clone(), workspace_handle, window, cx));
            workspace.add_item_to_active_pane(
                Box::new(project_diff.clone()),
                None,
                true,
                window,
                cx,
            );
            project_diff
        };
        if let Some(entry) = entry {
            project_diff.update(cx, |project_diff, cx| {
                project_diff.move_to_entry(entry, window, cx);
            })
        }
    }

    pub fn autoscroll(&self, cx: &mut Context<Self>) {
        self.editor.update(cx, |editor, cx| {
            editor.request_autoscroll(Autoscroll::fit(), cx);
        })
    }

    fn new(
        project: Entity<Project>,
        workspace: Entity<Workspace>,
        window: &mut Window,
        cx: &mut Context<Self>,
    ) -> Self {
        let focus_handle = cx.focus_handle();
        let multibuffer = cx.new(|_| MultiBuffer::new(Capability::ReadWrite));

        let editor = cx.new(|cx| {
            let mut diff_display_editor =
                Editor::for_multibuffer(multibuffer.clone(), Some(project.clone()), window, cx);
            diff_display_editor.disable_inline_diagnostics();
            diff_display_editor.set_expand_all_diff_hunks(cx);
            diff_display_editor.register_addon(GitPanelAddon {
                workspace: workspace.downgrade(),
            });
            diff_display_editor
        });
        cx.subscribe_in(&editor, window, Self::handle_editor_event)
            .detach();

        let git_store = project.read(cx).git_store().clone();
        let git_store_subscription = cx.subscribe_in(
            &git_store,
            window,
            move |this, _git_store, event, _window, _cx| match event {
                GitStoreEvent::ActiveRepositoryChanged(_)
                | GitStoreEvent::RepositoryUpdated(_, RepositoryEvent::Updated { .. }, true)
                | GitStoreEvent::ConflictsUpdated => {
                    *this.update_needed.borrow_mut() = ();
                }
                _ => {}
            },
        );

        let mut was_sort_by_path = GitPanelSettings::get_global(cx).sort_by_path;
        cx.observe_global::<SettingsStore>(move |this, cx| {
            let is_sort_by_path = GitPanelSettings::get_global(cx).sort_by_path;
            if is_sort_by_path != was_sort_by_path {
                *this.update_needed.borrow_mut() = ();
            }
            was_sort_by_path = is_sort_by_path
        })
        .detach();

        let (mut send, recv) = postage::watch::channel::<()>();
        let worker = window.spawn(cx, {
            let this = cx.weak_entity();
            async |cx| Self::handle_status_updates(this, recv, cx).await
        });
        // Kick off a refresh immediately
        *send.borrow_mut() = ();

        Self {
            project,
            git_store: git_store.clone(),
            workspace: workspace.downgrade(),
            focus_handle,
            editor,
            multibuffer,
            pending_scroll: None,
            update_needed: send,
            _task: worker,
            _subscription: git_store_subscription,
        }
    }

    pub fn move_to_entry(
        &mut self,
        entry: GitStatusEntry,
        window: &mut Window,
        cx: &mut Context<Self>,
    ) {
        let Some(git_repo) = self.git_store.read(cx).active_repository() else {
            return;
        };
        let repo = git_repo.read(cx);

        let namespace = if repo.has_conflict(&entry.repo_path) {
            CONFLICT_NAMESPACE
        } else if entry.status.is_created() {
            NEW_NAMESPACE
        } else {
            TRACKED_NAMESPACE
        };

        let path_key = PathKey::namespaced(namespace, entry.repo_path.0.clone());

        self.move_to_path(path_key, window, cx)
    }

    pub fn active_path(&self, cx: &App) -> Option<ProjectPath> {
        let editor = self.editor.read(cx);
        let position = editor.selections.newest_anchor().head();
        let multi_buffer = editor.buffer().read(cx);
        let (_, buffer, _) = multi_buffer.excerpt_containing(position, cx)?;

        let file = buffer.read(cx).file()?;
        Some(ProjectPath {
            worktree_id: file.worktree_id(cx),
            path: file.path().clone(),
        })
    }

    fn move_to_path(&mut self, path_key: PathKey, window: &mut Window, cx: &mut Context<Self>) {
        if let Some(position) = self.multibuffer.read(cx).location_for_path(&path_key, cx) {
            self.editor.update(cx, |editor, cx| {
                editor.change_selections(Some(Autoscroll::focused()), window, cx, |s| {
                    s.select_ranges([position..position]);
                })
            });
        } else {
            self.pending_scroll = Some(path_key);
        }
    }

    fn button_states(&self, cx: &App) -> ButtonStates {
        let editor = self.editor.read(cx);
        let snapshot = self.multibuffer.read(cx).snapshot(cx);
        let prev_next = snapshot.diff_hunks().skip(1).next().is_some();
        let mut selection = true;

        let mut ranges = editor
            .selections
            .disjoint_anchor_ranges()
            .collect::<Vec<_>>();
        if !ranges.iter().any(|range| range.start != range.end) {
            selection = false;
            if let Some((excerpt_id, buffer, range)) = self.editor.read(cx).active_excerpt(cx) {
                ranges = vec![multi_buffer::Anchor::range_in_buffer(
                    excerpt_id,
                    buffer.read(cx).remote_id(),
                    range,
                )];
            } else {
                ranges = Vec::default();
            }
        }
        let mut has_staged_hunks = false;
        let mut has_unstaged_hunks = false;
        for hunk in editor.diff_hunks_in_ranges(&ranges, &snapshot) {
            match hunk.secondary_status {
                DiffHunkSecondaryStatus::HasSecondaryHunk
                | DiffHunkSecondaryStatus::SecondaryHunkAdditionPending => {
                    has_unstaged_hunks = true;
                }
                DiffHunkSecondaryStatus::OverlapsWithSecondaryHunk => {
                    has_staged_hunks = true;
                    has_unstaged_hunks = true;
                }
                DiffHunkSecondaryStatus::NoSecondaryHunk
                | DiffHunkSecondaryStatus::SecondaryHunkRemovalPending => {
                    has_staged_hunks = true;
                }
            }
        }
        let mut stage_all = false;
        let mut unstage_all = false;
        self.workspace
            .read_with(cx, |workspace, cx| {
                if let Some(git_panel) = workspace.panel::<GitPanel>(cx) {
                    let git_panel = git_panel.read(cx);
                    stage_all = git_panel.can_stage_all();
                    unstage_all = git_panel.can_unstage_all();
                }
            })
            .ok();

        return ButtonStates {
            stage: has_unstaged_hunks,
            unstage: has_staged_hunks,
            prev_next,
            selection,
            stage_all,
            unstage_all,
        };
    }

    fn handle_editor_event(
        &mut self,
        editor: &Entity<Editor>,
        event: &EditorEvent,
        window: &mut Window,
        cx: &mut Context<Self>,
    ) {
        match event {
            EditorEvent::SelectionsChanged { local: true } => {
                let Some(project_path) = self.active_path(cx) else {
                    return;
                };
                self.workspace
                    .update(cx, |workspace, cx| {
                        if let Some(git_panel) = workspace.panel::<GitPanel>(cx) {
                            git_panel.update(cx, |git_panel, cx| {
                                git_panel.select_entry_by_path(project_path, window, cx)
                            })
                        }
                    })
                    .ok();
            }
            _ => {}
        }
        if editor.focus_handle(cx).contains_focused(window, cx) {
            if self.multibuffer.read(cx).is_empty() {
                self.focus_handle.focus(window)
            }
        }
    }

    fn load_buffers(&mut self, cx: &mut Context<Self>) -> Vec<Task<Result<DiffBuffer>>> {
        let Some(repo) = self.git_store.read(cx).active_repository() else {
            self.multibuffer.update(cx, |multibuffer, cx| {
                multibuffer.clear(cx);
            });
            return vec![];
        };

        let mut previous_paths = self.multibuffer.read(cx).paths().collect::<HashSet<_>>();

        let mut result = vec![];
        repo.update(cx, |repo, cx| {
            for entry in repo.cached_status() {
                if !entry.status.has_changes() {
                    continue;
                }
                let Some(project_path) = repo.repo_path_to_project_path(&entry.repo_path, cx)
                else {
                    continue;
                };
                let namespace = if GitPanelSettings::get_global(cx).sort_by_path {
                    TRACKED_NAMESPACE
                } else if repo.has_conflict(&entry.repo_path) {
                    CONFLICT_NAMESPACE
                } else if entry.status.is_created() {
                    NEW_NAMESPACE
                } else {
                    TRACKED_NAMESPACE
                };
                let path_key = PathKey::namespaced(namespace, entry.repo_path.0.clone());

                previous_paths.remove(&path_key);
                let load_buffer = self
                    .project
                    .update(cx, |project, cx| project.open_buffer(project_path, cx));

                let project = self.project.clone();
                result.push(cx.spawn(async move |_, cx| {
                    let buffer = load_buffer.await?;
                    let changes = project
                        .update(cx, |project, cx| {
                            project.open_uncommitted_diff(buffer.clone(), cx)
                        })?
                        .await?;
                    Ok(DiffBuffer {
                        path_key,
                        buffer,
                        diff: changes,
                        file_status: entry.status,
                    })
                }));
            }
        });
        self.multibuffer.update(cx, |multibuffer, cx| {
            for path in previous_paths {
                multibuffer.remove_excerpts_for_path(path, cx);
            }
        });
        result
    }

    fn register_buffer(
        &mut self,
        diff_buffer: DiffBuffer,
        window: &mut Window,
        cx: &mut Context<Self>,
    ) {
        let path_key = diff_buffer.path_key;
        let buffer = diff_buffer.buffer;
        let diff = diff_buffer.diff;

        let conflict_addon = self
            .editor
            .read(cx)
            .addon::<ConflictAddon>()
            .expect("project diff editor should have a conflict addon");

        let snapshot = buffer.read(cx).snapshot();
        let diff = diff.read(cx);
        let diff_hunk_ranges = diff
            .hunks_intersecting_range(Anchor::MIN..Anchor::MAX, &snapshot, cx)
            .map(|diff_hunk| diff_hunk.buffer_range.clone());
        let conflicts = conflict_addon
            .conflict_set(snapshot.remote_id())
            .map(|conflict_set| conflict_set.read(cx).snapshot().conflicts.clone())
            .unwrap_or_default();
        let conflicts = conflicts.iter().map(|conflict| conflict.range.clone());

        let excerpt_ranges = merge_anchor_ranges(diff_hunk_ranges, conflicts, &snapshot)
            .map(|range| range.to_point(&snapshot))
            .collect::<Vec<_>>();

        let (was_empty, is_excerpt_newly_added) = self.multibuffer.update(cx, |multibuffer, cx| {
            let was_empty = multibuffer.is_empty();
            let (_, is_newly_added) = multibuffer.set_excerpts_for_path(
                path_key.clone(),
                buffer,
                excerpt_ranges,
                editor::DEFAULT_MULTIBUFFER_CONTEXT,
                cx,
            );
            (was_empty, is_newly_added)
        });

        self.editor.update(cx, |editor, cx| {
            if was_empty {
                editor.change_selections(None, window, cx, |selections| {
                    // TODO select the very beginning (possibly inside a deletion)
                    selections.select_ranges([0..0])
                });
            }
            if is_excerpt_newly_added && diff_buffer.file_status.is_deleted() {
                editor.fold_buffer(snapshot.text.remote_id(), cx)
            }
        });

        if self.multibuffer.read(cx).is_empty()
            && self
                .editor
                .read(cx)
                .focus_handle(cx)
                .contains_focused(window, cx)
        {
            self.focus_handle.focus(window);
        } else if self.focus_handle.is_focused(window) && !self.multibuffer.read(cx).is_empty() {
            self.editor.update(cx, |editor, cx| {
                editor.focus_handle(cx).focus(window);
            });
        }
        if self.pending_scroll.as_ref() == Some(&path_key) {
            self.move_to_path(path_key, window, cx);
        }
    }

    pub async fn handle_status_updates(
        this: WeakEntity<Self>,
        mut recv: postage::watch::Receiver<()>,
        cx: &mut AsyncWindowContext,
    ) -> Result<()> {
        while let Some(_) = recv.next().await {
            let buffers_to_load = this.update(cx, |this, cx| this.load_buffers(cx))?;
            for buffer_to_load in buffers_to_load {
                if let Some(buffer) = buffer_to_load.await.log_err() {
                    cx.update(|window, cx| {
                        this.update(cx, |this, cx| this.register_buffer(buffer, window, cx))
                            .ok();
                    })?;
                }
            }
            this.update(cx, |this, cx| {
                this.pending_scroll.take();
                cx.notify();
            })?;
        }

        Ok(())
    }

    #[cfg(any(test, feature = "test-support"))]
    pub fn excerpt_paths(&self, cx: &App) -> Vec<String> {
        self.multibuffer
            .read(cx)
            .excerpt_paths()
            .map(|key| key.path().to_string_lossy().to_string())
            .collect()
    }
}

impl EventEmitter<EditorEvent> for ProjectDiff {}

impl Focusable for ProjectDiff {
    fn focus_handle(&self, cx: &App) -> FocusHandle {
        if self.multibuffer.read(cx).is_empty() {
            self.focus_handle.clone()
        } else {
            self.editor.focus_handle(cx)
        }
    }
}

impl Item for ProjectDiff {
    type Event = EditorEvent;

    fn tab_icon(&self, _window: &Window, _cx: &App) -> Option<Icon> {
        Some(Icon::new(IconName::GitBranch).color(Color::Muted))
    }

    fn to_item_events(event: &EditorEvent, f: impl FnMut(ItemEvent)) {
        Editor::to_item_events(event, f)
    }

    fn deactivated(&mut self, window: &mut Window, cx: &mut Context<Self>) {
        self.editor
            .update(cx, |editor, cx| editor.deactivated(window, cx));
    }

    fn navigate(
        &mut self,
        data: Box<dyn Any>,
        window: &mut Window,
        cx: &mut Context<Self>,
    ) -> bool {
        self.editor
            .update(cx, |editor, cx| editor.navigate(data, window, cx))
    }

    fn tab_tooltip_text(&self, _: &App) -> Option<SharedString> {
        Some("Project Diff".into())
    }

    fn tab_content(&self, params: TabContentParams, _window: &Window, _: &App) -> AnyElement {
        Label::new("Uncommitted Changes")
            .color(if params.selected {
                Color::Default
            } else {
                Color::Muted
            })
            .into_any_element()
    }

    fn telemetry_event_text(&self) -> Option<&'static str> {
        Some("Project Diff Opened")
    }

    fn as_searchable(&self, _: &Entity<Self>) -> Option<Box<dyn SearchableItemHandle>> {
        Some(Box::new(self.editor.clone()))
    }

    fn for_each_project_item(
        &self,
        cx: &App,
        f: &mut dyn FnMut(gpui::EntityId, &dyn project::ProjectItem),
    ) {
        self.editor.for_each_project_item(cx, f)
    }

    fn is_singleton(&self, _: &App) -> bool {
        false
    }

    fn set_nav_history(
        &mut self,
        nav_history: ItemNavHistory,
        _: &mut Window,
        cx: &mut Context<Self>,
    ) {
        self.editor.update(cx, |editor, _| {
            editor.set_nav_history(Some(nav_history));
        });
    }

    fn clone_on_split(
        &self,
        _workspace_id: Option<workspace::WorkspaceId>,
        window: &mut Window,
        cx: &mut Context<Self>,
    ) -> Option<Entity<Self>>
    where
        Self: Sized,
    {
        let workspace = self.workspace.upgrade()?;
        Some(cx.new(|cx| ProjectDiff::new(self.project.clone(), workspace, window, cx)))
    }

    fn is_dirty(&self, cx: &App) -> bool {
        self.multibuffer.read(cx).is_dirty(cx)
    }

    fn has_conflict(&self, cx: &App) -> bool {
        self.multibuffer.read(cx).has_conflict(cx)
    }

    fn can_save(&self, _: &App) -> bool {
        true
    }

    fn save(
        &mut self,
        format: bool,
        project: Entity<Project>,
        window: &mut Window,
        cx: &mut Context<Self>,
    ) -> Task<Result<()>> {
        self.editor.save(format, project, window, cx)
    }

    fn save_as(
        &mut self,
        _: Entity<Project>,
        _: ProjectPath,
        _window: &mut Window,
        _: &mut Context<Self>,
    ) -> Task<Result<()>> {
        unreachable!()
    }

    fn reload(
        &mut self,
        project: Entity<Project>,
        window: &mut Window,
        cx: &mut Context<Self>,
    ) -> Task<Result<()>> {
        self.editor.reload(project, window, cx)
    }

    fn act_as_type<'a>(
        &'a self,
        type_id: TypeId,
        self_handle: &'a Entity<Self>,
        _: &'a App,
    ) -> Option<AnyView> {
        if type_id == TypeId::of::<Self>() {
            Some(self_handle.to_any())
        } else if type_id == TypeId::of::<Editor>() {
            Some(self.editor.to_any())
        } else {
            None
        }
    }

    fn breadcrumb_location(&self, _: &App) -> ToolbarItemLocation {
        ToolbarItemLocation::PrimaryLeft
    }

    fn breadcrumbs(&self, theme: &theme::Theme, cx: &App) -> Option<Vec<BreadcrumbText>> {
        self.editor.breadcrumbs(theme, cx)
    }

    fn added_to_workspace(
        &mut self,
        workspace: &mut Workspace,
        window: &mut Window,
        cx: &mut Context<Self>,
    ) {
        self.editor.update(cx, |editor, cx| {
            editor.added_to_workspace(workspace, window, cx)
        });
    }
}

impl Render for ProjectDiff {
    fn render(&mut self, window: &mut Window, cx: &mut Context<Self>) -> impl IntoElement {
        let is_empty = self.multibuffer.read(cx).is_empty();

        div()
            .track_focus(&self.focus_handle)
            .key_context(if is_empty { "EmptyPane" } else { "GitDiff" })
            .bg(cx.theme().colors().editor_background)
            .flex()
            .items_center()
            .justify_center()
            .size_full()
            .when(is_empty, |el| {
                let remote_button = if let Some(panel) = self
                    .workspace
                    .upgrade()
                    .and_then(|workspace| workspace.read(cx).panel::<GitPanel>(cx))
                {
                    panel.update(cx, |panel, cx| panel.render_remote_button(cx))
                } else {
                    None
                };
                let keybinding_focus_handle = self.focus_handle(cx).clone();
                el.child(
                    v_flex()
                        .gap_1()
                        .child(
                            h_flex()
                                .justify_around()
                                .child(Label::new("No uncommitted changes")),
                        )
                        .map(|el| match remote_button {
                            Some(button) => el.child(h_flex().justify_around().child(button)),
                            None => el.child(
                                h_flex()
                                    .justify_around()
                                    .child(Label::new("Remote up to date")),
                            ),
                        })
                        .child(
                            h_flex().justify_around().mt_1().child(
                                Button::new("project-diff-close-button", "Close")
                                    // .style(ButtonStyle::Transparent)
                                    .key_binding(KeyBinding::for_action_in(
                                        &CloseActiveItem::default(),
                                        &keybinding_focus_handle,
                                        window,
                                        cx,
                                    ))
                                    .on_click(move |_, window, cx| {
                                        window.focus(&keybinding_focus_handle);
                                        window.dispatch_action(
                                            Box::new(CloseActiveItem::default()),
                                            cx,
                                        );
                                    }),
                            ),
                        ),
                )
            })
            .when(!is_empty, |el| el.child(self.editor.clone()))
    }
}

impl SerializableItem for ProjectDiff {
    fn serialized_item_kind() -> &'static str {
        "ProjectDiff"
    }

    fn cleanup(
        _: workspace::WorkspaceId,
        _: Vec<workspace::ItemId>,
        _: &mut Window,
        _: &mut App,
    ) -> Task<Result<()>> {
        Task::ready(Ok(()))
    }

    fn deserialize(
        _project: Entity<Project>,
        workspace: WeakEntity<Workspace>,
        _workspace_id: workspace::WorkspaceId,
        _item_id: workspace::ItemId,
        window: &mut Window,
        cx: &mut App,
    ) -> Task<Result<Entity<Self>>> {
        window.spawn(cx, async move |cx| {
            workspace.update_in(cx, |workspace, window, cx| {
                let workspace_handle = cx.entity();
                cx.new(|cx| Self::new(workspace.project().clone(), workspace_handle, window, cx))
            })
        })
    }

    fn serialize(
        &mut self,
        _workspace: &mut Workspace,
        _item_id: workspace::ItemId,
        _closing: bool,
        _window: &mut Window,
        _cx: &mut Context<Self>,
    ) -> Option<Task<Result<()>>> {
        None
    }

    fn should_serialize(&self, _: &Self::Event) -> bool {
        false
    }
}

pub struct ProjectDiffToolbar {
    project_diff: Option<WeakEntity<ProjectDiff>>,
    workspace: WeakEntity<Workspace>,
}

impl ProjectDiffToolbar {
    pub fn new(workspace: &Workspace, _: &mut Context<Self>) -> Self {
        Self {
            project_diff: None,
            workspace: workspace.weak_handle(),
        }
    }

    fn project_diff(&self, _: &App) -> Option<Entity<ProjectDiff>> {
        self.project_diff.as_ref()?.upgrade()
    }

    fn dispatch_action(&self, action: &dyn Action, window: &mut Window, cx: &mut Context<Self>) {
        if let Some(project_diff) = self.project_diff(cx) {
            project_diff.focus_handle(cx).focus(window);
        }
        let action = action.boxed_clone();
        cx.defer(move |cx| {
            cx.dispatch_action(action.as_ref());
        })
    }

    fn stage_all(&mut self, window: &mut Window, cx: &mut Context<Self>) {
        self.workspace
            .update(cx, |workspace, cx| {
                if let Some(panel) = workspace.panel::<GitPanel>(cx) {
                    panel.update(cx, |panel, cx| {
                        panel.stage_all(&Default::default(), window, cx);
                    });
                }
            })
            .ok();
    }

    fn unstage_all(&mut self, window: &mut Window, cx: &mut Context<Self>) {
        self.workspace
            .update(cx, |workspace, cx| {
                let Some(panel) = workspace.panel::<GitPanel>(cx) else {
                    return;
                };
                panel.update(cx, |panel, cx| {
                    panel.unstage_all(&Default::default(), window, cx);
                });
            })
            .ok();
    }
}

impl EventEmitter<ToolbarItemEvent> for ProjectDiffToolbar {}

impl ToolbarItemView for ProjectDiffToolbar {
    fn set_active_pane_item(
        &mut self,
        active_pane_item: Option<&dyn ItemHandle>,
        _: &mut Window,
        cx: &mut Context<Self>,
    ) -> ToolbarItemLocation {
        self.project_diff = active_pane_item
            .and_then(|item| item.act_as::<ProjectDiff>(cx))
            .map(|entity| entity.downgrade());
        if self.project_diff.is_some() {
            ToolbarItemLocation::PrimaryRight
        } else {
            ToolbarItemLocation::Hidden
        }
    }

    fn pane_focus_update(
        &mut self,
        _pane_focused: bool,
        _window: &mut Window,
        _cx: &mut Context<Self>,
    ) {
    }
}

struct ButtonStates {
    stage: bool,
    unstage: bool,
    prev_next: bool,
    selection: bool,
    stage_all: bool,
    unstage_all: bool,
}

impl Render for ProjectDiffToolbar {
    fn render(&mut self, _: &mut Window, cx: &mut Context<Self>) -> impl IntoElement {
        let Some(project_diff) = self.project_diff(cx) else {
            return div();
        };
        let focus_handle = project_diff.focus_handle(cx);
        let button_states = project_diff.read(cx).button_states(cx);

        h_group_xl()
            .my_neg_1()
            .items_center()
            .py_1()
            .pl_2()
            .pr_1()
            .flex_wrap()
            .justify_between()
            .child(
                h_group_sm()
                    .when(button_states.selection, |el| {
                        el.child(
                            Button::new("stage", "Toggle Staged")
                                .tooltip(Tooltip::for_action_title_in(
                                    "Toggle Staged",
                                    &ToggleStaged,
                                    &focus_handle,
                                ))
                                .disabled(!button_states.stage && !button_states.unstage)
                                .on_click(cx.listener(|this, _, window, cx| {
                                    this.dispatch_action(&ToggleStaged, window, cx)
                                })),
                        )
                    })
                    .when(!button_states.selection, |el| {
                        el.child(
                            Button::new("stage", "Stage")
                                .tooltip(Tooltip::for_action_title_in(
                                    "Stage and go to next hunk",
                                    &StageAndNext,
                                    &focus_handle,
                                ))
                                .on_click(cx.listener(|this, _, window, cx| {
                                    this.dispatch_action(&StageAndNext, window, cx)
                                })),
                        )
                        .child(
                            Button::new("unstage", "Unstage")
                                .tooltip(Tooltip::for_action_title_in(
                                    "Unstage and go to next hunk",
                                    &UnstageAndNext,
                                    &focus_handle,
                                ))
                                .on_click(cx.listener(|this, _, window, cx| {
                                    this.dispatch_action(&UnstageAndNext, window, cx)
                                })),
                        )
                    }),
            )
            // n.b. the only reason these arrows are here is because we don't
            // support "undo" for staging so we need a way to go back.
            .child(
                h_group_sm()
                    .child(
                        IconButton::new("up", IconName::ArrowUp)
                            .shape(ui::IconButtonShape::Square)
                            .tooltip(Tooltip::for_action_title_in(
                                "Go to previous hunk",
                                &GoToPreviousHunk,
                                &focus_handle,
                            ))
                            .disabled(!button_states.prev_next)
                            .on_click(cx.listener(|this, _, window, cx| {
                                this.dispatch_action(&GoToPreviousHunk, window, cx)
                            })),
                    )
                    .child(
                        IconButton::new("down", IconName::ArrowDown)
                            .shape(ui::IconButtonShape::Square)
                            .tooltip(Tooltip::for_action_title_in(
                                "Go to next hunk",
                                &GoToHunk,
                                &focus_handle,
                            ))
                            .disabled(!button_states.prev_next)
                            .on_click(cx.listener(|this, _, window, cx| {
                                this.dispatch_action(&GoToHunk, window, cx)
                            })),
                    ),
            )
            .child(vertical_divider())
            .child(
                h_group_sm()
                    .when(
                        button_states.unstage_all && !button_states.stage_all,
                        |el| {
                            el.child(
                                Button::new("unstage-all", "Unstage All")
                                    .tooltip(Tooltip::for_action_title_in(
                                        "Unstage all changes",
                                        &UnstageAll,
                                        &focus_handle,
                                    ))
                                    .on_click(cx.listener(|this, _, window, cx| {
                                        this.unstage_all(window, cx)
                                    })),
                            )
                        },
                    )
                    .when(
                        !button_states.unstage_all || button_states.stage_all,
                        |el| {
                            el.child(
                                // todo make it so that changing to say "Unstaged"
                                // doesn't change the position.
                                div().child(
                                    Button::new("stage-all", "Stage All")
                                        .disabled(!button_states.stage_all)
                                        .tooltip(Tooltip::for_action_title_in(
                                            "Stage all changes",
                                            &StageAll,
                                            &focus_handle,
                                        ))
                                        .on_click(cx.listener(|this, _, window, cx| {
                                            this.stage_all(window, cx)
                                        })),
                                ),
                            )
                        },
                    )
                    .child(
                        Button::new("commit", "Commit")
                            .tooltip(Tooltip::for_action_title_in(
                                "Commit",
                                &Commit,
                                &focus_handle,
                            ))
                            .on_click(cx.listener(|this, _, window, cx| {
                                this.dispatch_action(&Commit, window, cx);
                            })),
                    ),
            )
    }
}

#[derive(IntoElement, RegisterComponent)]
pub struct ProjectDiffEmptyState {
    pub no_repo: bool,
    pub can_push_and_pull: bool,
    pub focus_handle: Option<FocusHandle>,
    pub current_branch: Option<Branch>,
    // has_pending_commits: bool,
    // ahead_of_remote: bool,
    // no_git_repository: bool,
}

impl RenderOnce for ProjectDiffEmptyState {
    fn render(self, _window: &mut Window, cx: &mut App) -> impl IntoElement {
        let status_against_remote = |ahead_by: usize, behind_by: usize| -> bool {
            match self.current_branch {
                Some(Branch {
                    upstream:
                        Some(Upstream {
                            tracking:
                                UpstreamTracking::Tracked(UpstreamTrackingStatus {
                                    ahead, behind, ..
                                }),
                            ..
                        }),
                    ..
                }) if (ahead > 0) == (ahead_by > 0) && (behind > 0) == (behind_by > 0) => true,
                _ => false,
            }
        };

        let change_count = |current_branch: &Branch| -> (usize, usize) {
            match current_branch {
                Branch {
                    upstream:
                        Some(Upstream {
                            tracking:
                                UpstreamTracking::Tracked(UpstreamTrackingStatus {
                                    ahead, behind, ..
                                }),
                            ..
                        }),
                    ..
                } => (*ahead as usize, *behind as usize),
                _ => (0, 0),
            }
        };

        let not_ahead_or_behind = status_against_remote(0, 0);
        let ahead_of_remote = status_against_remote(1, 0);
        let branch_not_on_remote = if let Some(branch) = self.current_branch.as_ref() {
            branch.upstream.is_none()
        } else {
            false
        };

        let has_branch_container = |branch: &Branch| {
            h_flex()
                .max_w(px(420.))
                .bg(cx.theme().colors().text.opacity(0.05))
                .border_1()
                .border_color(cx.theme().colors().border)
                .rounded_sm()
                .gap_8()
                .px_6()
                .py_4()
                .map(|this| {
                    if ahead_of_remote {
                        let ahead_count = change_count(branch).0;
                        let ahead_string = format!("{} Commits Ahead", ahead_count);
                        this.child(
                            v_flex()
                                .child(Headline::new(ahead_string).size(HeadlineSize::Small))
                                .child(
                                    Label::new(format!("Push your changes to {}", branch.name))
                                        .color(Color::Muted),
                                ),
                        )
                        .child(div().child(render_push_button(
                            self.focus_handle,
                            "push".into(),
                            ahead_count as u32,
                        )))
                    } else if branch_not_on_remote {
                        this.child(
                            v_flex()
                                .child(Headline::new("Publish Branch").size(HeadlineSize::Small))
                                .child(
                                    Label::new(format!("Create {} on remote", branch.name))
                                        .color(Color::Muted),
                                ),
                        )
                        .child(
                            div().child(render_publish_button(self.focus_handle, "publish".into())),
                        )
                    } else {
                        this.child(Label::new("Remote status unknown").color(Color::Muted))
                    }
                })
        };

        v_flex().size_full().items_center().justify_center().child(
            v_flex()
                .gap_1()
                .when(self.no_repo, |this| {
                    // TODO: add git init
                    this.text_center()
                        .child(Label::new("No Repository").color(Color::Muted))
                })
                .map(|this| {
                    if not_ahead_or_behind && self.current_branch.is_some() {
                        this.text_center()
                            .child(Label::new("No Changes").color(Color::Muted))
                    } else {
                        this.when_some(self.current_branch.as_ref(), |this, branch| {
                            this.child(has_branch_container(&branch))
                        })
                    }
                }),
        )
    }
}

mod preview {
    use git::repository::{
        Branch, CommitSummary, Upstream, UpstreamTracking, UpstreamTrackingStatus,
    };
    use ui::prelude::*;

    use super::ProjectDiffEmptyState;

    // View this component preview using `workspace: open component-preview`
    impl Component for ProjectDiffEmptyState {
        fn scope() -> ComponentScope {
            ComponentScope::VersionControl
        }

        fn preview(_window: &mut Window, _cx: &mut App) -> Option<AnyElement> {
            let unknown_upstream: Option<UpstreamTracking> = None;
            let ahead_of_upstream: Option<UpstreamTracking> = Some(
                UpstreamTrackingStatus {
                    ahead: 2,
                    behind: 0,
                }
                .into(),
            );

            let not_ahead_or_behind_upstream: Option<UpstreamTracking> = Some(
                UpstreamTrackingStatus {
                    ahead: 0,
                    behind: 0,
                }
                .into(),
            );

            fn branch(upstream: Option<UpstreamTracking>) -> Branch {
                Branch {
                    is_head: true,
                    name: "some-branch".into(),
                    upstream: upstream.map(|tracking| Upstream {
                        ref_name: "origin/some-branch".into(),
                        tracking,
                    }),
                    most_recent_commit: Some(CommitSummary {
                        sha: "abc123".into(),
                        subject: "Modify stuff".into(),
                        commit_timestamp: 1710932954,
                        has_parent: true,
                    }),
                }
            }

            let no_repo_state = ProjectDiffEmptyState {
                no_repo: true,
                can_push_and_pull: false,
                focus_handle: None,
                current_branch: None,
            };

            let no_changes_state = ProjectDiffEmptyState {
                no_repo: false,
                can_push_and_pull: true,
                focus_handle: None,
                current_branch: Some(branch(not_ahead_or_behind_upstream)),
            };

            let ahead_of_upstream_state = ProjectDiffEmptyState {
                no_repo: false,
                can_push_and_pull: true,
                focus_handle: None,
                current_branch: Some(branch(ahead_of_upstream)),
            };

            let unknown_upstream_state = ProjectDiffEmptyState {
                no_repo: false,
                can_push_and_pull: true,
                focus_handle: None,
                current_branch: Some(branch(unknown_upstream)),
            };

            let (width, height) = (px(480.), px(320.));

            Some(
                v_flex()
                    .gap_6()
                    .children(vec![
                        example_group(vec![
                            single_example(
                                "No Repo",
                                div()
                                    .w(width)
                                    .h(height)
                                    .child(no_repo_state)
                                    .into_any_element(),
                            ),
                            single_example(
                                "No Changes",
                                div()
                                    .w(width)
                                    .h(height)
                                    .child(no_changes_state)
                                    .into_any_element(),
                            ),
                            single_example(
                                "Unknown Upstream",
                                div()
                                    .w(width)
                                    .h(height)
                                    .child(unknown_upstream_state)
                                    .into_any_element(),
                            ),
                            single_example(
                                "Ahead of Remote",
                                div()
                                    .w(width)
                                    .h(height)
                                    .child(ahead_of_upstream_state)
                                    .into_any_element(),
                            ),
                        ])
                        .vertical(),
                    ])
                    .into_any_element(),
            )
        }
    }
}

fn merge_anchor_ranges<'a>(
    left: impl 'a + Iterator<Item = Range<Anchor>>,
    right: impl 'a + Iterator<Item = Range<Anchor>>,
    snapshot: &'a language::BufferSnapshot,
) -> impl 'a + Iterator<Item = Range<Anchor>> {
    let mut left = left.fuse().peekable();
    let mut right = right.fuse().peekable();

    std::iter::from_fn(move || {
        let Some(left_range) = left.peek() else {
            return right.next();
        };
        let Some(right_range) = right.peek() else {
            return left.next();
        };

        let mut next_range = if left_range.start.cmp(&right_range.start, snapshot).is_lt() {
            left.next().unwrap()
        } else {
            right.next().unwrap()
        };

        // Extend the basic range while there's overlap with a range from either stream.
        loop {
            if let Some(left_range) = left
                .peek()
                .filter(|range| range.start.cmp(&next_range.end, &snapshot).is_le())
                .cloned()
            {
                left.next();
                next_range.end = left_range.end;
            } else if let Some(right_range) = right
                .peek()
                .filter(|range| range.start.cmp(&next_range.end, &snapshot).is_le())
                .cloned()
            {
                right.next();
                next_range.end = right_range.end;
            } else {
                break;
            }
        }

        Some(next_range)
    })
}

#[cfg(not(target_os = "windows"))]
#[cfg(test)]
mod tests {
    use db::indoc;
    use editor::test::editor_test_context::{EditorTestContext, assert_state_with_diff};
    use gpui::TestAppContext;
    use project::FakeFs;
    use serde_json::json;
    use settings::SettingsStore;
    use std::path::Path;
    use unindent::Unindent as _;
    use util::path;

    use super::*;

    #[ctor::ctor]
    fn init_logger() {
        env_logger::init();
    }

    fn init_test(cx: &mut TestAppContext) {
        cx.update(|cx| {
            let store = SettingsStore::test(cx);
            cx.set_global(store);
            theme::init(theme::LoadThemes::JustBase, cx);
            language::init(cx);
            Project::init_settings(cx);
            workspace::init_settings(cx);
            editor::init(cx);
            crate::init(cx);
        });
    }

    #[gpui::test]
    async fn test_save_after_restore(cx: &mut TestAppContext) {
        init_test(cx);

        let fs = FakeFs::new(cx.executor());
        fs.insert_tree(
            path!("/project"),
            json!({
                ".git": {},
                "foo.txt": "FOO\n",
            }),
        )
        .await;
        let project = Project::test(fs.clone(), [path!("/project").as_ref()], cx).await;
        let (workspace, cx) =
            cx.add_window_view(|window, cx| Workspace::test_new(project.clone(), window, cx));
        let diff = cx.new_window_entity(|window, cx| {
            ProjectDiff::new(project.clone(), workspace, window, cx)
        });
        cx.run_until_parked();

        fs.set_head_for_repo(
            path!("/project/.git").as_ref(),
            &[("foo.txt".into(), "foo\n".into())],
        );
        fs.set_index_for_repo(
            path!("/project/.git").as_ref(),
            &[("foo.txt".into(), "foo\n".into())],
        );
        cx.run_until_parked();

        let editor = diff.update(cx, |diff, _| diff.editor.clone());
        assert_state_with_diff(
            &editor,
            cx,
            &"
                - foo
                + ˇFOO
            "
            .unindent(),
        );

        editor.update_in(cx, |editor, window, cx| {
            editor.git_restore(&Default::default(), window, cx);
        });
        cx.run_until_parked();

        assert_state_with_diff(&editor, cx, &"ˇ".unindent());

        let text = String::from_utf8(fs.read_file_sync("/project/foo.txt").unwrap()).unwrap();
        assert_eq!(text, "foo\n");
    }

    #[gpui::test]
    async fn test_scroll_to_beginning_with_deletion(cx: &mut TestAppContext) {
        init_test(cx);

        let fs = FakeFs::new(cx.executor());
        fs.insert_tree(
            path!("/project"),
            json!({
                ".git": {},
                "bar": "BAR\n",
                "foo": "FOO\n",
            }),
        )
        .await;
        let project = Project::test(fs.clone(), [path!("/project").as_ref()], cx).await;
        let (workspace, cx) =
            cx.add_window_view(|window, cx| Workspace::test_new(project.clone(), window, cx));
        let diff = cx.new_window_entity(|window, cx| {
            ProjectDiff::new(project.clone(), workspace, window, cx)
        });
        cx.run_until_parked();

        fs.set_head_and_index_for_repo(
            path!("/project/.git").as_ref(),
            &[
                ("bar".into(), "bar\n".into()),
                ("foo".into(), "foo\n".into()),
            ],
        );
        cx.run_until_parked();

        let editor = cx.update_window_entity(&diff, |diff, window, cx| {
            diff.move_to_path(
                PathKey::namespaced(TRACKED_NAMESPACE, Path::new("foo").into()),
                window,
                cx,
            );
            diff.editor.clone()
        });
        assert_state_with_diff(
            &editor,
            cx,
            &"
                - bar
                + BAR

                - ˇfoo
                + FOO
            "
            .unindent(),
        );

        let editor = cx.update_window_entity(&diff, |diff, window, cx| {
            diff.move_to_path(
                PathKey::namespaced(TRACKED_NAMESPACE, Path::new("bar").into()),
                window,
                cx,
            );
            diff.editor.clone()
        });
        assert_state_with_diff(
            &editor,
            cx,
            &"
                - ˇbar
                + BAR

                - foo
                + FOO
            "
            .unindent(),
        );
    }

    #[gpui::test]
    async fn test_hunks_after_restore_then_modify(cx: &mut TestAppContext) {
        init_test(cx);

        let fs = FakeFs::new(cx.executor());
        fs.insert_tree(
            path!("/project"),
            json!({
                ".git": {},
                "foo": "modified\n",
            }),
        )
        .await;
        let project = Project::test(fs.clone(), [path!("/project").as_ref()], cx).await;
        let (workspace, cx) =
            cx.add_window_view(|window, cx| Workspace::test_new(project.clone(), window, cx));
        let buffer = project
            .update(cx, |project, cx| {
                project.open_local_buffer(path!("/project/foo"), cx)
            })
            .await
            .unwrap();
        let buffer_editor = cx.new_window_entity(|window, cx| {
            Editor::for_buffer(buffer, Some(project.clone()), window, cx)
        });
        let diff = cx.new_window_entity(|window, cx| {
            ProjectDiff::new(project.clone(), workspace, window, cx)
        });
        cx.run_until_parked();

        fs.set_head_for_repo(
            path!("/project/.git").as_ref(),
            &[("foo".into(), "original\n".into())],
        );
        cx.run_until_parked();

        let diff_editor = diff.update(cx, |diff, _| diff.editor.clone());

        assert_state_with_diff(
            &diff_editor,
            cx,
            &"
                - original
                + ˇmodified
            "
            .unindent(),
        );

        let prev_buffer_hunks =
            cx.update_window_entity(&buffer_editor, |buffer_editor, window, cx| {
                let snapshot = buffer_editor.snapshot(window, cx);
                let snapshot = &snapshot.buffer_snapshot;
                let prev_buffer_hunks = buffer_editor
                    .diff_hunks_in_ranges(&[editor::Anchor::min()..editor::Anchor::max()], snapshot)
                    .collect::<Vec<_>>();
                buffer_editor.git_restore(&Default::default(), window, cx);
                prev_buffer_hunks
            });
        assert_eq!(prev_buffer_hunks.len(), 1);
        cx.run_until_parked();

        let new_buffer_hunks =
            cx.update_window_entity(&buffer_editor, |buffer_editor, window, cx| {
                let snapshot = buffer_editor.snapshot(window, cx);
                let snapshot = &snapshot.buffer_snapshot;
                buffer_editor
                    .diff_hunks_in_ranges(&[editor::Anchor::min()..editor::Anchor::max()], snapshot)
                    .collect::<Vec<_>>()
            });
        assert_eq!(new_buffer_hunks.as_slice(), &[]);

        cx.update_window_entity(&buffer_editor, |buffer_editor, window, cx| {
            buffer_editor.set_text("different\n", window, cx);
            buffer_editor.save(false, project.clone(), window, cx)
        })
        .await
        .unwrap();

        cx.run_until_parked();

        cx.update_window_entity(&buffer_editor, |buffer_editor, window, cx| {
            buffer_editor.expand_all_diff_hunks(&Default::default(), window, cx);
        });

        assert_state_with_diff(
            &buffer_editor,
            cx,
            &"
                - original
                + different
                  ˇ"
            .unindent(),
        );

        assert_state_with_diff(
            &diff_editor,
            cx,
            &"
                - original
                + different
                  ˇ"
            .unindent(),
        );
    }

    use crate::project_diff::{self, ProjectDiff};

    #[gpui::test]
    async fn test_go_to_prev_hunk_multibuffer(cx: &mut TestAppContext) {
        init_test(cx);

        let fs = FakeFs::new(cx.executor());
        fs.insert_tree(
            "/a",
            json!({
                ".git": {},
                "a.txt": "created\n",
                "b.txt": "really changed\n",
                "c.txt": "unchanged\n"
            }),
        )
        .await;

        fs.set_git_content_for_repo(
            Path::new("/a/.git"),
            &[
                ("b.txt".into(), "before\n".to_string(), None),
                ("c.txt".into(), "unchanged\n".to_string(), None),
                ("d.txt".into(), "deleted\n".to_string(), None),
            ],
        );

        let project = Project::test(fs, [Path::new("/a")], cx).await;
        let (workspace, cx) =
            cx.add_window_view(|window, cx| Workspace::test_new(project, window, cx));

        cx.run_until_parked();

        cx.focus(&workspace);
        cx.update(|window, cx| {
            window.dispatch_action(project_diff::Diff.boxed_clone(), cx);
        });

        cx.run_until_parked();

        let item = workspace.update(cx, |workspace, cx| {
            workspace.active_item_as::<ProjectDiff>(cx).unwrap()
        });
        cx.focus(&item);
        let editor = item.update(cx, |item, _| item.editor.clone());

        let mut cx = EditorTestContext::for_editor_in(editor, cx).await;

        cx.assert_excerpts_with_selections(indoc!(
            "
            [EXCERPT]
            before
            really changed
            [EXCERPT]
            [FOLDED]
            [EXCERPT]
            ˇcreated
        "
        ));

        cx.dispatch_action(editor::actions::GoToPreviousHunk);

        cx.assert_excerpts_with_selections(indoc!(
            "
            [EXCERPT]
            before
            really changed
            [EXCERPT]
            ˇ[FOLDED]
            [EXCERPT]
            created
        "
        ));

        cx.dispatch_action(editor::actions::GoToPreviousHunk);

        cx.assert_excerpts_with_selections(indoc!(
            "
            [EXCERPT]
            ˇbefore
            really changed
            [EXCERPT]
            [FOLDED]
            [EXCERPT]
            created
        "
        ));
    }

    #[gpui::test]
    async fn test_excerpts_splitting_after_restoring_the_middle_excerpt(cx: &mut TestAppContext) {
        init_test(cx);

        let git_contents = indoc! {r#"
            #[rustfmt::skip]
            fn main() {
                let x = 0.0; // this line will be removed
                // 1
                // 2
                // 3
                let y = 0.0; // this line will be removed
                // 1
                // 2
                // 3
                let arr = [
                    0.0, // this line will be removed
                    0.0, // this line will be removed
                    0.0, // this line will be removed
                    0.0, // this line will be removed
                ];
            }
        "#};
        let buffer_contents = indoc! {"
            #[rustfmt::skip]
            fn main() {
                // 1
                // 2
                // 3
                // 1
                // 2
                // 3
                let arr = [
                ];
            }
        "};

        let fs = FakeFs::new(cx.executor());
        fs.insert_tree(
            "/a",
            json!({
                ".git": {},
                "main.rs": buffer_contents,
            }),
        )
        .await;

        fs.set_git_content_for_repo(
            Path::new("/a/.git"),
            &[("main.rs".into(), git_contents.to_owned(), None)],
        );

        let project = Project::test(fs, [Path::new("/a")], cx).await;
        let (workspace, cx) =
            cx.add_window_view(|window, cx| Workspace::test_new(project, window, cx));

        cx.run_until_parked();

        cx.focus(&workspace);
        cx.update(|window, cx| {
            window.dispatch_action(project_diff::Diff.boxed_clone(), cx);
        });

        cx.run_until_parked();

        let item = workspace.update(cx, |workspace, cx| {
            workspace.active_item_as::<ProjectDiff>(cx).unwrap()
        });
        cx.focus(&item);
        let editor = item.update(cx, |item, _| item.editor.clone());

        let mut cx = EditorTestContext::for_editor_in(editor, cx).await;

        cx.assert_excerpts_with_selections(&format!("[EXCERPT]\nˇ{git_contents}"));

        cx.dispatch_action(editor::actions::GoToHunk);
        cx.dispatch_action(editor::actions::GoToHunk);
        cx.dispatch_action(git::Restore);
        cx.dispatch_action(editor::actions::MoveToBeginning);

        cx.assert_excerpts_with_selections(&format!("[EXCERPT]\nˇ{git_contents}"));
    }
}<|MERGE_RESOLUTION|>--- conflicted
+++ resolved
@@ -28,15 +28,12 @@
     Project, ProjectPath,
     git_store::{GitStore, GitStoreEvent, RepositoryEvent},
 };
-<<<<<<< HEAD
 use settings::{Settings, SettingsStore};
 use std::any::{Any, TypeId};
-=======
 use std::{
     any::{Any, TypeId},
     ops::Range,
 };
->>>>>>> d2302460
 use theme::ActiveTheme;
 use ui::{KeyBinding, Tooltip, prelude::*, vertical_divider};
 use util::ResultExt as _;
