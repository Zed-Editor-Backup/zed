use std::sync::Arc;

use collections::HashSet;
use editor::actions::MoveUp;
use editor::{ContextMenuOptions, ContextMenuPlacement, Editor, EditorElement, EditorStyle};
use file_icons::FileIcons;
use fs::Fs;
use gpui::{
    Animation, AnimationExt, App, DismissEvent, Entity, Focusable, Subscription, TextStyle,
    WeakEntity, linear_color_stop, linear_gradient, point,
};
use language_model::LanguageModelRegistry;
use language_model_selector::ToggleModelSelector;
use project::Project;
use settings::Settings;
use std::time::Duration;
use theme::ThemeSettings;
use ui::{
    ButtonLike, Disclosure, KeyBinding, PlatformStyle, PopoverMenu, PopoverMenuHandle, Tooltip,
    prelude::*,
};
use util::ResultExt as _;
use vim_mode_setting::VimModeSetting;
use workspace::Workspace;

use crate::assistant_model_selector::AssistantModelSelector;
use crate::context_picker::{ConfirmBehavior, ContextPicker, ContextPickerCompletionProvider};
use crate::context_store::{ContextStore, refresh_context_store_text};
use crate::context_strip::{ContextStrip, ContextStripEvent, SuggestContextKind};
use crate::profile_selector::ProfileSelector;
use crate::thread::{RequestKind, Thread};
use crate::thread_store::ThreadStore;
use crate::{
    AssistantDiff, Chat, ChatMode, NewThread, OpenAssistantDiff, RemoveAllContext, ThreadEvent,
    ToggleContextPicker, ToggleProfileSelector,
};

pub struct MessageEditor {
    thread: Entity<Thread>,
    editor: Entity<Editor>,
    #[allow(dead_code)]
    workspace: WeakEntity<Workspace>,
    project: Entity<Project>,
    context_store: Entity<ContextStore>,
    context_strip: Entity<ContextStrip>,
    context_picker_menu_handle: PopoverMenuHandle<ContextPicker>,
    inline_context_picker: Entity<ContextPicker>,
    inline_context_picker_menu_handle: PopoverMenuHandle<ContextPicker>,
    model_selector: Entity<AssistantModelSelector>,
    profile_selector: Entity<ProfileSelector>,
    edits_expanded: bool,
    waiting_for_summaries: bool,
    _subscriptions: Vec<Subscription>,
}

const EDITOR_PLACEHOLDER: &str = "Ask anything, @ to mention, ↑ to select";

impl MessageEditor {
    pub fn new(
        fs: Arc<dyn Fs>,
        workspace: WeakEntity<Workspace>,
        context_store: Entity<ContextStore>,
        thread_store: WeakEntity<ThreadStore>,
        thread: Entity<Thread>,
        window: &mut Window,
        cx: &mut Context<Self>,
    ) -> Self {
        let context_picker_menu_handle = PopoverMenuHandle::default();
        let inline_context_picker_menu_handle = PopoverMenuHandle::default();
        let model_selector_menu_handle = PopoverMenuHandle::default();

        let editor = cx.new(|cx| {
            let mut editor = Editor::auto_height(10, window, cx);
            editor.set_placeholder_text(EDITOR_PLACEHOLDER, cx);
            editor.set_show_indent_guides(false, cx);
            editor.set_context_menu_options(ContextMenuOptions {
                min_entries_visible: 12,
                max_entries_visible: 12,
                placement: Some(ContextMenuPlacement::Above),
            });

            editor
        });

        let editor_entity = editor.downgrade();
        editor.update(cx, |editor, _| {
            editor.set_completion_provider(Some(Box::new(ContextPickerCompletionProvider::new(
                workspace.clone(),
                context_store.downgrade(),
                Some(thread_store.clone()),
                editor_entity,
            ))));
        });

        let inline_context_picker = cx.new(|cx| {
            ContextPicker::new(
                workspace.clone(),
                Some(thread_store.clone()),
                context_store.downgrade(),
                ConfirmBehavior::Close,
                window,
                cx,
            )
        });

        let context_strip = cx.new(|cx| {
            ContextStrip::new(
                context_store.clone(),
                workspace.clone(),
                Some(thread_store.clone()),
                context_picker_menu_handle.clone(),
                SuggestContextKind::File,
                window,
                cx,
            )
        });

        let subscriptions = vec![
            cx.subscribe_in(
                &inline_context_picker,
                window,
                Self::handle_inline_context_picker_event,
            ),
            cx.subscribe_in(&context_strip, window, Self::handle_context_strip_event),
        ];

        Self {
            editor: editor.clone(),
            project: thread.read(cx).project().clone(),
            thread,
            workspace,
            context_store,
            context_strip,
            context_picker_menu_handle,
            inline_context_picker,
            inline_context_picker_menu_handle,
            model_selector: cx.new(|cx| {
                AssistantModelSelector::new(
                    fs.clone(),
                    model_selector_menu_handle,
                    editor.focus_handle(cx),
                    window,
                    cx,
                )
            }),
            edits_expanded: false,
            waiting_for_summaries: false,
            profile_selector: cx
                .new(|cx| ProfileSelector::new(fs, thread_store, editor.focus_handle(cx), cx)),
            _subscriptions: subscriptions,
        }
    }

    fn toggle_chat_mode(&mut self, _: &ChatMode, _window: &mut Window, cx: &mut Context<Self>) {
        cx.notify();
    }

    fn toggle_context_picker(
        &mut self,
        _: &ToggleContextPicker,
        window: &mut Window,
        cx: &mut Context<Self>,
    ) {
        self.context_picker_menu_handle.toggle(window, cx);
    }
    pub fn remove_all_context(
        &mut self,
        _: &RemoveAllContext,
        _window: &mut Window,
        cx: &mut Context<Self>,
    ) {
        self.context_store.update(cx, |store, _cx| store.clear());
        cx.notify();
    }

    fn chat(&mut self, _: &Chat, window: &mut Window, cx: &mut Context<Self>) {
        if self.is_editor_empty(cx) {
            return;
        }

        if self.thread.read(cx).is_generating() {
            return;
        }

        self.send_to_model(RequestKind::Chat, window, cx);
    }

    fn is_editor_empty(&self, cx: &App) -> bool {
        self.editor.read(cx).text(cx).is_empty()
    }

    fn is_model_selected(&self, cx: &App) -> bool {
        LanguageModelRegistry::read_global(cx)
            .active_model()
            .is_some()
    }

    fn send_to_model(
        &mut self,
        request_kind: RequestKind,
        window: &mut Window,
        cx: &mut Context<Self>,
    ) {
        let provider = LanguageModelRegistry::read_global(cx).active_provider();
        if provider
            .as_ref()
            .map_or(false, |provider| provider.must_accept_terms(cx))
        {
            cx.notify();
            return;
        }

        let model_registry = LanguageModelRegistry::read_global(cx);
        let Some(model) = model_registry.active_model() else {
            return;
        };

        let user_message = self.editor.update(cx, |editor, cx| {
            let text = editor.text(cx);
            editor.clear(window, cx);
            text
        });

        let refresh_task =
            refresh_context_store_text(self.context_store.clone(), &HashSet::default(), cx);

        let system_prompt_context_task = self.thread.read(cx).load_system_prompt_context(cx);

        let thread = self.thread.clone();
        let context_store = self.context_store.clone();
        let checkpoint = self.project.read(cx).git_store().read(cx).checkpoint(cx);

        cx.spawn(async move |this, cx| {
            let checkpoint = checkpoint.await.ok();
            refresh_task.await;
            let (system_prompt_context, load_error) = system_prompt_context_task.await;

            thread
                .update(cx, |thread, cx| {
                    thread.set_system_prompt_context(system_prompt_context);
                    if let Some(load_error) = load_error {
                        cx.emit(ThreadEvent::ShowError(load_error));
                    }
<<<<<<< HEAD

                    let context = context_store.read(cx).snapshot(cx).collect::<Vec<_>>();

=======
                })
                .ok();
            thread
                .update(cx, |thread, cx| {
                    let context = context_store.read(cx).context().clone();
>>>>>>> 12037dc2
                    thread.action_log().update(cx, |action_log, cx| {
                        action_log.clear_reviewed_changes(cx);
                    });
                    thread.insert_user_message(user_message, context, checkpoint, cx);
                })
                .ok();

            if let Some(wait_for_summaries) = context_store
                .update(cx, |context_store, cx| context_store.wait_for_summaries(cx))
                .log_err()
            {
                this.update(cx, |this, cx| {
                    this.waiting_for_summaries = true;
                    cx.notify();
                })
                .ok();

                wait_for_summaries.await;

                this.update(cx, |this, cx| {
                    this.waiting_for_summaries = false;
                    cx.notify();
                })
                .ok();
            }

            // Send to model after waiting for summaries
            thread
                .update(cx, |thread, cx| {
                    thread.send_to_model(model, request_kind, cx);
                })
                .ok();
        })
        .detach();
    }

    fn handle_inline_context_picker_event(
        &mut self,
        _inline_context_picker: &Entity<ContextPicker>,
        _event: &DismissEvent,
        window: &mut Window,
        cx: &mut Context<Self>,
    ) {
        let editor_focus_handle = self.editor.focus_handle(cx);
        window.focus(&editor_focus_handle);
    }

    fn handle_context_strip_event(
        &mut self,
        _context_strip: &Entity<ContextStrip>,
        event: &ContextStripEvent,
        window: &mut Window,
        cx: &mut Context<Self>,
    ) {
        match event {
            ContextStripEvent::PickerDismissed
            | ContextStripEvent::BlurredEmpty
            | ContextStripEvent::BlurredDown => {
                let editor_focus_handle = self.editor.focus_handle(cx);
                window.focus(&editor_focus_handle);
            }
            ContextStripEvent::BlurredUp => {}
        }
    }

    fn move_up(&mut self, _: &MoveUp, window: &mut Window, cx: &mut Context<Self>) {
        if self.context_picker_menu_handle.is_deployed()
            || self.inline_context_picker_menu_handle.is_deployed()
        {
            cx.propagate();
        } else {
            self.context_strip.focus_handle(cx).focus(window);
        }
    }

    fn handle_review_click(&self, window: &mut Window, cx: &mut Context<Self>) {
        AssistantDiff::deploy(self.thread.clone(), self.workspace.clone(), window, cx).log_err();
    }
}

impl Focusable for MessageEditor {
    fn focus_handle(&self, cx: &App) -> gpui::FocusHandle {
        self.editor.focus_handle(cx)
    }
}

impl Render for MessageEditor {
    fn render(&mut self, window: &mut Window, cx: &mut Context<Self>) -> impl IntoElement {
        let font_size = TextSize::Default.rems(cx);
        let line_height = font_size.to_pixels(window.rem_size()) * 1.5;

        let focus_handle = self.editor.focus_handle(cx);
        let inline_context_picker = self.inline_context_picker.clone();

        let thread = self.thread.read(cx);
        let is_generating = thread.is_generating();
        let is_too_long = thread.is_getting_too_long(cx);
        let is_model_selected = self.is_model_selected(cx);
        let is_editor_empty = self.is_editor_empty(cx);
        let submit_label_color = if is_editor_empty {
            Color::Muted
        } else {
            Color::Default
        };

        let vim_mode_enabled = VimModeSetting::get_global(cx).0;
        let platform = PlatformStyle::platform();
        let linux = platform == PlatformStyle::Linux;
        let windows = platform == PlatformStyle::Windows;
        let button_width = if linux || windows || vim_mode_enabled {
            px(82.)
        } else {
            px(64.)
        };

        let action_log = self.thread.read(cx).action_log();
        let changed_buffers = action_log.read(cx).changed_buffers(cx);
        let changed_buffers_count = changed_buffers.len();

        let editor_bg_color = cx.theme().colors().editor_background;
        let border_color = cx.theme().colors().border;
        let active_color = cx.theme().colors().element_selected;
        let bg_edit_files_disclosure = editor_bg_color.blend(active_color.opacity(0.3));

        v_flex()
            .size_full()
            .when(self.waiting_for_summaries, |parent| {
                parent.child(
                    h_flex().py_3().w_full().justify_center().child(
                        h_flex()
                            .flex_none()
                            .px_2()
                            .py_2()
                            .bg(editor_bg_color)
                            .border_1()
                            .border_color(cx.theme().colors().border_variant)
                            .rounded_lg()
                            .shadow_md()
                            .gap_1()
                            .child(
                                Icon::new(IconName::ArrowCircle)
                                    .size(IconSize::XSmall)
                                    .color(Color::Muted)
                                    .with_animation(
                                        "arrow-circle",
                                        Animation::new(Duration::from_secs(2)).repeat(),
                                        |icon, delta| {
                                            icon.transform(gpui::Transformation::rotate(
                                                gpui::percentage(delta),
                                            ))
                                        },
                                    ),
                            )
                            .child(
                                Label::new("Summarizing context…")
                                    .size(LabelSize::XSmall)
                                    .color(Color::Muted),
                            ),
                    ),
                )
            })
            .when(is_generating, |parent| {
                let focus_handle = self.editor.focus_handle(cx).clone();
                parent.child(
                    h_flex().py_3().w_full().justify_center().child(
                        h_flex()
                            .flex_none()
                            .pl_2()
                            .pr_1()
                            .py_1()
                            .bg(editor_bg_color)
                            .border_1()
                            .border_color(cx.theme().colors().border_variant)
                            .rounded_lg()
                            .shadow_md()
                            .gap_1()
                            .child(
                                Icon::new(IconName::ArrowCircle)
                                    .size(IconSize::XSmall)
                                    .color(Color::Muted)
                                    .with_animation(
                                        "arrow-circle",
                                        Animation::new(Duration::from_secs(2)).repeat(),
                                        |icon, delta| {
                                            icon.transform(gpui::Transformation::rotate(
                                                gpui::percentage(delta),
                                            ))
                                        },
                                    ),
                            )
                            .child(
                                Label::new("Generating…")
                                    .size(LabelSize::XSmall)
                                    .color(Color::Muted),
                            )
                            .child(ui::Divider::vertical())
                            .child(
                                Button::new("cancel-generation", "Cancel")
                                    .label_size(LabelSize::XSmall)
                                    .key_binding(
                                        KeyBinding::for_action_in(
                                            &editor::actions::Cancel,
                                            &focus_handle,
                                            window,
                                            cx,
                                        )
                                        .map(|kb| kb.size(rems_from_px(10.))),
                                    )
                                    .on_click(move |_event, window, cx| {
                                        focus_handle.dispatch_action(
                                            &editor::actions::Cancel,
                                            window,
                                            cx,
                                        );
                                    }),
                            ),
                    ),
                )
            })
            .when(changed_buffers_count > 0, |parent| {
                parent.child(
                    v_flex()
                        .mx_2()
                        .bg(bg_edit_files_disclosure)
                        .border_1()
                        .border_b_0()
                        .border_color(border_color)
                        .rounded_t_md()
                        .shadow(smallvec::smallvec![gpui::BoxShadow {
                            color: gpui::black().opacity(0.15),
                            offset: point(px(1.), px(-1.)),
                            blur_radius: px(3.),
                            spread_radius: px(0.),
                        }])
                        .child(
                            h_flex()
                                .p_1p5()
                                .justify_between()
                                .when(self.edits_expanded, |this| {
                                    this.border_b_1().border_color(border_color)
                                })
                                .child(
                                    h_flex()
                                        .gap_1()
                                        .child(
                                            Disclosure::new(
                                                "edits-disclosure",
                                                self.edits_expanded,
                                            )
                                            .on_click(
                                                cx.listener(|this, _ev, _window, cx| {
                                                    this.edits_expanded = !this.edits_expanded;
                                                    cx.notify();
                                                }),
                                            ),
                                        )
                                        .child(
                                            Label::new("Edits")
                                                .size(LabelSize::Small)
                                                .color(Color::Muted),
                                        )
                                        .child(
                                            Label::new("•")
                                                .size(LabelSize::XSmall)
                                                .color(Color::Muted),
                                        )
                                        .child(
                                            Label::new(format!(
                                                "{} {}",
                                                changed_buffers_count,
                                                if changed_buffers_count == 1 {
                                                    "file"
                                                } else {
                                                    "files"
                                                }
                                            ))
                                            .size(LabelSize::Small)
                                            .color(Color::Muted),
                                        ),
                                )
                                .child(
                                    Button::new("review", "Review Changes")
                                        .label_size(LabelSize::Small)
                                        .key_binding(
                                            KeyBinding::for_action_in(
                                                &OpenAssistantDiff,
                                                &focus_handle,
                                                window,
                                                cx,
                                            )
                                            .map(|kb| kb.size(rems_from_px(12.))),
                                        )
                                        .on_click(cx.listener(|this, _, window, cx| {
                                            this.handle_review_click(window, cx)
                                        })),
                                ),
                        )
                        .when(self.edits_expanded, |parent| {
                            parent.child(
                                v_flex().bg(cx.theme().colors().editor_background).children(
                                    changed_buffers.into_iter().enumerate().flat_map(
                                        |(index, (buffer, changed))| {
                                            let file = buffer.read(cx).file()?;
                                            let path = file.path();

                                            let parent_label = path.parent().and_then(|parent| {
                                                let parent_str = parent.to_string_lossy();

                                                if parent_str.is_empty() {
                                                    None
                                                } else {
                                                    Some(
                                                        Label::new(format!(
                                                            "{}{}",
                                                            parent_str,
                                                            std::path::MAIN_SEPARATOR_STR
                                                        ))
                                                        .color(Color::Muted)
                                                        .size(LabelSize::XSmall)
                                                        .buffer_font(cx),
                                                    )
                                                }
                                            });

                                            let name_label = path.file_name().map(|name| {
                                                Label::new(name.to_string_lossy().to_string())
                                                    .size(LabelSize::XSmall)
                                                    .buffer_font(cx)
                                            });

                                            let file_icon = FileIcons::get_icon(&path, cx)
                                                .map(Icon::from_path)
                                                .map(|icon| {
                                                    icon.color(Color::Muted).size(IconSize::Small)
                                                })
                                                .unwrap_or_else(|| {
                                                    Icon::new(IconName::File)
                                                        .color(Color::Muted)
                                                        .size(IconSize::Small)
                                                });

                                            let element = div()
                                                .relative()
                                                .py_1()
                                                .px_2()
                                                .when(index + 1 < changed_buffers_count, |parent| {
                                                    parent.border_color(border_color).border_b_1()
                                                })
                                                .child(
                                                    h_flex()
                                                        .gap_2()
                                                        .justify_between()
                                                        .child(
                                                            h_flex()
                                                                .id("file-container")
                                                                .pr_8()
                                                                .gap_1p5()
                                                                .max_w_full()
                                                                .overflow_x_scroll()
                                                                .child(file_icon)
                                                                .child(
                                                                    h_flex()
                                                                        .children(parent_label)
                                                                        .children(name_label),
                                                                ) // TODO: show lines changed
                                                                .child(
                                                                    Label::new("+")
                                                                        .color(Color::Created),
                                                                )
                                                                .child(
                                                                    Label::new("-")
                                                                        .color(Color::Deleted),
                                                                ),
                                                        )
                                                        .when(!changed.needs_review, |parent| {
                                                            parent.child(
                                                                Icon::new(IconName::Check)
                                                                    .color(Color::Success),
                                                            )
                                                        })
                                                        .child(
                                                            div()
                                                                .h_full()
                                                                .absolute()
                                                                .w_8()
                                                                .bottom_0()
                                                                .map(|this| {
                                                                    if !changed.needs_review {
                                                                        this.right_4()
                                                                    } else {
                                                                        this.right_0()
                                                                    }
                                                                })
                                                                .bg(linear_gradient(
                                                                    90.,
                                                                    linear_color_stop(
                                                                        editor_bg_color,
                                                                        1.,
                                                                    ),
                                                                    linear_color_stop(
                                                                        editor_bg_color
                                                                            .opacity(0.2),
                                                                        0.,
                                                                    ),
                                                                )),
                                                        ),
                                                );

                                            Some(element)
                                        },
                                    ),
                                ),
                            )
                        }),
                )
            })
            .child(
                v_flex()
                    .key_context("MessageEditor")
                    .on_action(cx.listener(Self::chat))
                    .on_action(cx.listener(|this, _: &ToggleProfileSelector, window, cx| {
                        this.profile_selector
                            .read(cx)
                            .menu_handle()
                            .toggle(window, cx);
                    }))
                    .on_action(cx.listener(|this, _: &ToggleModelSelector, window, cx| {
                        this.model_selector
                            .update(cx, |model_selector, cx| model_selector.toggle(window, cx));
                    }))
                    .on_action(cx.listener(Self::toggle_context_picker))
                    .on_action(cx.listener(Self::remove_all_context))
                    .on_action(cx.listener(Self::move_up))
                    .on_action(cx.listener(Self::toggle_chat_mode))
                    .gap_2()
                    .p_2()
                    .bg(editor_bg_color)
                    .border_t_1()
                    .border_color(cx.theme().colors().border)
                    .child(h_flex().justify_between().child(self.context_strip.clone()))
                    .child(
                        v_flex()
                            .gap_5()
                            .child({
                                    let settings = ThemeSettings::get_global(cx);
                                    let text_style = TextStyle {
                                        color: cx.theme().colors().text,
                                        font_family: settings.ui_font.family.clone(),
                                        font_fallbacks: settings.ui_font.fallbacks.clone(),
                                        font_features: settings.ui_font.features.clone(),
                                        font_size: font_size.into(),
                                        font_weight: settings.ui_font.weight,
                                        line_height: line_height.into(),
                                        ..Default::default()
                                    };

                                    EditorElement::new(
                                        &self.editor,
                                        EditorStyle {
                                            background: editor_bg_color,
                                            local_player: cx.theme().players().local(),
                                            text: text_style,
                                            syntax: cx.theme().syntax().clone(),
                                            ..Default::default()
                                        },
                                    ).into_any()

                            })
                            .child(
                                PopoverMenu::new("inline-context-picker")
                                    .menu(move |window, cx| {
                                        inline_context_picker.update(cx, |this, cx| {
                                            this.init(window, cx);
                                        });

                                        Some(inline_context_picker.clone())
                                    })
                                    .attach(gpui::Corner::TopLeft)
                                    .anchor(gpui::Corner::BottomLeft)
                                    .offset(gpui::Point {
                                        x: px(0.0),
                                        y: (-ThemeSettings::get_global(cx).ui_font_size(cx) * 2)
                                            - px(4.0),
                                    })
                                    .with_handle(self.inline_context_picker_menu_handle.clone()),
                            )
                            .child(
                                h_flex()
                                    .justify_between()
                                    .child(h_flex().gap_2().child(self.profile_selector.clone()))
                                    .child(
                                        h_flex().gap_1().child(self.model_selector.clone()).child(
                                            ButtonLike::new("submit-message")
                                                .width(button_width.into())
                                                .style(ButtonStyle::Filled)
                                                .disabled(
                                                    is_editor_empty
                                                        || !is_model_selected
                                                        || is_generating
                                                        || self.waiting_for_summaries
                                                )
                                                .child(
                                                    h_flex()
                                                        .w_full()
                                                        .justify_between()
                                                        .child(
                                                            Label::new("Submit")
                                                                .size(LabelSize::Small)
                                                                .color(submit_label_color),
                                                        )
                                                        .children(
                                                            KeyBinding::for_action_in(
                                                                &Chat,
                                                                &focus_handle,
                                                                window,
                                                                cx,
                                                            )
                                                            .map(|binding| {
                                                                binding
                                                                    .when(vim_mode_enabled, |kb| {
                                                                        kb.size(rems_from_px(12.))
                                                                    })
                                                                    .into_any_element()
                                                            }),
                                                        ),
                                                )
                                                .on_click(move |_event, window, cx| {
                                                    focus_handle.dispatch_action(&Chat, window, cx);
                                                })
                                                .when(is_editor_empty, |button| {
                                                    button.tooltip(Tooltip::text(
                                                        "Type a message to submit",
                                                    ))
                                                })
                                                .when(is_generating, |button| {
                                                    button.tooltip(Tooltip::text(
                                                        "Cancel to submit a new message",
                                                    ))
                                                })
                                                .when(!is_model_selected, |button| {
                                                    button.tooltip(Tooltip::text(
                                                        "Select a model to continue",
                                                    ))
                                                }),
                                        ),
                                    ),
                            ),
                    )
            )
            .when(is_too_long, |parent| {
                parent.child(
                    h_flex()
                        .p_2()
                        .gap_2()
                        .flex_wrap()
                        .justify_between()
                        .bg(cx.theme().status().warning_background.opacity(0.1))
                        .border_t_1()
                        .border_color(cx.theme().colors().border)
                        .child(
                            h_flex()
                                .gap_2()
                                .items_start()
                                .child(
                                    h_flex()
                                        .h(line_height)
                                        .justify_center()
                                        .child(
                                            Icon::new(IconName::Warning)
                                                .color(Color::Warning)
                                                .size(IconSize::XSmall),
                                        ),
                                )
                                .child(
                                    v_flex()
                                        .mr_auto()
                                        .child(Label::new("Thread reaching the token limit soon").size(LabelSize::Small))
                                        .child(
                                            Label::new(
                                                "Start a new thread from a summary to continue the conversation.",
                                            )
                                            .size(LabelSize::Small)
                                            .color(Color::Muted),
                                        ),
                                ),
                        )
                        .child(
                            Button::new("new-thread", "Start New Thread")
                                .on_click(cx.listener(|this, _, window, cx| {
                                    let from_thread_id = Some(this.thread.read(cx).id().clone());

                                    window.dispatch_action(Box::new(NewThread {
                                        from_thread_id
                                    }), cx);
                                }))
                                .icon(IconName::Plus)
                                .icon_position(IconPosition::Start)
                                .icon_size(IconSize::Small)
                                .style(ButtonStyle::Tinted(ui::TintColor::Accent))
                                .label_size(LabelSize::Small),
                        ),
                )
            })
    }
}<|MERGE_RESOLUTION|>--- conflicted
+++ resolved
@@ -241,17 +241,12 @@
                     if let Some(load_error) = load_error {
                         cx.emit(ThreadEvent::ShowError(load_error));
                     }
-<<<<<<< HEAD
-
-                    let context = context_store.read(cx).snapshot(cx).collect::<Vec<_>>();
-
-=======
                 })
                 .ok();
+
             thread
                 .update(cx, |thread, cx| {
                     let context = context_store.read(cx).context().clone();
->>>>>>> 12037dc2
                     thread.action_log().update(cx, |action_log, cx| {
                         action_log.clear_reviewed_changes(cx);
                     });
@@ -278,7 +273,7 @@
                 .ok();
             }
 
-            // Send to model after waiting for summaries
+            // Send to model after summaries are done
             thread
                 .update(cx, |thread, cx| {
                     thread.send_to_model(model, request_kind, cx);
