--- conflicted
+++ resolved
@@ -214,7 +214,6 @@
         let checkpoint = git_store.read(cx).checkpoint(cx);
         cx.spawn(async move |_, cx| {
             refresh_task.await;
-<<<<<<< HEAD
             let system_prompt_context = system_prompt_context_task.await;
             thread
                 .update(&mut cx, |thread, cx| match system_prompt_context {
@@ -229,9 +228,7 @@
                     }
                 })
                 .ok();
-=======
             let checkpoint = checkpoint.await.log_err();
->>>>>>> 63f656fa
             thread
                 .update(cx, |thread, cx| {
                     let context = context_store.read(cx).snapshot(cx).collect::<Vec<_>>();
