--- conflicted
+++ resolved
@@ -73,15 +73,12 @@
     ]
 );
 
-<<<<<<< HEAD
 #[derive(Default, Clone, PartialEq, Deserialize, JsonSchema)]
 pub struct NewThread {
     #[serde(default)]
     from_thread_id: Option<ThreadId>,
 }
 
-impl_actions!(assistant2, [NewThread]);
-=======
 #[derive(PartialEq, Clone, Default, Debug, Deserialize, JsonSchema)]
 pub struct ManageProfiles {
     #[serde(default)]
@@ -96,8 +93,7 @@
     }
 }
 
-impl_actions!(assistant, [ManageProfiles]);
->>>>>>> f6d58f76
+impl_actions!(assistant, [NewThread, ManageProfiles]);
 
 const NAMESPACE: &str = "assistant2";
 
