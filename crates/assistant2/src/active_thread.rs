--- conflicted
+++ resolved
@@ -926,55 +926,6 @@
                 .into_any_element(),
         };
 
-<<<<<<< HEAD
-        let message_content =
-            v_flex()
-                .gap_1p5()
-                .child(
-                    if let Some(edit_message_editor) = edit_message_editor.clone() {
-                        div()
-                            .key_context("EditMessageEditor")
-                            .on_action(cx.listener(Self::cancel_editing_message))
-                            .on_action(cx.listener(Self::confirm_editing_message))
-                            .min_h_6()
-                            .child(edit_message_editor)
-                    } else {
-                        div()
-                            .min_h_6()
-                            .text_ui(cx)
-                            .child(self.render_message_content(message_id, rendered_message, cx))
-                    },
-                )
-                .when_some(context, |parent, context| {
-                    if !context.is_empty() {
-                        parent.child(h_flex().flex_wrap().gap_1().children(
-                            context.into_iter().map(|context| {
-                                let context_id = context.id;
-                                ContextPill::added(context, false, false, false, None).on_click(
-                                    Rc::new(cx.listener({
-                                        let workspace = workspace.clone();
-                                        let context_store = context_store.clone();
-                                        move |_, _, window, cx| {
-                                            if let Some(workspace) = workspace.upgrade() {
-                                                open_context(
-                                                    context_id,
-                                                    context_store.clone(),
-                                                    workspace,
-                                                    window,
-                                                    cx,
-                                                );
-                                                cx.notify();
-                                            }
-                                        }
-                                    })),
-                                )
-                            }),
-                        ))
-                    } else {
-                        parent
-                    }
-                });
-=======
         let message_content = v_flex()
             .gap_1p5()
             .child(
@@ -1019,7 +970,6 @@
                         })),
                 )
             });
->>>>>>> 12037dc2
 
         let styled_message = match message.role {
             Role::User => v_flex()
