use std::ops::Range;
use std::path::{Path, PathBuf};
use std::sync::Arc;

<<<<<<< HEAD
use anyhow::{anyhow, bail, Context as _, Result};
=======
use anyhow::{Result, anyhow, bail};
>>>>>>> 8546dc10
use collections::{BTreeMap, HashMap, HashSet};
use futures::{self, Future, FutureExt, future};
use gpui::{App, AppContext as _, AsyncApp, Context, Entity, SharedString, Task, WeakEntity};
use language::{Buffer, File};
use project::{ProjectItem, ProjectPath, Worktree};
use rope::Rope;
use text::{Anchor, BufferId, OffsetRangeExt};
use util::{maybe, ResultExt};
use workspace::Workspace;

use crate::context::{
    AssistantContext, ContextBuffer, ContextId, ContextSymbol, ContextSymbolId, DirectoryContext,
    FetchedUrlContext, FileContext, SymbolContext, ThreadContext,
};
use crate::context_strip::SuggestedContext;
use crate::thread::{Thread, ThreadId};

pub struct ContextStore {
    workspace: WeakEntity<Workspace>,
    context: Vec<AssistantContext>,
    // TODO: If an EntityId is used for all context types (like BufferId), can remove ContextId.
    next_context_id: ContextId,
    files: BTreeMap<BufferId, ContextId>,
    directories: HashMap<PathBuf, ContextId>,
    symbols: HashMap<ContextSymbolId, ContextId>,
    symbol_buffers: HashMap<ContextSymbolId, Entity<Buffer>>,
    symbols_by_path: HashMap<ProjectPath, Vec<ContextSymbolId>>,
    threads: HashMap<ThreadId, ContextId>,
    fetched_urls: HashMap<String, ContextId>,
}

impl ContextStore {
    pub fn new(workspace: WeakEntity<Workspace>) -> Self {
        Self {
            workspace,
            context: Vec::new(),
            next_context_id: ContextId(0),
            files: BTreeMap::default(),
            directories: HashMap::default(),
            symbols: HashMap::default(),
            symbol_buffers: HashMap::default(),
            symbols_by_path: HashMap::default(),
            threads: HashMap::default(),
            fetched_urls: HashMap::default(),
        }
    }

    pub fn context(&self) -> &Vec<AssistantContext> {
        &self.context
    }

    pub fn context_for_id(&self, id: ContextId) -> Option<&AssistantContext> {
        self.context().iter().find(|context| context.id() == id)
    }

    pub fn clear(&mut self) {
        self.context.clear();
        self.files.clear();
        self.directories.clear();
        self.threads.clear();
        self.fetched_urls.clear();
    }

    pub fn add_file_from_path(
        &mut self,
        project_path: ProjectPath,
        remove_if_exists: bool,
        cx: &mut Context<Self>,
    ) -> Task<Result<()>> {
        let workspace = self.workspace.clone();

        let Some(project) = workspace
            .upgrade()
            .map(|workspace| workspace.read(cx).project().clone())
        else {
            return Task::ready(Err(anyhow!("failed to read project")));
        };

        cx.spawn(async move |this, cx| {
            let open_buffer_task = project.update(cx, |project, cx| {
                project.open_buffer(project_path.clone(), cx)
            })?;

            let buffer_entity = open_buffer_task.await?;
            let buffer_id = this.update(cx, |_, cx| buffer_entity.read(cx).remote_id())?;

            let already_included = this.update(cx, |this, _cx| {
                match this.will_include_buffer(buffer_id, &project_path.path) {
                    Some(FileInclusion::Direct(context_id)) => {
                        if remove_if_exists {
                            this.remove_context(context_id);
                        }
                        true
                    }
                    Some(FileInclusion::InDirectory(_)) => true,
                    None => false,
                }
            })?;

            if already_included {
                return anyhow::Ok(());
            }

            let (buffer_info, text_task) = this.update(cx, |_, cx| {
                let buffer = buffer_entity.read(cx);
                collect_buffer_info_and_text(
                    project_path.path.clone(),
                    buffer_entity,
                    buffer,
                    None,
                    cx.to_async(),
                )
            })??;

            let text = text_task.await;

            this.update(cx, |this, _cx| {
                this.insert_file(make_context_buffer(buffer_info, text));
            })?;

            anyhow::Ok(())
        })
    }

    pub fn add_file_from_buffer(
        &mut self,
        buffer_entity: Entity<Buffer>,
        cx: &mut Context<Self>,
    ) -> Task<Result<()>> {
        cx.spawn(async move |this, cx| {
            let (buffer_info, text_task) = this.update(cx, |_, cx| {
                let buffer = buffer_entity.read(cx);
                let Some(file) = buffer.file() else {
                    return Err(anyhow!("Buffer has no path."));
                };
                collect_buffer_info_and_text(
                    file.path().clone(),
                    buffer_entity,
                    buffer,
                    None,
                    cx.to_async(),
                )
            })??;

            let text = text_task.await;

            this.update(cx, |this, _cx| {
                this.insert_file(make_context_buffer(buffer_info, text))
            })?;

            anyhow::Ok(())
        })
    }

    fn insert_file(&mut self, context_buffer: ContextBuffer) {
        let id = self.next_context_id.post_inc();
        self.files.insert(context_buffer.id, id);
        self.context.push(AssistantContext::File(FileContext {
            id,
            context_buffer: context_buffer,
        }));
    }

    pub fn add_directory(
        &mut self,
        project_path: ProjectPath,
        remove_if_exists: bool,
        cx: &mut Context<Self>,
    ) -> Task<Result<()>> {
        let workspace = self.workspace.clone();
        let Some(project) = workspace
            .upgrade()
            .map(|workspace| workspace.read(cx).project().clone())
        else {
            return Task::ready(Err(anyhow!("failed to read project")));
        };

        let already_included = if let Some(context_id) = self.includes_directory(&project_path.path)
        {
            if remove_if_exists {
                self.remove_context(context_id);
            }
            true
        } else {
            false
        };
        if already_included {
            return Task::ready(Ok(()));
        }

        let worktree_id = project_path.worktree_id;
        cx.spawn(async move |this, cx| {
            let worktree = project.update(cx, |project, cx| {
                project
                    .worktree_for_id(worktree_id, cx)
                    .ok_or_else(|| anyhow!("no worktree found for {worktree_id:?}"))
            })??;

            let files = worktree.update(cx, |worktree, _cx| {
                collect_files_in_path(worktree, &project_path.path)
            })?;

            let open_buffers_task = project.update(cx, |project, cx| {
                let tasks = files.iter().map(|file_path| {
                    project.open_buffer(
                        ProjectPath {
                            worktree_id,
                            path: file_path.clone(),
                        },
                        cx,
                    )
                });
                future::join_all(tasks)
            })?;

            let buffers = open_buffers_task.await;

            let mut buffer_infos = Vec::new();
            let mut text_tasks = Vec::new();
            this.update(cx, |_, cx| {
                for (path, buffer_entity) in files.into_iter().zip(buffers) {
                    // Skip all binary files and other non-UTF8 files
                    if let Ok(buffer_entity) = buffer_entity {
                        let buffer = buffer_entity.read(cx);
                        if let Some((buffer_info, text_task)) = collect_buffer_info_and_text(
                            path,
                            buffer_entity,
                            buffer,
                            None,
                            cx.to_async(),
                        )
                        .log_err()
                        {
                            buffer_infos.push(buffer_info);
                            text_tasks.push(text_task);
                        }
                    }
                }
                anyhow::Ok(())
            })??;

            let buffer_texts = future::join_all(text_tasks).await;
            let context_buffers = buffer_infos
                .into_iter()
                .zip(buffer_texts)
                .map(|(info, text)| make_context_buffer(info, text))
                .collect::<Vec<_>>();

            if context_buffers.is_empty() {
                bail!("No text files found in {}", &project_path.path.display());
            }

            this.update(cx, |this, _| {
                this.insert_directory(project_path, context_buffers);
            })?;

            anyhow::Ok(())
        })
    }

    fn insert_directory(&mut self, project_path: ProjectPath, context_buffers: Vec<ContextBuffer>) {
        let id = self.next_context_id.post_inc();
        self.directories.insert(project_path.path.to_path_buf(), id);

        self.context
            .push(AssistantContext::Directory(DirectoryContext::new(
                id,
                project_path,
                context_buffers,
            )));
    }

    pub fn add_symbol(
        &mut self,
        buffer: Entity<Buffer>,
        symbol_name: SharedString,
        symbol_range: Range<Anchor>,
        symbol_enclosing_range: Range<Anchor>,
        remove_if_exists: bool,
        cx: &mut Context<Self>,
    ) -> Task<Result<bool>> {
        let buffer_ref = buffer.read(cx);
        let Some(file) = buffer_ref.file() else {
            return Task::ready(Err(anyhow!("Buffer has no path.")));
        };

        let Some(project_path) = buffer_ref.project_path(cx) else {
            return Task::ready(Err(anyhow!("Buffer has no project path.")));
        };

        if let Some(symbols_for_path) = self.symbols_by_path.get(&project_path) {
            let mut matching_symbol_id = None;
            for symbol in symbols_for_path {
                if &symbol.name == &symbol_name {
                    let snapshot = buffer_ref.snapshot();
                    if symbol.range.to_offset(&snapshot) == symbol_range.to_offset(&snapshot) {
                        matching_symbol_id = self.symbols.get(symbol).cloned();
                        break;
                    }
                }
            }

            if let Some(id) = matching_symbol_id {
                if remove_if_exists {
                    self.remove_context(id);
                }
                return Task::ready(Ok(false));
            }
        }

        let (buffer_info, collect_content_task) = match collect_buffer_info_and_text(
            file.path().clone(),
            buffer,
            buffer_ref,
            Some(symbol_enclosing_range.clone()),
            cx.to_async(),
        ) {
            Ok((buffer_info, collect_context_task)) => (buffer_info, collect_context_task),
            Err(err) => return Task::ready(Err(err)),
        };

        cx.spawn(async move |this, cx| {
            let content = collect_content_task.await;

            this.update(cx, |this, _cx| {
                this.insert_symbol(make_context_symbol(
                    buffer_info,
                    project_path,
                    symbol_name,
                    symbol_range,
                    symbol_enclosing_range,
                    content,
                ))
            })?;
            anyhow::Ok(true)
        })
    }

    fn insert_symbol(&mut self, context_symbol: ContextSymbol) {
        let id = self.next_context_id.post_inc();
        self.symbols.insert(context_symbol.id.clone(), id);
        self.symbols_by_path
            .entry(context_symbol.id.path.clone())
            .or_insert_with(Vec::new)
            .push(context_symbol.id.clone());
        self.symbol_buffers
            .insert(context_symbol.id.clone(), context_symbol.buffer.clone());
        self.context.push(AssistantContext::Symbol(SymbolContext {
            id,
            context_symbol,
        }));
    }

    pub fn add_thread(
        &mut self,
        thread: Entity<Thread>,
        remove_if_exists: bool,
        cx: &mut Context<Self>,
    ) {
        if let Some(context_id) = self.includes_thread(&thread.read(cx).id()) {
            if remove_if_exists {
                self.remove_context(context_id);
            }
        } else {
            self.insert_thread(thread, cx);
        }
    }

    fn insert_thread(&mut self, thread: Entity<Thread>, cx: &App) {
        let id = self.next_context_id.post_inc();
        let text = thread.read(cx).text().into();

        self.threads.insert(thread.read(cx).id().clone(), id);
        self.context
            .push(AssistantContext::Thread(ThreadContext { id, thread, text }));
    }

    pub fn add_fetched_url(&mut self, url: String, text: impl Into<SharedString>) {
        if self.includes_url(&url).is_none() {
            self.insert_fetched_url(url, text);
        }
    }

    fn insert_fetched_url(&mut self, url: String, text: impl Into<SharedString>) {
        let id = self.next_context_id.post_inc();

        self.fetched_urls.insert(url.clone(), id);
        self.context
            .push(AssistantContext::FetchedUrl(FetchedUrlContext {
                id,
                url: url.into(),
                text: text.into(),
            }));
    }

    pub fn accept_suggested_context(
        &mut self,
        suggested: &SuggestedContext,
        cx: &mut Context<ContextStore>,
    ) -> Task<Result<()>> {
        match suggested {
            SuggestedContext::File {
                buffer,
                icon_path: _,
                name: _,
            } => {
                if let Some(buffer) = buffer.upgrade() {
                    return self.add_file_from_buffer(buffer, cx);
                };
            }
            SuggestedContext::Thread { thread, name: _ } => {
                if let Some(thread) = thread.upgrade() {
                    self.insert_thread(thread, cx);
                };
            }
        }
        Task::ready(Ok(()))
    }

    pub fn remove_context(&mut self, id: ContextId) {
        let Some(ix) = self.context.iter().position(|context| context.id() == id) else {
            return;
        };

        match self.context.remove(ix) {
            AssistantContext::File(_) => {
                self.files.retain(|_, context_id| *context_id != id);
            }
            AssistantContext::Directory(_) => {
                self.directories.retain(|_, context_id| *context_id != id);
            }
            AssistantContext::Symbol(symbol) => {
                if let Some(symbols_in_path) =
                    self.symbols_by_path.get_mut(&symbol.context_symbol.id.path)
                {
                    symbols_in_path.retain(|s| {
                        self.symbols
                            .get(s)
                            .map_or(false, |context_id| *context_id != id)
                    });
                }
                self.symbol_buffers.remove(&symbol.context_symbol.id);
                self.symbols.retain(|_, context_id| *context_id != id);
            }
            AssistantContext::FetchedUrl(_) => {
                self.fetched_urls.retain(|_, context_id| *context_id != id);
            }
            AssistantContext::Thread(_) => {
                self.threads.retain(|_, context_id| *context_id != id);
            }
        }
    }

    /// Returns whether the buffer is already included directly in the context, or if it will be
    /// included in the context via a directory. Directory inclusion is based on paths rather than
    /// buffer IDs as the directory will be re-scanned.
    pub fn will_include_buffer(&self, buffer_id: BufferId, path: &Path) -> Option<FileInclusion> {
        if let Some(context_id) = self.files.get(&buffer_id) {
            return Some(FileInclusion::Direct(*context_id));
        }

        self.will_include_file_path_via_directory(path)
    }

    /// Returns whether this file path is already included directly in the context, or if it will be
    /// included in the context via a directory.
    pub fn will_include_file_path(&self, path: &Path, cx: &App) -> Option<FileInclusion> {
        if !self.files.is_empty() {
            let found_file_context = self.context.iter().find(|context| match &context {
                AssistantContext::File(file_context) => {
                    let buffer = file_context.context_buffer.buffer.read(cx);
                    if let Some(file_path) = buffer_path_log_err(buffer, cx) {
                        *file_path == *path
                    } else {
                        false
                    }
                }
                _ => false,
            });
            if let Some(context) = found_file_context {
                return Some(FileInclusion::Direct(context.id()));
            }
        }

        self.will_include_file_path_via_directory(path)
    }

    fn will_include_file_path_via_directory(&self, path: &Path) -> Option<FileInclusion> {
        if self.directories.is_empty() {
            return None;
        }

        let mut buf = path.to_path_buf();

        while buf.pop() {
            if let Some(_) = self.directories.get(&buf) {
                return Some(FileInclusion::InDirectory(buf));
            }
        }

        None
    }

    pub fn includes_directory(&self, path: &Path) -> Option<ContextId> {
        self.directories.get(path).copied()
    }

    pub fn included_symbol(&self, symbol_id: &ContextSymbolId) -> Option<ContextId> {
        self.symbols.get(symbol_id).copied()
    }

    pub fn included_symbols_by_path(&self) -> &HashMap<ProjectPath, Vec<ContextSymbolId>> {
        &self.symbols_by_path
    }

    pub fn buffer_for_symbol(&self, symbol_id: &ContextSymbolId) -> Option<Entity<Buffer>> {
        self.symbol_buffers.get(symbol_id).cloned()
    }

    pub fn includes_thread(&self, thread_id: &ThreadId) -> Option<ContextId> {
        self.threads.get(thread_id).copied()
    }

    pub fn includes_url(&self, url: &str) -> Option<ContextId> {
        self.fetched_urls.get(url).copied()
    }

    /// Replaces the context that matches the ID of the new context, if any match.
    fn replace_context(&mut self, new_context: AssistantContext) {
        let id = new_context.id();
        for context in self.context.iter_mut() {
            if context.id() == id {
                *context = new_context;
                break;
            }
        }
    }

    pub fn file_paths(&self, cx: &App) -> HashSet<PathBuf> {
        self.context
            .iter()
            .filter_map(|context| match context {
                AssistantContext::File(file) => {
                    let buffer = file.context_buffer.buffer.read(cx);
                    buffer_path_log_err(buffer, cx).map(|p| p.to_path_buf())
                }
                AssistantContext::Directory(_)
                | AssistantContext::Symbol(_)
                | AssistantContext::FetchedUrl(_)
                | AssistantContext::Thread(_) => None,
            })
            .collect()
    }

    pub fn thread_ids(&self) -> HashSet<ThreadId> {
        self.threads.keys().cloned().collect()
    }
}

pub enum FileInclusion {
    Direct(ContextId),
    InDirectory(PathBuf),
}

// ContextBuffer without text.
struct BufferInfo {
    buffer_entity: Entity<Buffer>,
    file: Arc<dyn File>,
    id: BufferId,
    version: clock::Global,
}

fn make_context_buffer(info: BufferInfo, text: SharedString) -> ContextBuffer {
    ContextBuffer {
        id: info.id,
        buffer: info.buffer_entity,
        file: info.file,
        version: info.version,
        text,
    }
}

fn make_context_symbol(
    info: BufferInfo,
    path: ProjectPath,
    name: SharedString,
    range: Range<Anchor>,
    enclosing_range: Range<Anchor>,
    text: SharedString,
) -> ContextSymbol {
    ContextSymbol {
        id: ContextSymbolId { name, range, path },
        buffer_version: info.version,
        enclosing_range,
        buffer: info.buffer_entity,
        text,
    }
}

fn collect_buffer_info_and_text(
    path: Arc<Path>,
    buffer_entity: Entity<Buffer>,
    buffer: &Buffer,
    range: Option<Range<Anchor>>,
    cx: AsyncApp,
) -> Result<(BufferInfo, Task<SharedString>)> {
    let buffer_info = BufferInfo {
        id: buffer.remote_id(),
        buffer_entity,
        file: buffer
            .file()
            .context("buffer context must have a file")?
            .clone(),
        version: buffer.version(),
    };
    // Important to collect version at the same time as content so that staleness logic is correct.
    let content = if let Some(range) = range {
        buffer.text_for_range(range).collect::<Rope>()
    } else {
        buffer.as_rope().clone()
    };
    let text_task = cx.background_spawn(async move { to_fenced_codeblock(&path, content) });
    Ok((buffer_info, text_task))
}

pub fn buffer_path_log_err(buffer: &Buffer, cx: &App) -> Option<Arc<Path>> {
    if let Some(file) = buffer.file() {
        let mut path = file.path().clone();

        if path.as_os_str().is_empty() {
            path = file.full_path(cx).into();
        }
        Some(path)
    } else {
        log::error!("Buffer that had a path unexpectedly no longer has a path.");
        None
    }
}

fn to_fenced_codeblock(path: &Path, content: Rope) -> SharedString {
    let path_extension = path.extension().and_then(|ext| ext.to_str());
    let path_string = path.to_string_lossy();
    let capacity = 3
        + path_extension.map_or(0, |extension| extension.len() + 1)
        + path_string.len()
        + 1
        + content.len()
        + 5;
    let mut buffer = String::with_capacity(capacity);

    buffer.push_str("```");

    if let Some(extension) = path_extension {
        buffer.push_str(extension);
        buffer.push(' ');
    }
    buffer.push_str(&path_string);

    buffer.push('\n');
    for chunk in content.chunks() {
        buffer.push_str(&chunk);
    }

    if !buffer.ends_with('\n') {
        buffer.push('\n');
    }

    buffer.push_str("```\n");

    debug_assert!(
        buffer.len() == capacity - 1 || buffer.len() == capacity,
        "to_fenced_codeblock calculated capacity of {}, but length was {}",
        capacity,
        buffer.len(),
    );

    buffer.into()
}

fn collect_files_in_path(worktree: &Worktree, path: &Path) -> Vec<Arc<Path>> {
    let mut files = Vec::new();

    for entry in worktree.child_entries(path) {
        if entry.is_dir() {
            files.extend(collect_files_in_path(worktree, &entry.path));
        } else if entry.is_file() {
            files.push(entry.path.clone());
        }
    }

    files
}

pub fn refresh_context_store_text(
    context_store: Entity<ContextStore>,
    changed_buffers: &HashSet<Entity<Buffer>>,
    cx: &App,
) -> impl Future<Output = Vec<ContextId>> + use<> {
    let mut tasks = Vec::new();

    for context in &context_store.read(cx).context {
        let id = context.id();

        let task = maybe!({
            match context {
                AssistantContext::File(file_context) => {
                    if changed_buffers.is_empty()
                        || changed_buffers.contains(&file_context.context_buffer.buffer)
                    {
                        let context_store = context_store.clone();
                        return refresh_file_text(context_store, file_context, cx);
                    }
                }
                AssistantContext::Directory(directory_context) => {
                    let should_refresh = changed_buffers.is_empty()
                        || changed_buffers.iter().any(|buffer| {
                            let buffer = buffer.read(cx);

<<<<<<< HEAD
                            buffer_path_log_err(&buffer).map_or(false, |path| {
                                path.starts_with(&directory_context.project_path.path)
=======
                            buffer_path_log_err(&buffer, cx).map_or(false, |path| {
                                path.starts_with(&directory_context.path.path)
>>>>>>> 8546dc10
                            })
                        });

                    if should_refresh {
                        let context_store = context_store.clone();
                        return refresh_directory_text(context_store, directory_context, cx);
                    }
                }
                AssistantContext::Symbol(symbol_context) => {
                    if changed_buffers.is_empty()
                        || changed_buffers.contains(&symbol_context.context_symbol.buffer)
                    {
                        let context_store = context_store.clone();
                        return refresh_symbol_text(context_store, symbol_context, cx);
                    }
                }
                AssistantContext::Thread(thread_context) => {
                    if changed_buffers.is_empty() {
                        let context_store = context_store.clone();
                        return Some(refresh_thread_text(context_store, thread_context, cx));
                    }
                }
                // Intentionally omit refreshing fetched URLs as it doesn't seem all that useful,
                // and doing the caching properly could be tricky (unless it's already handled by
                // the HttpClient?).
                AssistantContext::FetchedUrl(_) => {}
            }

            None
        });

        if let Some(task) = task {
            tasks.push(task.map(move |_| id));
        }
    }

    future::join_all(tasks)
}

fn refresh_file_text(
    context_store: Entity<ContextStore>,
    file_context: &FileContext,
    cx: &App,
) -> Option<Task<()>> {
    let id = file_context.id;
    let task = refresh_context_buffer(&file_context.context_buffer, cx);
    if let Some(task) = task {
        Some(cx.spawn(async move |cx| {
            let context_buffer = task.await;
            context_store
                .update(cx, |context_store, _| {
                    let new_file_context = FileContext { id, context_buffer };
                    context_store.replace_context(AssistantContext::File(new_file_context));
                })
                .ok();
        }))
    } else {
        None
    }
}

fn refresh_directory_text(
    context_store: Entity<ContextStore>,
    directory_context: &DirectoryContext,
    cx: &App,
) -> Option<Task<()>> {
    let mut stale = false;
    let futures = directory_context
        .context_buffers
        .iter()
        .map(|context_buffer| {
            if let Some(refresh_task) = refresh_context_buffer(context_buffer, cx) {
                stale = true;
                future::Either::Left(refresh_task)
            } else {
                future::Either::Right(future::ready((*context_buffer).clone()))
            }
        })
        .collect::<Vec<_>>();

    if !stale {
        return None;
    }

    let context_buffers = future::join_all(futures);

    let id = directory_context.id;
    let path = directory_context.project_path.clone();
    Some(cx.spawn(async move |cx| {
        let context_buffers = context_buffers.await;
        context_store
            .update(cx, |context_store, _| {
                let new_directory_context = DirectoryContext::new(id, path, context_buffers);
                context_store.replace_context(AssistantContext::Directory(new_directory_context));
            })
            .ok();
    }))
}

fn refresh_symbol_text(
    context_store: Entity<ContextStore>,
    symbol_context: &SymbolContext,
    cx: &App,
) -> Option<Task<()>> {
    let id = symbol_context.id;
    let task = refresh_context_symbol(&symbol_context.context_symbol, cx);
    if let Some(task) = task {
        Some(cx.spawn(async move |cx| {
            let context_symbol = task.await;
            context_store
                .update(cx, |context_store, _| {
                    let new_symbol_context = SymbolContext { id, context_symbol };
                    context_store.replace_context(AssistantContext::Symbol(new_symbol_context));
                })
                .ok();
        }))
    } else {
        None
    }
}

fn refresh_thread_text(
    context_store: Entity<ContextStore>,
    thread_context: &ThreadContext,
    cx: &App,
) -> Task<()> {
    let id = thread_context.id;
    let thread = thread_context.thread.clone();
    cx.spawn(async move |cx| {
        context_store
            .update(cx, |context_store, cx| {
                let text = thread.read(cx).text().into();
                context_store.replace_context(AssistantContext::Thread(ThreadContext {
                    id,
                    thread,
                    text,
                }));
            })
            .ok();
    })
}

fn refresh_context_buffer(
    context_buffer: &ContextBuffer,
    cx: &App,
) -> Option<impl Future<Output = ContextBuffer> + use<>> {
    let buffer = context_buffer.buffer.read(cx);
    let path = buffer_path_log_err(buffer, cx)?;
    if buffer.version.changed_since(&context_buffer.version) {
        let (buffer_info, text_task) = collect_buffer_info_and_text(
            path,
            context_buffer.buffer.clone(),
            buffer,
            None,
            cx.to_async(),
        )
        .log_err()?;
        Some(text_task.map(move |text| make_context_buffer(buffer_info, text)))
    } else {
        None
    }
}

fn refresh_context_symbol(
    context_symbol: &ContextSymbol,
    cx: &App,
) -> Option<impl Future<Output = ContextSymbol> + use<>> {
    let buffer = context_symbol.buffer.read(cx);
    let path = buffer_path_log_err(buffer, cx)?;
    let project_path = buffer.project_path(cx)?;
    if buffer.version.changed_since(&context_symbol.buffer_version) {
        let (buffer_info, text_task) = collect_buffer_info_and_text(
            path,
            context_symbol.buffer.clone(),
            buffer,
            Some(context_symbol.enclosing_range.clone()),
            cx.to_async(),
        )
        .log_err()?;
        let name = context_symbol.id.name.clone();
        let range = context_symbol.id.range.clone();
        let enclosing_range = context_symbol.enclosing_range.clone();
        Some(text_task.map(move |text| {
            make_context_symbol(
                buffer_info,
                project_path,
                name,
                range,
                enclosing_range,
                text,
            )
        }))
    } else {
        None
    }
}<|MERGE_RESOLUTION|>--- conflicted
+++ resolved
@@ -2,11 +2,7 @@
 use std::path::{Path, PathBuf};
 use std::sync::Arc;
 
-<<<<<<< HEAD
-use anyhow::{anyhow, bail, Context as _, Result};
-=======
-use anyhow::{Result, anyhow, bail};
->>>>>>> 8546dc10
+use anyhow::{Context as _, Result, anyhow};
 use collections::{BTreeMap, HashMap, HashSet};
 use futures::{self, Future, FutureExt, future};
 use gpui::{App, AppContext as _, AsyncApp, Context, Entity, SharedString, Task, WeakEntity};
@@ -14,7 +10,7 @@
 use project::{ProjectItem, ProjectPath, Worktree};
 use rope::Rope;
 use text::{Anchor, BufferId, OffsetRangeExt};
-use util::{maybe, ResultExt};
+use util::{ResultExt, maybe};
 use workspace::Workspace;
 
 use crate::context::{
@@ -256,7 +252,10 @@
                 .collect::<Vec<_>>();
 
             if context_buffers.is_empty() {
-                bail!("No text files found in {}", &project_path.path.display());
+                return Err(anyhow!(
+                    "No text files found in {}",
+                    &project_path.path.display()
+                ));
             }
 
             this.update(cx, |this, _| {
@@ -725,13 +724,8 @@
                         || changed_buffers.iter().any(|buffer| {
                             let buffer = buffer.read(cx);
 
-<<<<<<< HEAD
-                            buffer_path_log_err(&buffer).map_or(false, |path| {
+                            buffer_path_log_err(&buffer, cx).map_or(false, |path| {
                                 path.starts_with(&directory_context.project_path.path)
-=======
-                            buffer_path_log_err(&buffer, cx).map_or(false, |path| {
-                                path.starts_with(&directory_context.path.path)
->>>>>>> 8546dc10
                             })
                         });
 
