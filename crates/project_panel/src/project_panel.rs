mod project_panel_settings;
mod utils;

use anyhow::{Context as _, Result, anyhow};
use client::{ErrorCode, ErrorExt};
use collections::{BTreeSet, HashMap, hash_map};
use command_palette_hooks::CommandPaletteFilter;
use db::kvp::KEY_VALUE_STORE;
use editor::{
    Editor, EditorEvent, EditorSettings, ShowScrollbar,
    items::{
        entry_diagnostic_aware_icon_decoration_and_color,
        entry_diagnostic_aware_icon_name_and_color, entry_git_aware_label_color,
    },
    scroll::{Autoscroll, ScrollbarAutoHide},
};
use file_icons::FileIcons;
use git::status::GitSummary;
use gpui::{
    Action, AnyElement, App, ArcCow, AsyncWindowContext, Bounds, ClipboardItem, Context,
    DismissEvent, Div, DragMoveEvent, Entity, EventEmitter, ExternalPaths, FocusHandle, Focusable,
    Hsla, InteractiveElement, KeyContext, ListHorizontalSizingBehavior, ListSizingBehavior,
    MouseButton, MouseDownEvent, ParentElement, Pixels, Point, PromptLevel, Render, ScrollStrategy,
    Stateful, Styled, Subscription, Task, UniformListScrollHandle, WeakEntity, Window, actions,
    anchored, deferred, div, impl_actions, point, px, size, uniform_list,
};
use indexmap::IndexMap;
use language::DiagnosticSeverity;
use menu::{Confirm, SelectFirst, SelectLast, SelectNext, SelectPrevious};
use project::{
    Entry, EntryKind, Fs, GitEntry, GitEntryRef, GitTraversal, Project, ProjectEntryId,
<<<<<<< HEAD
    ProjectPath, Worktree, WorktreeId, git_store::git_traversal::ChildEntriesGitIter,
=======
    ProjectPath, Worktree, WorktreeId,
    git_store::{GitStoreEvent, git_traversal::ChildEntriesGitIter},
>>>>>>> 6ae7d2f5
    relativize_path,
};
use project_panel_settings::{
    ProjectPanelDockPosition, ProjectPanelSettings, ShowDiagnostics, ShowIndentGuides,
};
use schemars::JsonSchema;
use serde::{Deserialize, Serialize};
use settings::{Settings, SettingsStore, update_settings_file};
use smallvec::SmallVec;
use std::any::TypeId;
use std::{
    cell::OnceCell,
    cmp,
    collections::HashSet,
    ffi::OsStr,
    ops::Range,
    path::{Path, PathBuf},
    sync::Arc,
    time::Duration,
};
use theme::ThemeSettings;
use ui::{
    ContextMenu, DecoratedIcon, Icon, IconDecoration, IconDecorationKind, IndentGuideColors,
    IndentGuideLayout, KeyBinding, Label, ListItem, ListItemSpacing, Scrollbar, ScrollbarState,
    Tooltip, prelude::*, v_flex,
};
use util::{ResultExt, TakeUntilExt, TryFutureExt, maybe, paths::compare_paths};
use workspace::{
    DraggedSelection, OpenInTerminal, OpenOptions, OpenVisible, PreviewTabsSettings, SelectedEntry,
    Workspace,
    dock::{DockPosition, Panel, PanelEvent},
    notifications::{DetachAndPromptErr, NotifyTaskExt},
};
use worktree::CreatedEntry;

const PROJECT_PANEL_KEY: &str = "ProjectPanel";
const NEW_ENTRY_ID: ProjectEntryId = ProjectEntryId::MAX;

pub struct ProjectPanel {
    project: Entity<Project>,
    fs: Arc<dyn Fs>,
    focus_handle: FocusHandle,
    scroll_handle: UniformListScrollHandle,
    // An update loop that keeps incrementing/decrementing scroll offset while there is a dragged entry that's
    // hovered over the start/end of a list.
    hover_scroll_task: Option<Task<()>>,
    visible_entries: Vec<(WorktreeId, Vec<GitEntry>, OnceCell<HashSet<Arc<Path>>>)>,
    /// Maps from leaf project entry ID to the currently selected ancestor.
    /// Relevant only for auto-fold dirs, where a single project panel entry may actually consist of several
    /// project entries (and all non-leaf nodes are guaranteed to be directories).
    ancestors: HashMap<ProjectEntryId, FoldedAncestors>,
    folded_directory_drag_target: Option<FoldedDirectoryDragTarget>,
    last_worktree_root_id: Option<ProjectEntryId>,
    last_selection_drag_over_entry: Option<ProjectEntryId>,
    last_external_paths_drag_over_entry: Option<ProjectEntryId>,
    expanded_dir_ids: HashMap<WorktreeId, Vec<ProjectEntryId>>,
    unfolded_dir_ids: HashSet<ProjectEntryId>,
    // Currently selected leaf entry (see auto-folding for a definition of that) in a file tree
    selection: Option<SelectedEntry>,
    marked_entries: BTreeSet<SelectedEntry>,
    context_menu: Option<(Entity<ContextMenu>, Point<Pixels>, Subscription)>,
    edit_state: Option<EditState>,
    filename_editor: Entity<Editor>,
    clipboard: Option<ClipboardEntry>,
    _dragged_entry_destination: Option<Arc<Path>>,
    workspace: WeakEntity<Workspace>,
    width: Option<Pixels>,
    pending_serialization: Task<Option<()>>,
    show_scrollbar: bool,
    vertical_scrollbar_state: ScrollbarState,
    horizontal_scrollbar_state: ScrollbarState,
    hide_scrollbar_task: Option<Task<()>>,
    diagnostics: HashMap<(WorktreeId, PathBuf), DiagnosticSeverity>,
    max_width_item_index: Option<usize>,
    // We keep track of the mouse down state on entries so we don't flash the UI
    // in case a user clicks to open a file.
    mouse_down: bool,
    hover_expand_task: Option<Task<()>>,
}

#[derive(Copy, Clone, Debug)]
struct FoldedDirectoryDragTarget {
    entry_id: ProjectEntryId,
    index: usize,
    /// Whether we are dragging over the delimiter rather than the component itself.
    is_delimiter_target: bool,
}

#[derive(Clone, Debug)]
struct EditState {
    worktree_id: WorktreeId,
    entry_id: ProjectEntryId,
    leaf_entry_id: Option<ProjectEntryId>,
    is_dir: bool,
    depth: usize,
    processing_filename: Option<String>,
    previously_focused: Option<SelectedEntry>,
}

impl EditState {
    fn is_new_entry(&self) -> bool {
        self.leaf_entry_id.is_none()
    }
}

#[derive(Clone, Debug)]
enum ClipboardEntry {
    Copied(BTreeSet<SelectedEntry>),
    Cut(BTreeSet<SelectedEntry>),
}

#[derive(Debug, PartialEq, Eq, Clone)]
struct EntryDetails {
    filename: String,
    icon: Option<SharedString>,
    path: Arc<Path>,
    depth: usize,
    kind: EntryKind,
    is_ignored: bool,
    is_expanded: bool,
    is_selected: bool,
    is_marked: bool,
    is_editing: bool,
    is_processing: bool,
    is_cut: bool,
    filename_text_color: Color,
    diagnostic_severity: Option<DiagnosticSeverity>,
    git_status: GitSummary,
    is_private: bool,
    worktree_id: WorktreeId,
    canonical_path: Option<Arc<Path>>,
}

#[derive(PartialEq, Clone, Default, Debug, Deserialize, JsonSchema)]
#[serde(deny_unknown_fields)]
struct Delete {
    #[serde(default)]
    pub skip_prompt: bool,
}

#[derive(PartialEq, Clone, Default, Debug, Deserialize, JsonSchema)]
#[serde(deny_unknown_fields)]
struct Trash {
    #[serde(default)]
    pub skip_prompt: bool,
}

impl_actions!(project_panel, [Delete, Trash]);

actions!(
    project_panel,
    [
        ExpandSelectedEntry,
        CollapseSelectedEntry,
        CollapseAllEntries,
        NewDirectory,
        NewFile,
        Copy,
        Duplicate,
        RevealInFileManager,
        RemoveFromProject,
        OpenWithSystem,
        Cut,
        Paste,
        Rename,
        Open,
        OpenPermanent,
        ToggleFocus,
        ToggleHideGitIgnore,
        NewSearchInDirectory,
        UnfoldDirectory,
        FoldDirectory,
        SelectParent,
        SelectNextGitEntry,
        SelectPrevGitEntry,
        SelectNextDiagnostic,
        SelectPrevDiagnostic,
        SelectNextDirectory,
        SelectPrevDirectory,
    ]
);

#[derive(Debug, Default)]
struct FoldedAncestors {
    current_ancestor_depth: usize,
    ancestors: Vec<ProjectEntryId>,
}

impl FoldedAncestors {
    fn max_ancestor_depth(&self) -> usize {
        self.ancestors.len()
    }
}

pub fn init_settings(cx: &mut App) {
    ProjectPanelSettings::register(cx);
}

pub fn init(cx: &mut App) {
    init_settings(cx);

    cx.observe_new(|workspace: &mut Workspace, _, _| {
        workspace.register_action(|workspace, _: &ToggleFocus, window, cx| {
            workspace.toggle_panel_focus::<ProjectPanel>(window, cx);
        });

        workspace.register_action(|workspace, _: &ToggleHideGitIgnore, _, cx| {
            let fs = workspace.app_state().fs.clone();
            update_settings_file::<ProjectPanelSettings>(fs, cx, move |setting, _| {
                setting.hide_gitignore = Some(!setting.hide_gitignore.unwrap_or(false));
            })
        });
    })
    .detach();
}

#[derive(Debug)]
pub enum Event {
    OpenedEntry {
        entry_id: ProjectEntryId,
        focus_opened_item: bool,
        allow_preview: bool,
    },
    SplitEntry {
        entry_id: ProjectEntryId,
    },
    Focus,
}

#[derive(Serialize, Deserialize)]
struct SerializedProjectPanel {
    width: Option<Pixels>,
}

struct DraggedProjectEntryView {
    selection: SelectedEntry,
    details: EntryDetails,
    click_offset: Point<Pixels>,
    selections: Arc<BTreeSet<SelectedEntry>>,
}

struct ItemColors {
    default: Hsla,
    hover: Hsla,
    drag_over: Hsla,
    marked: Hsla,
    focused: Hsla,
}

fn get_item_color(cx: &App) -> ItemColors {
    let colors = cx.theme().colors();

    ItemColors {
        default: colors.panel_background,
        hover: colors.element_hover,
        marked: colors.element_selected,
        focused: colors.panel_focused_border,
        drag_over: colors.drop_target_background,
    }
}

impl ProjectPanel {
    fn new(
        workspace: &mut Workspace,
        window: &mut Window,
        cx: &mut Context<Workspace>,
    ) -> Entity<Self> {
        let project = workspace.project().clone();
        let git_store = project.read(cx).git_store().clone();
        let project_panel = cx.new(|cx| {
            let focus_handle = cx.focus_handle();
            cx.on_focus(&focus_handle, window, Self::focus_in).detach();
            cx.on_focus_out(&focus_handle, window, |this, _, window, cx| {
                this.focus_out(window, cx);
                this.hide_scrollbar(window, cx);
            })
            .detach();

            cx.subscribe(&git_store, |this, _, event, cx| match event {
                GitStoreEvent::RepositoryUpdated(_, _, _)
                | GitStoreEvent::RepositoryAdded(_)
                | GitStoreEvent::RepositoryRemoved(_) => {
                    this.update_visible_entries(None, cx);
                    cx.notify();
                }
                _ => {}
            })
            .detach();

            cx.subscribe(&project, |this, project, event, cx| match event {
                project::Event::ActiveEntryChanged(Some(entry_id)) => {
                    if ProjectPanelSettings::get_global(cx).auto_reveal_entries {
                        this.reveal_entry(project.clone(), *entry_id, true, cx);
                    }
                }
                project::Event::ActiveEntryChanged(None) => {
                    this.marked_entries.clear();
                }
                project::Event::RevealInProjectPanel(entry_id) => {
                    this.reveal_entry(project.clone(), *entry_id, false, cx);
                    cx.emit(PanelEvent::Activate);
                }
                project::Event::ActivateProjectPanel => {
                    cx.emit(PanelEvent::Activate);
                }
                project::Event::DiskBasedDiagnosticsFinished { .. }
                | project::Event::DiagnosticsUpdated { .. } => {
                    if ProjectPanelSettings::get_global(cx).show_diagnostics != ShowDiagnostics::Off
                    {
                        this.update_diagnostics(cx);
                        cx.notify();
                    }
                }
                project::Event::WorktreeRemoved(id) => {
                    this.expanded_dir_ids.remove(id);
                    this.update_visible_entries(None, cx);
                    cx.notify();
                }
                project::Event::WorktreeUpdatedEntries(_, _)
                | project::Event::WorktreeAdded(_)
                | project::Event::WorktreeOrderChanged => {
                    this.update_visible_entries(None, cx);
                    cx.notify();
                }
                project::Event::ExpandedAllForEntry(worktree_id, entry_id) => {
                    if let Some((worktree, expanded_dir_ids)) = project
                        .read(cx)
                        .worktree_for_id(*worktree_id, cx)
                        .zip(this.expanded_dir_ids.get_mut(&worktree_id))
                    {
                        let worktree = worktree.read(cx);

                        let Some(entry) = worktree.entry_for_id(*entry_id) else {
                            return;
                        };
                        let include_ignored_dirs = !entry.is_ignored;

                        let mut dirs_to_expand = vec![*entry_id];
                        while let Some(current_id) = dirs_to_expand.pop() {
                            let Some(current_entry) = worktree.entry_for_id(current_id) else {
                                continue;
                            };
                            for child in worktree.child_entries(&current_entry.path) {
                                if !child.is_dir() || (include_ignored_dirs && child.is_ignored) {
                                    continue;
                                }

                                dirs_to_expand.push(child.id);

                                if let Err(ix) = expanded_dir_ids.binary_search(&child.id) {
                                    expanded_dir_ids.insert(ix, child.id);
                                }
                                this.unfolded_dir_ids.insert(child.id);
                            }
                        }
                        this.update_visible_entries(None, cx);
                        cx.notify();
                    }
                }
                _ => {}
            })
            .detach();

            let trash_action = [TypeId::of::<Trash>()];
            let is_remote = project.read(cx).is_via_collab();

            if is_remote {
                CommandPaletteFilter::update_global(cx, |filter, _cx| {
                    filter.hide_action_types(&trash_action);
                });
            }

            let filename_editor = cx.new(|cx| Editor::single_line(window, cx));

            cx.subscribe(
                &filename_editor,
                |project_panel, _, editor_event, cx| match editor_event {
                    EditorEvent::BufferEdited | EditorEvent::SelectionsChanged { .. } => {
                        project_panel.autoscroll(cx);
                    }
                    EditorEvent::Blurred => {
                        if project_panel
                            .edit_state
                            .as_ref()
                            .map_or(false, |state| state.processing_filename.is_none())
                        {
                            project_panel.edit_state = None;
                            project_panel.update_visible_entries(None, cx);
                            cx.notify();
                        }
                    }
                    _ => {}
                },
            )
            .detach();

            cx.observe_global::<FileIcons>(|_, cx| {
                cx.notify();
            })
            .detach();

            let mut project_panel_settings = *ProjectPanelSettings::get_global(cx);
            cx.observe_global::<SettingsStore>(move |this, cx| {
                let new_settings = *ProjectPanelSettings::get_global(cx);
                if project_panel_settings != new_settings {
                    if project_panel_settings.hide_gitignore != new_settings.hide_gitignore {
                        this.update_visible_entries(None, cx);
                    }
                    project_panel_settings = new_settings;
                    this.update_diagnostics(cx);
                    cx.notify();
                }
            })
            .detach();

            let scroll_handle = UniformListScrollHandle::new();
            let mut this = Self {
                project: project.clone(),
                hover_scroll_task: None,
                fs: workspace.app_state().fs.clone(),
                focus_handle,
                visible_entries: Default::default(),
                ancestors: Default::default(),
                folded_directory_drag_target: None,
                last_worktree_root_id: Default::default(),
                last_external_paths_drag_over_entry: None,
                last_selection_drag_over_entry: None,
                expanded_dir_ids: Default::default(),
                unfolded_dir_ids: Default::default(),
                selection: None,
                marked_entries: Default::default(),
                edit_state: None,
                context_menu: None,
                filename_editor,
                clipboard: None,
                _dragged_entry_destination: None,
                workspace: workspace.weak_handle(),
                width: None,
                pending_serialization: Task::ready(None),
                show_scrollbar: !Self::should_autohide_scrollbar(cx),
                hide_scrollbar_task: None,
                vertical_scrollbar_state: ScrollbarState::new(scroll_handle.clone())
                    .parent_entity(&cx.entity()),
                horizontal_scrollbar_state: ScrollbarState::new(scroll_handle.clone())
                    .parent_entity(&cx.entity()),
                max_width_item_index: None,
                diagnostics: Default::default(),
                scroll_handle,
                mouse_down: false,
                hover_expand_task: None,
            };
            this.update_visible_entries(None, cx);

            this
        });

        cx.subscribe_in(&project_panel, window, {
            let project_panel = project_panel.downgrade();
            move |workspace, _, event, window, cx| match event {
                &Event::OpenedEntry {
                    entry_id,
                    focus_opened_item,
                    allow_preview,
                } => {
                    if let Some(worktree) = project.read(cx).worktree_for_entry(entry_id, cx) {
                        if let Some(entry) = worktree.read(cx).entry_for_id(entry_id) {
                            let file_path = entry.path.clone();
                            let worktree_id = worktree.read(cx).id();
                            let entry_id = entry.id;
                            let is_via_ssh = project.read(cx).is_via_ssh();

                            workspace
                                .open_path_preview(
                                    ProjectPath {
                                        worktree_id,
                                        path: file_path.clone(),
                                    },
                                    None,
                                    focus_opened_item,
                                    allow_preview,
                                    true,
                                    window, cx,
                                )
                                .detach_and_prompt_err("Failed to open file", window, cx, move |e, _, _| {
                                    match e.error_code() {
                                        ErrorCode::Disconnected => if is_via_ssh {
                                            Some("Disconnected from SSH host".to_string())
                                        } else {
                                            Some("Disconnected from remote project".to_string())
                                        },
                                        ErrorCode::UnsharedItem => Some(format!(
                                            "{} is not shared by the host. This could be because it has been marked as `private`",
                                            file_path.display()
                                        )),
                                        // See note in worktree.rs where this error originates. Returning Some in this case prevents
                                        // the error popup from saying "Try Again", which is a red herring in this case
                                        ErrorCode::Internal if e.to_string().contains("File is too large to load") => Some(e.to_string()),
                                        _ => None,
                                    }
                                });

                            if let Some(project_panel) = project_panel.upgrade() {
                                // Always select and mark the entry, regardless of whether it is opened or not.
                                project_panel.update(cx, |project_panel, _| {
                                    let entry = SelectedEntry { worktree_id, entry_id };
                                    project_panel.marked_entries.clear();
                                    project_panel.marked_entries.insert(entry);
                                    project_panel.selection = Some(entry);
                                });
                                if !focus_opened_item {
                                    let focus_handle = project_panel.read(cx).focus_handle.clone();
                                    window.focus(&focus_handle);
                                }
                            }
                        }
                    }
                }
                &Event::SplitEntry { entry_id } => {
                    if let Some(worktree) = project.read(cx).worktree_for_entry(entry_id, cx) {
                        if let Some(entry) = worktree.read(cx).entry_for_id(entry_id) {
                            workspace
                                .split_path(
                                    ProjectPath {
                                        worktree_id: worktree.read(cx).id(),
                                        path: entry.path.clone(),
                                    },
                                    window, cx,
                                )
                                .detach_and_log_err(cx);
                        }
                    }
                }

                _ => {}
            }
        })
        .detach();

        project_panel
    }

    pub async fn load(
        workspace: WeakEntity<Workspace>,
        mut cx: AsyncWindowContext,
    ) -> Result<Entity<Self>> {
        let serialized_panel = cx
            .background_spawn(async move { KEY_VALUE_STORE.read_kvp(PROJECT_PANEL_KEY) })
            .await
            .map_err(|e| anyhow!("Failed to load project panel: {}", e))
            .log_err()
            .flatten()
            .map(|panel| serde_json::from_str::<SerializedProjectPanel>(&panel))
            .transpose()
            .log_err()
            .flatten();

        workspace.update_in(&mut cx, |workspace, window, cx| {
            let panel = ProjectPanel::new(workspace, window, cx);
            if let Some(serialized_panel) = serialized_panel {
                panel.update(cx, |panel, cx| {
                    panel.width = serialized_panel.width.map(|px| px.round());
                    cx.notify();
                });
            }
            panel
        })
    }

    fn update_diagnostics(&mut self, cx: &mut Context<Self>) {
        let mut diagnostics: HashMap<(WorktreeId, PathBuf), DiagnosticSeverity> =
            Default::default();
        let show_diagnostics_setting = ProjectPanelSettings::get_global(cx).show_diagnostics;

        if show_diagnostics_setting != ShowDiagnostics::Off {
            self.project
                .read(cx)
                .diagnostic_summaries(false, cx)
                .filter_map(|(path, _, diagnostic_summary)| {
                    if diagnostic_summary.error_count > 0 {
                        Some((path, DiagnosticSeverity::ERROR))
                    } else if show_diagnostics_setting == ShowDiagnostics::All
                        && diagnostic_summary.warning_count > 0
                    {
                        Some((path, DiagnosticSeverity::WARNING))
                    } else {
                        None
                    }
                })
                .for_each(|(project_path, diagnostic_severity)| {
                    let mut path_buffer = PathBuf::new();
                    Self::update_strongest_diagnostic_severity(
                        &mut diagnostics,
                        &project_path,
                        path_buffer.clone(),
                        diagnostic_severity,
                    );

                    for component in project_path.path.components() {
                        path_buffer.push(component);
                        Self::update_strongest_diagnostic_severity(
                            &mut diagnostics,
                            &project_path,
                            path_buffer.clone(),
                            diagnostic_severity,
                        );
                    }
                });
        }
        self.diagnostics = diagnostics;
    }

    fn update_strongest_diagnostic_severity(
        diagnostics: &mut HashMap<(WorktreeId, PathBuf), DiagnosticSeverity>,
        project_path: &ProjectPath,
        path_buffer: PathBuf,
        diagnostic_severity: DiagnosticSeverity,
    ) {
        diagnostics
            .entry((project_path.worktree_id, path_buffer.clone()))
            .and_modify(|strongest_diagnostic_severity| {
                *strongest_diagnostic_severity =
                    cmp::min(*strongest_diagnostic_severity, diagnostic_severity);
            })
            .or_insert(diagnostic_severity);
    }

    fn serialize(&mut self, cx: &mut Context<Self>) {
        let width = self.width;
        self.pending_serialization = cx.background_spawn(
            async move {
                KEY_VALUE_STORE
                    .write_kvp(
                        PROJECT_PANEL_KEY.into(),
                        serde_json::to_string(&SerializedProjectPanel { width })?,
                    )
                    .await?;
                anyhow::Ok(())
            }
            .log_err(),
        );
    }

    fn focus_in(&mut self, window: &mut Window, cx: &mut Context<Self>) {
        if !self.focus_handle.contains_focused(window, cx) {
            cx.emit(Event::Focus);
        }
    }

    fn focus_out(&mut self, window: &mut Window, cx: &mut Context<Self>) {
        if !self.focus_handle.is_focused(window) {
            self.confirm(&Confirm, window, cx);
        }
    }

    fn deploy_context_menu(
        &mut self,
        position: Point<Pixels>,
        entry_id: ProjectEntryId,
        window: &mut Window,
        cx: &mut Context<Self>,
    ) {
        let project = self.project.read(cx);

        let worktree_id = if let Some(id) = project.worktree_id_for_entry(entry_id, cx) {
            id
        } else {
            return;
        };

        self.selection = Some(SelectedEntry {
            worktree_id,
            entry_id,
        });

        if let Some((worktree, entry)) = self.selected_sub_entry(cx) {
            let auto_fold_dirs = ProjectPanelSettings::get_global(cx).auto_fold_dirs;
            let worktree = worktree.read(cx);
            let is_root = Some(entry) == worktree.root_entry();
            let is_dir = entry.is_dir();
            let is_foldable = auto_fold_dirs && self.is_foldable(entry, worktree);
            let is_unfoldable = auto_fold_dirs && self.is_unfoldable(entry, worktree);
            let is_read_only = project.is_read_only(cx);
            let is_remote = project.is_via_collab();
            let is_local = project.is_local();

            let context_menu = ContextMenu::build(window, cx, |menu, _, _| {
                menu.context(self.focus_handle.clone()).map(|menu| {
                    if is_read_only {
                        menu.when(is_dir, |menu| {
                            menu.action("Search Inside", Box::new(NewSearchInDirectory))
                        })
                    } else {
                        menu.action("New File", Box::new(NewFile))
                            .action("New Folder", Box::new(NewDirectory))
                            .separator()
                            .when(is_local && cfg!(target_os = "macos"), |menu| {
                                menu.action("Reveal in Finder", Box::new(RevealInFileManager))
                            })
                            .when(is_local && cfg!(not(target_os = "macos")), |menu| {
                                menu.action("Reveal in File Manager", Box::new(RevealInFileManager))
                            })
                            .when(is_local, |menu| {
                                menu.action("Open in Default App", Box::new(OpenWithSystem))
                            })
                            .action("Open in Terminal", Box::new(OpenInTerminal))
                            .when(is_dir, |menu| {
                                menu.separator()
                                    .action("Find in Folder…", Box::new(NewSearchInDirectory))
                            })
                            .when(is_unfoldable, |menu| {
                                menu.action("Unfold Directory", Box::new(UnfoldDirectory))
                            })
                            .when(is_foldable, |menu| {
                                menu.action("Fold Directory", Box::new(FoldDirectory))
                            })
                            .separator()
                            .action("Cut", Box::new(Cut))
                            .action("Copy", Box::new(Copy))
                            .action("Duplicate", Box::new(Duplicate))
                            // TODO: Paste should always be visible, cbut disabled when clipboard is empty
                            .map(|menu| {
                                if self.clipboard.as_ref().is_some() {
                                    menu.action("Paste", Box::new(Paste))
                                } else {
                                    menu.disabled_action("Paste", Box::new(Paste))
                                }
                            })
                            .separator()
                            .action("Copy Path", Box::new(zed_actions::workspace::CopyPath))
                            .action(
                                "Copy Relative Path",
                                Box::new(zed_actions::workspace::CopyRelativePath),
                            )
                            .separator()
                            .when(!is_root || !cfg!(target_os = "windows"), |menu| {
                                menu.action("Rename", Box::new(Rename))
                            })
                            .when(!is_root & !is_remote, |menu| {
                                menu.action("Trash", Box::new(Trash { skip_prompt: false }))
                            })
                            .when(!is_root, |menu| {
                                menu.action("Delete", Box::new(Delete { skip_prompt: false }))
                            })
                            .when(!is_remote & is_root, |menu| {
                                menu.separator()
                                    .action(
                                        "Add Folder to Project…",
                                        Box::new(workspace::AddFolderToProject),
                                    )
                                    .action("Remove from Project", Box::new(RemoveFromProject))
                            })
                            .when(is_root, |menu| {
                                menu.separator()
                                    .action("Collapse All", Box::new(CollapseAllEntries))
                            })
                    }
                })
            });

            window.focus(&context_menu.focus_handle(cx));
            let subscription = cx.subscribe(&context_menu, |this, _, _: &DismissEvent, cx| {
                this.context_menu.take();
                cx.notify();
            });
            self.context_menu = Some((context_menu, position, subscription));
        }

        cx.notify();
    }

    fn is_unfoldable(&self, entry: &Entry, worktree: &Worktree) -> bool {
        if !entry.is_dir() || self.unfolded_dir_ids.contains(&entry.id) {
            return false;
        }

        if let Some(parent_path) = entry.path.parent() {
            let snapshot = worktree.snapshot();
            let mut child_entries = snapshot.child_entries(parent_path);
            if let Some(child) = child_entries.next() {
                if child_entries.next().is_none() {
                    return child.kind.is_dir();
                }
            }
        };
        false
    }

    fn is_foldable(&self, entry: &Entry, worktree: &Worktree) -> bool {
        if entry.is_dir() {
            let snapshot = worktree.snapshot();

            let mut child_entries = snapshot.child_entries(&entry.path);
            if let Some(child) = child_entries.next() {
                if child_entries.next().is_none() {
                    return child.kind.is_dir();
                }
            }
        }
        false
    }

    fn expand_selected_entry(
        &mut self,
        _: &ExpandSelectedEntry,
        window: &mut Window,
        cx: &mut Context<Self>,
    ) {
        if let Some((worktree, entry)) = self.selected_entry(cx) {
            if let Some(folded_ancestors) = self.ancestors.get_mut(&entry.id) {
                if folded_ancestors.current_ancestor_depth > 0 {
                    folded_ancestors.current_ancestor_depth -= 1;
                    cx.notify();
                    return;
                }
            }
            if entry.is_dir() {
                let worktree_id = worktree.id();
                let entry_id = entry.id;
                let expanded_dir_ids =
                    if let Some(expanded_dir_ids) = self.expanded_dir_ids.get_mut(&worktree_id) {
                        expanded_dir_ids
                    } else {
                        return;
                    };

                match expanded_dir_ids.binary_search(&entry_id) {
                    Ok(_) => self.select_next(&SelectNext, window, cx),
                    Err(ix) => {
                        self.project.update(cx, |project, cx| {
                            project.expand_entry(worktree_id, entry_id, cx);
                        });

                        expanded_dir_ids.insert(ix, entry_id);
                        self.update_visible_entries(None, cx);
                        cx.notify();
                    }
                }
            }
        }
    }

    fn collapse_selected_entry(
        &mut self,
        _: &CollapseSelectedEntry,
        _: &mut Window,
        cx: &mut Context<Self>,
    ) {
        let Some((worktree, entry)) = self.selected_entry_handle(cx) else {
            return;
        };
        self.collapse_entry(entry.clone(), worktree, cx)
    }

    fn collapse_entry(&mut self, entry: Entry, worktree: Entity<Worktree>, cx: &mut Context<Self>) {
        let worktree = worktree.read(cx);
        if let Some(folded_ancestors) = self.ancestors.get_mut(&entry.id) {
            if folded_ancestors.current_ancestor_depth + 1 < folded_ancestors.max_ancestor_depth() {
                folded_ancestors.current_ancestor_depth += 1;
                cx.notify();
                return;
            }
        }
        let worktree_id = worktree.id();
        let expanded_dir_ids =
            if let Some(expanded_dir_ids) = self.expanded_dir_ids.get_mut(&worktree_id) {
                expanded_dir_ids
            } else {
                return;
            };

        let mut entry = &entry;
        loop {
            let entry_id = entry.id;
            match expanded_dir_ids.binary_search(&entry_id) {
                Ok(ix) => {
                    expanded_dir_ids.remove(ix);
                    self.update_visible_entries(Some((worktree_id, entry_id)), cx);
                    cx.notify();
                    break;
                }
                Err(_) => {
                    if let Some(parent_entry) =
                        entry.path.parent().and_then(|p| worktree.entry_for_path(p))
                    {
                        entry = parent_entry;
                    } else {
                        break;
                    }
                }
            }
        }
    }

    pub fn collapse_all_entries(
        &mut self,
        _: &CollapseAllEntries,
        _: &mut Window,
        cx: &mut Context<Self>,
    ) {
        // By keeping entries for fully collapsed worktrees, we avoid expanding them within update_visible_entries
        // (which is it's default behavior when there's no entry for a worktree in expanded_dir_ids).
        self.expanded_dir_ids
            .retain(|_, expanded_entries| expanded_entries.is_empty());
        self.update_visible_entries(None, cx);
        cx.notify();
    }

    fn toggle_expanded(
        &mut self,
        entry_id: ProjectEntryId,
        window: &mut Window,
        cx: &mut Context<Self>,
    ) {
        if let Some(worktree_id) = self.project.read(cx).worktree_id_for_entry(entry_id, cx) {
            if let Some(expanded_dir_ids) = self.expanded_dir_ids.get_mut(&worktree_id) {
                self.project.update(cx, |project, cx| {
                    match expanded_dir_ids.binary_search(&entry_id) {
                        Ok(ix) => {
                            expanded_dir_ids.remove(ix);
                        }
                        Err(ix) => {
                            project.expand_entry(worktree_id, entry_id, cx);
                            expanded_dir_ids.insert(ix, entry_id);
                        }
                    }
                });
                self.update_visible_entries(Some((worktree_id, entry_id)), cx);
                window.focus(&self.focus_handle);
                cx.notify();
            }
        }
    }

    fn toggle_expand_all(
        &mut self,
        entry_id: ProjectEntryId,
        window: &mut Window,
        cx: &mut Context<Self>,
    ) {
        if let Some(worktree_id) = self.project.read(cx).worktree_id_for_entry(entry_id, cx) {
            if let Some(expanded_dir_ids) = self.expanded_dir_ids.get_mut(&worktree_id) {
                match expanded_dir_ids.binary_search(&entry_id) {
                    Ok(_ix) => {
                        self.collapse_all_for_entry(worktree_id, entry_id, cx);
                    }
                    Err(_ix) => {
                        self.expand_all_for_entry(worktree_id, entry_id, cx);
                    }
                }
                self.update_visible_entries(Some((worktree_id, entry_id)), cx);
                window.focus(&self.focus_handle);
                cx.notify();
            }
        }
    }

    fn expand_all_for_entry(
        &mut self,
        worktree_id: WorktreeId,
        entry_id: ProjectEntryId,
        cx: &mut Context<Self>,
    ) {
        self.project.update(cx, |project, cx| {
            if let Some((worktree, expanded_dir_ids)) = project
                .worktree_for_id(worktree_id, cx)
                .zip(self.expanded_dir_ids.get_mut(&worktree_id))
            {
                if let Some(task) = project.expand_all_for_entry(worktree_id, entry_id, cx) {
                    task.detach();
                }

                let worktree = worktree.read(cx);

                if let Some(mut entry) = worktree.entry_for_id(entry_id) {
                    loop {
                        if let Err(ix) = expanded_dir_ids.binary_search(&entry.id) {
                            expanded_dir_ids.insert(ix, entry.id);
                        }

                        if let Some(parent_entry) =
                            entry.path.parent().and_then(|p| worktree.entry_for_path(p))
                        {
                            entry = parent_entry;
                        } else {
                            break;
                        }
                    }
                }
            }
        });
    }

    fn collapse_all_for_entry(
        &mut self,
        worktree_id: WorktreeId,
        entry_id: ProjectEntryId,
        cx: &mut Context<Self>,
    ) {
        self.project.update(cx, |project, cx| {
            if let Some((worktree, expanded_dir_ids)) = project
                .worktree_for_id(worktree_id, cx)
                .zip(self.expanded_dir_ids.get_mut(&worktree_id))
            {
                let worktree = worktree.read(cx);
                let mut dirs_to_collapse = vec![entry_id];
                let auto_fold_enabled = ProjectPanelSettings::get_global(cx).auto_fold_dirs;
                while let Some(current_id) = dirs_to_collapse.pop() {
                    let Some(current_entry) = worktree.entry_for_id(current_id) else {
                        continue;
                    };
                    if let Ok(ix) = expanded_dir_ids.binary_search(&current_id) {
                        expanded_dir_ids.remove(ix);
                    }
                    if auto_fold_enabled {
                        self.unfolded_dir_ids.remove(&current_id);
                    }
                    for child in worktree.child_entries(&current_entry.path) {
                        if child.is_dir() {
                            dirs_to_collapse.push(child.id);
                        }
                    }
                }
            }
        });
    }

    fn select_previous(&mut self, _: &SelectPrevious, window: &mut Window, cx: &mut Context<Self>) {
        if let Some(edit_state) = &self.edit_state {
            if edit_state.processing_filename.is_none() {
                self.filename_editor.update(cx, |editor, cx| {
                    editor.move_to_beginning_of_line(
                        &editor::actions::MoveToBeginningOfLine {
                            stop_at_soft_wraps: false,
                            stop_at_indent: false,
                        },
                        window,
                        cx,
                    );
                });
                return;
            }
        }
        if let Some(selection) = self.selection {
            let (mut worktree_ix, mut entry_ix, _) =
                self.index_for_selection(selection).unwrap_or_default();
            if entry_ix > 0 {
                entry_ix -= 1;
            } else if worktree_ix > 0 {
                worktree_ix -= 1;
                entry_ix = self.visible_entries[worktree_ix].1.len() - 1;
            } else {
                return;
            }

            let (worktree_id, worktree_entries, _) = &self.visible_entries[worktree_ix];
            let selection = SelectedEntry {
                worktree_id: *worktree_id,
                entry_id: worktree_entries[entry_ix].id,
            };
            self.selection = Some(selection);
            if window.modifiers().shift {
                self.marked_entries.insert(selection);
            }
            self.autoscroll(cx);
            cx.notify();
        } else {
            self.select_first(&SelectFirst {}, window, cx);
        }
    }

    fn confirm(&mut self, _: &Confirm, window: &mut Window, cx: &mut Context<Self>) {
        if let Some(task) = self.confirm_edit(window, cx) {
            task.detach_and_notify_err(window, cx);
        }
    }

    fn open(&mut self, _: &Open, window: &mut Window, cx: &mut Context<Self>) {
        let preview_tabs_enabled = PreviewTabsSettings::get_global(cx).enabled;
        self.open_internal(true, !preview_tabs_enabled, window, cx);
    }

    fn open_permanent(&mut self, _: &OpenPermanent, window: &mut Window, cx: &mut Context<Self>) {
        self.open_internal(false, true, window, cx);
    }

    fn open_internal(
        &mut self,
        allow_preview: bool,
        focus_opened_item: bool,
        window: &mut Window,
        cx: &mut Context<Self>,
    ) {
        if let Some((_, entry)) = self.selected_entry(cx) {
            if entry.is_file() {
                self.open_entry(entry.id, focus_opened_item, allow_preview, cx);
                cx.notify();
            } else {
                self.toggle_expanded(entry.id, window, cx);
            }
        }
    }

    fn confirm_edit(
        &mut self,
        window: &mut Window,
        cx: &mut Context<Self>,
    ) -> Option<Task<Result<()>>> {
        let edit_state = self.edit_state.as_mut()?;
        window.focus(&self.focus_handle);

        let worktree_id = edit_state.worktree_id;
        let is_new_entry = edit_state.is_new_entry();
        let filename = self.filename_editor.read(cx).text(cx);
        #[cfg(not(target_os = "windows"))]
        let filename_indicates_dir = filename.ends_with("/");
        // On Windows, path separator could be either `/` or `\`.
        #[cfg(target_os = "windows")]
        let filename_indicates_dir = filename.ends_with("/") || filename.ends_with("\\");
        edit_state.is_dir =
            edit_state.is_dir || (edit_state.is_new_entry() && filename_indicates_dir);
        let is_dir = edit_state.is_dir;
        let worktree = self.project.read(cx).worktree_for_id(worktree_id, cx)?;
        let entry = worktree.read(cx).entry_for_id(edit_state.entry_id)?.clone();

        let path_already_exists = |path| worktree.read(cx).entry_for_path(path).is_some();
        let edit_task;
        let edited_entry_id;
        if is_new_entry {
            self.selection = Some(SelectedEntry {
                worktree_id,
                entry_id: NEW_ENTRY_ID,
            });
            let new_path = entry.path.join(filename.trim_start_matches('/'));
            if path_already_exists(new_path.as_path()) {
                return None;
            }

            edited_entry_id = NEW_ENTRY_ID;
            edit_task = self.project.update(cx, |project, cx| {
                project.create_entry((worktree_id, &new_path), is_dir, cx)
            });
        } else {
            let new_path = if let Some(parent) = entry.path.clone().parent() {
                parent.join(&filename)
            } else {
                filename.clone().into()
            };
            if path_already_exists(new_path.as_path()) {
                return None;
            }
            edited_entry_id = entry.id;
            edit_task = self.project.update(cx, |project, cx| {
                project.rename_entry(entry.id, new_path.as_path(), cx)
            });
        };

        edit_state.processing_filename = Some(filename);
        cx.notify();

        Some(cx.spawn_in(window, async move |project_panel, cx| {
            let new_entry = edit_task.await;
            project_panel.update(cx, |project_panel, cx| {
                project_panel.edit_state = None;
                cx.notify();
            })?;

            match new_entry {
                Err(e) => {
                    project_panel.update( cx, |project_panel, cx| {
                        project_panel.marked_entries.clear();
                        project_panel.update_visible_entries(None,  cx);
                    }).ok();
                    Err(e)?;
                }
                Ok(CreatedEntry::Included(new_entry)) => {
                    project_panel.update( cx, |project_panel, cx| {
                        if let Some(selection) = &mut project_panel.selection {
                            if selection.entry_id == edited_entry_id {
                                selection.worktree_id = worktree_id;
                                selection.entry_id = new_entry.id;
                                project_panel.marked_entries.clear();
                                project_panel.expand_to_selection(cx);
                            }
                        }
                        project_panel.update_visible_entries(None, cx);
                        if is_new_entry && !is_dir {
                            project_panel.open_entry(new_entry.id, true, false, cx);
                        }
                        cx.notify();
                    })?;
                }
                Ok(CreatedEntry::Excluded { abs_path }) => {
                    if let Some(open_task) = project_panel
                        .update_in( cx, |project_panel, window, cx| {
                            project_panel.marked_entries.clear();
                            project_panel.update_visible_entries(None,  cx);

                            if is_dir {
                                project_panel.project.update(cx, |_, cx| {
                                    cx.emit(project::Event::Toast {
                                        notification_id: "excluded-directory".into(),
                                        message: format!("Created an excluded directory at {abs_path:?}.\nAlter `file_scan_exclusions` in the settings to show it in the panel")
                                    })
                                });
                                None
                            } else {
                                project_panel
                                    .workspace
                                    .update(cx, |workspace, cx| {
                                        workspace.open_abs_path(abs_path, OpenOptions { visible: Some(OpenVisible::All), ..Default::default() }, window, cx)
                                    })
                                    .ok()
                            }
                        })
                        .ok()
                        .flatten()
                    {
                        let _ = open_task.await?;
                    }
                }
            }
            Ok(())
        }))
    }

    fn cancel(&mut self, _: &menu::Cancel, window: &mut Window, cx: &mut Context<Self>) {
        let previous_edit_state = self.edit_state.take();
        self.update_visible_entries(None, cx);
        self.marked_entries.clear();

        if let Some(previously_focused) =
            previous_edit_state.and_then(|edit_state| edit_state.previously_focused)
        {
            self.selection = Some(previously_focused);
            self.autoscroll(cx);
        }

        window.focus(&self.focus_handle);
        cx.notify();
    }

    fn open_entry(
        &mut self,
        entry_id: ProjectEntryId,
        focus_opened_item: bool,
        allow_preview: bool,

        cx: &mut Context<Self>,
    ) {
        cx.emit(Event::OpenedEntry {
            entry_id,
            focus_opened_item,
            allow_preview,
        });
    }

    fn split_entry(&mut self, entry_id: ProjectEntryId, cx: &mut Context<Self>) {
        cx.emit(Event::SplitEntry { entry_id });
    }

    fn new_file(&mut self, _: &NewFile, window: &mut Window, cx: &mut Context<Self>) {
        self.add_entry(false, window, cx)
    }

    fn new_directory(&mut self, _: &NewDirectory, window: &mut Window, cx: &mut Context<Self>) {
        self.add_entry(true, window, cx)
    }

    fn add_entry(&mut self, is_dir: bool, window: &mut Window, cx: &mut Context<Self>) {
        if let Some(SelectedEntry {
            worktree_id,
            entry_id,
        }) = self.selection
        {
            let directory_id;
            let new_entry_id = self.resolve_entry(entry_id);
            if let Some((worktree, expanded_dir_ids)) = self
                .project
                .read(cx)
                .worktree_for_id(worktree_id, cx)
                .zip(self.expanded_dir_ids.get_mut(&worktree_id))
            {
                let worktree = worktree.read(cx);
                if let Some(mut entry) = worktree.entry_for_id(new_entry_id) {
                    loop {
                        if entry.is_dir() {
                            if let Err(ix) = expanded_dir_ids.binary_search(&entry.id) {
                                expanded_dir_ids.insert(ix, entry.id);
                            }
                            directory_id = entry.id;
                            break;
                        } else {
                            if let Some(parent_path) = entry.path.parent() {
                                if let Some(parent_entry) = worktree.entry_for_path(parent_path) {
                                    entry = parent_entry;
                                    continue;
                                }
                            }
                            return;
                        }
                    }
                } else {
                    return;
                };
            } else {
                return;
            };
            self.marked_entries.clear();
            self.edit_state = Some(EditState {
                worktree_id,
                entry_id: directory_id,
                leaf_entry_id: None,
                is_dir,
                processing_filename: None,
                previously_focused: self.selection,
                depth: 0,
            });
            self.filename_editor.update(cx, |editor, cx| {
                editor.clear(window, cx);
                window.focus(&editor.focus_handle(cx));
            });
            self.update_visible_entries(Some((worktree_id, NEW_ENTRY_ID)), cx);
            self.autoscroll(cx);
            cx.notify();
        }
    }

    fn unflatten_entry_id(&self, leaf_entry_id: ProjectEntryId) -> ProjectEntryId {
        if let Some(ancestors) = self.ancestors.get(&leaf_entry_id) {
            ancestors
                .ancestors
                .get(ancestors.current_ancestor_depth)
                .copied()
                .unwrap_or(leaf_entry_id)
        } else {
            leaf_entry_id
        }
    }

    fn rename_impl(
        &mut self,
        selection: Option<Range<usize>>,
        window: &mut Window,
        cx: &mut Context<Self>,
    ) {
        if let Some(SelectedEntry {
            worktree_id,
            entry_id,
        }) = self.selection
        {
            if let Some(worktree) = self.project.read(cx).worktree_for_id(worktree_id, cx) {
                let sub_entry_id = self.unflatten_entry_id(entry_id);
                if let Some(entry) = worktree.read(cx).entry_for_id(sub_entry_id) {
                    #[cfg(target_os = "windows")]
                    if Some(entry) == worktree.read(cx).root_entry() {
                        return;
                    }
                    self.edit_state = Some(EditState {
                        worktree_id,
                        entry_id: sub_entry_id,
                        leaf_entry_id: Some(entry_id),
                        is_dir: entry.is_dir(),
                        processing_filename: None,
                        previously_focused: None,
                        depth: 0,
                    });
                    let file_name = entry
                        .path
                        .file_name()
                        .map(|s| s.to_string_lossy())
                        .unwrap_or_default()
                        .to_string();
                    let selection = selection.unwrap_or_else(|| {
                        let file_stem = entry.path.file_stem().map(|s| s.to_string_lossy());
                        let selection_end =
                            file_stem.map_or(file_name.len(), |file_stem| file_stem.len());
                        0..selection_end
                    });
                    self.filename_editor.update(cx, |editor, cx| {
                        editor.set_text(file_name, window, cx);
                        editor.change_selections(Some(Autoscroll::fit()), window, cx, |s| {
                            s.select_ranges([selection])
                        });
                        window.focus(&editor.focus_handle(cx));
                    });
                    self.update_visible_entries(None, cx);
                    self.autoscroll(cx);
                    cx.notify();
                }
            }
        }
    }

    fn rename(&mut self, _: &Rename, window: &mut Window, cx: &mut Context<Self>) {
        self.rename_impl(None, window, cx);
    }

    fn trash(&mut self, action: &Trash, window: &mut Window, cx: &mut Context<Self>) {
        self.remove(true, action.skip_prompt, window, cx);
    }

    fn delete(&mut self, action: &Delete, window: &mut Window, cx: &mut Context<Self>) {
        self.remove(false, action.skip_prompt, window, cx);
    }

    fn remove(
        &mut self,
        trash: bool,
        skip_prompt: bool,
        window: &mut Window,
        cx: &mut Context<ProjectPanel>,
    ) {
        maybe!({
            let items_to_delete = self.disjoint_entries(cx);
            if items_to_delete.is_empty() {
                return None;
            }
            let project = self.project.read(cx);

            let mut dirty_buffers = 0;
            let file_paths = items_to_delete
                .iter()
                .filter_map(|selection| {
                    let project_path = project.path_for_entry(selection.entry_id, cx)?;
                    dirty_buffers +=
                        project.dirty_buffers(cx).any(|path| path == project_path) as usize;
                    Some((
                        selection.entry_id,
                        project_path
                            .path
                            .file_name()?
                            .to_string_lossy()
                            .into_owned(),
                    ))
                })
                .collect::<Vec<_>>();
            if file_paths.is_empty() {
                return None;
            }
            let answer = if !skip_prompt {
                let operation = if trash { "Trash" } else { "Delete" };
                let prompt = match file_paths.first() {
                    Some((_, path)) if file_paths.len() == 1 => {
                        let unsaved_warning = if dirty_buffers > 0 {
                            "\n\nIt has unsaved changes, which will be lost."
                        } else {
                            ""
                        };

                        format!("{operation} {path}?{unsaved_warning}")
                    }
                    _ => {
                        const CUTOFF_POINT: usize = 10;
                        let names = if file_paths.len() > CUTOFF_POINT {
                            let truncated_path_counts = file_paths.len() - CUTOFF_POINT;
                            let mut paths = file_paths
                                .iter()
                                .map(|(_, path)| path.clone())
                                .take(CUTOFF_POINT)
                                .collect::<Vec<_>>();
                            paths.truncate(CUTOFF_POINT);
                            if truncated_path_counts == 1 {
                                paths.push(".. 1 file not shown".into());
                            } else {
                                paths.push(format!(".. {} files not shown", truncated_path_counts));
                            }
                            paths
                        } else {
                            file_paths.iter().map(|(_, path)| path.clone()).collect()
                        };
                        let unsaved_warning = if dirty_buffers == 0 {
                            String::new()
                        } else if dirty_buffers == 1 {
                            "\n\n1 of these has unsaved changes, which will be lost.".to_string()
                        } else {
                            format!(
                                "\n\n{dirty_buffers} of these have unsaved changes, which will be lost."
                            )
                        };

                        format!(
                            "Do you want to {} the following {} files?\n{}{unsaved_warning}",
                            operation.to_lowercase(),
                            file_paths.len(),
                            names.join("\n")
                        )
                    }
                };
                Some(window.prompt(PromptLevel::Info, &prompt, None, &[operation, "Cancel"], cx))
            } else {
                None
            };
            let next_selection = self.find_next_selection_after_deletion(items_to_delete, cx);
            cx.spawn_in(window, async move |panel, cx| {
                if let Some(answer) = answer {
                    if answer.await != Ok(0) {
                        return anyhow::Ok(());
                    }
                }
                for (entry_id, _) in file_paths {
                    panel
                        .update(cx, |panel, cx| {
                            panel
                                .project
                                .update(cx, |project, cx| project.delete_entry(entry_id, trash, cx))
                                .context("no such entry")
                        })??
                        .await?;
                }
                panel.update_in(cx, |panel, window, cx| {
                    if let Some(next_selection) = next_selection {
                        panel.selection = Some(next_selection);
                        panel.autoscroll(cx);
                    } else {
                        panel.select_last(&SelectLast {}, window, cx);
                    }
                })?;
                Ok(())
            })
            .detach_and_log_err(cx);
            Some(())
        });
    }

    fn find_next_selection_after_deletion(
        &self,
        sanitized_entries: BTreeSet<SelectedEntry>,
        cx: &mut Context<Self>,
    ) -> Option<SelectedEntry> {
        if sanitized_entries.is_empty() {
            return None;
        }
        let project = self.project.read(cx);
        let (worktree_id, worktree) = sanitized_entries
            .iter()
            .map(|entry| entry.worktree_id)
            .filter_map(|id| project.worktree_for_id(id, cx).map(|w| (id, w.read(cx))))
            .max_by(|(_, a), (_, b)| a.root_name().cmp(b.root_name()))?;
        let git_store = project.git_store().read(cx);

        let marked_entries_in_worktree = sanitized_entries
            .iter()
            .filter(|e| e.worktree_id == worktree_id)
            .collect::<HashSet<_>>();
        let latest_entry = marked_entries_in_worktree
            .iter()
            .max_by(|a, b| {
                match (
                    worktree.entry_for_id(a.entry_id),
                    worktree.entry_for_id(b.entry_id),
                ) {
                    (Some(a), Some(b)) => {
                        compare_paths((&a.path, a.is_file()), (&b.path, b.is_file()))
                    }
                    _ => cmp::Ordering::Equal,
                }
            })
            .and_then(|e| worktree.entry_for_id(e.entry_id))?;

        let parent_path = latest_entry.path.parent()?;
        let parent_entry = worktree.entry_for_path(parent_path)?;

        // Remove all siblings that are being deleted except the last marked entry
        let repo_snapshots = git_store.repo_snapshots(cx);
        let worktree_snapshot = worktree.snapshot();
        let hide_gitignore = ProjectPanelSettings::get_global(cx).hide_gitignore;
        let mut siblings: Vec<_> =
            ChildEntriesGitIter::new(&repo_snapshots, &worktree_snapshot, parent_path)
                .filter(|sibling| {
                    (sibling.id == latest_entry.id)
                        || (!marked_entries_in_worktree.contains(&&SelectedEntry {
                            worktree_id,
                            entry_id: sibling.id,
                        }) && (!hide_gitignore || !sibling.is_ignored))
                })
                .map(|entry| entry.to_owned())
                .collect();

        project::sort_worktree_entries(&mut siblings);
        let sibling_entry_index = siblings
            .iter()
            .position(|sibling| sibling.id == latest_entry.id)?;

        if let Some(next_sibling) = sibling_entry_index
            .checked_add(1)
            .and_then(|i| siblings.get(i))
        {
            return Some(SelectedEntry {
                worktree_id,
                entry_id: next_sibling.id,
            });
        }
        if let Some(prev_sibling) = sibling_entry_index
            .checked_sub(1)
            .and_then(|i| siblings.get(i))
        {
            return Some(SelectedEntry {
                worktree_id,
                entry_id: prev_sibling.id,
            });
        }
        // No neighbour sibling found, fall back to parent
        Some(SelectedEntry {
            worktree_id,
            entry_id: parent_entry.id,
        })
    }

    fn unfold_directory(&mut self, _: &UnfoldDirectory, _: &mut Window, cx: &mut Context<Self>) {
        if let Some((worktree, entry)) = self.selected_entry(cx) {
            self.unfolded_dir_ids.insert(entry.id);

            let snapshot = worktree.snapshot();
            let mut parent_path = entry.path.parent();
            while let Some(path) = parent_path {
                if let Some(parent_entry) = worktree.entry_for_path(path) {
                    let mut children_iter = snapshot.child_entries(path);

                    if children_iter.by_ref().take(2).count() > 1 {
                        break;
                    }

                    self.unfolded_dir_ids.insert(parent_entry.id);
                    parent_path = path.parent();
                } else {
                    break;
                }
            }

            self.update_visible_entries(None, cx);
            self.autoscroll(cx);
            cx.notify();
        }
    }

    fn fold_directory(&mut self, _: &FoldDirectory, _: &mut Window, cx: &mut Context<Self>) {
        if let Some((worktree, entry)) = self.selected_entry(cx) {
            self.unfolded_dir_ids.remove(&entry.id);

            let snapshot = worktree.snapshot();
            let mut path = &*entry.path;
            loop {
                let mut child_entries_iter = snapshot.child_entries(path);
                if let Some(child) = child_entries_iter.next() {
                    if child_entries_iter.next().is_none() && child.is_dir() {
                        self.unfolded_dir_ids.remove(&child.id);
                        path = &*child.path;
                    } else {
                        break;
                    }
                } else {
                    break;
                }
            }

            self.update_visible_entries(None, cx);
            self.autoscroll(cx);
            cx.notify();
        }
    }

    fn select_next(&mut self, _: &SelectNext, window: &mut Window, cx: &mut Context<Self>) {
        if let Some(edit_state) = &self.edit_state {
            if edit_state.processing_filename.is_none() {
                self.filename_editor.update(cx, |editor, cx| {
                    editor.move_to_end_of_line(
                        &editor::actions::MoveToEndOfLine {
                            stop_at_soft_wraps: false,
                        },
                        window,
                        cx,
                    );
                });
                return;
            }
        }
        if let Some(selection) = self.selection {
            let (mut worktree_ix, mut entry_ix, _) =
                self.index_for_selection(selection).unwrap_or_default();
            if let Some((_, worktree_entries, _)) = self.visible_entries.get(worktree_ix) {
                if entry_ix + 1 < worktree_entries.len() {
                    entry_ix += 1;
                } else {
                    worktree_ix += 1;
                    entry_ix = 0;
                }
            }

            if let Some((worktree_id, worktree_entries, _)) = self.visible_entries.get(worktree_ix)
            {
                if let Some(entry) = worktree_entries.get(entry_ix) {
                    let selection = SelectedEntry {
                        worktree_id: *worktree_id,
                        entry_id: entry.id,
                    };
                    self.selection = Some(selection);
                    if window.modifiers().shift {
                        self.marked_entries.insert(selection);
                    }

                    self.autoscroll(cx);
                    cx.notify();
                }
            }
        } else {
            self.select_first(&SelectFirst {}, window, cx);
        }
    }

    fn select_prev_diagnostic(
        &mut self,
        _: &SelectPrevDiagnostic,
        _: &mut Window,
        cx: &mut Context<Self>,
    ) {
        let selection = self.find_entry(
            self.selection.as_ref(),
            true,
            |entry, worktree_id| {
                (self.selection.is_none()
                    || self.selection.is_some_and(|selection| {
                        if selection.worktree_id == worktree_id {
                            selection.entry_id != entry.id
                        } else {
                            true
                        }
                    }))
                    && entry.is_file()
                    && self
                        .diagnostics
                        .contains_key(&(worktree_id, entry.path.to_path_buf()))
            },
            cx,
        );

        if let Some(selection) = selection {
            self.selection = Some(selection);
            self.expand_entry(selection.worktree_id, selection.entry_id, cx);
            self.update_visible_entries(Some((selection.worktree_id, selection.entry_id)), cx);
            self.autoscroll(cx);
            cx.notify();
        }
    }

    fn select_next_diagnostic(
        &mut self,
        _: &SelectNextDiagnostic,
        _: &mut Window,
        cx: &mut Context<Self>,
    ) {
        let selection = self.find_entry(
            self.selection.as_ref(),
            false,
            |entry, worktree_id| {
                (self.selection.is_none()
                    || self.selection.is_some_and(|selection| {
                        if selection.worktree_id == worktree_id {
                            selection.entry_id != entry.id
                        } else {
                            true
                        }
                    }))
                    && entry.is_file()
                    && self
                        .diagnostics
                        .contains_key(&(worktree_id, entry.path.to_path_buf()))
            },
            cx,
        );

        if let Some(selection) = selection {
            self.selection = Some(selection);
            self.expand_entry(selection.worktree_id, selection.entry_id, cx);
            self.update_visible_entries(Some((selection.worktree_id, selection.entry_id)), cx);
            self.autoscroll(cx);
            cx.notify();
        }
    }

    fn select_prev_git_entry(
        &mut self,
        _: &SelectPrevGitEntry,
        _: &mut Window,
        cx: &mut Context<Self>,
    ) {
        let selection = self.find_entry(
            self.selection.as_ref(),
            true,
            |entry, worktree_id| {
                (self.selection.is_none()
                    || self.selection.is_some_and(|selection| {
                        if selection.worktree_id == worktree_id {
                            selection.entry_id != entry.id
                        } else {
                            true
                        }
                    }))
                    && entry.is_file()
                    && entry.git_summary.index.modified + entry.git_summary.worktree.modified > 0
            },
            cx,
        );

        if let Some(selection) = selection {
            self.selection = Some(selection);
            self.expand_entry(selection.worktree_id, selection.entry_id, cx);
            self.update_visible_entries(Some((selection.worktree_id, selection.entry_id)), cx);
            self.autoscroll(cx);
            cx.notify();
        }
    }

    fn select_prev_directory(
        &mut self,
        _: &SelectPrevDirectory,
        _: &mut Window,
        cx: &mut Context<Self>,
    ) {
        let selection = self.find_visible_entry(
            self.selection.as_ref(),
            true,
            |entry, worktree_id| {
                (self.selection.is_none()
                    || self.selection.is_some_and(|selection| {
                        if selection.worktree_id == worktree_id {
                            selection.entry_id != entry.id
                        } else {
                            true
                        }
                    }))
                    && entry.is_dir()
            },
            cx,
        );

        if let Some(selection) = selection {
            self.selection = Some(selection);
            self.autoscroll(cx);
            cx.notify();
        }
    }

    fn select_next_directory(
        &mut self,
        _: &SelectNextDirectory,
        _: &mut Window,
        cx: &mut Context<Self>,
    ) {
        let selection = self.find_visible_entry(
            self.selection.as_ref(),
            false,
            |entry, worktree_id| {
                (self.selection.is_none()
                    || self.selection.is_some_and(|selection| {
                        if selection.worktree_id == worktree_id {
                            selection.entry_id != entry.id
                        } else {
                            true
                        }
                    }))
                    && entry.is_dir()
            },
            cx,
        );

        if let Some(selection) = selection {
            self.selection = Some(selection);
            self.autoscroll(cx);
            cx.notify();
        }
    }

    fn select_next_git_entry(
        &mut self,
        _: &SelectNextGitEntry,
        _: &mut Window,
        cx: &mut Context<Self>,
    ) {
        let selection = self.find_entry(
            self.selection.as_ref(),
            false,
            |entry, worktree_id| {
                (self.selection.is_none()
                    || self.selection.is_some_and(|selection| {
                        if selection.worktree_id == worktree_id {
                            selection.entry_id != entry.id
                        } else {
                            true
                        }
                    }))
                    && entry.is_file()
                    && entry.git_summary.index.modified + entry.git_summary.worktree.modified > 0
            },
            cx,
        );

        if let Some(selection) = selection {
            self.selection = Some(selection);
            self.expand_entry(selection.worktree_id, selection.entry_id, cx);
            self.update_visible_entries(Some((selection.worktree_id, selection.entry_id)), cx);
            self.autoscroll(cx);
            cx.notify();
        }
    }

    fn select_parent(&mut self, _: &SelectParent, window: &mut Window, cx: &mut Context<Self>) {
        if let Some((worktree, entry)) = self.selected_sub_entry(cx) {
            if let Some(parent) = entry.path.parent() {
                let worktree = worktree.read(cx);
                if let Some(parent_entry) = worktree.entry_for_path(parent) {
                    self.selection = Some(SelectedEntry {
                        worktree_id: worktree.id(),
                        entry_id: parent_entry.id,
                    });
                    self.autoscroll(cx);
                    cx.notify();
                }
            }
        } else {
            self.select_first(&SelectFirst {}, window, cx);
        }
    }

    fn select_first(&mut self, _: &SelectFirst, window: &mut Window, cx: &mut Context<Self>) {
        let worktree = self
            .visible_entries
            .first()
            .and_then(|(worktree_id, _, _)| {
                self.project.read(cx).worktree_for_id(*worktree_id, cx)
            });
        if let Some(worktree) = worktree {
            let worktree = worktree.read(cx);
            let worktree_id = worktree.id();
            if let Some(root_entry) = worktree.root_entry() {
                let selection = SelectedEntry {
                    worktree_id,
                    entry_id: root_entry.id,
                };
                self.selection = Some(selection);
                if window.modifiers().shift {
                    self.marked_entries.insert(selection);
                }
                self.autoscroll(cx);
                cx.notify();
            }
        }
    }

    fn select_last(&mut self, _: &SelectLast, _: &mut Window, cx: &mut Context<Self>) {
        if let Some((worktree_id, visible_worktree_entries, _)) = self.visible_entries.last() {
            let worktree = self.project.read(cx).worktree_for_id(*worktree_id, cx);
            if let (Some(worktree), Some(entry)) = (worktree, visible_worktree_entries.last()) {
                let worktree = worktree.read(cx);
                if let Some(entry) = worktree.entry_for_id(entry.id) {
                    let selection = SelectedEntry {
                        worktree_id: *worktree_id,
                        entry_id: entry.id,
                    };
                    self.selection = Some(selection);
                    self.autoscroll(cx);
                    cx.notify();
                }
            }
        }
    }

    fn autoscroll(&mut self, cx: &mut Context<Self>) {
        if let Some((_, _, index)) = self.selection.and_then(|s| self.index_for_selection(s)) {
            self.scroll_handle
                .scroll_to_item(index, ScrollStrategy::Center);
            cx.notify();
        }
    }

    fn cut(&mut self, _: &Cut, _: &mut Window, cx: &mut Context<Self>) {
        let entries = self.disjoint_entries(cx);
        if !entries.is_empty() {
            self.clipboard = Some(ClipboardEntry::Cut(entries));
            cx.notify();
        }
    }

    fn copy(&mut self, _: &Copy, _: &mut Window, cx: &mut Context<Self>) {
        let entries = self.disjoint_entries(cx);
        if !entries.is_empty() {
            self.clipboard = Some(ClipboardEntry::Copied(entries));
            cx.notify();
        }
    }

    fn create_paste_path(
        &self,
        source: &SelectedEntry,
        (worktree, target_entry): (Entity<Worktree>, &Entry),
        cx: &App,
    ) -> Option<(PathBuf, Option<Range<usize>>)> {
        let mut new_path = target_entry.path.to_path_buf();
        // If we're pasting into a file, or a directory into itself, go up one level.
        if target_entry.is_file() || (target_entry.is_dir() && target_entry.id == source.entry_id) {
            new_path.pop();
        }
        let clipboard_entry_file_name = self
            .project
            .read(cx)
            .path_for_entry(source.entry_id, cx)?
            .path
            .file_name()?
            .to_os_string();
        new_path.push(&clipboard_entry_file_name);
        let extension = new_path.extension().map(|e| e.to_os_string());
        let file_name_without_extension = Path::new(&clipboard_entry_file_name).file_stem()?;
        let file_name_len = file_name_without_extension.to_string_lossy().len();
        let mut disambiguation_range = None;
        let mut ix = 0;
        {
            let worktree = worktree.read(cx);
            while worktree.entry_for_path(&new_path).is_some() {
                new_path.pop();

                let mut new_file_name = file_name_without_extension.to_os_string();

                let disambiguation = " copy";
                let mut disambiguation_len = disambiguation.len();

                new_file_name.push(disambiguation);

                if ix > 0 {
                    let extra_disambiguation = format!(" {}", ix);
                    disambiguation_len += extra_disambiguation.len();

                    new_file_name.push(extra_disambiguation);
                }
                if let Some(extension) = extension.as_ref() {
                    new_file_name.push(".");
                    new_file_name.push(extension);
                }

                new_path.push(new_file_name);
                disambiguation_range = Some(file_name_len..(file_name_len + disambiguation_len));
                ix += 1;
            }
        }
        Some((new_path, disambiguation_range))
    }

    fn paste(&mut self, _: &Paste, window: &mut Window, cx: &mut Context<Self>) {
        maybe!({
            let (worktree, entry) = self.selected_entry_handle(cx)?;
            let entry = entry.clone();
            let worktree_id = worktree.read(cx).id();
            let clipboard_entries = self
                .clipboard
                .as_ref()
                .filter(|clipboard| !clipboard.items().is_empty())?;
            enum PasteTask {
                Rename(Task<Result<CreatedEntry>>),
                Copy(Task<Result<Option<Entry>>>),
            }
            let mut paste_entry_tasks: IndexMap<(ProjectEntryId, bool), PasteTask> =
                IndexMap::default();
            let mut disambiguation_range = None;
            let clip_is_cut = clipboard_entries.is_cut();
            for clipboard_entry in clipboard_entries.items() {
                let (new_path, new_disambiguation_range) =
                    self.create_paste_path(clipboard_entry, self.selected_sub_entry(cx)?, cx)?;
                let clip_entry_id = clipboard_entry.entry_id;
                let is_same_worktree = clipboard_entry.worktree_id == worktree_id;
                let relative_worktree_source_path = if !is_same_worktree {
                    let target_base_path = worktree.read(cx).abs_path();
                    let clipboard_project_path =
                        self.project.read(cx).path_for_entry(clip_entry_id, cx)?;
                    let clipboard_abs_path = self
                        .project
                        .read(cx)
                        .absolute_path(&clipboard_project_path, cx)?;
                    Some(relativize_path(
                        &target_base_path,
                        clipboard_abs_path.as_path(),
                    ))
                } else {
                    None
                };
                let task = if clip_is_cut && is_same_worktree {
                    let task = self.project.update(cx, |project, cx| {
                        project.rename_entry(clip_entry_id, new_path, cx)
                    });
                    PasteTask::Rename(task)
                } else {
                    let entry_id = if is_same_worktree {
                        clip_entry_id
                    } else {
                        entry.id
                    };
                    let task = self.project.update(cx, |project, cx| {
                        project.copy_entry(entry_id, relative_worktree_source_path, new_path, cx)
                    });
                    PasteTask::Copy(task)
                };
                let needs_delete = !is_same_worktree && clip_is_cut;
                paste_entry_tasks.insert((clip_entry_id, needs_delete), task);
                disambiguation_range = new_disambiguation_range.or(disambiguation_range);
            }

            let item_count = paste_entry_tasks.len();

            cx.spawn_in(window, async move |project_panel, cx| {
                let mut last_succeed = None;
                let mut need_delete_ids = Vec::new();
                for ((entry_id, need_delete), task) in paste_entry_tasks.into_iter() {
                    match task {
                        PasteTask::Rename(task) => {
                            if let Some(CreatedEntry::Included(entry)) = task.await.log_err() {
                                last_succeed = Some(entry);
                            }
                        }
                        PasteTask::Copy(task) => {
                            if let Some(Some(entry)) = task.await.log_err() {
                                last_succeed = Some(entry);
                                if need_delete {
                                    need_delete_ids.push(entry_id);
                                }
                            }
                        }
                    }
                }
                // remove entry for cut in difference worktree
                for entry_id in need_delete_ids {
                    project_panel
                        .update(cx, |project_panel, cx| {
                            project_panel
                                .project
                                .update(cx, |project, cx| project.delete_entry(entry_id, true, cx))
                                .ok_or_else(|| anyhow!("no such entry"))
                        })??
                        .await?;
                }
                // update selection
                if let Some(entry) = last_succeed {
                    project_panel
                        .update_in(cx, |project_panel, window, cx| {
                            project_panel.selection = Some(SelectedEntry {
                                worktree_id,
                                entry_id: entry.id,
                            });

                            if item_count == 1 {
                                // open entry if not dir, and only focus if rename is not pending
                                if !entry.is_dir() {
                                    project_panel.open_entry(
                                        entry.id,
                                        disambiguation_range.is_none(),
                                        false,
                                        cx,
                                    );
                                }

                                // if only one entry was pasted and it was disambiguated, open the rename editor
                                if disambiguation_range.is_some() {
                                    cx.defer_in(window, |this, window, cx| {
                                        this.rename_impl(disambiguation_range, window, cx);
                                    });
                                }
                            }
                        })
                        .ok();
                }

                anyhow::Ok(())
            })
            .detach_and_log_err(cx);

            self.expand_entry(worktree_id, entry.id, cx);
            Some(())
        });
    }

    fn duplicate(&mut self, _: &Duplicate, window: &mut Window, cx: &mut Context<Self>) {
        self.copy(&Copy {}, window, cx);
        self.paste(&Paste {}, window, cx);
    }

    fn copy_path(
        &mut self,
        _: &zed_actions::workspace::CopyPath,
        _: &mut Window,
        cx: &mut Context<Self>,
    ) {
        let abs_file_paths = {
            let project = self.project.read(cx);
            self.effective_entries()
                .into_iter()
                .filter_map(|entry| {
                    let entry_path = project.path_for_entry(entry.entry_id, cx)?.path;
                    Some(
                        project
                            .worktree_for_id(entry.worktree_id, cx)?
                            .read(cx)
                            .abs_path()
                            .join(entry_path)
                            .to_string_lossy()
                            .to_string(),
                    )
                })
                .collect::<Vec<_>>()
        };
        if !abs_file_paths.is_empty() {
            cx.write_to_clipboard(ClipboardItem::new_string(abs_file_paths.join("\n")));
        }
    }

    fn copy_relative_path(
        &mut self,
        _: &zed_actions::workspace::CopyRelativePath,
        _: &mut Window,
        cx: &mut Context<Self>,
    ) {
        let file_paths = {
            let project = self.project.read(cx);
            self.effective_entries()
                .into_iter()
                .filter_map(|entry| {
                    Some(
                        project
                            .path_for_entry(entry.entry_id, cx)?
                            .path
                            .to_string_lossy()
                            .to_string(),
                    )
                })
                .collect::<Vec<_>>()
        };
        if !file_paths.is_empty() {
            cx.write_to_clipboard(ClipboardItem::new_string(file_paths.join("\n")));
        }
    }

    fn reveal_in_finder(
        &mut self,
        _: &RevealInFileManager,
        _: &mut Window,
        cx: &mut Context<Self>,
    ) {
        if let Some((worktree, entry)) = self.selected_sub_entry(cx) {
            cx.reveal_path(&worktree.read(cx).abs_path().join(&entry.path));
        }
    }

    fn remove_from_project(
        &mut self,
        _: &RemoveFromProject,
        _window: &mut Window,
        cx: &mut Context<Self>,
    ) {
        for entry in self.effective_entries().iter() {
            let worktree_id = entry.worktree_id;
            self.project
                .update(cx, |project, cx| project.remove_worktree(worktree_id, cx));
        }
    }

    fn open_system(&mut self, _: &OpenWithSystem, _: &mut Window, cx: &mut Context<Self>) {
        if let Some((worktree, entry)) = self.selected_entry(cx) {
            let abs_path = worktree.abs_path().join(&entry.path);
            cx.open_with_system(&abs_path);
        }
    }

    fn open_in_terminal(
        &mut self,
        _: &OpenInTerminal,
        window: &mut Window,
        cx: &mut Context<Self>,
    ) {
        if let Some((worktree, entry)) = self.selected_sub_entry(cx) {
            let abs_path = match &entry.canonical_path {
                Some(canonical_path) => Some(canonical_path.to_path_buf()),
                None => worktree.read(cx).absolutize(&entry.path).ok(),
            };

            let working_directory = if entry.is_dir() {
                abs_path
            } else {
                abs_path.and_then(|path| Some(path.parent()?.to_path_buf()))
            };
            if let Some(working_directory) = working_directory {
                window.dispatch_action(
                    workspace::OpenTerminal { working_directory }.boxed_clone(),
                    cx,
                )
            }
        }
    }

    pub fn new_search_in_directory(
        &mut self,
        _: &NewSearchInDirectory,
        window: &mut Window,
        cx: &mut Context<Self>,
    ) {
        if let Some((worktree, entry)) = self.selected_sub_entry(cx) {
            let dir_path = if entry.is_dir() {
                entry.path.clone()
            } else {
                // entry is a file, use its parent directory
                match entry.path.parent() {
                    Some(parent) => Arc::from(parent),
                    None => {
                        // File at root, open search with empty filter
                        self.workspace
                            .update(cx, |workspace, cx| {
                                search::ProjectSearchView::new_search_in_directory(
                                    workspace,
                                    Path::new(""),
                                    window,
                                    cx,
                                );
                            })
                            .ok();
                        return;
                    }
                }
            };

            let include_root = self.project.read(cx).visible_worktrees(cx).count() > 1;
            let dir_path = if include_root {
                let mut full_path = PathBuf::from(worktree.read(cx).root_name());
                full_path.push(&dir_path);
                Arc::from(full_path)
            } else {
                dir_path
            };

            self.workspace
                .update(cx, |workspace, cx| {
                    search::ProjectSearchView::new_search_in_directory(
                        workspace, &dir_path, window, cx,
                    );
                })
                .ok();
        }
    }

    fn move_entry(
        &mut self,
        entry_to_move: ProjectEntryId,
        destination: ProjectEntryId,
        destination_is_file: bool,
        cx: &mut Context<Self>,
    ) {
        if self
            .project
            .read(cx)
            .entry_is_worktree_root(entry_to_move, cx)
        {
            self.move_worktree_root(entry_to_move, destination, cx)
        } else {
            self.move_worktree_entry(entry_to_move, destination, destination_is_file, cx)
        }
    }

    fn move_worktree_root(
        &mut self,
        entry_to_move: ProjectEntryId,
        destination: ProjectEntryId,
        cx: &mut Context<Self>,
    ) {
        self.project.update(cx, |project, cx| {
            let Some(worktree_to_move) = project.worktree_for_entry(entry_to_move, cx) else {
                return;
            };
            let Some(destination_worktree) = project.worktree_for_entry(destination, cx) else {
                return;
            };

            let worktree_id = worktree_to_move.read(cx).id();
            let destination_id = destination_worktree.read(cx).id();

            project
                .move_worktree(worktree_id, destination_id, cx)
                .log_err();
        });
    }

    fn move_worktree_entry(
        &mut self,
        entry_to_move: ProjectEntryId,
        destination: ProjectEntryId,
        destination_is_file: bool,
        cx: &mut Context<Self>,
    ) {
        if entry_to_move == destination {
            return;
        }

        let destination_worktree = self.project.update(cx, |project, cx| {
            let entry_path = project.path_for_entry(entry_to_move, cx)?;
            let destination_entry_path = project.path_for_entry(destination, cx)?.path.clone();

            let mut destination_path = destination_entry_path.as_ref();
            if destination_is_file {
                destination_path = destination_path.parent()?;
            }

            let mut new_path = destination_path.to_path_buf();
            new_path.push(entry_path.path.file_name()?);
            if new_path != entry_path.path.as_ref() {
                let task = project.rename_entry(entry_to_move, new_path, cx);
                cx.foreground_executor().spawn(task).detach_and_log_err(cx);
            }

            project.worktree_id_for_entry(destination, cx)
        });

        if let Some(destination_worktree) = destination_worktree {
            self.expand_entry(destination_worktree, destination, cx);
        }
    }

    fn index_for_selection(&self, selection: SelectedEntry) -> Option<(usize, usize, usize)> {
        let mut entry_index = 0;
        let mut visible_entries_index = 0;
        for (worktree_index, (worktree_id, worktree_entries, _)) in
            self.visible_entries.iter().enumerate()
        {
            if *worktree_id == selection.worktree_id {
                for entry in worktree_entries {
                    if entry.id == selection.entry_id {
                        return Some((worktree_index, entry_index, visible_entries_index));
                    } else {
                        visible_entries_index += 1;
                        entry_index += 1;
                    }
                }
                break;
            } else {
                visible_entries_index += worktree_entries.len();
            }
        }
        None
    }

    fn disjoint_entries(&self, cx: &App) -> BTreeSet<SelectedEntry> {
        let marked_entries = self.effective_entries();
        let mut sanitized_entries = BTreeSet::new();
        if marked_entries.is_empty() {
            return sanitized_entries;
        }

        let project = self.project.read(cx);
        let marked_entries_by_worktree: HashMap<WorktreeId, Vec<SelectedEntry>> = marked_entries
            .into_iter()
            .filter(|entry| !project.entry_is_worktree_root(entry.entry_id, cx))
            .fold(HashMap::default(), |mut map, entry| {
                map.entry(entry.worktree_id).or_default().push(entry);
                map
            });

        for (worktree_id, marked_entries) in marked_entries_by_worktree {
            if let Some(worktree) = project.worktree_for_id(worktree_id, cx) {
                let worktree = worktree.read(cx);
                let marked_dir_paths = marked_entries
                    .iter()
                    .filter_map(|entry| {
                        worktree.entry_for_id(entry.entry_id).and_then(|entry| {
                            if entry.is_dir() {
                                Some(entry.path.as_ref())
                            } else {
                                None
                            }
                        })
                    })
                    .collect::<BTreeSet<_>>();

                sanitized_entries.extend(marked_entries.into_iter().filter(|entry| {
                    let Some(entry_info) = worktree.entry_for_id(entry.entry_id) else {
                        return false;
                    };
                    let entry_path = entry_info.path.as_ref();
                    let inside_marked_dir = marked_dir_paths.iter().any(|&marked_dir_path| {
                        entry_path != marked_dir_path && entry_path.starts_with(marked_dir_path)
                    });
                    !inside_marked_dir
                }));
            }
        }

        sanitized_entries
    }

    fn effective_entries(&self) -> BTreeSet<SelectedEntry> {
        if let Some(selection) = self.selection {
            let selection = SelectedEntry {
                entry_id: self.resolve_entry(selection.entry_id),
                worktree_id: selection.worktree_id,
            };

            // Default to using just the selected item when nothing is marked.
            if self.marked_entries.is_empty() {
                return BTreeSet::from([selection]);
            }

            // Allow operating on the selected item even when something else is marked,
            // making it easier to perform one-off actions without clearing a mark.
            if self.marked_entries.len() == 1 && !self.marked_entries.contains(&selection) {
                return BTreeSet::from([selection]);
            }
        }

        // Return only marked entries since we've already handled special cases where
        // only selection should take precedence. At this point, marked entries may or
        // may not include the current selection, which is intentional.
        self.marked_entries
            .iter()
            .map(|entry| SelectedEntry {
                entry_id: self.resolve_entry(entry.entry_id),
                worktree_id: entry.worktree_id,
            })
            .collect::<BTreeSet<_>>()
    }

    /// Finds the currently selected subentry for a given leaf entry id. If a given entry
    /// has no ancestors, the project entry ID that's passed in is returned as-is.
    fn resolve_entry(&self, id: ProjectEntryId) -> ProjectEntryId {
        self.ancestors
            .get(&id)
            .and_then(|ancestors| {
                if ancestors.current_ancestor_depth == 0 {
                    return None;
                }
                ancestors.ancestors.get(ancestors.current_ancestor_depth)
            })
            .copied()
            .unwrap_or(id)
    }

    pub fn selected_entry<'a>(&self, cx: &'a App) -> Option<(&'a Worktree, &'a project::Entry)> {
        let (worktree, entry) = self.selected_entry_handle(cx)?;
        Some((worktree.read(cx), entry))
    }

    /// Compared to selected_entry, this function resolves to the currently
    /// selected subentry if dir auto-folding is enabled.
    fn selected_sub_entry<'a>(
        &self,
        cx: &'a App,
    ) -> Option<(Entity<Worktree>, &'a project::Entry)> {
        let (worktree, mut entry) = self.selected_entry_handle(cx)?;

        let resolved_id = self.resolve_entry(entry.id);
        if resolved_id != entry.id {
            let worktree = worktree.read(cx);
            entry = worktree.entry_for_id(resolved_id)?;
        }
        Some((worktree, entry))
    }
    fn selected_entry_handle<'a>(
        &self,
        cx: &'a App,
    ) -> Option<(Entity<Worktree>, &'a project::Entry)> {
        let selection = self.selection?;
        let project = self.project.read(cx);
        let worktree = project.worktree_for_id(selection.worktree_id, cx)?;
        let entry = worktree.read(cx).entry_for_id(selection.entry_id)?;
        Some((worktree, entry))
    }

    fn expand_to_selection(&mut self, cx: &mut Context<Self>) -> Option<()> {
        let (worktree, entry) = self.selected_entry(cx)?;
        let expanded_dir_ids = self.expanded_dir_ids.entry(worktree.id()).or_default();

        for path in entry.path.ancestors() {
            let Some(entry) = worktree.entry_for_path(path) else {
                continue;
            };
            if entry.is_dir() {
                if let Err(idx) = expanded_dir_ids.binary_search(&entry.id) {
                    expanded_dir_ids.insert(idx, entry.id);
                }
            }
        }

        Some(())
    }

    fn update_visible_entries(
        &mut self,
        new_selected_entry: Option<(WorktreeId, ProjectEntryId)>,
        cx: &mut Context<Self>,
    ) {
        let settings = ProjectPanelSettings::get_global(cx);
        let auto_collapse_dirs = settings.auto_fold_dirs;
        let hide_gitignore = settings.hide_gitignore;
        let project = self.project.read(cx);
        let repo_snapshots = project.git_store().read(cx).repo_snapshots(cx);
        self.last_worktree_root_id = project
            .visible_worktrees(cx)
            .next_back()
            .and_then(|worktree| worktree.read(cx).root_entry())
            .map(|entry| entry.id);

        let old_ancestors = std::mem::take(&mut self.ancestors);
        self.visible_entries.clear();
        let mut max_width_item = None;
        for worktree in project.visible_worktrees(cx) {
            let worktree_snapshot = worktree.read(cx).snapshot();
            let worktree_id = worktree_snapshot.id();

            let expanded_dir_ids = match self.expanded_dir_ids.entry(worktree_id) {
                hash_map::Entry::Occupied(e) => e.into_mut(),
                hash_map::Entry::Vacant(e) => {
                    // The first time a worktree's root entry becomes available,
                    // mark that root entry as expanded.
                    if let Some(entry) = worktree_snapshot.root_entry() {
                        e.insert(vec![entry.id]).as_slice()
                    } else {
                        &[]
                    }
                }
            };

            let mut new_entry_parent_id = None;
            let mut new_entry_kind = EntryKind::Dir;
            if let Some(edit_state) = &self.edit_state {
                if edit_state.worktree_id == worktree_id && edit_state.is_new_entry() {
                    new_entry_parent_id = Some(edit_state.entry_id);
                    new_entry_kind = if edit_state.is_dir {
                        EntryKind::Dir
                    } else {
                        EntryKind::File
                    };
                }
            }

            let mut visible_worktree_entries = Vec::new();
            let mut entry_iter =
                GitTraversal::new(&repo_snapshots, worktree_snapshot.entries(true, 0));
            let mut auto_folded_ancestors = vec![];
            while let Some(entry) = entry_iter.entry() {
                if auto_collapse_dirs && entry.kind.is_dir() {
                    auto_folded_ancestors.push(entry.id);
                    if !self.unfolded_dir_ids.contains(&entry.id) {
                        if let Some(root_path) = worktree_snapshot.root_entry() {
                            let mut child_entries = worktree_snapshot.child_entries(&entry.path);
                            if let Some(child) = child_entries.next() {
                                if entry.path != root_path.path
                                    && child_entries.next().is_none()
                                    && child.kind.is_dir()
                                {
                                    entry_iter.advance();

                                    continue;
                                }
                            }
                        }
                    }
                    let depth = old_ancestors
                        .get(&entry.id)
                        .map(|ancestor| ancestor.current_ancestor_depth)
                        .unwrap_or_default()
                        .min(auto_folded_ancestors.len());
                    if let Some(edit_state) = &mut self.edit_state {
                        if edit_state.entry_id == entry.id {
                            edit_state.depth = depth;
                        }
                    }
                    let mut ancestors = std::mem::take(&mut auto_folded_ancestors);
                    if ancestors.len() > 1 {
                        ancestors.reverse();
                        self.ancestors.insert(
                            entry.id,
                            FoldedAncestors {
                                current_ancestor_depth: depth,
                                ancestors,
                            },
                        );
                    }
                }
                auto_folded_ancestors.clear();
                if !hide_gitignore || !entry.is_ignored {
                    visible_worktree_entries.push(entry.to_owned());
                }
                let precedes_new_entry = if let Some(new_entry_id) = new_entry_parent_id {
                    entry.id == new_entry_id || {
                        self.ancestors.get(&entry.id).map_or(false, |entries| {
                            entries
                                .ancestors
                                .iter()
                                .any(|entry_id| *entry_id == new_entry_id)
                        })
                    }
                } else {
                    false
                };
                if precedes_new_entry && (!hide_gitignore || !entry.is_ignored) {
                    visible_worktree_entries.push(GitEntry {
                        entry: Entry {
                            id: NEW_ENTRY_ID,
                            kind: new_entry_kind,
                            path: entry.path.join("\0").into(),
                            inode: 0,
                            mtime: entry.mtime,
                            size: entry.size,
                            is_ignored: entry.is_ignored,
                            is_external: false,
                            is_private: false,
                            is_always_included: entry.is_always_included,
                            canonical_path: entry.canonical_path.clone(),
                            char_bag: entry.char_bag,
                            is_fifo: entry.is_fifo,
                        },
                        git_summary: entry.git_summary,
                    });
                }
                let worktree_abs_path = worktree.read(cx).abs_path();
                let (depth, path) = if Some(entry.entry) == worktree.read(cx).root_entry() {
                    let Some(path_name) = worktree_abs_path
                        .file_name()
                        .with_context(|| {
                            format!("Worktree abs path has no file name, root entry: {entry:?}")
                        })
                        .log_err()
                    else {
                        continue;
                    };
                    let path = ArcCow::Borrowed(Path::new(path_name));
                    let depth = 0;
                    (depth, path)
                } else if entry.is_file() {
                    let Some(path_name) = entry
                        .path
                        .file_name()
                        .with_context(|| format!("Non-root entry has no file name: {entry:?}"))
                        .log_err()
                    else {
                        continue;
                    };
                    let path = ArcCow::Borrowed(Path::new(path_name));
                    let depth = entry.path.ancestors().count() - 1;
                    (depth, path)
                } else {
                    let path = self
                        .ancestors
                        .get(&entry.id)
                        .and_then(|ancestors| {
                            let outermost_ancestor = ancestors.ancestors.last()?;
                            let root_folded_entry = worktree
                                .read(cx)
                                .entry_for_id(*outermost_ancestor)?
                                .path
                                .as_ref();
                            entry
                                .path
                                .strip_prefix(root_folded_entry)
                                .ok()
                                .and_then(|suffix| {
                                    let full_path = Path::new(root_folded_entry.file_name()?);
                                    Some(ArcCow::Owned(Arc::<Path>::from(full_path.join(suffix))))
                                })
                        })
                        .or_else(|| entry.path.file_name().map(Path::new).map(ArcCow::Borrowed))
                        .unwrap_or_else(|| ArcCow::Owned(entry.path.clone()));
                    let depth = path.components().count();
                    (depth, path)
                };
                let width_estimate = item_width_estimate(
                    depth,
                    path.to_string_lossy().chars().count(),
                    entry.canonical_path.is_some(),
                );

                match max_width_item.as_mut() {
                    Some((id, worktree_id, width)) => {
                        if *width < width_estimate {
                            *id = entry.id;
                            *worktree_id = worktree.read(cx).id();
                            *width = width_estimate;
                        }
                    }
                    None => {
                        max_width_item = Some((entry.id, worktree.read(cx).id(), width_estimate))
                    }
                }

                if expanded_dir_ids.binary_search(&entry.id).is_err()
                    && entry_iter.advance_to_sibling()
                {
                    continue;
                }
                entry_iter.advance();
            }

            project::sort_worktree_entries(&mut visible_worktree_entries);

            self.visible_entries
                .push((worktree_id, visible_worktree_entries, OnceCell::new()));
        }

        if let Some((project_entry_id, worktree_id, _)) = max_width_item {
            let mut visited_worktrees_length = 0;
            let index = self.visible_entries.iter().find_map(|(id, entries, _)| {
                if worktree_id == *id {
                    entries
                        .iter()
                        .position(|entry| entry.id == project_entry_id)
                } else {
                    visited_worktrees_length += entries.len();
                    None
                }
            });
            if let Some(index) = index {
                self.max_width_item_index = Some(visited_worktrees_length + index);
            }
        }
        if let Some((worktree_id, entry_id)) = new_selected_entry {
            self.selection = Some(SelectedEntry {
                worktree_id,
                entry_id,
            });
        }
    }

    fn expand_entry(
        &mut self,
        worktree_id: WorktreeId,
        entry_id: ProjectEntryId,
        cx: &mut Context<Self>,
    ) {
        self.project.update(cx, |project, cx| {
            if let Some((worktree, expanded_dir_ids)) = project
                .worktree_for_id(worktree_id, cx)
                .zip(self.expanded_dir_ids.get_mut(&worktree_id))
            {
                project.expand_entry(worktree_id, entry_id, cx);
                let worktree = worktree.read(cx);

                if let Some(mut entry) = worktree.entry_for_id(entry_id) {
                    loop {
                        if let Err(ix) = expanded_dir_ids.binary_search(&entry.id) {
                            expanded_dir_ids.insert(ix, entry.id);
                        }

                        if let Some(parent_entry) =
                            entry.path.parent().and_then(|p| worktree.entry_for_path(p))
                        {
                            entry = parent_entry;
                        } else {
                            break;
                        }
                    }
                }
            }
        });
    }

    fn drop_external_files(
        &mut self,
        paths: &[PathBuf],
        entry_id: ProjectEntryId,
        window: &mut Window,
        cx: &mut Context<Self>,
    ) {
        let mut paths: Vec<Arc<Path>> = paths.iter().map(|path| Arc::from(path.clone())).collect();

        let open_file_after_drop = paths.len() == 1 && paths[0].is_file();

        let Some((target_directory, worktree)) = maybe!({
            let worktree = self.project.read(cx).worktree_for_entry(entry_id, cx)?;
            let entry = worktree.read(cx).entry_for_id(entry_id)?;
            let path = worktree.read(cx).absolutize(&entry.path).ok()?;
            let target_directory = if path.is_dir() {
                path
            } else {
                path.parent()?.to_path_buf()
            };
            Some((target_directory, worktree))
        }) else {
            return;
        };

        let mut paths_to_replace = Vec::new();
        for path in &paths {
            if let Some(name) = path.file_name() {
                let mut target_path = target_directory.clone();
                target_path.push(name);
                if target_path.exists() {
                    paths_to_replace.push((name.to_string_lossy().to_string(), path.clone()));
                }
            }
        }

        cx.spawn_in(window, async move |this, cx| {
            async move {
                for (filename, original_path) in &paths_to_replace {
                    let answer = cx.update(|window, cx| {
                        window
                            .prompt(
                                PromptLevel::Info,
                                format!("A file or folder with name {filename} already exists in the destination folder. Do you want to replace it?").as_str(),
                                None,
                                &["Replace", "Cancel"],
                                cx,
                            )
                    })?.await?;

                    if answer == 1 {
                        if let Some(item_idx) = paths.iter().position(|p| p == original_path) {
                            paths.remove(item_idx);
                        }
                    }
                }

                if paths.is_empty() {
                    return Ok(());
                }

                let task = worktree.update( cx, |worktree, cx| {
                    worktree.copy_external_entries(target_directory, paths, true, cx)
                })?;

                let opened_entries = task.await?;
                this.update(cx, |this, cx| {
                    if open_file_after_drop && !opened_entries.is_empty() {
                        this.open_entry(opened_entries[0], true, false, cx);
                    }
                })
            }
            .log_err().await
        })
        .detach();
    }

    fn drag_onto(
        &mut self,
        selections: &DraggedSelection,
        target_entry_id: ProjectEntryId,
        is_file: bool,
        window: &mut Window,
        cx: &mut Context<Self>,
    ) {
        let should_copy = window.modifiers().alt;
        if should_copy {
            let _ = maybe!({
                let project = self.project.read(cx);
                let target_worktree = project.worktree_for_entry(target_entry_id, cx)?;
                let worktree_id = target_worktree.read(cx).id();
                let target_entry = target_worktree
                    .read(cx)
                    .entry_for_id(target_entry_id)?
                    .clone();

                let mut copy_tasks = Vec::new();
                let mut disambiguation_range = None;
                for selection in selections.items() {
                    let (new_path, new_disambiguation_range) = self.create_paste_path(
                        selection,
                        (target_worktree.clone(), &target_entry),
                        cx,
                    )?;

                    let task = self.project.update(cx, |project, cx| {
                        project.copy_entry(selection.entry_id, None, new_path, cx)
                    });
                    copy_tasks.push(task);
                    disambiguation_range = new_disambiguation_range.or(disambiguation_range);
                }

                let item_count = copy_tasks.len();

                cx.spawn_in(window, async move |project_panel, cx| {
                    let mut last_succeed = None;
                    for task in copy_tasks.into_iter() {
                        if let Some(Some(entry)) = task.await.log_err() {
                            last_succeed = Some(entry.id);
                        }
                    }
                    // update selection
                    if let Some(entry_id) = last_succeed {
                        project_panel
                            .update_in(cx, |project_panel, window, cx| {
                                project_panel.selection = Some(SelectedEntry {
                                    worktree_id,
                                    entry_id,
                                });

                                // if only one entry was dragged and it was disambiguated, open the rename editor
                                if item_count == 1 && disambiguation_range.is_some() {
                                    project_panel.rename_impl(disambiguation_range, window, cx);
                                }
                            })
                            .ok();
                    }
                })
                .detach();
                Some(())
            });
        } else {
            for selection in selections.items() {
                self.move_entry(selection.entry_id, target_entry_id, is_file, cx);
            }
        }
    }

    fn index_for_entry(
        &self,
        entry_id: ProjectEntryId,
        worktree_id: WorktreeId,
    ) -> Option<(usize, usize, usize)> {
        let mut worktree_ix = 0;
        let mut total_ix = 0;
        for (current_worktree_id, visible_worktree_entries, _) in &self.visible_entries {
            if worktree_id != *current_worktree_id {
                total_ix += visible_worktree_entries.len();
                worktree_ix += 1;
                continue;
            }

            return visible_worktree_entries
                .iter()
                .enumerate()
                .find(|(_, entry)| entry.id == entry_id)
                .map(|(ix, _)| (worktree_ix, ix, total_ix + ix));
        }
        None
    }

    fn entry_at_index(&self, index: usize) -> Option<(WorktreeId, GitEntryRef)> {
        let mut offset = 0;
        for (worktree_id, visible_worktree_entries, _) in &self.visible_entries {
            if visible_worktree_entries.len() > offset + index {
                return visible_worktree_entries
                    .get(index)
                    .map(|entry| (*worktree_id, entry.to_ref()));
            }
            offset += visible_worktree_entries.len();
        }
        None
    }

    fn iter_visible_entries(
        &self,
        range: Range<usize>,
        window: &mut Window,
        cx: &mut Context<ProjectPanel>,
        mut callback: impl FnMut(&Entry, &HashSet<Arc<Path>>, &mut Window, &mut Context<ProjectPanel>),
    ) {
        let mut ix = 0;
        for (_, visible_worktree_entries, entries_paths) in &self.visible_entries {
            if ix >= range.end {
                return;
            }

            if ix + visible_worktree_entries.len() <= range.start {
                ix += visible_worktree_entries.len();
                continue;
            }

            let end_ix = range.end.min(ix + visible_worktree_entries.len());
            let entry_range = range.start.saturating_sub(ix)..end_ix - ix;
            let entries = entries_paths.get_or_init(|| {
                visible_worktree_entries
                    .iter()
                    .map(|e| (e.path.clone()))
                    .collect()
            });
            for entry in visible_worktree_entries[entry_range].iter() {
                callback(&entry, entries, window, cx);
            }
            ix = end_ix;
        }
    }

    fn for_each_visible_entry(
        &self,
        range: Range<usize>,
        window: &mut Window,
        cx: &mut Context<ProjectPanel>,
        mut callback: impl FnMut(ProjectEntryId, EntryDetails, &mut Window, &mut Context<ProjectPanel>),
    ) {
        let mut ix = 0;
        for (worktree_id, visible_worktree_entries, entries_paths) in &self.visible_entries {
            if ix >= range.end {
                return;
            }

            if ix + visible_worktree_entries.len() <= range.start {
                ix += visible_worktree_entries.len();
                continue;
            }

            let end_ix = range.end.min(ix + visible_worktree_entries.len());
            let (git_status_setting, show_file_icons, show_folder_icons) = {
                let settings = ProjectPanelSettings::get_global(cx);
                (
                    settings.git_status,
                    settings.file_icons,
                    settings.folder_icons,
                )
            };
            if let Some(worktree) = self.project.read(cx).worktree_for_id(*worktree_id, cx) {
                let snapshot = worktree.read(cx).snapshot();
                let root_name = OsStr::new(snapshot.root_name());
                let expanded_entry_ids = self
                    .expanded_dir_ids
                    .get(&snapshot.id())
                    .map(Vec::as_slice)
                    .unwrap_or(&[]);

                let entry_range = range.start.saturating_sub(ix)..end_ix - ix;
                let entries = entries_paths.get_or_init(|| {
                    visible_worktree_entries
                        .iter()
                        .map(|e| (e.path.clone()))
                        .collect()
                });
                for entry in visible_worktree_entries[entry_range].iter() {
                    let status = git_status_setting
                        .then_some(entry.git_summary)
                        .unwrap_or_default();
                    let is_expanded = expanded_entry_ids.binary_search(&entry.id).is_ok();
                    let icon = match entry.kind {
                        EntryKind::File => {
                            if show_file_icons {
                                FileIcons::get_icon(&entry.path, cx)
                            } else {
                                None
                            }
                        }
                        _ => {
                            if show_folder_icons {
                                FileIcons::get_folder_icon(is_expanded, cx)
                            } else {
                                FileIcons::get_chevron_icon(is_expanded, cx)
                            }
                        }
                    };

                    let (depth, difference) =
                        ProjectPanel::calculate_depth_and_difference(&entry, entries);

                    let filename = match difference {
                        diff if diff > 1 => entry
                            .path
                            .iter()
                            .skip(entry.path.components().count() - diff)
                            .collect::<PathBuf>()
                            .to_str()
                            .unwrap_or_default()
                            .to_string(),
                        _ => entry
                            .path
                            .file_name()
                            .map(|name| name.to_string_lossy().into_owned())
                            .unwrap_or_else(|| root_name.to_string_lossy().to_string()),
                    };
                    let selection = SelectedEntry {
                        worktree_id: snapshot.id(),
                        entry_id: entry.id,
                    };

                    let is_marked = self.marked_entries.contains(&selection);

                    let diagnostic_severity = self
                        .diagnostics
                        .get(&(*worktree_id, entry.path.to_path_buf()))
                        .cloned();

                    let filename_text_color =
                        entry_git_aware_label_color(status, entry.is_ignored, is_marked);

                    let mut details = EntryDetails {
                        filename,
                        icon,
                        path: entry.path.clone(),
                        depth,
                        kind: entry.kind,
                        is_ignored: entry.is_ignored,
                        is_expanded,
                        is_selected: self.selection == Some(selection),
                        is_marked,
                        is_editing: false,
                        is_processing: false,
                        is_cut: self
                            .clipboard
                            .as_ref()
                            .map_or(false, |e| e.is_cut() && e.items().contains(&selection)),
                        filename_text_color,
                        diagnostic_severity,
                        git_status: status,
                        is_private: entry.is_private,
                        worktree_id: *worktree_id,
                        canonical_path: entry.canonical_path.clone(),
                    };

                    if let Some(edit_state) = &self.edit_state {
                        let is_edited_entry = if edit_state.is_new_entry() {
                            entry.id == NEW_ENTRY_ID
                        } else {
                            entry.id == edit_state.entry_id
                                || self
                                    .ancestors
                                    .get(&entry.id)
                                    .is_some_and(|auto_folded_dirs| {
                                        auto_folded_dirs
                                            .ancestors
                                            .iter()
                                            .any(|entry_id| *entry_id == edit_state.entry_id)
                                    })
                        };

                        if is_edited_entry {
                            if let Some(processing_filename) = &edit_state.processing_filename {
                                details.is_processing = true;
                                if let Some(ancestors) = edit_state
                                    .leaf_entry_id
                                    .and_then(|entry| self.ancestors.get(&entry))
                                {
                                    let position = ancestors.ancestors.iter().position(|entry_id| *entry_id == edit_state.entry_id).expect("Edited sub-entry should be an ancestor of selected leaf entry") + 1;
                                    let all_components = ancestors.ancestors.len();

                                    let prefix_components = all_components - position;
                                    let suffix_components = position.checked_sub(1);
                                    let mut previous_components =
                                        Path::new(&details.filename).components();
                                    let mut new_path = previous_components
                                        .by_ref()
                                        .take(prefix_components)
                                        .collect::<PathBuf>();
                                    if let Some(last_component) =
                                        Path::new(processing_filename).components().last()
                                    {
                                        new_path.push(last_component);
                                        previous_components.next();
                                    }

                                    if let Some(_) = suffix_components {
                                        new_path.push(previous_components);
                                    }
                                    if let Some(str) = new_path.to_str() {
                                        details.filename.clear();
                                        details.filename.push_str(str);
                                    }
                                } else {
                                    details.filename.clear();
                                    details.filename.push_str(processing_filename);
                                }
                            } else {
                                if edit_state.is_new_entry() {
                                    details.filename.clear();
                                }
                                details.is_editing = true;
                            }
                        }
                    }

                    callback(entry.id, details, window, cx);
                }
            }
            ix = end_ix;
        }
    }

    fn find_entry_in_worktree(
        &self,
        worktree_id: WorktreeId,
        reverse_search: bool,
        only_visible_entries: bool,
        predicate: impl Fn(GitEntryRef, WorktreeId) -> bool,
        cx: &mut Context<Self>,
    ) -> Option<GitEntry> {
        if only_visible_entries {
            let entries = self
                .visible_entries
                .iter()
                .find_map(|(tree_id, entries, _)| {
                    if worktree_id == *tree_id {
                        Some(entries)
                    } else {
                        None
                    }
                })?
                .clone();

            return utils::ReversibleIterable::new(entries.iter(), reverse_search)
                .find(|ele| predicate(ele.to_ref(), worktree_id))
                .cloned();
        }

        let repo_snapshots = self
            .project
            .read(cx)
            .git_store()
            .read(cx)
            .repo_snapshots(cx);
        let worktree = self.project.read(cx).worktree_for_id(worktree_id, cx)?;
        worktree.update(cx, |tree, _| {
            utils::ReversibleIterable::new(
                GitTraversal::new(&repo_snapshots, tree.entries(true, 0usize)),
                reverse_search,
            )
            .find_single_ended(|ele| predicate(*ele, worktree_id))
            .map(|ele| ele.to_owned())
        })
    }

    fn find_entry(
        &self,
        start: Option<&SelectedEntry>,
        reverse_search: bool,
        predicate: impl Fn(GitEntryRef, WorktreeId) -> bool,
        cx: &mut Context<Self>,
    ) -> Option<SelectedEntry> {
        let mut worktree_ids: Vec<_> = self
            .visible_entries
            .iter()
            .map(|(worktree_id, _, _)| *worktree_id)
            .collect();
        let repo_snapshots = self
            .project
            .read(cx)
            .git_store()
            .read(cx)
            .repo_snapshots(cx);

        let mut last_found: Option<SelectedEntry> = None;

        if let Some(start) = start {
            let worktree = self
                .project
                .read(cx)
                .worktree_for_id(start.worktree_id, cx)?;

            let search = worktree.update(cx, |tree, _| {
                let entry = tree.entry_for_id(start.entry_id)?;
                let root_entry = tree.root_entry()?;
                let tree_id = tree.id();

                let mut first_iter = GitTraversal::new(
                    &repo_snapshots,
                    tree.traverse_from_path(true, true, true, entry.path.as_ref()),
                );

                if reverse_search {
                    first_iter.next();
                }

                let first = first_iter
                    .enumerate()
                    .take_until(|(count, entry)| entry.entry == root_entry && *count != 0usize)
                    .map(|(_, entry)| entry)
                    .find(|ele| predicate(*ele, tree_id))
                    .map(|ele| ele.to_owned());

                let second_iter = GitTraversal::new(&repo_snapshots, tree.entries(true, 0usize));

                let second = if reverse_search {
                    second_iter
                        .take_until(|ele| ele.id == start.entry_id)
                        .filter(|ele| predicate(*ele, tree_id))
                        .last()
                        .map(|ele| ele.to_owned())
                } else {
                    second_iter
                        .take_while(|ele| ele.id != start.entry_id)
                        .filter(|ele| predicate(*ele, tree_id))
                        .last()
                        .map(|ele| ele.to_owned())
                };

                if reverse_search {
                    Some((second, first))
                } else {
                    Some((first, second))
                }
            });

            if let Some((first, second)) = search {
                let first = first.map(|entry| SelectedEntry {
                    worktree_id: start.worktree_id,
                    entry_id: entry.id,
                });

                let second = second.map(|entry| SelectedEntry {
                    worktree_id: start.worktree_id,
                    entry_id: entry.id,
                });

                if first.is_some() {
                    return first;
                }
                last_found = second;

                let idx = worktree_ids
                    .iter()
                    .enumerate()
                    .find(|(_, ele)| **ele == start.worktree_id)
                    .map(|(idx, _)| idx);

                if let Some(idx) = idx {
                    worktree_ids.rotate_left(idx + 1usize);
                    worktree_ids.pop();
                }
            }
        }

        for tree_id in worktree_ids.into_iter() {
            if let Some(found) =
                self.find_entry_in_worktree(tree_id, reverse_search, false, &predicate, cx)
            {
                return Some(SelectedEntry {
                    worktree_id: tree_id,
                    entry_id: found.id,
                });
            }
        }

        last_found
    }

    fn find_visible_entry(
        &self,
        start: Option<&SelectedEntry>,
        reverse_search: bool,
        predicate: impl Fn(GitEntryRef, WorktreeId) -> bool,
        cx: &mut Context<Self>,
    ) -> Option<SelectedEntry> {
        let mut worktree_ids: Vec<_> = self
            .visible_entries
            .iter()
            .map(|(worktree_id, _, _)| *worktree_id)
            .collect();

        let mut last_found: Option<SelectedEntry> = None;

        if let Some(start) = start {
            let entries = self
                .visible_entries
                .iter()
                .find(|(worktree_id, _, _)| *worktree_id == start.worktree_id)
                .map(|(_, entries, _)| entries)?;

            let mut start_idx = entries
                .iter()
                .enumerate()
                .find(|(_, ele)| ele.id == start.entry_id)
                .map(|(idx, _)| idx)?;

            if reverse_search {
                start_idx = start_idx.saturating_add(1usize);
            }

            let (left, right) = entries.split_at_checked(start_idx)?;

            let (first_iter, second_iter) = if reverse_search {
                (
                    utils::ReversibleIterable::new(left.iter(), reverse_search),
                    utils::ReversibleIterable::new(right.iter(), reverse_search),
                )
            } else {
                (
                    utils::ReversibleIterable::new(right.iter(), reverse_search),
                    utils::ReversibleIterable::new(left.iter(), reverse_search),
                )
            };

            let first_search = first_iter.find(|ele| predicate(ele.to_ref(), start.worktree_id));
            let second_search = second_iter.find(|ele| predicate(ele.to_ref(), start.worktree_id));

            if first_search.is_some() {
                return first_search.map(|entry| SelectedEntry {
                    worktree_id: start.worktree_id,
                    entry_id: entry.id,
                });
            }

            last_found = second_search.map(|entry| SelectedEntry {
                worktree_id: start.worktree_id,
                entry_id: entry.id,
            });

            let idx = worktree_ids
                .iter()
                .enumerate()
                .find(|(_, ele)| **ele == start.worktree_id)
                .map(|(idx, _)| idx);

            if let Some(idx) = idx {
                worktree_ids.rotate_left(idx + 1usize);
                worktree_ids.pop();
            }
        }

        for tree_id in worktree_ids.into_iter() {
            if let Some(found) =
                self.find_entry_in_worktree(tree_id, reverse_search, true, &predicate, cx)
            {
                return Some(SelectedEntry {
                    worktree_id: tree_id,
                    entry_id: found.id,
                });
            }
        }

        last_found
    }

    fn calculate_depth_and_difference(
        entry: &Entry,
        visible_worktree_entries: &HashSet<Arc<Path>>,
    ) -> (usize, usize) {
        let (depth, difference) = entry
            .path
            .ancestors()
            .skip(1) // Skip the entry itself
            .find_map(|ancestor| {
                if let Some(parent_entry) = visible_worktree_entries.get(ancestor) {
                    let entry_path_components_count = entry.path.components().count();
                    let parent_path_components_count = parent_entry.components().count();
                    let difference = entry_path_components_count - parent_path_components_count;
                    let depth = parent_entry
                        .ancestors()
                        .skip(1)
                        .filter(|ancestor| visible_worktree_entries.contains(*ancestor))
                        .count();
                    Some((depth + 1, difference))
                } else {
                    None
                }
            })
            .unwrap_or((0, 0));

        (depth, difference)
    }

    fn render_entry(
        &self,
        entry_id: ProjectEntryId,
        details: EntryDetails,
        window: &mut Window,
        cx: &mut Context<Self>,
    ) -> Stateful<Div> {
        const GROUP_NAME: &str = "project_entry";

        let kind = details.kind;
        let settings = ProjectPanelSettings::get_global(cx);
        let show_editor = details.is_editing && !details.is_processing;

        let selection = SelectedEntry {
            worktree_id: details.worktree_id,
            entry_id,
        };

        let is_marked = self.marked_entries.contains(&selection);
        let is_active = self
            .selection
            .map_or(false, |selection| selection.entry_id == entry_id);

        let file_name = details.filename.clone();

        let mut icon = details.icon.clone();
        if settings.file_icons && show_editor && details.kind.is_file() {
            let filename = self.filename_editor.read(cx).text(cx);
            if filename.len() > 2 {
                icon = FileIcons::get_icon(Path::new(&filename), cx);
            }
        }

        let filename_text_color = details.filename_text_color;
        let diagnostic_severity = details.diagnostic_severity;
        let item_colors = get_item_color(cx);

        let canonical_path = details
            .canonical_path
            .as_ref()
            .map(|f| f.to_string_lossy().to_string());
        let path = details.path.clone();

        let depth = details.depth;
        let worktree_id = details.worktree_id;
        let selections = Arc::new(self.marked_entries.clone());
        let is_local = self.project.read(cx).is_local();

        let dragged_selection = DraggedSelection {
            active_selection: selection,
            marked_selections: selections,
        };

        let bg_color = if is_marked {
            item_colors.marked
        } else {
            item_colors.default
        };

        let bg_hover_color = if is_marked {
            item_colors.marked
        } else {
            item_colors.hover
        };

        let border_color =
            if !self.mouse_down && is_active && self.focus_handle.contains_focused(window, cx) {
                item_colors.focused
            } else {
                bg_color
            };

        let border_hover_color =
            if !self.mouse_down && is_active && self.focus_handle.contains_focused(window, cx) {
                item_colors.focused
            } else {
                bg_hover_color
            };

        let folded_directory_drag_target = self.folded_directory_drag_target;

        div()
            .id(entry_id.to_proto() as usize)
            .group(GROUP_NAME)
            .cursor_pointer()
            .rounded_none()
            .bg(bg_color)
            .border_1()
            .border_r_2()
            .border_color(border_color)
            .hover(|style| style.bg(bg_hover_color).border_color(border_hover_color))
            .when(is_local, |div| {
                div.on_drag_move::<ExternalPaths>(cx.listener(
                    move |this, event: &DragMoveEvent<ExternalPaths>, _, cx| {
                        if event.bounds.contains(&event.event.position) {
                            if this.last_external_paths_drag_over_entry == Some(entry_id) {
                                return;
                            }
                            this.last_external_paths_drag_over_entry = Some(entry_id);
                            this.marked_entries.clear();

                            let Some((worktree, path, entry)) = maybe!({
                                let worktree = this
                                    .project
                                    .read(cx)
                                    .worktree_for_id(selection.worktree_id, cx)?;
                                let worktree = worktree.read(cx);
                                let abs_path = worktree.absolutize(&path).log_err()?;
                                let path = if abs_path.is_dir() {
                                    path.as_ref()
                                } else {
                                    path.parent()?
                                };
                                let entry = worktree.entry_for_path(path)?;
                                Some((worktree, path, entry))
                            }) else {
                                return;
                            };

                            this.marked_entries.insert(SelectedEntry {
                                entry_id: entry.id,
                                worktree_id: worktree.id(),
                            });

                            for entry in worktree.child_entries(path) {
                                this.marked_entries.insert(SelectedEntry {
                                    entry_id: entry.id,
                                    worktree_id: worktree.id(),
                                });
                            }

                            cx.notify();
                        }
                    },
                ))
                .on_drop(cx.listener(
                    move |this, external_paths: &ExternalPaths, window, cx| {
                        this.hover_scroll_task.take();
                        this.last_external_paths_drag_over_entry = None;
                        this.marked_entries.clear();
                        this.drop_external_files(external_paths.paths(), entry_id, window, cx);
                        cx.stop_propagation();
                    },
                ))
            })
            .on_drag_move::<DraggedSelection>(cx.listener(
                move |this, event: &DragMoveEvent<DraggedSelection>, window, cx| {
                    if event.bounds.contains(&event.event.position) {
                        if this.last_selection_drag_over_entry == Some(entry_id) {
                            return;
                        }
                        this.last_selection_drag_over_entry = Some(entry_id);
                        this.hover_expand_task.take();

                        if !kind.is_dir()
                            || this
                                .expanded_dir_ids
                                .get(&details.worktree_id)
                                .map_or(false, |ids| ids.binary_search(&entry_id).is_ok())
                        {
                            return;
                        }

                        let bounds = event.bounds;
                        this.hover_expand_task =
                            Some(cx.spawn_in(window, async move |this, cx| {
                                cx.background_executor()
                                    .timer(Duration::from_millis(500))
                                    .await;
                                this.update_in(cx, |this, window, cx| {
                                    this.hover_expand_task.take();
                                    if this.last_selection_drag_over_entry == Some(entry_id)
                                        && bounds.contains(&window.mouse_position())
                                    {
                                        this.expand_entry(worktree_id, entry_id, cx);
                                        this.update_visible_entries(
                                            Some((worktree_id, entry_id)),
                                            cx,
                                        );
                                        cx.notify();
                                    }
                                })
                                .ok();
                            }));
                    }
                },
            ))
            .on_drag(
                dragged_selection,
                move |selection, click_offset, _window, cx| {
                    cx.new(|_| DraggedProjectEntryView {
                        details: details.clone(),
                        click_offset,
                        selection: selection.active_selection,
                        selections: selection.marked_selections.clone(),
                    })
                },
            )
            .drag_over::<DraggedSelection>(move |style, _, _, _| {
                if  folded_directory_drag_target.is_some() {
                    return style;
                }
                style.bg(item_colors.drag_over)
            })
            .on_drop(
                cx.listener(move |this, selections: &DraggedSelection, window, cx| {
                    this.hover_scroll_task.take();
                    this.hover_expand_task.take();
                    if  folded_directory_drag_target.is_some() {
                        return;
                    }
                    this.drag_onto(selections, entry_id, kind.is_file(), window, cx);
                }),
            )
            .on_mouse_down(
                MouseButton::Left,
                cx.listener(move |this, _, _, cx| {
                    this.mouse_down = true;
                    cx.propagate();
                }),
            )
            .on_click(
                cx.listener(move |this, event: &gpui::ClickEvent, window, cx| {
                    if event.down.button == MouseButton::Right
                        || event.down.first_mouse
                        || show_editor
                    {
                        return;
                    }
                    if event.down.button == MouseButton::Left {
                        this.mouse_down = false;
                    }
                    cx.stop_propagation();

                    if let Some(selection) = this.selection.filter(|_| event.modifiers().shift) {
                        let current_selection = this.index_for_selection(selection);
                        let clicked_entry = SelectedEntry {
                            entry_id,
                            worktree_id,
                        };
                        let target_selection = this.index_for_selection(clicked_entry);
                        if let Some(((_, _, source_index), (_, _, target_index))) =
                            current_selection.zip(target_selection)
                        {
                            let range_start = source_index.min(target_index);
                            let range_end = source_index.max(target_index) + 1; // Make the range inclusive.
                            let mut new_selections = BTreeSet::new();
                            this.for_each_visible_entry(
                                range_start..range_end,
                                window,
                                cx,
                                |entry_id, details, _, _| {
                                    new_selections.insert(SelectedEntry {
                                        entry_id,
                                        worktree_id: details.worktree_id,
                                    });
                                },
                            );

                            this.marked_entries = this
                                .marked_entries
                                .union(&new_selections)
                                .cloned()
                                .collect();

                            this.selection = Some(clicked_entry);
                            this.marked_entries.insert(clicked_entry);
                        }
                    } else if event.modifiers().secondary() {
                        if event.down.click_count > 1 {
                            this.split_entry(entry_id, cx);
                        } else {
                            this.selection = Some(selection);
                            if !this.marked_entries.insert(selection) {
                                this.marked_entries.remove(&selection);
                            }
                        }
                    } else if kind.is_dir() {
                        this.marked_entries.clear();
                        if event.modifiers().alt {
                            this.toggle_expand_all(entry_id, window, cx);
                        } else {
                            this.toggle_expanded(entry_id, window, cx);
                        }
                    } else {
                        let preview_tabs_enabled = PreviewTabsSettings::get_global(cx).enabled;
                        let click_count = event.up.click_count;
                        let focus_opened_item = !preview_tabs_enabled || click_count > 1;
                        let allow_preview = preview_tabs_enabled && click_count == 1;
                        this.open_entry(entry_id, focus_opened_item, allow_preview, cx);
                    }
                }),
            )
            .child(
                ListItem::new(entry_id.to_proto() as usize)
                    .indent_level(depth)
                    .indent_step_size(px(settings.indent_size))
                    .spacing(match settings.entry_spacing {
                        project_panel_settings::EntrySpacing::Comfortable => ListItemSpacing::Dense,
                        project_panel_settings::EntrySpacing::Standard => {
                            ListItemSpacing::ExtraDense
                        }
                    })
                    .selectable(false)
                    .when_some(canonical_path, |this, path| {
                        this.end_slot::<AnyElement>(
                            div()
                                .id("symlink_icon")
                                .pr_3()
                                .tooltip(move |window, cx| {
                                    Tooltip::with_meta(
                                        path.to_string(),
                                        None,
                                        "Symbolic Link",
                                        window,
                                        cx,
                                    )
                                })
                                .child(
                                    Icon::new(IconName::ArrowUpRight)
                                        .size(IconSize::Indicator)
                                        .color(filename_text_color),
                                )
                                .into_any_element(),
                        )
                    })
                    .child(if let Some(icon) = &icon {
                        if let Some((_, decoration_color)) =
                            entry_diagnostic_aware_icon_decoration_and_color(diagnostic_severity)
                        {
                            let is_warning = diagnostic_severity
                                .map(|severity| matches!(severity, DiagnosticSeverity::WARNING))
                                .unwrap_or(false);
                            div().child(
                                DecoratedIcon::new(
                                    Icon::from_path(icon.clone()).color(Color::Muted),
                                    Some(
                                        IconDecoration::new(
                                            if kind.is_file() {
                                                if is_warning {
                                                    IconDecorationKind::Triangle
                                                } else {
                                                    IconDecorationKind::X
                                                }
                                            } else {
                                                IconDecorationKind::Dot
                                            },
                                            bg_color,
                                            cx,
                                        )
                                        .group_name(Some(GROUP_NAME.into()))
                                        .knockout_hover_color(bg_hover_color)
                                        .color(decoration_color.color(cx))
                                        .position(Point {
                                            x: px(-2.),
                                            y: px(-2.),
                                        }),
                                    ),
                                )
                                .into_any_element(),
                            )
                        } else {
                            h_flex().child(Icon::from_path(icon.to_string()).color(Color::Muted))
                        }
                    } else {
                        if let Some((icon_name, color)) =
                            entry_diagnostic_aware_icon_name_and_color(diagnostic_severity)
                        {
                            h_flex()
                                .size(IconSize::default().rems())
                                .child(Icon::new(icon_name).color(color).size(IconSize::Small))
                        } else {
                            h_flex()
                                .size(IconSize::default().rems())
                                .invisible()
                                .flex_none()
                        }
                    })
                    .child(
                        if let (Some(editor), true) = (Some(&self.filename_editor), show_editor) {
                            h_flex().h_6().w_full().child(editor.clone())
                        } else {
                            h_flex().h_6().map(|mut this| {
                                if let Some(folded_ancestors) = self.ancestors.get(&entry_id) {
                                    let components = Path::new(&file_name)
                                        .components()
                                        .map(|comp| {
                                            let comp_str =
                                                comp.as_os_str().to_string_lossy().into_owned();
                                            comp_str
                                        })
                                        .collect::<Vec<_>>();

                                    let components_len = components.len();
                                    let active_index = components_len
                                        - 1
                                        - folded_ancestors.current_ancestor_depth;
                                        const DELIMITER: SharedString =
                                        SharedString::new_static(std::path::MAIN_SEPARATOR_STR);
                                    for (index, component) in components.into_iter().enumerate() {
                                        if index != 0 {
                                                let delimiter_target_index = index - 1;
                                                let target_entry_id = folded_ancestors.ancestors.get(components_len - 1 - delimiter_target_index).cloned();
                                                this = this.child(
                                                    div()
                                                    .on_drop(cx.listener(move |this, selections: &DraggedSelection, window, cx| {
                                                        this.hover_scroll_task.take();
                                                        this.folded_directory_drag_target = None;
                                                        if let Some(target_entry_id) = target_entry_id {
                                                            this.drag_onto(selections, target_entry_id, kind.is_file(), window, cx);
                                                        }
                                                    }))
                                                    .on_drag_move(cx.listener(
                                                        move |this, event: &DragMoveEvent<DraggedSelection>, _, _| {
                                                            if event.bounds.contains(&event.event.position) {
                                                                this.folded_directory_drag_target = Some(
                                                                    FoldedDirectoryDragTarget {
                                                                        entry_id,
                                                                        index: delimiter_target_index,
                                                                        is_delimiter_target: true,
                                                                    }
                                                                );
                                                            } else {
                                                                let is_current_target = this.folded_directory_drag_target
                                                                    .map_or(false, |target|
                                                                        target.entry_id == entry_id &&
                                                                        target.index == delimiter_target_index &&
                                                                        target.is_delimiter_target
                                                                    );
                                                                if is_current_target {
                                                                    this.folded_directory_drag_target = None;
                                                                }
                                                            }

                                                        },
                                                    ))
                                                    .child(
                                                        Label::new(DELIMITER.clone())
                                                            .single_line()
                                                            .color(filename_text_color)
                                                    )
                                                );
                                        }
                                        let id = SharedString::from(format!(
                                            "project_panel_path_component_{}_{index}",
                                            entry_id.to_usize()
                                        ));
                                        let label = div()
                                            .id(id)
                                            .on_click(cx.listener(move |this, _, _, cx| {
                                                if index != active_index {
                                                    if let Some(folds) =
                                                        this.ancestors.get_mut(&entry_id)
                                                    {
                                                        folds.current_ancestor_depth =
                                                            components_len - 1 - index;
                                                        cx.notify();
                                                    }
                                                }
                                            }))
                                            .when(index != components_len - 1, |div|{
                                                let target_entry_id = folded_ancestors.ancestors.get(components_len - 1 - index).cloned();
                                                div
                                                .on_drag_move(cx.listener(
                                                    move |this, event: &DragMoveEvent<DraggedSelection>, _, _| {
                                                    if event.bounds.contains(&event.event.position) {
                                                            this.folded_directory_drag_target = Some(
                                                                FoldedDirectoryDragTarget {
                                                                    entry_id,
                                                                    index,
                                                                    is_delimiter_target: false,
                                                                }
                                                            );
                                                        } else {
                                                            let is_current_target = this.folded_directory_drag_target
                                                                .as_ref()
                                                                .map_or(false, |target|
                                                                    target.entry_id == entry_id &&
                                                                    target.index == index &&
                                                                    !target.is_delimiter_target
                                                                );
                                                            if is_current_target {
                                                                this.folded_directory_drag_target = None;
                                                            }
                                                        }
                                                    },
                                                ))
                                                .on_drop(cx.listener(move |this, selections: &DraggedSelection, window,cx| {
                                                    this.hover_scroll_task.take();
                                                    this.folded_directory_drag_target = None;
                                                    if let Some(target_entry_id) = target_entry_id {
                                                        this.drag_onto(selections, target_entry_id, kind.is_file(), window, cx);
                                                    }
                                                }))
                                                .when(folded_directory_drag_target.map_or(false, |target|
                                                    target.entry_id == entry_id &&
                                                    target.index == index
                                                ), |this| {
                                                    this.bg(item_colors.drag_over)
                                                })
                                            })
                                            .child(
                                                Label::new(component)
                                                    .single_line()
                                                    .color(filename_text_color)
                                                    .when(
                                                        index == active_index
                                                            && (is_active || is_marked),
                                                        |this| this.underline(),
                                                    ),
                                            );

                                        this = this.child(label);
                                    }

                                    this
                                } else {
                                    this.child(
                                        Label::new(file_name)
                                            .single_line()
                                            .color(filename_text_color),
                                    )
                                }
                            })
                        }
                        .ml_1(),
                    )
                    .on_secondary_mouse_down(cx.listener(
                        move |this, event: &MouseDownEvent, window, cx| {
                            // Stop propagation to prevent the catch-all context menu for the project
                            // panel from being deployed.
                            cx.stop_propagation();
                            // Some context menu actions apply to all marked entries. If the user
                            // right-clicks on an entry that is not marked, they may not realize the
                            // action applies to multiple entries. To avoid inadvertent changes, all
                            // entries are unmarked.
                            if !this.marked_entries.contains(&selection) {
                                this.marked_entries.clear();
                            }
                            this.deploy_context_menu(event.position, entry_id, window, cx);
                        },
                    ))
                    .overflow_x(),
            )
    }

    fn render_vertical_scrollbar(&self, cx: &mut Context<Self>) -> Option<Stateful<Div>> {
        if !Self::should_show_scrollbar(cx)
            || !(self.show_scrollbar || self.vertical_scrollbar_state.is_dragging())
        {
            return None;
        }
        Some(
            div()
                .occlude()
                .id("project-panel-vertical-scroll")
                .on_mouse_move(cx.listener(|_, _, _, cx| {
                    cx.notify();
                    cx.stop_propagation()
                }))
                .on_hover(|_, _, cx| {
                    cx.stop_propagation();
                })
                .on_any_mouse_down(|_, _, cx| {
                    cx.stop_propagation();
                })
                .on_mouse_up(
                    MouseButton::Left,
                    cx.listener(|this, _, window, cx| {
                        if !this.vertical_scrollbar_state.is_dragging()
                            && !this.focus_handle.contains_focused(window, cx)
                        {
                            this.hide_scrollbar(window, cx);
                            cx.notify();
                        }

                        cx.stop_propagation();
                    }),
                )
                .on_scroll_wheel(cx.listener(|_, _, _, cx| {
                    cx.notify();
                }))
                .h_full()
                .absolute()
                .right_1()
                .top_1()
                .bottom_1()
                .w(px(12.))
                .cursor_default()
                .children(Scrollbar::vertical(
                    // percentage as f32..end_offset as f32,
                    self.vertical_scrollbar_state.clone(),
                )),
        )
    }

    fn render_horizontal_scrollbar(&self, cx: &mut Context<Self>) -> Option<Stateful<Div>> {
        if !Self::should_show_scrollbar(cx)
            || !(self.show_scrollbar || self.horizontal_scrollbar_state.is_dragging())
        {
            return None;
        }

        let scroll_handle = self.scroll_handle.0.borrow();
        let longest_item_width = scroll_handle
            .last_item_size
            .filter(|size| size.contents.width > size.item.width)?
            .contents
            .width
            .0 as f64;
        if longest_item_width < scroll_handle.base_handle.bounds().size.width.0 as f64 {
            return None;
        }

        Some(
            div()
                .occlude()
                .id("project-panel-horizontal-scroll")
                .on_mouse_move(cx.listener(|_, _, _, cx| {
                    cx.notify();
                    cx.stop_propagation()
                }))
                .on_hover(|_, _, cx| {
                    cx.stop_propagation();
                })
                .on_any_mouse_down(|_, _, cx| {
                    cx.stop_propagation();
                })
                .on_mouse_up(
                    MouseButton::Left,
                    cx.listener(|this, _, window, cx| {
                        if !this.horizontal_scrollbar_state.is_dragging()
                            && !this.focus_handle.contains_focused(window, cx)
                        {
                            this.hide_scrollbar(window, cx);
                            cx.notify();
                        }

                        cx.stop_propagation();
                    }),
                )
                .on_scroll_wheel(cx.listener(|_, _, _, cx| {
                    cx.notify();
                }))
                .w_full()
                .absolute()
                .right_1()
                .left_1()
                .bottom_1()
                .h(px(12.))
                .cursor_default()
                .when(self.width.is_some(), |this| {
                    this.children(Scrollbar::horizontal(
                        self.horizontal_scrollbar_state.clone(),
                    ))
                }),
        )
    }

    fn dispatch_context(&self, window: &Window, cx: &Context<Self>) -> KeyContext {
        let mut dispatch_context = KeyContext::new_with_defaults();
        dispatch_context.add("ProjectPanel");
        dispatch_context.add("menu");

        let identifier = if self.filename_editor.focus_handle(cx).is_focused(window) {
            "editing"
        } else {
            "not_editing"
        };

        dispatch_context.add(identifier);
        dispatch_context
    }

    fn should_show_scrollbar(cx: &App) -> bool {
        let show = ProjectPanelSettings::get_global(cx)
            .scrollbar
            .show
            .unwrap_or_else(|| EditorSettings::get_global(cx).scrollbar.show);
        match show {
            ShowScrollbar::Auto => true,
            ShowScrollbar::System => true,
            ShowScrollbar::Always => true,
            ShowScrollbar::Never => false,
        }
    }

    fn should_autohide_scrollbar(cx: &App) -> bool {
        let show = ProjectPanelSettings::get_global(cx)
            .scrollbar
            .show
            .unwrap_or_else(|| EditorSettings::get_global(cx).scrollbar.show);
        match show {
            ShowScrollbar::Auto => true,
            ShowScrollbar::System => cx
                .try_global::<ScrollbarAutoHide>()
                .map_or_else(|| cx.should_auto_hide_scrollbars(), |autohide| autohide.0),
            ShowScrollbar::Always => false,
            ShowScrollbar::Never => true,
        }
    }

    fn hide_scrollbar(&mut self, window: &mut Window, cx: &mut Context<Self>) {
        const SCROLLBAR_SHOW_INTERVAL: Duration = Duration::from_secs(1);
        if !Self::should_autohide_scrollbar(cx) {
            return;
        }
        self.hide_scrollbar_task = Some(cx.spawn_in(window, async move |panel, cx| {
            cx.background_executor()
                .timer(SCROLLBAR_SHOW_INTERVAL)
                .await;
            panel
                .update(cx, |panel, cx| {
                    panel.show_scrollbar = false;
                    cx.notify();
                })
                .log_err();
        }))
    }

    fn reveal_entry(
        &mut self,
        project: Entity<Project>,
        entry_id: ProjectEntryId,
        skip_ignored: bool,
        cx: &mut Context<Self>,
    ) {
        if let Some(worktree) = project.read(cx).worktree_for_entry(entry_id, cx) {
            let worktree = worktree.read(cx);
            if skip_ignored
                && worktree
                    .entry_for_id(entry_id)
                    .map_or(true, |entry| entry.is_ignored && !entry.is_always_included)
            {
                return;
            }

            let worktree_id = worktree.id();
            self.expand_entry(worktree_id, entry_id, cx);
            self.update_visible_entries(Some((worktree_id, entry_id)), cx);
            self.marked_entries.clear();
            self.marked_entries.insert(SelectedEntry {
                worktree_id,
                entry_id,
            });
            self.autoscroll(cx);
            cx.notify();
        }
    }

    fn find_active_indent_guide(
        &self,
        indent_guides: &[IndentGuideLayout],
        cx: &App,
    ) -> Option<usize> {
        let (worktree, entry) = self.selected_entry(cx)?;

        // Find the parent entry of the indent guide, this will either be the
        // expanded folder we have selected, or the parent of the currently
        // selected file/collapsed directory
        let mut entry = entry;
        loop {
            let is_expanded_dir = entry.is_dir()
                && self
                    .expanded_dir_ids
                    .get(&worktree.id())
                    .map(|ids| ids.binary_search(&entry.id).is_ok())
                    .unwrap_or(false);
            if is_expanded_dir {
                break;
            }
            entry = worktree.entry_for_path(&entry.path.parent()?)?;
        }

        let (active_indent_range, depth) = {
            let (worktree_ix, child_offset, ix) = self.index_for_entry(entry.id, worktree.id())?;
            let child_paths = &self.visible_entries[worktree_ix].1;
            let mut child_count = 0;
            let depth = entry.path.ancestors().count();
            while let Some(entry) = child_paths.get(child_offset + child_count + 1) {
                if entry.path.ancestors().count() <= depth {
                    break;
                }
                child_count += 1;
            }

            let start = ix + 1;
            let end = start + child_count;

            let (_, entries, paths) = &self.visible_entries[worktree_ix];
            let visible_worktree_entries =
                paths.get_or_init(|| entries.iter().map(|e| (e.path.clone())).collect());

            // Calculate the actual depth of the entry, taking into account that directories can be auto-folded.
            let (depth, _) = Self::calculate_depth_and_difference(entry, visible_worktree_entries);
            (start..end, depth)
        };

        let candidates = indent_guides
            .iter()
            .enumerate()
            .filter(|(_, indent_guide)| indent_guide.offset.x == depth);

        for (i, indent) in candidates {
            // Find matches that are either an exact match, partially on screen, or inside the enclosing indent
            if active_indent_range.start <= indent.offset.y + indent.length
                && indent.offset.y <= active_indent_range.end
            {
                return Some(i);
            }
        }
        None
    }
}

fn item_width_estimate(depth: usize, item_text_chars: usize, is_symlink: bool) -> usize {
    const ICON_SIZE_FACTOR: usize = 2;
    let mut item_width = depth * ICON_SIZE_FACTOR + item_text_chars;
    if is_symlink {
        item_width += ICON_SIZE_FACTOR;
    }
    item_width
}

impl Render for ProjectPanel {
    fn render(&mut self, window: &mut Window, cx: &mut Context<Self>) -> impl IntoElement {
        let has_worktree = !self.visible_entries.is_empty();
        let project = self.project.read(cx);
        let indent_size = ProjectPanelSettings::get_global(cx).indent_size;
        let show_indent_guides =
            ProjectPanelSettings::get_global(cx).indent_guides.show == ShowIndentGuides::Always;
        let is_local = project.is_local();

        if has_worktree {
            let item_count = self
                .visible_entries
                .iter()
                .map(|(_, worktree_entries, _)| worktree_entries.len())
                .sum();

            fn handle_drag_move_scroll<T: 'static>(
                this: &mut ProjectPanel,
                e: &DragMoveEvent<T>,
                window: &mut Window,
                cx: &mut Context<ProjectPanel>,
            ) {
                if !e.bounds.contains(&e.event.position) {
                    return;
                }
                this.hover_scroll_task.take();
                let panel_height = e.bounds.size.height;
                if panel_height <= px(0.) {
                    return;
                }

                let event_offset = e.event.position.y - e.bounds.origin.y;
                // How far along in the project panel is our cursor? (0. is the top of a list, 1. is the bottom)
                let hovered_region_offset = event_offset / panel_height;

                // We want the scrolling to be a bit faster when the cursor is closer to the edge of a list.
                // These pixels offsets were picked arbitrarily.
                let vertical_scroll_offset = if hovered_region_offset <= 0.05 {
                    8.
                } else if hovered_region_offset <= 0.15 {
                    5.
                } else if hovered_region_offset >= 0.95 {
                    -8.
                } else if hovered_region_offset >= 0.85 {
                    -5.
                } else {
                    return;
                };
                let adjustment = point(px(0.), px(vertical_scroll_offset));
                this.hover_scroll_task = Some(cx.spawn_in(window, async move |this, cx| {
                    loop {
                        let should_stop_scrolling = this
                            .update(cx, |this, cx| {
                                this.hover_scroll_task.as_ref()?;
                                let handle = this.scroll_handle.0.borrow_mut();
                                let offset = handle.base_handle.offset();

                                handle.base_handle.set_offset(offset + adjustment);
                                cx.notify();
                                Some(())
                            })
                            .ok()
                            .flatten()
                            .is_some();
                        if should_stop_scrolling {
                            return;
                        }
                        cx.background_executor()
                            .timer(Duration::from_millis(16))
                            .await;
                    }
                }));
            }
            h_flex()
                .id("project-panel")
                .group("project-panel")
                .on_drag_move(cx.listener(handle_drag_move_scroll::<ExternalPaths>))
                .on_drag_move(cx.listener(handle_drag_move_scroll::<DraggedSelection>))
                .size_full()
                .relative()
                .on_hover(cx.listener(|this, hovered, window, cx| {
                    if *hovered {
                        this.show_scrollbar = true;
                        this.hide_scrollbar_task.take();
                        cx.notify();
                    } else if !this.focus_handle.contains_focused(window, cx) {
                        this.hide_scrollbar(window, cx);
                    }
                }))
                .on_click(cx.listener(|this, _event, _, cx| {
                    cx.stop_propagation();
                    this.selection = None;
                    this.marked_entries.clear();
                }))
                .key_context(self.dispatch_context(window, cx))
                .on_action(cx.listener(Self::select_next))
                .on_action(cx.listener(Self::select_previous))
                .on_action(cx.listener(Self::select_first))
                .on_action(cx.listener(Self::select_last))
                .on_action(cx.listener(Self::select_parent))
                .on_action(cx.listener(Self::select_next_git_entry))
                .on_action(cx.listener(Self::select_prev_git_entry))
                .on_action(cx.listener(Self::select_next_diagnostic))
                .on_action(cx.listener(Self::select_prev_diagnostic))
                .on_action(cx.listener(Self::select_next_directory))
                .on_action(cx.listener(Self::select_prev_directory))
                .on_action(cx.listener(Self::expand_selected_entry))
                .on_action(cx.listener(Self::collapse_selected_entry))
                .on_action(cx.listener(Self::collapse_all_entries))
                .on_action(cx.listener(Self::open))
                .on_action(cx.listener(Self::open_permanent))
                .on_action(cx.listener(Self::confirm))
                .on_action(cx.listener(Self::cancel))
                .on_action(cx.listener(Self::copy_path))
                .on_action(cx.listener(Self::copy_relative_path))
                .on_action(cx.listener(Self::new_search_in_directory))
                .on_action(cx.listener(Self::unfold_directory))
                .on_action(cx.listener(Self::fold_directory))
                .on_action(cx.listener(Self::remove_from_project))
                .when(!project.is_read_only(cx), |el| {
                    el.on_action(cx.listener(Self::new_file))
                        .on_action(cx.listener(Self::new_directory))
                        .on_action(cx.listener(Self::rename))
                        .on_action(cx.listener(Self::delete))
                        .on_action(cx.listener(Self::trash))
                        .on_action(cx.listener(Self::cut))
                        .on_action(cx.listener(Self::copy))
                        .on_action(cx.listener(Self::paste))
                        .on_action(cx.listener(Self::duplicate))
                        .on_click(cx.listener(|this, event: &gpui::ClickEvent, window, cx| {
                            if event.up.click_count > 1 {
                                if let Some(entry_id) = this.last_worktree_root_id {
                                    let project = this.project.read(cx);

                                    let worktree_id = if let Some(worktree) =
                                        project.worktree_for_entry(entry_id, cx)
                                    {
                                        worktree.read(cx).id()
                                    } else {
                                        return;
                                    };

                                    this.selection = Some(SelectedEntry {
                                        worktree_id,
                                        entry_id,
                                    });

                                    this.new_file(&NewFile, window, cx);
                                }
                            }
                        }))
                })
                .when(project.is_local(), |el| {
                    el.on_action(cx.listener(Self::reveal_in_finder))
                        .on_action(cx.listener(Self::open_system))
                        .on_action(cx.listener(Self::open_in_terminal))
                })
                .when(project.is_via_ssh(), |el| {
                    el.on_action(cx.listener(Self::open_in_terminal))
                })
                .on_mouse_down(
                    MouseButton::Right,
                    cx.listener(move |this, event: &MouseDownEvent, window, cx| {
                        // When deploying the context menu anywhere below the last project entry,
                        // act as if the user clicked the root of the last worktree.
                        if let Some(entry_id) = this.last_worktree_root_id {
                            this.deploy_context_menu(event.position, entry_id, window, cx);
                        }
                    }),
                )
                .track_focus(&self.focus_handle(cx))
                .child(
                    uniform_list(cx.entity().clone(), "entries", item_count, {
                        |this, range, window, cx| {
                            let mut items = Vec::with_capacity(range.end - range.start);
                            this.for_each_visible_entry(
                                range,
                                window,
                                cx,
                                |id, details, window, cx| {
                                    items.push(this.render_entry(id, details, window, cx));
                                },
                            );
                            items
                        }
                    })
                    .when(show_indent_guides, |list| {
                        list.with_decoration(
                            ui::indent_guides(
                                cx.entity().clone(),
                                px(indent_size),
                                IndentGuideColors::panel(cx),
                                |this, range, window, cx| {
                                    let mut items =
                                        SmallVec::with_capacity(range.end - range.start);
                                    this.iter_visible_entries(
                                        range,
                                        window,
                                        cx,
                                        |entry, entries, _, _| {
                                            let (depth, _) = Self::calculate_depth_and_difference(
                                                entry, entries,
                                            );
                                            items.push(depth);
                                        },
                                    );
                                    items
                                },
                            )
                            .on_click(cx.listener(
                                |this, active_indent_guide: &IndentGuideLayout, window, cx| {
                                    if window.modifiers().secondary() {
                                        let ix = active_indent_guide.offset.y;
                                        let Some((target_entry, worktree)) = maybe!({
                                            let (worktree_id, entry) = this.entry_at_index(ix)?;
                                            let worktree = this
                                                .project
                                                .read(cx)
                                                .worktree_for_id(worktree_id, cx)?;
                                            let target_entry = worktree
                                                .read(cx)
                                                .entry_for_path(&entry.path.parent()?)?;
                                            Some((target_entry, worktree))
                                        }) else {
                                            return;
                                        };

                                        this.collapse_entry(target_entry.clone(), worktree, cx);
                                    }
                                },
                            ))
                            .with_render_fn(
                                cx.entity().clone(),
                                move |this, params, _, cx| {
                                    const LEFT_OFFSET: Pixels = px(14.);
                                    const PADDING_Y: Pixels = px(4.);
                                    const HITBOX_OVERDRAW: Pixels = px(3.);

                                    let active_indent_guide_index =
                                        this.find_active_indent_guide(&params.indent_guides, cx);

                                    let indent_size = params.indent_size;
                                    let item_height = params.item_height;

                                    params
                                        .indent_guides
                                        .into_iter()
                                        .enumerate()
                                        .map(|(idx, layout)| {
                                            let offset = if layout.continues_offscreen {
                                                px(0.)
                                            } else {
                                                PADDING_Y
                                            };
                                            let bounds = Bounds::new(
                                                point(
                                                    layout.offset.x * indent_size + LEFT_OFFSET,
                                                    layout.offset.y * item_height + offset,
                                                ),
                                                size(
                                                    px(1.),
                                                    layout.length * item_height - offset * 2.,
                                                ),
                                            );
                                            ui::RenderedIndentGuide {
                                                bounds,
                                                layout,
                                                is_active: Some(idx) == active_indent_guide_index,
                                                hitbox: Some(Bounds::new(
                                                    point(
                                                        bounds.origin.x - HITBOX_OVERDRAW,
                                                        bounds.origin.y,
                                                    ),
                                                    size(
                                                        bounds.size.width + HITBOX_OVERDRAW * 2.,
                                                        bounds.size.height,
                                                    ),
                                                )),
                                            }
                                        })
                                        .collect()
                                },
                            ),
                        )
                    })
                    .size_full()
                    .with_sizing_behavior(ListSizingBehavior::Infer)
                    .with_horizontal_sizing_behavior(ListHorizontalSizingBehavior::Unconstrained)
                    .with_width_from_item(self.max_width_item_index)
                    .track_scroll(self.scroll_handle.clone()),
                )
                .children(self.render_vertical_scrollbar(cx))
                .when_some(self.render_horizontal_scrollbar(cx), |this, scrollbar| {
                    this.pb_4().child(scrollbar)
                })
                .children(self.context_menu.as_ref().map(|(menu, position, _)| {
                    deferred(
                        anchored()
                            .position(*position)
                            .anchor(gpui::Corner::TopLeft)
                            .child(menu.clone()),
                    )
                    .with_priority(1)
                }))
        } else {
            v_flex()
                .id("empty-project_panel")
                .size_full()
                .p_4()
                .track_focus(&self.focus_handle(cx))
                .child(
                    Button::new("open_project", "Open a project")
                        .full_width()
                        .key_binding(KeyBinding::for_action(&workspace::Open, window, cx))
                        .on_click(cx.listener(|this, _, window, cx| {
                            this.workspace
                                .update(cx, |_, cx| {
                                    window.dispatch_action(Box::new(workspace::Open), cx)
                                })
                                .log_err();
                        })),
                )
                .when(is_local, |div| {
                    div.drag_over::<ExternalPaths>(|style, _, _, cx| {
                        style.bg(cx.theme().colors().drop_target_background)
                    })
                    .on_drop(cx.listener(
                        move |this, external_paths: &ExternalPaths, window, cx| {
                            this.last_external_paths_drag_over_entry = None;
                            this.marked_entries.clear();
                            this.hover_scroll_task.take();
                            if let Some(task) = this
                                .workspace
                                .update(cx, |workspace, cx| {
                                    workspace.open_workspace_for_paths(
                                        true,
                                        external_paths.paths().to_owned(),
                                        window,
                                        cx,
                                    )
                                })
                                .log_err()
                            {
                                task.detach_and_log_err(cx);
                            }
                            cx.stop_propagation();
                        },
                    ))
                })
        }
    }
}

impl Render for DraggedProjectEntryView {
    fn render(&mut self, _: &mut Window, cx: &mut Context<Self>) -> impl IntoElement {
        let ui_font = ThemeSettings::get_global(cx).ui_font.clone();
        h_flex()
            .font(ui_font)
            .pl(self.click_offset.x + px(12.))
            .pt(self.click_offset.y + px(12.))
            .child(
                div()
                    .flex()
                    .gap_1()
                    .items_center()
                    .py_1()
                    .px_2()
                    .rounded_lg()
                    .bg(cx.theme().colors().background)
                    .map(|this| {
                        if self.selections.len() > 1 && self.selections.contains(&self.selection) {
                            this.child(Label::new(format!("{} entries", self.selections.len())))
                        } else {
                            this.child(if let Some(icon) = &self.details.icon {
                                div().child(Icon::from_path(icon.clone()))
                            } else {
                                div()
                            })
                            .child(Label::new(self.details.filename.clone()))
                        }
                    }),
            )
    }
}

impl EventEmitter<Event> for ProjectPanel {}

impl EventEmitter<PanelEvent> for ProjectPanel {}

impl Panel for ProjectPanel {
    fn position(&self, _: &Window, cx: &App) -> DockPosition {
        match ProjectPanelSettings::get_global(cx).dock {
            ProjectPanelDockPosition::Left => DockPosition::Left,
            ProjectPanelDockPosition::Right => DockPosition::Right,
        }
    }

    fn position_is_valid(&self, position: DockPosition) -> bool {
        matches!(position, DockPosition::Left | DockPosition::Right)
    }

    fn set_position(&mut self, position: DockPosition, _: &mut Window, cx: &mut Context<Self>) {
        settings::update_settings_file::<ProjectPanelSettings>(
            self.fs.clone(),
            cx,
            move |settings, _| {
                let dock = match position {
                    DockPosition::Left | DockPosition::Bottom => ProjectPanelDockPosition::Left,
                    DockPosition::Right => ProjectPanelDockPosition::Right,
                };
                settings.dock = Some(dock);
            },
        );
    }

    fn size(&self, _: &Window, cx: &App) -> Pixels {
        self.width
            .unwrap_or_else(|| ProjectPanelSettings::get_global(cx).default_width)
    }

    fn set_size(&mut self, size: Option<Pixels>, _: &mut Window, cx: &mut Context<Self>) {
        self.width = size;
        self.serialize(cx);
        cx.notify();
    }

    fn icon(&self, _: &Window, cx: &App) -> Option<IconName> {
        ProjectPanelSettings::get_global(cx)
            .button
            .then_some(IconName::FileTree)
    }

    fn icon_tooltip(&self, _window: &Window, _cx: &App) -> Option<&'static str> {
        Some("Project Panel")
    }

    fn toggle_action(&self) -> Box<dyn Action> {
        Box::new(ToggleFocus)
    }

    fn persistent_name() -> &'static str {
        "Project Panel"
    }

    fn starts_open(&self, _: &Window, cx: &App) -> bool {
        let project = &self.project.read(cx);
        project.visible_worktrees(cx).any(|tree| {
            tree.read(cx)
                .root_entry()
                .map_or(false, |entry| entry.is_dir())
        })
    }

    fn activation_priority(&self) -> u32 {
        0
    }
}

impl Focusable for ProjectPanel {
    fn focus_handle(&self, _cx: &App) -> FocusHandle {
        self.focus_handle.clone()
    }
}

impl ClipboardEntry {
    fn is_cut(&self) -> bool {
        matches!(self, Self::Cut { .. })
    }

    fn items(&self) -> &BTreeSet<SelectedEntry> {
        match self {
            ClipboardEntry::Copied(entries) | ClipboardEntry::Cut(entries) => entries,
        }
    }
}

#[cfg(test)]
mod project_panel_tests;<|MERGE_RESOLUTION|>--- conflicted
+++ resolved
@@ -29,12 +29,8 @@
 use menu::{Confirm, SelectFirst, SelectLast, SelectNext, SelectPrevious};
 use project::{
     Entry, EntryKind, Fs, GitEntry, GitEntryRef, GitTraversal, Project, ProjectEntryId,
-<<<<<<< HEAD
-    ProjectPath, Worktree, WorktreeId, git_store::git_traversal::ChildEntriesGitIter,
-=======
     ProjectPath, Worktree, WorktreeId,
     git_store::{GitStoreEvent, git_traversal::ChildEntriesGitIter},
->>>>>>> 6ae7d2f5
     relativize_path,
 };
 use project_panel_settings::{
