mod project_panel_settings;
mod utils;

use anyhow::{anyhow, Context as _, Result};
use client::{ErrorCode, ErrorExt};
use collections::{hash_map, BTreeSet, HashMap};
use command_palette_hooks::CommandPaletteFilter;
use db::kvp::KEY_VALUE_STORE;
use editor::{
    items::{
        entry_diagnostic_aware_icon_decoration_and_color,
        entry_diagnostic_aware_icon_name_and_color, entry_git_aware_label_color,
    },
    scroll::{Autoscroll, ScrollbarAutoHide},
    Editor, EditorEvent, EditorSettings, ShowScrollbar,
};
use file_icons::FileIcons;
use git::status::GitSummary;
use gpui::{
    actions, anchored, deferred, div, impl_actions, point, px, size, uniform_list, Action,
    AnyElement, App, ArcCow, AsyncWindowContext, Bounds, ClipboardItem, Context, DismissEvent, Div,
    DragMoveEvent, Entity, EventEmitter, ExternalPaths, FocusHandle, Focusable, Hsla,
    InteractiveElement, KeyContext, ListHorizontalSizingBehavior, ListSizingBehavior, MouseButton,
    MouseDownEvent, ParentElement, Pixels, Point, PromptLevel, Render, ScrollStrategy, Stateful,
    Styled, Subscription, Task, UniformListScrollHandle, WeakEntity, Window,
};
use indexmap::IndexMap;
use language::DiagnosticSeverity;
use menu::{Confirm, SelectFirst, SelectLast, SelectNext, SelectPrevious};
use project::{
    git_store::git_traversal::ChildEntriesGitIter, relativize_path, Entry, EntryKind, Fs, GitEntry,
    GitEntryRef, GitTraversal, Project, ProjectEntryId, ProjectPath, Worktree, WorktreeId,
};
use project_panel_settings::{
    ProjectPanelDockPosition, ProjectPanelSettings, ShowDiagnostics, ShowIndentGuides,
};
use schemars::JsonSchema;
use serde::{Deserialize, Serialize};
use settings::{update_settings_file, Settings, SettingsStore};
use smallvec::SmallVec;
use std::any::TypeId;
use std::{
    cell::OnceCell,
    cmp,
    collections::HashSet,
    ffi::OsStr,
    ops::Range,
    path::{Path, PathBuf},
    sync::Arc,
    time::Duration,
};
use theme::ThemeSettings;
use ui::{
    prelude::*, v_flex, ContextMenu, DecoratedIcon, Icon, IconDecoration, IconDecorationKind,
    IndentGuideColors, IndentGuideLayout, KeyBinding, Label, ListItem, ListItemSpacing, Scrollbar,
    ScrollbarState, Tooltip,
};
use util::{maybe, paths::compare_paths, ResultExt, TakeUntilExt, TryFutureExt};
use workspace::{
    dock::{DockPosition, Panel, PanelEvent},
    notifications::{DetachAndPromptErr, NotifyTaskExt},
    DraggedSelection, OpenInTerminal, OpenOptions, OpenVisible, PreviewTabsSettings, SelectedEntry,
    Workspace,
};
use worktree::CreatedEntry;

const PROJECT_PANEL_KEY: &str = "ProjectPanel";
const NEW_ENTRY_ID: ProjectEntryId = ProjectEntryId::MAX;

pub struct ProjectPanel {
    project: Entity<Project>,
    fs: Arc<dyn Fs>,
    focus_handle: FocusHandle,
    scroll_handle: UniformListScrollHandle,
    // An update loop that keeps incrementing/decrementing scroll offset while there is a dragged entry that's
    // hovered over the start/end of a list.
    hover_scroll_task: Option<Task<()>>,
    visible_entries: Vec<(WorktreeId, Vec<GitEntry>, OnceCell<HashSet<Arc<Path>>>)>,
    /// Maps from leaf project entry ID to the currently selected ancestor.
    /// Relevant only for auto-fold dirs, where a single project panel entry may actually consist of several
    /// project entries (and all non-leaf nodes are guaranteed to be directories).
    ancestors: HashMap<ProjectEntryId, FoldedAncestors>,
    folded_directory_drag_target: Option<FoldedDirectoryDragTarget>,
    last_worktree_root_id: Option<ProjectEntryId>,
    last_selection_drag_over_entry: Option<ProjectEntryId>,
    last_external_paths_drag_over_entry: Option<ProjectEntryId>,
    expanded_dir_ids: HashMap<WorktreeId, Vec<ProjectEntryId>>,
    unfolded_dir_ids: HashSet<ProjectEntryId>,
    // Currently selected leaf entry (see auto-folding for a definition of that) in a file tree
    selection: Option<SelectedEntry>,
    marked_entries: BTreeSet<SelectedEntry>,
    context_menu: Option<(Entity<ContextMenu>, Point<Pixels>, Subscription)>,
    edit_state: Option<EditState>,
    filename_editor: Entity<Editor>,
    clipboard: Option<ClipboardEntry>,
    _dragged_entry_destination: Option<Arc<Path>>,
    workspace: WeakEntity<Workspace>,
    width: Option<Pixels>,
    pending_serialization: Task<Option<()>>,
    show_scrollbar: bool,
    vertical_scrollbar_state: ScrollbarState,
    horizontal_scrollbar_state: ScrollbarState,
    hide_scrollbar_task: Option<Task<()>>,
    diagnostics: HashMap<(WorktreeId, PathBuf), DiagnosticSeverity>,
    max_width_item_index: Option<usize>,
    // We keep track of the mouse down state on entries so we don't flash the UI
    // in case a user clicks to open a file.
    mouse_down: bool,
    hover_expand_task: Option<Task<()>>,
}

#[derive(Copy, Clone, Debug)]
struct FoldedDirectoryDragTarget {
    entry_id: ProjectEntryId,
    index: usize,
    /// Whether we are dragging over the delimiter rather than the component itself.
    is_delimiter_target: bool,
}

#[derive(Clone, Debug)]
struct EditState {
    worktree_id: WorktreeId,
    entry_id: ProjectEntryId,
    leaf_entry_id: Option<ProjectEntryId>,
    is_dir: bool,
    depth: usize,
    processing_filename: Option<String>,
    previously_focused: Option<SelectedEntry>,
}

impl EditState {
    fn is_new_entry(&self) -> bool {
        self.leaf_entry_id.is_none()
    }
}

#[derive(Clone, Debug)]
enum ClipboardEntry {
    Copied(BTreeSet<SelectedEntry>),
    Cut(BTreeSet<SelectedEntry>),
}

#[derive(Debug, PartialEq, Eq, Clone)]
struct EntryDetails {
    filename: String,
    icon: Option<SharedString>,
    path: Arc<Path>,
    depth: usize,
    kind: EntryKind,
    is_ignored: bool,
    is_expanded: bool,
    is_selected: bool,
    is_marked: bool,
    is_editing: bool,
    is_processing: bool,
    is_cut: bool,
    filename_text_color: Color,
    diagnostic_severity: Option<DiagnosticSeverity>,
    git_status: GitSummary,
    is_private: bool,
    worktree_id: WorktreeId,
    canonical_path: Option<Arc<Path>>,
}

#[derive(PartialEq, Clone, Default, Debug, Deserialize, JsonSchema)]
#[serde(deny_unknown_fields)]
struct Delete {
    #[serde(default)]
    pub skip_prompt: bool,
}

#[derive(PartialEq, Clone, Default, Debug, Deserialize, JsonSchema)]
#[serde(deny_unknown_fields)]
struct Trash {
    #[serde(default)]
    pub skip_prompt: bool,
}

impl_actions!(project_panel, [Delete, Trash]);

actions!(
    project_panel,
    [
        ExpandSelectedEntry,
        CollapseSelectedEntry,
        CollapseAllEntries,
        NewDirectory,
        NewFile,
        Copy,
        Duplicate,
        RevealInFileManager,
        RemoveFromProject,
        OpenWithSystem,
        Cut,
        Paste,
        Rename,
        Open,
        OpenPermanent,
        ToggleFocus,
        ToggleHideGitIgnore,
        NewSearchInDirectory,
        UnfoldDirectory,
        FoldDirectory,
        SelectParent,
        SelectNextGitEntry,
        SelectPrevGitEntry,
        SelectNextDiagnostic,
        SelectPrevDiagnostic,
        SelectNextDirectory,
        SelectPrevDirectory,
    ]
);

#[derive(Debug, Default)]
struct FoldedAncestors {
    current_ancestor_depth: usize,
    ancestors: Vec<ProjectEntryId>,
}

impl FoldedAncestors {
    fn max_ancestor_depth(&self) -> usize {
        self.ancestors.len()
    }
}

pub fn init_settings(cx: &mut App) {
    ProjectPanelSettings::register(cx);
}

pub fn init(cx: &mut App) {
    init_settings(cx);

    cx.observe_new(|workspace: &mut Workspace, _, _| {
        workspace.register_action(|workspace, _: &ToggleFocus, window, cx| {
            workspace.toggle_panel_focus::<ProjectPanel>(window, cx);
        });

        workspace.register_action(|workspace, _: &ToggleHideGitIgnore, _, cx| {
            let fs = workspace.app_state().fs.clone();
            update_settings_file::<ProjectPanelSettings>(fs, cx, move |setting, _| {
                setting.hide_gitignore = Some(!setting.hide_gitignore.unwrap_or(false));
            })
        });
    })
    .detach();
}

#[derive(Debug)]
pub enum Event {
    OpenedEntry {
        entry_id: ProjectEntryId,
        focus_opened_item: bool,
        allow_preview: bool,
    },
    SplitEntry {
        entry_id: ProjectEntryId,
    },
    Focus,
}

#[derive(Serialize, Deserialize)]
struct SerializedProjectPanel {
    width: Option<Pixels>,
}

struct DraggedProjectEntryView {
    selection: SelectedEntry,
    details: EntryDetails,
    click_offset: Point<Pixels>,
    selections: Arc<BTreeSet<SelectedEntry>>,
}

struct ItemColors {
    default: Hsla,
    hover: Hsla,
    drag_over: Hsla,
    marked: Hsla,
    focused: Hsla,
}

fn get_item_color(cx: &App) -> ItemColors {
    let colors = cx.theme().colors();

    ItemColors {
        default: colors.panel_background,
        hover: colors.element_hover,
        marked: colors.element_selected,
        focused: colors.panel_focused_border,
        drag_over: colors.drop_target_background,
    }
}

impl ProjectPanel {
    fn new(
        workspace: &mut Workspace,
        window: &mut Window,
        cx: &mut Context<Workspace>,
    ) -> Entity<Self> {
        let project = workspace.project().clone();
        let project_panel = cx.new(|cx| {
            let focus_handle = cx.focus_handle();
            cx.on_focus(&focus_handle, window, Self::focus_in).detach();
            cx.on_focus_out(&focus_handle, window, |this, _, window, cx| {
                this.focus_out(window, cx);
                this.hide_scrollbar(window, cx);
            })
            .detach();
            cx.subscribe(&project, |this, project, event, cx| match event {
                project::Event::ActiveEntryChanged(Some(entry_id)) => {
                    if ProjectPanelSettings::get_global(cx).auto_reveal_entries {
                        this.reveal_entry(project.clone(), *entry_id, true, cx);
                    }
                }
                project::Event::ActiveEntryChanged(None) => {
                    this.marked_entries.clear();
                }
                project::Event::RevealInProjectPanel(entry_id) => {
                    this.reveal_entry(project.clone(), *entry_id, false, cx);
                    cx.emit(PanelEvent::Activate);
                }
                project::Event::ActivateProjectPanel => {
                    cx.emit(PanelEvent::Activate);
                }
                project::Event::DiskBasedDiagnosticsFinished { .. }
                | project::Event::DiagnosticsUpdated { .. } => {
                    if ProjectPanelSettings::get_global(cx).show_diagnostics != ShowDiagnostics::Off
                    {
                        this.update_diagnostics(cx);
                        cx.notify();
                    }
                }
                project::Event::WorktreeRemoved(id) => {
                    this.expanded_dir_ids.remove(id);
                    this.update_visible_entries(None, cx);
                    cx.notify();
                }
                project::Event::GitStateUpdated
                | project::Event::ActiveRepositoryChanged
                | project::Event::WorktreeUpdatedEntries(_, _)
                | project::Event::WorktreeAdded(_)
                | project::Event::WorktreeOrderChanged => {
                    this.update_visible_entries(None, cx);
                    cx.notify();
                }
                project::Event::ExpandedAllForEntry(worktree_id, entry_id) => {
                    if let Some((worktree, expanded_dir_ids)) = project
                        .read(cx)
                        .worktree_for_id(*worktree_id, cx)
                        .zip(this.expanded_dir_ids.get_mut(&worktree_id))
                    {
                        let worktree = worktree.read(cx);

                        let Some(entry) = worktree.entry_for_id(*entry_id) else {
                            return;
                        };
                        let include_ignored_dirs = !entry.is_ignored;

                        let mut dirs_to_expand = vec![*entry_id];
                        while let Some(current_id) = dirs_to_expand.pop() {
                            let Some(current_entry) = worktree.entry_for_id(current_id) else {
                                continue;
                            };
                            for child in worktree.child_entries(&current_entry.path) {
                                if !child.is_dir() || (include_ignored_dirs && child.is_ignored) {
                                    continue;
                                }

                                dirs_to_expand.push(child.id);

                                if let Err(ix) = expanded_dir_ids.binary_search(&child.id) {
                                    expanded_dir_ids.insert(ix, child.id);
                                }
                                this.unfolded_dir_ids.insert(child.id);
                            }
                        }
                        this.update_visible_entries(None, cx);
                        cx.notify();
                    }
                }
                _ => {}
            })
            .detach();

            let trash_action = [TypeId::of::<Trash>()];
            let is_remote = project.read(cx).is_via_collab();

            if is_remote {
                CommandPaletteFilter::update_global(cx, |filter, _cx| {
                    filter.hide_action_types(&trash_action);
                });
            }

            let filename_editor = cx.new(|cx| Editor::single_line(window, cx));

            cx.subscribe(
                &filename_editor,
                |project_panel, _, editor_event, cx| match editor_event {
                    EditorEvent::BufferEdited | EditorEvent::SelectionsChanged { .. } => {
                        project_panel.autoscroll(cx);
                    }
                    EditorEvent::Blurred => {
                        if project_panel
                            .edit_state
                            .as_ref()
                            .map_or(false, |state| state.processing_filename.is_none())
                        {
                            project_panel.edit_state = None;
                            project_panel.update_visible_entries(None, cx);
                            cx.notify();
                        }
                    }
                    _ => {}
                },
            )
            .detach();

            cx.observe_global::<FileIcons>(|_, cx| {
                cx.notify();
            })
            .detach();

            let mut project_panel_settings = *ProjectPanelSettings::get_global(cx);
            cx.observe_global::<SettingsStore>(move |this, cx| {
                let new_settings = *ProjectPanelSettings::get_global(cx);
                if project_panel_settings != new_settings {
                    if project_panel_settings.hide_gitignore != new_settings.hide_gitignore {
                        this.update_visible_entries(None, cx);
                    }
                    project_panel_settings = new_settings;
                    this.update_diagnostics(cx);
                    cx.notify();
                }
            })
            .detach();

            let scroll_handle = UniformListScrollHandle::new();
            let mut this = Self {
                project: project.clone(),
                hover_scroll_task: None,
                fs: workspace.app_state().fs.clone(),
                focus_handle,
                visible_entries: Default::default(),
                ancestors: Default::default(),
                folded_directory_drag_target: None,
                last_worktree_root_id: Default::default(),
                last_external_paths_drag_over_entry: None,
                last_selection_drag_over_entry: None,
                expanded_dir_ids: Default::default(),
                unfolded_dir_ids: Default::default(),
                selection: None,
                marked_entries: Default::default(),
                edit_state: None,
                context_menu: None,
                filename_editor,
                clipboard: None,
                _dragged_entry_destination: None,
                workspace: workspace.weak_handle(),
                width: None,
                pending_serialization: Task::ready(None),
                show_scrollbar: !Self::should_autohide_scrollbar(cx),
                hide_scrollbar_task: None,
                vertical_scrollbar_state: ScrollbarState::new(scroll_handle.clone())
                    .parent_entity(&cx.entity()),
                horizontal_scrollbar_state: ScrollbarState::new(scroll_handle.clone())
                    .parent_entity(&cx.entity()),
                max_width_item_index: None,
                diagnostics: Default::default(),
                scroll_handle,
                mouse_down: false,
                hover_expand_task: None,
            };
            this.update_visible_entries(None, cx);

            this
        });

        cx.subscribe_in(&project_panel, window, {
            let project_panel = project_panel.downgrade();
            move |workspace, _, event, window, cx| match event {
                &Event::OpenedEntry {
                    entry_id,
                    focus_opened_item,
                    allow_preview,
                } => {
                    if let Some(worktree) = project.read(cx).worktree_for_entry(entry_id, cx) {
                        if let Some(entry) = worktree.read(cx).entry_for_id(entry_id) {
                            let file_path = entry.path.clone();
                            let worktree_id = worktree.read(cx).id();
                            let entry_id = entry.id;
                            let is_via_ssh = project.read(cx).is_via_ssh();

                            workspace
                                .open_path_preview(
                                    ProjectPath {
                                        worktree_id,
                                        path: file_path.clone(),
                                    },
                                    None,
                                    focus_opened_item,
                                    allow_preview,
                                    true,
                                    window, cx,
                                )
                                .detach_and_prompt_err("Failed to open file", window, cx, move |e, _, _| {
                                    match e.error_code() {
                                        ErrorCode::Disconnected => if is_via_ssh {
                                            Some("Disconnected from SSH host".to_string())
                                        } else {
                                            Some("Disconnected from remote project".to_string())
                                        },
                                        ErrorCode::UnsharedItem => Some(format!(
                                            "{} is not shared by the host. This could be because it has been marked as `private`",
                                            file_path.display()
                                        )),
                                        // See note in worktree.rs where this error originates. Returning Some in this case prevents
                                        // the error popup from saying "Try Again", which is a red herring in this case
                                        ErrorCode::Internal if e.to_string().contains("File is too large to load") => Some(e.to_string()),
                                        _ => None,
                                    }
                                });

                            if let Some(project_panel) = project_panel.upgrade() {
                                // Always select and mark the entry, regardless of whether it is opened or not.
                                project_panel.update(cx, |project_panel, _| {
                                    let entry = SelectedEntry { worktree_id, entry_id };
                                    project_panel.marked_entries.clear();
                                    project_panel.marked_entries.insert(entry);
                                    project_panel.selection = Some(entry);
                                });
                                if !focus_opened_item {
                                    let focus_handle = project_panel.read(cx).focus_handle.clone();
                                    window.focus(&focus_handle);
                                }
                            }
                        }
                    }
                }
                &Event::SplitEntry { entry_id } => {
                    if let Some(worktree) = project.read(cx).worktree_for_entry(entry_id, cx) {
                        if let Some(entry) = worktree.read(cx).entry_for_id(entry_id) {
                            workspace
                                .split_path(
                                    ProjectPath {
                                        worktree_id: worktree.read(cx).id(),
                                        path: entry.path.clone(),
                                    },
                                    window, cx,
                                )
                                .detach_and_log_err(cx);
                        }
                    }
                }

                _ => {}
            }
        })
        .detach();

        project_panel
    }

    pub async fn load(
        workspace: WeakEntity<Workspace>,
        mut cx: AsyncWindowContext,
    ) -> Result<Entity<Self>> {
        let serialized_panel = cx
            .background_spawn(async move { KEY_VALUE_STORE.read_kvp(PROJECT_PANEL_KEY) })
            .await
            .map_err(|e| anyhow!("Failed to load project panel: {}", e))
            .log_err()
            .flatten()
            .map(|panel| serde_json::from_str::<SerializedProjectPanel>(&panel))
            .transpose()
            .log_err()
            .flatten();

        workspace.update_in(&mut cx, |workspace, window, cx| {
            let panel = ProjectPanel::new(workspace, window, cx);
            if let Some(serialized_panel) = serialized_panel {
                panel.update(cx, |panel, cx| {
                    panel.width = serialized_panel.width.map(|px| px.round());
                    cx.notify();
                });
            }
            panel
        })
    }

    fn update_diagnostics(&mut self, cx: &mut Context<Self>) {
        let mut diagnostics: HashMap<(WorktreeId, PathBuf), DiagnosticSeverity> =
            Default::default();
        let show_diagnostics_setting = ProjectPanelSettings::get_global(cx).show_diagnostics;

        if show_diagnostics_setting != ShowDiagnostics::Off {
            self.project
                .read(cx)
                .diagnostic_summaries(false, cx)
                .filter_map(|(path, _, diagnostic_summary)| {
                    if diagnostic_summary.error_count > 0 {
                        Some((path, DiagnosticSeverity::ERROR))
                    } else if show_diagnostics_setting == ShowDiagnostics::All
                        && diagnostic_summary.warning_count > 0
                    {
                        Some((path, DiagnosticSeverity::WARNING))
                    } else {
                        None
                    }
                })
                .for_each(|(project_path, diagnostic_severity)| {
                    let mut path_buffer = PathBuf::new();
                    Self::update_strongest_diagnostic_severity(
                        &mut diagnostics,
                        &project_path,
                        path_buffer.clone(),
                        diagnostic_severity,
                    );

                    for component in project_path.path.components() {
                        path_buffer.push(component);
                        Self::update_strongest_diagnostic_severity(
                            &mut diagnostics,
                            &project_path,
                            path_buffer.clone(),
                            diagnostic_severity,
                        );
                    }
                });
        }
        self.diagnostics = diagnostics;
    }

    fn update_strongest_diagnostic_severity(
        diagnostics: &mut HashMap<(WorktreeId, PathBuf), DiagnosticSeverity>,
        project_path: &ProjectPath,
        path_buffer: PathBuf,
        diagnostic_severity: DiagnosticSeverity,
    ) {
        diagnostics
            .entry((project_path.worktree_id, path_buffer.clone()))
            .and_modify(|strongest_diagnostic_severity| {
                *strongest_diagnostic_severity =
                    cmp::min(*strongest_diagnostic_severity, diagnostic_severity);
            })
            .or_insert(diagnostic_severity);
    }

    fn serialize(&mut self, cx: &mut Context<Self>) {
        let width = self.width;
        self.pending_serialization = cx.background_spawn(
            async move {
                KEY_VALUE_STORE
                    .write_kvp(
                        PROJECT_PANEL_KEY.into(),
                        serde_json::to_string(&SerializedProjectPanel { width })?,
                    )
                    .await?;
                anyhow::Ok(())
            }
            .log_err(),
        );
    }

    fn focus_in(&mut self, window: &mut Window, cx: &mut Context<Self>) {
        if !self.focus_handle.contains_focused(window, cx) {
            cx.emit(Event::Focus);
        }
    }

    fn focus_out(&mut self, window: &mut Window, cx: &mut Context<Self>) {
        if !self.focus_handle.is_focused(window) {
            self.confirm(&Confirm, window, cx);
        }
    }

    fn deploy_context_menu(
        &mut self,
        position: Point<Pixels>,
        entry_id: ProjectEntryId,
        window: &mut Window,
        cx: &mut Context<Self>,
    ) {
        let project = self.project.read(cx);

        let worktree_id = if let Some(id) = project.worktree_id_for_entry(entry_id, cx) {
            id
        } else {
            return;
        };

        self.selection = Some(SelectedEntry {
            worktree_id,
            entry_id,
        });

        if let Some((worktree, entry)) = self.selected_sub_entry(cx) {
            let auto_fold_dirs = ProjectPanelSettings::get_global(cx).auto_fold_dirs;
            let worktree = worktree.read(cx);
            let is_root = Some(entry) == worktree.root_entry();
            let is_dir = entry.is_dir();
            let is_foldable = auto_fold_dirs && self.is_foldable(entry, worktree);
            let is_unfoldable = auto_fold_dirs && self.is_unfoldable(entry, worktree);
            let is_read_only = project.is_read_only(cx);
            let is_remote = project.is_via_collab();
            let is_local = project.is_local();

            let context_menu = ContextMenu::build(window, cx, |menu, _, _| {
                menu.context(self.focus_handle.clone()).map(|menu| {
                    if is_read_only {
                        menu.when(is_dir, |menu| {
                            menu.action("Search Inside", Box::new(NewSearchInDirectory))
                        })
                    } else {
                        menu.action("New File", Box::new(NewFile))
                            .action("New Folder", Box::new(NewDirectory))
                            .separator()
                            .when(is_local && cfg!(target_os = "macos"), |menu| {
                                menu.action("Reveal in Finder", Box::new(RevealInFileManager))
                            })
                            .when(is_local && cfg!(not(target_os = "macos")), |menu| {
                                menu.action("Reveal in File Manager", Box::new(RevealInFileManager))
                            })
                            .when(is_local, |menu| {
                                menu.action("Open in Default App", Box::new(OpenWithSystem))
                            })
                            .action("Open in Terminal", Box::new(OpenInTerminal))
                            .when(is_dir, |menu| {
                                menu.separator()
                                    .action("Find in Folder…", Box::new(NewSearchInDirectory))
                            })
                            .when(is_unfoldable, |menu| {
                                menu.action("Unfold Directory", Box::new(UnfoldDirectory))
                            })
                            .when(is_foldable, |menu| {
                                menu.action("Fold Directory", Box::new(FoldDirectory))
                            })
                            .separator()
                            .action("Cut", Box::new(Cut))
                            .action("Copy", Box::new(Copy))
                            .action("Duplicate", Box::new(Duplicate))
                            // TODO: Paste should always be visible, cbut disabled when clipboard is empty
                            .map(|menu| {
                                if self.clipboard.as_ref().is_some() {
                                    menu.action("Paste", Box::new(Paste))
                                } else {
                                    menu.disabled_action("Paste", Box::new(Paste))
                                }
                            })
                            .separator()
                            .action("Copy Path", Box::new(zed_actions::workspace::CopyPath))
                            .action(
                                "Copy Relative Path",
                                Box::new(zed_actions::workspace::CopyRelativePath),
                            )
                            .separator()
                            .when(!is_root || !cfg!(target_os = "windows"), |menu| {
                                menu.action("Rename", Box::new(Rename))
                            })
                            .when(!is_root & !is_remote, |menu| {
                                menu.action("Trash", Box::new(Trash { skip_prompt: false }))
                            })
                            .when(!is_root, |menu| {
                                menu.action("Delete", Box::new(Delete { skip_prompt: false }))
                            })
                            .when(!is_remote & is_root, |menu| {
                                menu.separator()
                                    .action(
                                        "Add Folder to Project…",
                                        Box::new(workspace::AddFolderToProject),
                                    )
                                    .action("Remove from Project", Box::new(RemoveFromProject))
                            })
                            .when(is_root, |menu| {
                                menu.separator()
                                    .action("Collapse All", Box::new(CollapseAllEntries))
                            })
                    }
                })
            });

            window.focus(&context_menu.focus_handle(cx));
            let subscription = cx.subscribe(&context_menu, |this, _, _: &DismissEvent, cx| {
                this.context_menu.take();
                cx.notify();
            });
            self.context_menu = Some((context_menu, position, subscription));
        }

        cx.notify();
    }

    fn is_unfoldable(&self, entry: &Entry, worktree: &Worktree) -> bool {
        if !entry.is_dir() || self.unfolded_dir_ids.contains(&entry.id) {
            return false;
        }

        if let Some(parent_path) = entry.path.parent() {
            let snapshot = worktree.snapshot();
            let mut child_entries = snapshot.child_entries(parent_path);
            if let Some(child) = child_entries.next() {
                if child_entries.next().is_none() {
                    return child.kind.is_dir();
                }
            }
        };
        false
    }

    fn is_foldable(&self, entry: &Entry, worktree: &Worktree) -> bool {
        if entry.is_dir() {
            let snapshot = worktree.snapshot();

            let mut child_entries = snapshot.child_entries(&entry.path);
            if let Some(child) = child_entries.next() {
                if child_entries.next().is_none() {
                    return child.kind.is_dir();
                }
            }
        }
        false
    }

    fn expand_selected_entry(
        &mut self,
        _: &ExpandSelectedEntry,
        window: &mut Window,
        cx: &mut Context<Self>,
    ) {
        if let Some((worktree, entry)) = self.selected_entry(cx) {
            if let Some(folded_ancestors) = self.ancestors.get_mut(&entry.id) {
                if folded_ancestors.current_ancestor_depth > 0 {
                    folded_ancestors.current_ancestor_depth -= 1;
                    cx.notify();
                    return;
                }
            }
            if entry.is_dir() {
                let worktree_id = worktree.id();
                let entry_id = entry.id;
                let expanded_dir_ids =
                    if let Some(expanded_dir_ids) = self.expanded_dir_ids.get_mut(&worktree_id) {
                        expanded_dir_ids
                    } else {
                        return;
                    };

                match expanded_dir_ids.binary_search(&entry_id) {
                    Ok(_) => self.select_next(&SelectNext, window, cx),
                    Err(ix) => {
                        self.project.update(cx, |project, cx| {
                            project.expand_entry(worktree_id, entry_id, cx);
                        });

                        expanded_dir_ids.insert(ix, entry_id);
                        self.update_visible_entries(None, cx);
                        cx.notify();
                    }
                }
            }
        }
    }

    fn collapse_selected_entry(
        &mut self,
        _: &CollapseSelectedEntry,
        _: &mut Window,
        cx: &mut Context<Self>,
    ) {
        let Some((worktree, entry)) = self.selected_entry_handle(cx) else {
            return;
        };
        self.collapse_entry(entry.clone(), worktree, cx)
    }

    fn collapse_entry(&mut self, entry: Entry, worktree: Entity<Worktree>, cx: &mut Context<Self>) {
        let worktree = worktree.read(cx);
        if let Some(folded_ancestors) = self.ancestors.get_mut(&entry.id) {
            if folded_ancestors.current_ancestor_depth + 1 < folded_ancestors.max_ancestor_depth() {
                folded_ancestors.current_ancestor_depth += 1;
                cx.notify();
                return;
            }
        }
        let worktree_id = worktree.id();
        let expanded_dir_ids =
            if let Some(expanded_dir_ids) = self.expanded_dir_ids.get_mut(&worktree_id) {
                expanded_dir_ids
            } else {
                return;
            };

        let mut entry = &entry;
        loop {
            let entry_id = entry.id;
            match expanded_dir_ids.binary_search(&entry_id) {
                Ok(ix) => {
                    expanded_dir_ids.remove(ix);
                    self.update_visible_entries(Some((worktree_id, entry_id)), cx);
                    cx.notify();
                    break;
                }
                Err(_) => {
                    if let Some(parent_entry) =
                        entry.path.parent().and_then(|p| worktree.entry_for_path(p))
                    {
                        entry = parent_entry;
                    } else {
                        break;
                    }
                }
            }
        }
    }

    pub fn collapse_all_entries(
        &mut self,
        _: &CollapseAllEntries,
        _: &mut Window,
        cx: &mut Context<Self>,
    ) {
        // By keeping entries for fully collapsed worktrees, we avoid expanding them within update_visible_entries
        // (which is it's default behavior when there's no entry for a worktree in expanded_dir_ids).
        self.expanded_dir_ids
            .retain(|_, expanded_entries| expanded_entries.is_empty());
        self.update_visible_entries(None, cx);
        cx.notify();
    }

    fn toggle_expanded(
        &mut self,
        entry_id: ProjectEntryId,
        window: &mut Window,
        cx: &mut Context<Self>,
    ) {
        if let Some(worktree_id) = self.project.read(cx).worktree_id_for_entry(entry_id, cx) {
            if let Some(expanded_dir_ids) = self.expanded_dir_ids.get_mut(&worktree_id) {
                self.project.update(cx, |project, cx| {
                    match expanded_dir_ids.binary_search(&entry_id) {
                        Ok(ix) => {
                            expanded_dir_ids.remove(ix);
                        }
                        Err(ix) => {
                            project.expand_entry(worktree_id, entry_id, cx);
                            expanded_dir_ids.insert(ix, entry_id);
                        }
                    }
                });
                self.update_visible_entries(Some((worktree_id, entry_id)), cx);
                window.focus(&self.focus_handle);
                cx.notify();
            }
        }
    }

    fn toggle_expand_all(
        &mut self,
        entry_id: ProjectEntryId,
        window: &mut Window,
        cx: &mut Context<Self>,
    ) {
        if let Some(worktree_id) = self.project.read(cx).worktree_id_for_entry(entry_id, cx) {
            if let Some(expanded_dir_ids) = self.expanded_dir_ids.get_mut(&worktree_id) {
                match expanded_dir_ids.binary_search(&entry_id) {
                    Ok(_ix) => {
                        self.collapse_all_for_entry(worktree_id, entry_id, cx);
                    }
                    Err(_ix) => {
                        self.expand_all_for_entry(worktree_id, entry_id, cx);
                    }
                }
                self.update_visible_entries(Some((worktree_id, entry_id)), cx);
                window.focus(&self.focus_handle);
                cx.notify();
            }
        }
    }

    fn expand_all_for_entry(
        &mut self,
        worktree_id: WorktreeId,
        entry_id: ProjectEntryId,
        cx: &mut Context<Self>,
    ) {
        self.project.update(cx, |project, cx| {
            if let Some((worktree, expanded_dir_ids)) = project
                .worktree_for_id(worktree_id, cx)
                .zip(self.expanded_dir_ids.get_mut(&worktree_id))
            {
                if let Some(task) = project.expand_all_for_entry(worktree_id, entry_id, cx) {
                    task.detach();
                }

                let worktree = worktree.read(cx);

                if let Some(mut entry) = worktree.entry_for_id(entry_id) {
                    loop {
                        if let Err(ix) = expanded_dir_ids.binary_search(&entry.id) {
                            expanded_dir_ids.insert(ix, entry.id);
                        }

                        if let Some(parent_entry) =
                            entry.path.parent().and_then(|p| worktree.entry_for_path(p))
                        {
                            entry = parent_entry;
                        } else {
                            break;
                        }
                    }
                }
            }
        });
    }

    fn collapse_all_for_entry(
        &mut self,
        worktree_id: WorktreeId,
        entry_id: ProjectEntryId,
        cx: &mut Context<Self>,
    ) {
        self.project.update(cx, |project, cx| {
            if let Some((worktree, expanded_dir_ids)) = project
                .worktree_for_id(worktree_id, cx)
                .zip(self.expanded_dir_ids.get_mut(&worktree_id))
            {
                let worktree = worktree.read(cx);
                let mut dirs_to_collapse = vec![entry_id];
                let auto_fold_enabled = ProjectPanelSettings::get_global(cx).auto_fold_dirs;
                while let Some(current_id) = dirs_to_collapse.pop() {
                    let Some(current_entry) = worktree.entry_for_id(current_id) else {
                        continue;
                    };
                    if let Ok(ix) = expanded_dir_ids.binary_search(&current_id) {
                        expanded_dir_ids.remove(ix);
                    }
                    if auto_fold_enabled {
                        self.unfolded_dir_ids.remove(&current_id);
                    }
                    for child in worktree.child_entries(&current_entry.path) {
                        if child.is_dir() {
                            dirs_to_collapse.push(child.id);
                        }
                    }
                }
            }
        });
    }

    fn select_previous(&mut self, _: &SelectPrevious, window: &mut Window, cx: &mut Context<Self>) {
        if let Some(edit_state) = &self.edit_state {
            if edit_state.processing_filename.is_none() {
                self.filename_editor.update(cx, |editor, cx| {
                    editor.move_to_beginning_of_line(
                        &editor::actions::MoveToBeginningOfLine {
                            stop_at_soft_wraps: false,
                            stop_at_indent: false,
                        },
                        window,
                        cx,
                    );
                });
                return;
            }
        }
        if let Some(selection) = self.selection {
            let (mut worktree_ix, mut entry_ix, _) =
                self.index_for_selection(selection).unwrap_or_default();
            if entry_ix > 0 {
                entry_ix -= 1;
            } else if worktree_ix > 0 {
                worktree_ix -= 1;
                entry_ix = self.visible_entries[worktree_ix].1.len() - 1;
            } else {
                return;
            }

            let (worktree_id, worktree_entries, _) = &self.visible_entries[worktree_ix];
            let selection = SelectedEntry {
                worktree_id: *worktree_id,
                entry_id: worktree_entries[entry_ix].id,
            };
            self.selection = Some(selection);
            if window.modifiers().shift {
                self.marked_entries.insert(selection);
            }
            self.autoscroll(cx);
            cx.notify();
        } else {
            self.select_first(&SelectFirst {}, window, cx);
        }
    }

    fn confirm(&mut self, _: &Confirm, window: &mut Window, cx: &mut Context<Self>) {
        if let Some(task) = self.confirm_edit(window, cx) {
            task.detach_and_notify_err(window, cx);
        }
    }

    fn open(&mut self, _: &Open, window: &mut Window, cx: &mut Context<Self>) {
        let preview_tabs_enabled = PreviewTabsSettings::get_global(cx).enabled;
        self.open_internal(true, !preview_tabs_enabled, window, cx);
    }

    fn open_permanent(&mut self, _: &OpenPermanent, window: &mut Window, cx: &mut Context<Self>) {
        self.open_internal(false, true, window, cx);
    }

    fn open_internal(
        &mut self,
        allow_preview: bool,
        focus_opened_item: bool,
        window: &mut Window,
        cx: &mut Context<Self>,
    ) {
        if let Some((_, entry)) = self.selected_entry(cx) {
            if entry.is_file() {
                self.open_entry(entry.id, focus_opened_item, allow_preview, cx);
                cx.notify();
            } else {
                self.toggle_expanded(entry.id, window, cx);
            }
        }
    }

    fn confirm_edit(
        &mut self,
        window: &mut Window,
        cx: &mut Context<Self>,
    ) -> Option<Task<Result<()>>> {
        let edit_state = self.edit_state.as_mut()?;
        window.focus(&self.focus_handle);

        let worktree_id = edit_state.worktree_id;
        let is_new_entry = edit_state.is_new_entry();
        let filename = self.filename_editor.read(cx).text(cx);
        #[cfg(not(target_os = "windows"))]
        let filename_indicates_dir = filename.ends_with("/");
        // On Windows, path separator could be either `/` or `\`.
        #[cfg(target_os = "windows")]
        let filename_indicates_dir = filename.ends_with("/") || filename.ends_with("\\");
        edit_state.is_dir =
            edit_state.is_dir || (edit_state.is_new_entry() && filename_indicates_dir);
        let is_dir = edit_state.is_dir;
        let worktree = self.project.read(cx).worktree_for_id(worktree_id, cx)?;
        let entry = worktree.read(cx).entry_for_id(edit_state.entry_id)?.clone();

        let path_already_exists = |path| worktree.read(cx).entry_for_path(path).is_some();
        let edit_task;
        let edited_entry_id;
        if is_new_entry {
            self.selection = Some(SelectedEntry {
                worktree_id,
                entry_id: NEW_ENTRY_ID,
            });
            let new_path = entry.path.join(filename.trim_start_matches('/'));
            if path_already_exists(new_path.as_path()) {
                return None;
            }

            edited_entry_id = NEW_ENTRY_ID;
            edit_task = self.project.update(cx, |project, cx| {
                project.create_entry((worktree_id, &new_path), is_dir, cx)
            });
        } else {
            let new_path = if let Some(parent) = entry.path.clone().parent() {
                parent.join(&filename)
            } else {
                filename.clone().into()
            };
            if path_already_exists(new_path.as_path()) {
                return None;
            }
            edited_entry_id = entry.id;
            edit_task = self.project.update(cx, |project, cx| {
                project.rename_entry(entry.id, new_path.as_path(), cx)
            });
        };

        edit_state.processing_filename = Some(filename);
        cx.notify();

        Some(cx.spawn_in(window, async move |project_panel, cx| {
            let new_entry = edit_task.await;
            project_panel.update(cx, |project_panel, cx| {
                project_panel.edit_state = None;
                cx.notify();
            })?;

            match new_entry {
                Err(e) => {
                    project_panel.update( cx, |project_panel, cx| {
                        project_panel.marked_entries.clear();
                        project_panel.update_visible_entries(None,  cx);
                    }).ok();
                    Err(e)?;
                }
                Ok(CreatedEntry::Included(new_entry)) => {
                    project_panel.update( cx, |project_panel, cx| {
                        if let Some(selection) = &mut project_panel.selection {
                            if selection.entry_id == edited_entry_id {
                                selection.worktree_id = worktree_id;
                                selection.entry_id = new_entry.id;
                                project_panel.marked_entries.clear();
                                project_panel.expand_to_selection(cx);
                            }
                        }
                        project_panel.update_visible_entries(None, cx);
                        if is_new_entry && !is_dir {
                            project_panel.open_entry(new_entry.id, true, false, cx);
                        }
                        cx.notify();
                    })?;
                }
                Ok(CreatedEntry::Excluded { abs_path }) => {
                    if let Some(open_task) = project_panel
                        .update_in( cx, |project_panel, window, cx| {
                            project_panel.marked_entries.clear();
                            project_panel.update_visible_entries(None,  cx);

                            if is_dir {
                                project_panel.project.update(cx, |_, cx| {
                                    cx.emit(project::Event::Toast {
                                        notification_id: "excluded-directory".into(),
                                        message: format!("Created an excluded directory at {abs_path:?}.\nAlter `file_scan_exclusions` in the settings to show it in the panel")
                                    })
                                });
                                None
                            } else {
                                project_panel
                                    .workspace
                                    .update(cx, |workspace, cx| {
                                        workspace.open_abs_path(abs_path, OpenOptions { visible: Some(OpenVisible::All), ..Default::default() }, window, cx)
                                    })
                                    .ok()
                            }
                        })
                        .ok()
                        .flatten()
                    {
                        let _ = open_task.await?;
                    }
                }
            }
            Ok(())
        }))
    }

    fn cancel(&mut self, _: &menu::Cancel, window: &mut Window, cx: &mut Context<Self>) {
        let previous_edit_state = self.edit_state.take();
        self.update_visible_entries(None, cx);
        self.marked_entries.clear();

        if let Some(previously_focused) =
            previous_edit_state.and_then(|edit_state| edit_state.previously_focused)
        {
            self.selection = Some(previously_focused);
            self.autoscroll(cx);
        }

        window.focus(&self.focus_handle);
        cx.notify();
    }

    fn open_entry(
        &mut self,
        entry_id: ProjectEntryId,
        focus_opened_item: bool,
        allow_preview: bool,

        cx: &mut Context<Self>,
    ) {
        cx.emit(Event::OpenedEntry {
            entry_id,
            focus_opened_item,
            allow_preview,
        });
    }

    fn split_entry(&mut self, entry_id: ProjectEntryId, cx: &mut Context<Self>) {
        cx.emit(Event::SplitEntry { entry_id });
    }

    fn new_file(&mut self, _: &NewFile, window: &mut Window, cx: &mut Context<Self>) {
        self.add_entry(false, window, cx)
    }

    fn new_directory(&mut self, _: &NewDirectory, window: &mut Window, cx: &mut Context<Self>) {
        self.add_entry(true, window, cx)
    }

    fn add_entry(&mut self, is_dir: bool, window: &mut Window, cx: &mut Context<Self>) {
        if let Some(SelectedEntry {
            worktree_id,
            entry_id,
        }) = self.selection
        {
            let directory_id;
            let new_entry_id = self.resolve_entry(entry_id);
            if let Some((worktree, expanded_dir_ids)) = self
                .project
                .read(cx)
                .worktree_for_id(worktree_id, cx)
                .zip(self.expanded_dir_ids.get_mut(&worktree_id))
            {
                let worktree = worktree.read(cx);
                if let Some(mut entry) = worktree.entry_for_id(new_entry_id) {
                    loop {
                        if entry.is_dir() {
                            if let Err(ix) = expanded_dir_ids.binary_search(&entry.id) {
                                expanded_dir_ids.insert(ix, entry.id);
                            }
                            directory_id = entry.id;
                            break;
                        } else {
                            if let Some(parent_path) = entry.path.parent() {
                                if let Some(parent_entry) = worktree.entry_for_path(parent_path) {
                                    entry = parent_entry;
                                    continue;
                                }
                            }
                            return;
                        }
                    }
                } else {
                    return;
                };
            } else {
                return;
            };
            self.marked_entries.clear();
            self.edit_state = Some(EditState {
                worktree_id,
                entry_id: directory_id,
                leaf_entry_id: None,
                is_dir,
                processing_filename: None,
                previously_focused: self.selection,
                depth: 0,
            });
            self.filename_editor.update(cx, |editor, cx| {
                editor.clear(window, cx);
                window.focus(&editor.focus_handle(cx));
            });
            self.update_visible_entries(Some((worktree_id, NEW_ENTRY_ID)), cx);
            self.autoscroll(cx);
            cx.notify();
        }
    }

    fn unflatten_entry_id(&self, leaf_entry_id: ProjectEntryId) -> ProjectEntryId {
        if let Some(ancestors) = self.ancestors.get(&leaf_entry_id) {
            ancestors
                .ancestors
                .get(ancestors.current_ancestor_depth)
                .copied()
                .unwrap_or(leaf_entry_id)
        } else {
            leaf_entry_id
        }
    }

    fn rename_impl(
        &mut self,
        selection: Option<Range<usize>>,
        window: &mut Window,
        cx: &mut Context<Self>,
    ) {
        if let Some(SelectedEntry {
            worktree_id,
            entry_id,
        }) = self.selection
        {
            if let Some(worktree) = self.project.read(cx).worktree_for_id(worktree_id, cx) {
                let sub_entry_id = self.unflatten_entry_id(entry_id);
                if let Some(entry) = worktree.read(cx).entry_for_id(sub_entry_id) {
                    #[cfg(target_os = "windows")]
                    if Some(entry) == worktree.read(cx).root_entry() {
                        return;
                    }
                    self.edit_state = Some(EditState {
                        worktree_id,
                        entry_id: sub_entry_id,
                        leaf_entry_id: Some(entry_id),
                        is_dir: entry.is_dir(),
                        processing_filename: None,
                        previously_focused: None,
                        depth: 0,
                    });
                    let file_name = entry
                        .path
                        .file_name()
                        .map(|s| s.to_string_lossy())
                        .unwrap_or_default()
                        .to_string();
                    let selection = selection.unwrap_or_else(|| {
                        let file_stem = entry.path.file_stem().map(|s| s.to_string_lossy());
                        let selection_end =
                            file_stem.map_or(file_name.len(), |file_stem| file_stem.len());
                        0..selection_end
                    });
                    self.filename_editor.update(cx, |editor, cx| {
                        editor.set_text(file_name, window, cx);
                        editor.change_selections(Some(Autoscroll::fit()), window, cx, |s| {
                            s.select_ranges([selection])
                        });
                        window.focus(&editor.focus_handle(cx));
                    });
                    self.update_visible_entries(None, cx);
                    self.autoscroll(cx);
                    cx.notify();
                }
            }
        }
    }

    fn rename(&mut self, _: &Rename, window: &mut Window, cx: &mut Context<Self>) {
        self.rename_impl(None, window, cx);
    }

    fn trash(&mut self, action: &Trash, window: &mut Window, cx: &mut Context<Self>) {
        self.remove(true, action.skip_prompt, window, cx);
    }

    fn delete(&mut self, action: &Delete, window: &mut Window, cx: &mut Context<Self>) {
        self.remove(false, action.skip_prompt, window, cx);
    }

    fn remove(
        &mut self,
        trash: bool,
        skip_prompt: bool,
        window: &mut Window,
        cx: &mut Context<ProjectPanel>,
    ) {
        maybe!({
            let items_to_delete = self.disjoint_entries(cx);
            if items_to_delete.is_empty() {
                return None;
            }
            let project = self.project.read(cx);

            let mut dirty_buffers = 0;
            let file_paths = items_to_delete
                .iter()
                .filter_map(|selection| {
                    let project_path = project.path_for_entry(selection.entry_id, cx)?;
                    dirty_buffers +=
                        project.dirty_buffers(cx).any(|path| path == project_path) as usize;
                    Some((
                        selection.entry_id,
                        project_path
                            .path
                            .file_name()?
                            .to_string_lossy()
                            .into_owned(),
                    ))
                })
                .collect::<Vec<_>>();
            if file_paths.is_empty() {
                return None;
            }
            let answer = if !skip_prompt {
                let operation = if trash { "Trash" } else { "Delete" };
                let prompt = match file_paths.first() {
                    Some((_, path)) if file_paths.len() == 1 => {
                        let unsaved_warning = if dirty_buffers > 0 {
                            "\n\nIt has unsaved changes, which will be lost."
                        } else {
                            ""
                        };

                        format!("{operation} {path}?{unsaved_warning}")
                    }
                    _ => {
                        const CUTOFF_POINT: usize = 10;
                        let names = if file_paths.len() > CUTOFF_POINT {
                            let truncated_path_counts = file_paths.len() - CUTOFF_POINT;
                            let mut paths = file_paths
                                .iter()
                                .map(|(_, path)| path.clone())
                                .take(CUTOFF_POINT)
                                .collect::<Vec<_>>();
                            paths.truncate(CUTOFF_POINT);
                            if truncated_path_counts == 1 {
                                paths.push(".. 1 file not shown".into());
                            } else {
                                paths.push(format!(".. {} files not shown", truncated_path_counts));
                            }
                            paths
                        } else {
                            file_paths.iter().map(|(_, path)| path.clone()).collect()
                        };
                        let unsaved_warning = if dirty_buffers == 0 {
                            String::new()
                        } else if dirty_buffers == 1 {
                            "\n\n1 of these has unsaved changes, which will be lost.".to_string()
                        } else {
                            format!("\n\n{dirty_buffers} of these have unsaved changes, which will be lost.")
                        };

                        format!(
                            "Do you want to {} the following {} files?\n{}{unsaved_warning}",
                            operation.to_lowercase(),
                            file_paths.len(),
                            names.join("\n")
                        )
                    }
                };
                Some(window.prompt(PromptLevel::Info, &prompt, None, &[operation, "Cancel"], cx))
            } else {
                None
            };
            let next_selection = self.find_next_selection_after_deletion(items_to_delete, cx);
            cx.spawn_in(window, async move |panel, cx| {
                if let Some(answer) = answer {
                    if answer.await != Ok(0) {
                        return anyhow::Ok(());
                    }
                }
                for (entry_id, _) in file_paths {
                    panel
                        .update(cx, |panel, cx| {
                            panel
                                .project
                                .update(cx, |project, cx| project.delete_entry(entry_id, trash, cx))
                                .context("no such entry")
                        })??
                        .await?;
                }
                panel.update_in(cx, |panel, window, cx| {
                    if let Some(next_selection) = next_selection {
                        panel.selection = Some(next_selection);
                        panel.autoscroll(cx);
                    } else {
                        panel.select_last(&SelectLast {}, window, cx);
                    }
                })?;
                Ok(())
            })
            .detach_and_log_err(cx);
            Some(())
        });
    }

    fn find_next_selection_after_deletion(
        &self,
        sanitized_entries: BTreeSet<SelectedEntry>,
        cx: &mut Context<Self>,
    ) -> Option<SelectedEntry> {
        if sanitized_entries.is_empty() {
            return None;
        }
        let project = self.project.read(cx);
        let (worktree_id, worktree) = sanitized_entries
            .iter()
            .map(|entry| entry.worktree_id)
            .filter_map(|id| project.worktree_for_id(id, cx).map(|w| (id, w.read(cx))))
            .max_by(|(_, a), (_, b)| a.root_name().cmp(b.root_name()))?;
        let git_store = project.git_store().read(cx);

        let marked_entries_in_worktree = sanitized_entries
            .iter()
            .filter(|e| e.worktree_id == worktree_id)
            .collect::<HashSet<_>>();
        let latest_entry = marked_entries_in_worktree
            .iter()
            .max_by(|a, b| {
                match (
                    worktree.entry_for_id(a.entry_id),
                    worktree.entry_for_id(b.entry_id),
                ) {
                    (Some(a), Some(b)) => {
                        compare_paths((&a.path, a.is_file()), (&b.path, b.is_file()))
                    }
                    _ => cmp::Ordering::Equal,
                }
            })
            .and_then(|e| worktree.entry_for_id(e.entry_id))?;

        let parent_path = latest_entry.path.parent()?;
        let parent_entry = worktree.entry_for_path(parent_path)?;

        // Remove all siblings that are being deleted except the last marked entry
<<<<<<< HEAD
        let repo_snapshots = git_store.repo_snapshots(cx);
        let worktree_snapshot = worktree.snapshot();
        let mut siblings: Vec<_> =
            ChildEntriesGitIter::new(&repo_snapshots, &worktree_snapshot, parent_path)
                .filter(|sibling| {
                    sibling.id == latest_entry.id
                        || !marked_entries_in_worktree.contains(&&SelectedEntry {
                            worktree_id,
                            entry_id: sibling.id,
                        })
                })
                .map(|entry| entry.to_owned())
                .collect();
=======
        let snapshot = worktree.snapshot();
        let hide_gitignore = ProjectPanelSettings::get_global(cx).hide_gitignore;
        let mut siblings: Vec<_> = ChildEntriesGitIter::new(&snapshot, parent_path)
            .filter(|sibling| {
                (sibling.id == latest_entry.id)
                    || (!marked_entries_in_worktree.contains(&&SelectedEntry {
                        worktree_id,
                        entry_id: sibling.id,
                    }) && (!hide_gitignore || !sibling.is_ignored))
            })
            .map(|entry| entry.to_owned())
            .collect();
>>>>>>> 7e4320f5

        project::sort_worktree_entries(&mut siblings);
        let sibling_entry_index = siblings
            .iter()
            .position(|sibling| sibling.id == latest_entry.id)?;

        if let Some(next_sibling) = sibling_entry_index
            .checked_add(1)
            .and_then(|i| siblings.get(i))
        {
            return Some(SelectedEntry {
                worktree_id,
                entry_id: next_sibling.id,
            });
        }
        if let Some(prev_sibling) = sibling_entry_index
            .checked_sub(1)
            .and_then(|i| siblings.get(i))
        {
            return Some(SelectedEntry {
                worktree_id,
                entry_id: prev_sibling.id,
            });
        }
        // No neighbour sibling found, fall back to parent
        Some(SelectedEntry {
            worktree_id,
            entry_id: parent_entry.id,
        })
    }

    fn unfold_directory(&mut self, _: &UnfoldDirectory, _: &mut Window, cx: &mut Context<Self>) {
        if let Some((worktree, entry)) = self.selected_entry(cx) {
            self.unfolded_dir_ids.insert(entry.id);

            let snapshot = worktree.snapshot();
            let mut parent_path = entry.path.parent();
            while let Some(path) = parent_path {
                if let Some(parent_entry) = worktree.entry_for_path(path) {
                    let mut children_iter = snapshot.child_entries(path);

                    if children_iter.by_ref().take(2).count() > 1 {
                        break;
                    }

                    self.unfolded_dir_ids.insert(parent_entry.id);
                    parent_path = path.parent();
                } else {
                    break;
                }
            }

            self.update_visible_entries(None, cx);
            self.autoscroll(cx);
            cx.notify();
        }
    }

    fn fold_directory(&mut self, _: &FoldDirectory, _: &mut Window, cx: &mut Context<Self>) {
        if let Some((worktree, entry)) = self.selected_entry(cx) {
            self.unfolded_dir_ids.remove(&entry.id);

            let snapshot = worktree.snapshot();
            let mut path = &*entry.path;
            loop {
                let mut child_entries_iter = snapshot.child_entries(path);
                if let Some(child) = child_entries_iter.next() {
                    if child_entries_iter.next().is_none() && child.is_dir() {
                        self.unfolded_dir_ids.remove(&child.id);
                        path = &*child.path;
                    } else {
                        break;
                    }
                } else {
                    break;
                }
            }

            self.update_visible_entries(None, cx);
            self.autoscroll(cx);
            cx.notify();
        }
    }

    fn select_next(&mut self, _: &SelectNext, window: &mut Window, cx: &mut Context<Self>) {
        if let Some(edit_state) = &self.edit_state {
            if edit_state.processing_filename.is_none() {
                self.filename_editor.update(cx, |editor, cx| {
                    editor.move_to_end_of_line(
                        &editor::actions::MoveToEndOfLine {
                            stop_at_soft_wraps: false,
                        },
                        window,
                        cx,
                    );
                });
                return;
            }
        }
        if let Some(selection) = self.selection {
            let (mut worktree_ix, mut entry_ix, _) =
                self.index_for_selection(selection).unwrap_or_default();
            if let Some((_, worktree_entries, _)) = self.visible_entries.get(worktree_ix) {
                if entry_ix + 1 < worktree_entries.len() {
                    entry_ix += 1;
                } else {
                    worktree_ix += 1;
                    entry_ix = 0;
                }
            }

            if let Some((worktree_id, worktree_entries, _)) = self.visible_entries.get(worktree_ix)
            {
                if let Some(entry) = worktree_entries.get(entry_ix) {
                    let selection = SelectedEntry {
                        worktree_id: *worktree_id,
                        entry_id: entry.id,
                    };
                    self.selection = Some(selection);
                    if window.modifiers().shift {
                        self.marked_entries.insert(selection);
                    }

                    self.autoscroll(cx);
                    cx.notify();
                }
            }
        } else {
            self.select_first(&SelectFirst {}, window, cx);
        }
    }

    fn select_prev_diagnostic(
        &mut self,
        _: &SelectPrevDiagnostic,
        _: &mut Window,
        cx: &mut Context<Self>,
    ) {
        let selection = self.find_entry(
            self.selection.as_ref(),
            true,
            |entry, worktree_id| {
                (self.selection.is_none()
                    || self.selection.is_some_and(|selection| {
                        if selection.worktree_id == worktree_id {
                            selection.entry_id != entry.id
                        } else {
                            true
                        }
                    }))
                    && entry.is_file()
                    && self
                        .diagnostics
                        .contains_key(&(worktree_id, entry.path.to_path_buf()))
            },
            cx,
        );

        if let Some(selection) = selection {
            self.selection = Some(selection);
            self.expand_entry(selection.worktree_id, selection.entry_id, cx);
            self.update_visible_entries(Some((selection.worktree_id, selection.entry_id)), cx);
            self.autoscroll(cx);
            cx.notify();
        }
    }

    fn select_next_diagnostic(
        &mut self,
        _: &SelectNextDiagnostic,
        _: &mut Window,
        cx: &mut Context<Self>,
    ) {
        let selection = self.find_entry(
            self.selection.as_ref(),
            false,
            |entry, worktree_id| {
                (self.selection.is_none()
                    || self.selection.is_some_and(|selection| {
                        if selection.worktree_id == worktree_id {
                            selection.entry_id != entry.id
                        } else {
                            true
                        }
                    }))
                    && entry.is_file()
                    && self
                        .diagnostics
                        .contains_key(&(worktree_id, entry.path.to_path_buf()))
            },
            cx,
        );

        if let Some(selection) = selection {
            self.selection = Some(selection);
            self.expand_entry(selection.worktree_id, selection.entry_id, cx);
            self.update_visible_entries(Some((selection.worktree_id, selection.entry_id)), cx);
            self.autoscroll(cx);
            cx.notify();
        }
    }

    fn select_prev_git_entry(
        &mut self,
        _: &SelectPrevGitEntry,
        _: &mut Window,
        cx: &mut Context<Self>,
    ) {
        let selection = self.find_entry(
            self.selection.as_ref(),
            true,
            |entry, worktree_id| {
                (self.selection.is_none()
                    || self.selection.is_some_and(|selection| {
                        if selection.worktree_id == worktree_id {
                            selection.entry_id != entry.id
                        } else {
                            true
                        }
                    }))
                    && entry.is_file()
                    && entry.git_summary.index.modified + entry.git_summary.worktree.modified > 0
            },
            cx,
        );

        if let Some(selection) = selection {
            self.selection = Some(selection);
            self.expand_entry(selection.worktree_id, selection.entry_id, cx);
            self.update_visible_entries(Some((selection.worktree_id, selection.entry_id)), cx);
            self.autoscroll(cx);
            cx.notify();
        }
    }

    fn select_prev_directory(
        &mut self,
        _: &SelectPrevDirectory,
        _: &mut Window,
        cx: &mut Context<Self>,
    ) {
        let selection = self.find_visible_entry(
            self.selection.as_ref(),
            true,
            |entry, worktree_id| {
                (self.selection.is_none()
                    || self.selection.is_some_and(|selection| {
                        if selection.worktree_id == worktree_id {
                            selection.entry_id != entry.id
                        } else {
                            true
                        }
                    }))
                    && entry.is_dir()
            },
            cx,
        );

        if let Some(selection) = selection {
            self.selection = Some(selection);
            self.autoscroll(cx);
            cx.notify();
        }
    }

    fn select_next_directory(
        &mut self,
        _: &SelectNextDirectory,
        _: &mut Window,
        cx: &mut Context<Self>,
    ) {
        let selection = self.find_visible_entry(
            self.selection.as_ref(),
            false,
            |entry, worktree_id| {
                (self.selection.is_none()
                    || self.selection.is_some_and(|selection| {
                        if selection.worktree_id == worktree_id {
                            selection.entry_id != entry.id
                        } else {
                            true
                        }
                    }))
                    && entry.is_dir()
            },
            cx,
        );

        if let Some(selection) = selection {
            self.selection = Some(selection);
            self.autoscroll(cx);
            cx.notify();
        }
    }

    fn select_next_git_entry(
        &mut self,
        _: &SelectNextGitEntry,
        _: &mut Window,
        cx: &mut Context<Self>,
    ) {
        let selection = self.find_entry(
            self.selection.as_ref(),
            false,
            |entry, worktree_id| {
                (self.selection.is_none()
                    || self.selection.is_some_and(|selection| {
                        if selection.worktree_id == worktree_id {
                            selection.entry_id != entry.id
                        } else {
                            true
                        }
                    }))
                    && entry.is_file()
                    && entry.git_summary.index.modified + entry.git_summary.worktree.modified > 0
            },
            cx,
        );

        if let Some(selection) = selection {
            self.selection = Some(selection);
            self.expand_entry(selection.worktree_id, selection.entry_id, cx);
            self.update_visible_entries(Some((selection.worktree_id, selection.entry_id)), cx);
            self.autoscroll(cx);
            cx.notify();
        }
    }

    fn select_parent(&mut self, _: &SelectParent, window: &mut Window, cx: &mut Context<Self>) {
        if let Some((worktree, entry)) = self.selected_sub_entry(cx) {
            if let Some(parent) = entry.path.parent() {
                let worktree = worktree.read(cx);
                if let Some(parent_entry) = worktree.entry_for_path(parent) {
                    self.selection = Some(SelectedEntry {
                        worktree_id: worktree.id(),
                        entry_id: parent_entry.id,
                    });
                    self.autoscroll(cx);
                    cx.notify();
                }
            }
        } else {
            self.select_first(&SelectFirst {}, window, cx);
        }
    }

    fn select_first(&mut self, _: &SelectFirst, window: &mut Window, cx: &mut Context<Self>) {
        let worktree = self
            .visible_entries
            .first()
            .and_then(|(worktree_id, _, _)| {
                self.project.read(cx).worktree_for_id(*worktree_id, cx)
            });
        if let Some(worktree) = worktree {
            let worktree = worktree.read(cx);
            let worktree_id = worktree.id();
            if let Some(root_entry) = worktree.root_entry() {
                let selection = SelectedEntry {
                    worktree_id,
                    entry_id: root_entry.id,
                };
                self.selection = Some(selection);
                if window.modifiers().shift {
                    self.marked_entries.insert(selection);
                }
                self.autoscroll(cx);
                cx.notify();
            }
        }
    }

    fn select_last(&mut self, _: &SelectLast, _: &mut Window, cx: &mut Context<Self>) {
        if let Some((worktree_id, visible_worktree_entries, _)) = self.visible_entries.last() {
            let worktree = self.project.read(cx).worktree_for_id(*worktree_id, cx);
            if let (Some(worktree), Some(entry)) = (worktree, visible_worktree_entries.last()) {
                let worktree = worktree.read(cx);
                if let Some(entry) = worktree.entry_for_id(entry.id) {
                    let selection = SelectedEntry {
                        worktree_id: *worktree_id,
                        entry_id: entry.id,
                    };
                    self.selection = Some(selection);
                    self.autoscroll(cx);
                    cx.notify();
                }
            }
        }
    }

    fn autoscroll(&mut self, cx: &mut Context<Self>) {
        if let Some((_, _, index)) = self.selection.and_then(|s| self.index_for_selection(s)) {
            self.scroll_handle
                .scroll_to_item(index, ScrollStrategy::Center);
            cx.notify();
        }
    }

    fn cut(&mut self, _: &Cut, _: &mut Window, cx: &mut Context<Self>) {
        let entries = self.disjoint_entries(cx);
        if !entries.is_empty() {
            self.clipboard = Some(ClipboardEntry::Cut(entries));
            cx.notify();
        }
    }

    fn copy(&mut self, _: &Copy, _: &mut Window, cx: &mut Context<Self>) {
        let entries = self.disjoint_entries(cx);
        if !entries.is_empty() {
            self.clipboard = Some(ClipboardEntry::Copied(entries));
            cx.notify();
        }
    }

    fn create_paste_path(
        &self,
        source: &SelectedEntry,
        (worktree, target_entry): (Entity<Worktree>, &Entry),
        cx: &App,
    ) -> Option<(PathBuf, Option<Range<usize>>)> {
        let mut new_path = target_entry.path.to_path_buf();
        // If we're pasting into a file, or a directory into itself, go up one level.
        if target_entry.is_file() || (target_entry.is_dir() && target_entry.id == source.entry_id) {
            new_path.pop();
        }
        let clipboard_entry_file_name = self
            .project
            .read(cx)
            .path_for_entry(source.entry_id, cx)?
            .path
            .file_name()?
            .to_os_string();
        new_path.push(&clipboard_entry_file_name);
        let extension = new_path.extension().map(|e| e.to_os_string());
        let file_name_without_extension = Path::new(&clipboard_entry_file_name).file_stem()?;
        let file_name_len = file_name_without_extension.to_string_lossy().len();
        let mut disambiguation_range = None;
        let mut ix = 0;
        {
            let worktree = worktree.read(cx);
            while worktree.entry_for_path(&new_path).is_some() {
                new_path.pop();

                let mut new_file_name = file_name_without_extension.to_os_string();

                let disambiguation = " copy";
                let mut disambiguation_len = disambiguation.len();

                new_file_name.push(disambiguation);

                if ix > 0 {
                    let extra_disambiguation = format!(" {}", ix);
                    disambiguation_len += extra_disambiguation.len();

                    new_file_name.push(extra_disambiguation);
                }
                if let Some(extension) = extension.as_ref() {
                    new_file_name.push(".");
                    new_file_name.push(extension);
                }

                new_path.push(new_file_name);
                disambiguation_range = Some(file_name_len..(file_name_len + disambiguation_len));
                ix += 1;
            }
        }
        Some((new_path, disambiguation_range))
    }

    fn paste(&mut self, _: &Paste, window: &mut Window, cx: &mut Context<Self>) {
        maybe!({
            let (worktree, entry) = self.selected_entry_handle(cx)?;
            let entry = entry.clone();
            let worktree_id = worktree.read(cx).id();
            let clipboard_entries = self
                .clipboard
                .as_ref()
                .filter(|clipboard| !clipboard.items().is_empty())?;
            enum PasteTask {
                Rename(Task<Result<CreatedEntry>>),
                Copy(Task<Result<Option<Entry>>>),
            }
            let mut paste_entry_tasks: IndexMap<(ProjectEntryId, bool), PasteTask> =
                IndexMap::default();
            let mut disambiguation_range = None;
            let clip_is_cut = clipboard_entries.is_cut();
            for clipboard_entry in clipboard_entries.items() {
                let (new_path, new_disambiguation_range) =
                    self.create_paste_path(clipboard_entry, self.selected_sub_entry(cx)?, cx)?;
                let clip_entry_id = clipboard_entry.entry_id;
                let is_same_worktree = clipboard_entry.worktree_id == worktree_id;
                let relative_worktree_source_path = if !is_same_worktree {
                    let target_base_path = worktree.read(cx).abs_path();
                    let clipboard_project_path =
                        self.project.read(cx).path_for_entry(clip_entry_id, cx)?;
                    let clipboard_abs_path = self
                        .project
                        .read(cx)
                        .absolute_path(&clipboard_project_path, cx)?;
                    Some(relativize_path(
                        &target_base_path,
                        clipboard_abs_path.as_path(),
                    ))
                } else {
                    None
                };
                let task = if clip_is_cut && is_same_worktree {
                    let task = self.project.update(cx, |project, cx| {
                        project.rename_entry(clip_entry_id, new_path, cx)
                    });
                    PasteTask::Rename(task)
                } else {
                    let entry_id = if is_same_worktree {
                        clip_entry_id
                    } else {
                        entry.id
                    };
                    let task = self.project.update(cx, |project, cx| {
                        project.copy_entry(entry_id, relative_worktree_source_path, new_path, cx)
                    });
                    PasteTask::Copy(task)
                };
                let needs_delete = !is_same_worktree && clip_is_cut;
                paste_entry_tasks.insert((clip_entry_id, needs_delete), task);
                disambiguation_range = new_disambiguation_range.or(disambiguation_range);
            }

            let item_count = paste_entry_tasks.len();

            cx.spawn_in(window, async move |project_panel, cx| {
                let mut last_succeed = None;
                let mut need_delete_ids = Vec::new();
                for ((entry_id, need_delete), task) in paste_entry_tasks.into_iter() {
                    match task {
                        PasteTask::Rename(task) => {
                            if let Some(CreatedEntry::Included(entry)) = task.await.log_err() {
                                last_succeed = Some(entry);
                            }
                        }
                        PasteTask::Copy(task) => {
                            if let Some(Some(entry)) = task.await.log_err() {
                                last_succeed = Some(entry);
                                if need_delete {
                                    need_delete_ids.push(entry_id);
                                }
                            }
                        }
                    }
                }
                // remove entry for cut in difference worktree
                for entry_id in need_delete_ids {
                    project_panel
                        .update(cx, |project_panel, cx| {
                            project_panel
                                .project
                                .update(cx, |project, cx| project.delete_entry(entry_id, true, cx))
                                .ok_or_else(|| anyhow!("no such entry"))
                        })??
                        .await?;
                }
                // update selection
                if let Some(entry) = last_succeed {
                    project_panel
                        .update_in(cx, |project_panel, window, cx| {
                            project_panel.selection = Some(SelectedEntry {
                                worktree_id,
                                entry_id: entry.id,
                            });

                            if item_count == 1 {
                                // open entry if not dir, and only focus if rename is not pending
                                if !entry.is_dir() {
                                    project_panel.open_entry(
                                        entry.id,
                                        disambiguation_range.is_none(),
                                        false,
                                        cx,
                                    );
                                }

                                // if only one entry was pasted and it was disambiguated, open the rename editor
                                if disambiguation_range.is_some() {
                                    cx.defer_in(window, |this, window, cx| {
                                        this.rename_impl(disambiguation_range, window, cx);
                                    });
                                }
                            }
                        })
                        .ok();
                }

                anyhow::Ok(())
            })
            .detach_and_log_err(cx);

            self.expand_entry(worktree_id, entry.id, cx);
            Some(())
        });
    }

    fn duplicate(&mut self, _: &Duplicate, window: &mut Window, cx: &mut Context<Self>) {
        self.copy(&Copy {}, window, cx);
        self.paste(&Paste {}, window, cx);
    }

    fn copy_path(
        &mut self,
        _: &zed_actions::workspace::CopyPath,
        _: &mut Window,
        cx: &mut Context<Self>,
    ) {
        let abs_file_paths = {
            let project = self.project.read(cx);
            self.effective_entries()
                .into_iter()
                .filter_map(|entry| {
                    let entry_path = project.path_for_entry(entry.entry_id, cx)?.path;
                    Some(
                        project
                            .worktree_for_id(entry.worktree_id, cx)?
                            .read(cx)
                            .abs_path()
                            .join(entry_path)
                            .to_string_lossy()
                            .to_string(),
                    )
                })
                .collect::<Vec<_>>()
        };
        if !abs_file_paths.is_empty() {
            cx.write_to_clipboard(ClipboardItem::new_string(abs_file_paths.join("\n")));
        }
    }

    fn copy_relative_path(
        &mut self,
        _: &zed_actions::workspace::CopyRelativePath,
        _: &mut Window,
        cx: &mut Context<Self>,
    ) {
        let file_paths = {
            let project = self.project.read(cx);
            self.effective_entries()
                .into_iter()
                .filter_map(|entry| {
                    Some(
                        project
                            .path_for_entry(entry.entry_id, cx)?
                            .path
                            .to_string_lossy()
                            .to_string(),
                    )
                })
                .collect::<Vec<_>>()
        };
        if !file_paths.is_empty() {
            cx.write_to_clipboard(ClipboardItem::new_string(file_paths.join("\n")));
        }
    }

    fn reveal_in_finder(
        &mut self,
        _: &RevealInFileManager,
        _: &mut Window,
        cx: &mut Context<Self>,
    ) {
        if let Some((worktree, entry)) = self.selected_sub_entry(cx) {
            cx.reveal_path(&worktree.read(cx).abs_path().join(&entry.path));
        }
    }

    fn remove_from_project(
        &mut self,
        _: &RemoveFromProject,
        _window: &mut Window,
        cx: &mut Context<Self>,
    ) {
        for entry in self.effective_entries().iter() {
            let worktree_id = entry.worktree_id;
            self.project
                .update(cx, |project, cx| project.remove_worktree(worktree_id, cx));
        }
    }

    fn open_system(&mut self, _: &OpenWithSystem, _: &mut Window, cx: &mut Context<Self>) {
        if let Some((worktree, entry)) = self.selected_entry(cx) {
            let abs_path = worktree.abs_path().join(&entry.path);
            cx.open_with_system(&abs_path);
        }
    }

    fn open_in_terminal(
        &mut self,
        _: &OpenInTerminal,
        window: &mut Window,
        cx: &mut Context<Self>,
    ) {
        if let Some((worktree, entry)) = self.selected_sub_entry(cx) {
            let abs_path = match &entry.canonical_path {
                Some(canonical_path) => Some(canonical_path.to_path_buf()),
                None => worktree.read(cx).absolutize(&entry.path).ok(),
            };

            let working_directory = if entry.is_dir() {
                abs_path
            } else {
                abs_path.and_then(|path| Some(path.parent()?.to_path_buf()))
            };
            if let Some(working_directory) = working_directory {
                window.dispatch_action(
                    workspace::OpenTerminal { working_directory }.boxed_clone(),
                    cx,
                )
            }
        }
    }

    pub fn new_search_in_directory(
        &mut self,
        _: &NewSearchInDirectory,
        window: &mut Window,
        cx: &mut Context<Self>,
    ) {
        if let Some((worktree, entry)) = self.selected_sub_entry(cx) {
            let dir_path = if entry.is_dir() {
                entry.path.clone()
            } else {
                // entry is a file, use its parent directory
                match entry.path.parent() {
                    Some(parent) => Arc::from(parent),
                    None => {
                        // File at root, open search with empty filter
                        self.workspace
                            .update(cx, |workspace, cx| {
                                search::ProjectSearchView::new_search_in_directory(
                                    workspace,
                                    Path::new(""),
                                    window,
                                    cx,
                                );
                            })
                            .ok();
                        return;
                    }
                }
            };

            let include_root = self.project.read(cx).visible_worktrees(cx).count() > 1;
            let dir_path = if include_root {
                let mut full_path = PathBuf::from(worktree.read(cx).root_name());
                full_path.push(&dir_path);
                Arc::from(full_path)
            } else {
                dir_path
            };

            self.workspace
                .update(cx, |workspace, cx| {
                    search::ProjectSearchView::new_search_in_directory(
                        workspace, &dir_path, window, cx,
                    );
                })
                .ok();
        }
    }

    fn move_entry(
        &mut self,
        entry_to_move: ProjectEntryId,
        destination: ProjectEntryId,
        destination_is_file: bool,
        cx: &mut Context<Self>,
    ) {
        if self
            .project
            .read(cx)
            .entry_is_worktree_root(entry_to_move, cx)
        {
            self.move_worktree_root(entry_to_move, destination, cx)
        } else {
            self.move_worktree_entry(entry_to_move, destination, destination_is_file, cx)
        }
    }

    fn move_worktree_root(
        &mut self,
        entry_to_move: ProjectEntryId,
        destination: ProjectEntryId,
        cx: &mut Context<Self>,
    ) {
        self.project.update(cx, |project, cx| {
            let Some(worktree_to_move) = project.worktree_for_entry(entry_to_move, cx) else {
                return;
            };
            let Some(destination_worktree) = project.worktree_for_entry(destination, cx) else {
                return;
            };

            let worktree_id = worktree_to_move.read(cx).id();
            let destination_id = destination_worktree.read(cx).id();

            project
                .move_worktree(worktree_id, destination_id, cx)
                .log_err();
        });
    }

    fn move_worktree_entry(
        &mut self,
        entry_to_move: ProjectEntryId,
        destination: ProjectEntryId,
        destination_is_file: bool,
        cx: &mut Context<Self>,
    ) {
        if entry_to_move == destination {
            return;
        }

        let destination_worktree = self.project.update(cx, |project, cx| {
            let entry_path = project.path_for_entry(entry_to_move, cx)?;
            let destination_entry_path = project.path_for_entry(destination, cx)?.path.clone();

            let mut destination_path = destination_entry_path.as_ref();
            if destination_is_file {
                destination_path = destination_path.parent()?;
            }

            let mut new_path = destination_path.to_path_buf();
            new_path.push(entry_path.path.file_name()?);
            if new_path != entry_path.path.as_ref() {
                let task = project.rename_entry(entry_to_move, new_path, cx);
                cx.foreground_executor().spawn(task).detach_and_log_err(cx);
            }

            project.worktree_id_for_entry(destination, cx)
        });

        if let Some(destination_worktree) = destination_worktree {
            self.expand_entry(destination_worktree, destination, cx);
        }
    }

    fn index_for_selection(&self, selection: SelectedEntry) -> Option<(usize, usize, usize)> {
        let mut entry_index = 0;
        let mut visible_entries_index = 0;
        for (worktree_index, (worktree_id, worktree_entries, _)) in
            self.visible_entries.iter().enumerate()
        {
            if *worktree_id == selection.worktree_id {
                for entry in worktree_entries {
                    if entry.id == selection.entry_id {
                        return Some((worktree_index, entry_index, visible_entries_index));
                    } else {
                        visible_entries_index += 1;
                        entry_index += 1;
                    }
                }
                break;
            } else {
                visible_entries_index += worktree_entries.len();
            }
        }
        None
    }

    fn disjoint_entries(&self, cx: &App) -> BTreeSet<SelectedEntry> {
        let marked_entries = self.effective_entries();
        let mut sanitized_entries = BTreeSet::new();
        if marked_entries.is_empty() {
            return sanitized_entries;
        }

        let project = self.project.read(cx);
        let marked_entries_by_worktree: HashMap<WorktreeId, Vec<SelectedEntry>> = marked_entries
            .into_iter()
            .filter(|entry| !project.entry_is_worktree_root(entry.entry_id, cx))
            .fold(HashMap::default(), |mut map, entry| {
                map.entry(entry.worktree_id).or_default().push(entry);
                map
            });

        for (worktree_id, marked_entries) in marked_entries_by_worktree {
            if let Some(worktree) = project.worktree_for_id(worktree_id, cx) {
                let worktree = worktree.read(cx);
                let marked_dir_paths = marked_entries
                    .iter()
                    .filter_map(|entry| {
                        worktree.entry_for_id(entry.entry_id).and_then(|entry| {
                            if entry.is_dir() {
                                Some(entry.path.as_ref())
                            } else {
                                None
                            }
                        })
                    })
                    .collect::<BTreeSet<_>>();

                sanitized_entries.extend(marked_entries.into_iter().filter(|entry| {
                    let Some(entry_info) = worktree.entry_for_id(entry.entry_id) else {
                        return false;
                    };
                    let entry_path = entry_info.path.as_ref();
                    let inside_marked_dir = marked_dir_paths.iter().any(|&marked_dir_path| {
                        entry_path != marked_dir_path && entry_path.starts_with(marked_dir_path)
                    });
                    !inside_marked_dir
                }));
            }
        }

        sanitized_entries
    }

    fn effective_entries(&self) -> BTreeSet<SelectedEntry> {
        if let Some(selection) = self.selection {
            let selection = SelectedEntry {
                entry_id: self.resolve_entry(selection.entry_id),
                worktree_id: selection.worktree_id,
            };

            // Default to using just the selected item when nothing is marked.
            if self.marked_entries.is_empty() {
                return BTreeSet::from([selection]);
            }

            // Allow operating on the selected item even when something else is marked,
            // making it easier to perform one-off actions without clearing a mark.
            if self.marked_entries.len() == 1 && !self.marked_entries.contains(&selection) {
                return BTreeSet::from([selection]);
            }
        }

        // Return only marked entries since we've already handled special cases where
        // only selection should take precedence. At this point, marked entries may or
        // may not include the current selection, which is intentional.
        self.marked_entries
            .iter()
            .map(|entry| SelectedEntry {
                entry_id: self.resolve_entry(entry.entry_id),
                worktree_id: entry.worktree_id,
            })
            .collect::<BTreeSet<_>>()
    }

    /// Finds the currently selected subentry for a given leaf entry id. If a given entry
    /// has no ancestors, the project entry ID that's passed in is returned as-is.
    fn resolve_entry(&self, id: ProjectEntryId) -> ProjectEntryId {
        self.ancestors
            .get(&id)
            .and_then(|ancestors| {
                if ancestors.current_ancestor_depth == 0 {
                    return None;
                }
                ancestors.ancestors.get(ancestors.current_ancestor_depth)
            })
            .copied()
            .unwrap_or(id)
    }

    pub fn selected_entry<'a>(&self, cx: &'a App) -> Option<(&'a Worktree, &'a project::Entry)> {
        let (worktree, entry) = self.selected_entry_handle(cx)?;
        Some((worktree.read(cx), entry))
    }

    /// Compared to selected_entry, this function resolves to the currently
    /// selected subentry if dir auto-folding is enabled.
    fn selected_sub_entry<'a>(
        &self,
        cx: &'a App,
    ) -> Option<(Entity<Worktree>, &'a project::Entry)> {
        let (worktree, mut entry) = self.selected_entry_handle(cx)?;

        let resolved_id = self.resolve_entry(entry.id);
        if resolved_id != entry.id {
            let worktree = worktree.read(cx);
            entry = worktree.entry_for_id(resolved_id)?;
        }
        Some((worktree, entry))
    }
    fn selected_entry_handle<'a>(
        &self,
        cx: &'a App,
    ) -> Option<(Entity<Worktree>, &'a project::Entry)> {
        let selection = self.selection?;
        let project = self.project.read(cx);
        let worktree = project.worktree_for_id(selection.worktree_id, cx)?;
        let entry = worktree.read(cx).entry_for_id(selection.entry_id)?;
        Some((worktree, entry))
    }

    fn expand_to_selection(&mut self, cx: &mut Context<Self>) -> Option<()> {
        let (worktree, entry) = self.selected_entry(cx)?;
        let expanded_dir_ids = self.expanded_dir_ids.entry(worktree.id()).or_default();

        for path in entry.path.ancestors() {
            let Some(entry) = worktree.entry_for_path(path) else {
                continue;
            };
            if entry.is_dir() {
                if let Err(idx) = expanded_dir_ids.binary_search(&entry.id) {
                    expanded_dir_ids.insert(idx, entry.id);
                }
            }
        }

        Some(())
    }

    fn update_visible_entries(
        &mut self,
        new_selected_entry: Option<(WorktreeId, ProjectEntryId)>,
        cx: &mut Context<Self>,
    ) {
        let settings = ProjectPanelSettings::get_global(cx);
        let auto_collapse_dirs = settings.auto_fold_dirs;
        let hide_gitignore = settings.hide_gitignore;
        let project = self.project.read(cx);
        let repo_snapshots = project.git_store().read(cx).repo_snapshots(cx);
        self.last_worktree_root_id = project
            .visible_worktrees(cx)
            .next_back()
            .and_then(|worktree| worktree.read(cx).root_entry())
            .map(|entry| entry.id);

        let old_ancestors = std::mem::take(&mut self.ancestors);
        self.visible_entries.clear();
        let mut max_width_item = None;
        for worktree in project.visible_worktrees(cx) {
            let worktree_snapshot = worktree.read(cx).snapshot();
            let worktree_id = worktree_snapshot.id();

            let expanded_dir_ids = match self.expanded_dir_ids.entry(worktree_id) {
                hash_map::Entry::Occupied(e) => e.into_mut(),
                hash_map::Entry::Vacant(e) => {
                    // The first time a worktree's root entry becomes available,
                    // mark that root entry as expanded.
                    if let Some(entry) = worktree_snapshot.root_entry() {
                        e.insert(vec![entry.id]).as_slice()
                    } else {
                        &[]
                    }
                }
            };

            let mut new_entry_parent_id = None;
            let mut new_entry_kind = EntryKind::Dir;
            if let Some(edit_state) = &self.edit_state {
                if edit_state.worktree_id == worktree_id && edit_state.is_new_entry() {
                    new_entry_parent_id = Some(edit_state.entry_id);
                    new_entry_kind = if edit_state.is_dir {
                        EntryKind::Dir
                    } else {
                        EntryKind::File
                    };
                }
            }

            let mut visible_worktree_entries = Vec::new();
            let mut entry_iter =
                GitTraversal::new(&repo_snapshots, worktree_snapshot.entries(true, 0));
            let mut auto_folded_ancestors = vec![];
            while let Some(entry) = entry_iter.entry() {
                if auto_collapse_dirs && entry.kind.is_dir() {
                    auto_folded_ancestors.push(entry.id);
                    if !self.unfolded_dir_ids.contains(&entry.id) {
                        if let Some(root_path) = worktree_snapshot.root_entry() {
                            let mut child_entries = worktree_snapshot.child_entries(&entry.path);
                            if let Some(child) = child_entries.next() {
                                if entry.path != root_path.path
                                    && child_entries.next().is_none()
                                    && child.kind.is_dir()
                                {
                                    entry_iter.advance();

                                    continue;
                                }
                            }
                        }
                    }
                    let depth = old_ancestors
                        .get(&entry.id)
                        .map(|ancestor| ancestor.current_ancestor_depth)
                        .unwrap_or_default()
                        .min(auto_folded_ancestors.len());
                    if let Some(edit_state) = &mut self.edit_state {
                        if edit_state.entry_id == entry.id {
                            edit_state.depth = depth;
                        }
                    }
                    let mut ancestors = std::mem::take(&mut auto_folded_ancestors);
                    if ancestors.len() > 1 {
                        ancestors.reverse();
                        self.ancestors.insert(
                            entry.id,
                            FoldedAncestors {
                                current_ancestor_depth: depth,
                                ancestors,
                            },
                        );
                    }
                }
                auto_folded_ancestors.clear();
                if !hide_gitignore || !entry.is_ignored {
                    visible_worktree_entries.push(entry.to_owned());
                }
                let precedes_new_entry = if let Some(new_entry_id) = new_entry_parent_id {
                    entry.id == new_entry_id || {
                        self.ancestors.get(&entry.id).map_or(false, |entries| {
                            entries
                                .ancestors
                                .iter()
                                .any(|entry_id| *entry_id == new_entry_id)
                        })
                    }
                } else {
                    false
                };
                if precedes_new_entry && (!hide_gitignore || !entry.is_ignored) {
                    visible_worktree_entries.push(GitEntry {
                        entry: Entry {
                            id: NEW_ENTRY_ID,
                            kind: new_entry_kind,
                            path: entry.path.join("\0").into(),
                            inode: 0,
                            mtime: entry.mtime,
                            size: entry.size,
                            is_ignored: entry.is_ignored,
                            is_external: false,
                            is_private: false,
                            is_always_included: entry.is_always_included,
                            canonical_path: entry.canonical_path.clone(),
                            char_bag: entry.char_bag,
                            is_fifo: entry.is_fifo,
                        },
                        git_summary: entry.git_summary,
                    });
                }
                let worktree_abs_path = worktree.read(cx).abs_path();
                let (depth, path) = if Some(entry.entry) == worktree.read(cx).root_entry() {
                    let Some(path_name) = worktree_abs_path
                        .file_name()
                        .with_context(|| {
                            format!("Worktree abs path has no file name, root entry: {entry:?}")
                        })
                        .log_err()
                    else {
                        continue;
                    };
                    let path = ArcCow::Borrowed(Path::new(path_name));
                    let depth = 0;
                    (depth, path)
                } else if entry.is_file() {
                    let Some(path_name) = entry
                        .path
                        .file_name()
                        .with_context(|| format!("Non-root entry has no file name: {entry:?}"))
                        .log_err()
                    else {
                        continue;
                    };
                    let path = ArcCow::Borrowed(Path::new(path_name));
                    let depth = entry.path.ancestors().count() - 1;
                    (depth, path)
                } else {
                    let path = self
                        .ancestors
                        .get(&entry.id)
                        .and_then(|ancestors| {
                            let outermost_ancestor = ancestors.ancestors.last()?;
                            let root_folded_entry = worktree
                                .read(cx)
                                .entry_for_id(*outermost_ancestor)?
                                .path
                                .as_ref();
                            entry
                                .path
                                .strip_prefix(root_folded_entry)
                                .ok()
                                .and_then(|suffix| {
                                    let full_path = Path::new(root_folded_entry.file_name()?);
                                    Some(ArcCow::Owned(Arc::<Path>::from(full_path.join(suffix))))
                                })
                        })
                        .or_else(|| entry.path.file_name().map(Path::new).map(ArcCow::Borrowed))
                        .unwrap_or_else(|| ArcCow::Owned(entry.path.clone()));
                    let depth = path.components().count();
                    (depth, path)
                };
                let width_estimate = item_width_estimate(
                    depth,
                    path.to_string_lossy().chars().count(),
                    entry.canonical_path.is_some(),
                );

                match max_width_item.as_mut() {
                    Some((id, worktree_id, width)) => {
                        if *width < width_estimate {
                            *id = entry.id;
                            *worktree_id = worktree.read(cx).id();
                            *width = width_estimate;
                        }
                    }
                    None => {
                        max_width_item = Some((entry.id, worktree.read(cx).id(), width_estimate))
                    }
                }

                if expanded_dir_ids.binary_search(&entry.id).is_err()
                    && entry_iter.advance_to_sibling()
                {
                    continue;
                }
                entry_iter.advance();
            }

            project::sort_worktree_entries(&mut visible_worktree_entries);

            self.visible_entries
                .push((worktree_id, visible_worktree_entries, OnceCell::new()));
        }

        if let Some((project_entry_id, worktree_id, _)) = max_width_item {
            let mut visited_worktrees_length = 0;
            let index = self.visible_entries.iter().find_map(|(id, entries, _)| {
                if worktree_id == *id {
                    entries
                        .iter()
                        .position(|entry| entry.id == project_entry_id)
                } else {
                    visited_worktrees_length += entries.len();
                    None
                }
            });
            if let Some(index) = index {
                self.max_width_item_index = Some(visited_worktrees_length + index);
            }
        }
        if let Some((worktree_id, entry_id)) = new_selected_entry {
            self.selection = Some(SelectedEntry {
                worktree_id,
                entry_id,
            });
        }
    }

    fn expand_entry(
        &mut self,
        worktree_id: WorktreeId,
        entry_id: ProjectEntryId,
        cx: &mut Context<Self>,
    ) {
        self.project.update(cx, |project, cx| {
            if let Some((worktree, expanded_dir_ids)) = project
                .worktree_for_id(worktree_id, cx)
                .zip(self.expanded_dir_ids.get_mut(&worktree_id))
            {
                project.expand_entry(worktree_id, entry_id, cx);
                let worktree = worktree.read(cx);

                if let Some(mut entry) = worktree.entry_for_id(entry_id) {
                    loop {
                        if let Err(ix) = expanded_dir_ids.binary_search(&entry.id) {
                            expanded_dir_ids.insert(ix, entry.id);
                        }

                        if let Some(parent_entry) =
                            entry.path.parent().and_then(|p| worktree.entry_for_path(p))
                        {
                            entry = parent_entry;
                        } else {
                            break;
                        }
                    }
                }
            }
        });
    }

    fn drop_external_files(
        &mut self,
        paths: &[PathBuf],
        entry_id: ProjectEntryId,
        window: &mut Window,
        cx: &mut Context<Self>,
    ) {
        let mut paths: Vec<Arc<Path>> = paths.iter().map(|path| Arc::from(path.clone())).collect();

        let open_file_after_drop = paths.len() == 1 && paths[0].is_file();

        let Some((target_directory, worktree)) = maybe!({
            let worktree = self.project.read(cx).worktree_for_entry(entry_id, cx)?;
            let entry = worktree.read(cx).entry_for_id(entry_id)?;
            let path = worktree.read(cx).absolutize(&entry.path).ok()?;
            let target_directory = if path.is_dir() {
                path
            } else {
                path.parent()?.to_path_buf()
            };
            Some((target_directory, worktree))
        }) else {
            return;
        };

        let mut paths_to_replace = Vec::new();
        for path in &paths {
            if let Some(name) = path.file_name() {
                let mut target_path = target_directory.clone();
                target_path.push(name);
                if target_path.exists() {
                    paths_to_replace.push((name.to_string_lossy().to_string(), path.clone()));
                }
            }
        }

        cx.spawn_in(window, async move |this, cx| {
            async move {
                for (filename, original_path) in &paths_to_replace {
                    let answer = cx.update(|window, cx| {
                        window
                            .prompt(
                                PromptLevel::Info,
                                format!("A file or folder with name {filename} already exists in the destination folder. Do you want to replace it?").as_str(),
                                None,
                                &["Replace", "Cancel"],
                                cx,
                            )
                    })?.await?;

                    if answer == 1 {
                        if let Some(item_idx) = paths.iter().position(|p| p == original_path) {
                            paths.remove(item_idx);
                        }
                    }
                }

                if paths.is_empty() {
                    return Ok(());
                }

                let task = worktree.update( cx, |worktree, cx| {
                    worktree.copy_external_entries(target_directory, paths, true, cx)
                })?;

                let opened_entries = task.await?;
                this.update(cx, |this, cx| {
                    if open_file_after_drop && !opened_entries.is_empty() {
                        this.open_entry(opened_entries[0], true, false, cx);
                    }
                })
            }
            .log_err().await
        })
        .detach();
    }

    fn drag_onto(
        &mut self,
        selections: &DraggedSelection,
        target_entry_id: ProjectEntryId,
        is_file: bool,
        window: &mut Window,
        cx: &mut Context<Self>,
    ) {
        let should_copy = window.modifiers().alt;
        if should_copy {
            let _ = maybe!({
                let project = self.project.read(cx);
                let target_worktree = project.worktree_for_entry(target_entry_id, cx)?;
                let worktree_id = target_worktree.read(cx).id();
                let target_entry = target_worktree
                    .read(cx)
                    .entry_for_id(target_entry_id)?
                    .clone();

                let mut copy_tasks = Vec::new();
                let mut disambiguation_range = None;
                for selection in selections.items() {
                    let (new_path, new_disambiguation_range) = self.create_paste_path(
                        selection,
                        (target_worktree.clone(), &target_entry),
                        cx,
                    )?;

                    let task = self.project.update(cx, |project, cx| {
                        project.copy_entry(selection.entry_id, None, new_path, cx)
                    });
                    copy_tasks.push(task);
                    disambiguation_range = new_disambiguation_range.or(disambiguation_range);
                }

                let item_count = copy_tasks.len();

                cx.spawn_in(window, async move |project_panel, cx| {
                    let mut last_succeed = None;
                    for task in copy_tasks.into_iter() {
                        if let Some(Some(entry)) = task.await.log_err() {
                            last_succeed = Some(entry.id);
                        }
                    }
                    // update selection
                    if let Some(entry_id) = last_succeed {
                        project_panel
                            .update_in(cx, |project_panel, window, cx| {
                                project_panel.selection = Some(SelectedEntry {
                                    worktree_id,
                                    entry_id,
                                });

                                // if only one entry was dragged and it was disambiguated, open the rename editor
                                if item_count == 1 && disambiguation_range.is_some() {
                                    project_panel.rename_impl(disambiguation_range, window, cx);
                                }
                            })
                            .ok();
                    }
                })
                .detach();
                Some(())
            });
        } else {
            for selection in selections.items() {
                self.move_entry(selection.entry_id, target_entry_id, is_file, cx);
            }
        }
    }

    fn index_for_entry(
        &self,
        entry_id: ProjectEntryId,
        worktree_id: WorktreeId,
    ) -> Option<(usize, usize, usize)> {
        let mut worktree_ix = 0;
        let mut total_ix = 0;
        for (current_worktree_id, visible_worktree_entries, _) in &self.visible_entries {
            if worktree_id != *current_worktree_id {
                total_ix += visible_worktree_entries.len();
                worktree_ix += 1;
                continue;
            }

            return visible_worktree_entries
                .iter()
                .enumerate()
                .find(|(_, entry)| entry.id == entry_id)
                .map(|(ix, _)| (worktree_ix, ix, total_ix + ix));
        }
        None
    }

    fn entry_at_index(&self, index: usize) -> Option<(WorktreeId, GitEntryRef)> {
        let mut offset = 0;
        for (worktree_id, visible_worktree_entries, _) in &self.visible_entries {
            if visible_worktree_entries.len() > offset + index {
                return visible_worktree_entries
                    .get(index)
                    .map(|entry| (*worktree_id, entry.to_ref()));
            }
            offset += visible_worktree_entries.len();
        }
        None
    }

    fn iter_visible_entries(
        &self,
        range: Range<usize>,
        window: &mut Window,
        cx: &mut Context<ProjectPanel>,
        mut callback: impl FnMut(&Entry, &HashSet<Arc<Path>>, &mut Window, &mut Context<ProjectPanel>),
    ) {
        let mut ix = 0;
        for (_, visible_worktree_entries, entries_paths) in &self.visible_entries {
            if ix >= range.end {
                return;
            }

            if ix + visible_worktree_entries.len() <= range.start {
                ix += visible_worktree_entries.len();
                continue;
            }

            let end_ix = range.end.min(ix + visible_worktree_entries.len());
            let entry_range = range.start.saturating_sub(ix)..end_ix - ix;
            let entries = entries_paths.get_or_init(|| {
                visible_worktree_entries
                    .iter()
                    .map(|e| (e.path.clone()))
                    .collect()
            });
            for entry in visible_worktree_entries[entry_range].iter() {
                callback(&entry, entries, window, cx);
            }
            ix = end_ix;
        }
    }

    fn for_each_visible_entry(
        &self,
        range: Range<usize>,
        window: &mut Window,
        cx: &mut Context<ProjectPanel>,
        mut callback: impl FnMut(ProjectEntryId, EntryDetails, &mut Window, &mut Context<ProjectPanel>),
    ) {
        let mut ix = 0;
        for (worktree_id, visible_worktree_entries, entries_paths) in &self.visible_entries {
            if ix >= range.end {
                return;
            }

            if ix + visible_worktree_entries.len() <= range.start {
                ix += visible_worktree_entries.len();
                continue;
            }

            let end_ix = range.end.min(ix + visible_worktree_entries.len());
            let (git_status_setting, show_file_icons, show_folder_icons) = {
                let settings = ProjectPanelSettings::get_global(cx);
                (
                    settings.git_status,
                    settings.file_icons,
                    settings.folder_icons,
                )
            };
            if let Some(worktree) = self.project.read(cx).worktree_for_id(*worktree_id, cx) {
                let snapshot = worktree.read(cx).snapshot();
                let root_name = OsStr::new(snapshot.root_name());
                let expanded_entry_ids = self
                    .expanded_dir_ids
                    .get(&snapshot.id())
                    .map(Vec::as_slice)
                    .unwrap_or(&[]);

                let entry_range = range.start.saturating_sub(ix)..end_ix - ix;
                let entries = entries_paths.get_or_init(|| {
                    visible_worktree_entries
                        .iter()
                        .map(|e| (e.path.clone()))
                        .collect()
                });
                for entry in visible_worktree_entries[entry_range].iter() {
                    let status = git_status_setting
                        .then_some(entry.git_summary)
                        .unwrap_or_default();
                    let is_expanded = expanded_entry_ids.binary_search(&entry.id).is_ok();
                    let icon = match entry.kind {
                        EntryKind::File => {
                            if show_file_icons {
                                FileIcons::get_icon(&entry.path, cx)
                            } else {
                                None
                            }
                        }
                        _ => {
                            if show_folder_icons {
                                FileIcons::get_folder_icon(is_expanded, cx)
                            } else {
                                FileIcons::get_chevron_icon(is_expanded, cx)
                            }
                        }
                    };

                    let (depth, difference) =
                        ProjectPanel::calculate_depth_and_difference(&entry, entries);

                    let filename = match difference {
                        diff if diff > 1 => entry
                            .path
                            .iter()
                            .skip(entry.path.components().count() - diff)
                            .collect::<PathBuf>()
                            .to_str()
                            .unwrap_or_default()
                            .to_string(),
                        _ => entry
                            .path
                            .file_name()
                            .map(|name| name.to_string_lossy().into_owned())
                            .unwrap_or_else(|| root_name.to_string_lossy().to_string()),
                    };
                    let selection = SelectedEntry {
                        worktree_id: snapshot.id(),
                        entry_id: entry.id,
                    };

                    let is_marked = self.marked_entries.contains(&selection);

                    let diagnostic_severity = self
                        .diagnostics
                        .get(&(*worktree_id, entry.path.to_path_buf()))
                        .cloned();

                    let filename_text_color =
                        entry_git_aware_label_color(status, entry.is_ignored, is_marked);

                    let mut details = EntryDetails {
                        filename,
                        icon,
                        path: entry.path.clone(),
                        depth,
                        kind: entry.kind,
                        is_ignored: entry.is_ignored,
                        is_expanded,
                        is_selected: self.selection == Some(selection),
                        is_marked,
                        is_editing: false,
                        is_processing: false,
                        is_cut: self
                            .clipboard
                            .as_ref()
                            .map_or(false, |e| e.is_cut() && e.items().contains(&selection)),
                        filename_text_color,
                        diagnostic_severity,
                        git_status: status,
                        is_private: entry.is_private,
                        worktree_id: *worktree_id,
                        canonical_path: entry.canonical_path.clone(),
                    };

                    if let Some(edit_state) = &self.edit_state {
                        let is_edited_entry = if edit_state.is_new_entry() {
                            entry.id == NEW_ENTRY_ID
                        } else {
                            entry.id == edit_state.entry_id
                                || self
                                    .ancestors
                                    .get(&entry.id)
                                    .is_some_and(|auto_folded_dirs| {
                                        auto_folded_dirs
                                            .ancestors
                                            .iter()
                                            .any(|entry_id| *entry_id == edit_state.entry_id)
                                    })
                        };

                        if is_edited_entry {
                            if let Some(processing_filename) = &edit_state.processing_filename {
                                details.is_processing = true;
                                if let Some(ancestors) = edit_state
                                    .leaf_entry_id
                                    .and_then(|entry| self.ancestors.get(&entry))
                                {
                                    let position = ancestors.ancestors.iter().position(|entry_id| *entry_id == edit_state.entry_id).expect("Edited sub-entry should be an ancestor of selected leaf entry") + 1;
                                    let all_components = ancestors.ancestors.len();

                                    let prefix_components = all_components - position;
                                    let suffix_components = position.checked_sub(1);
                                    let mut previous_components =
                                        Path::new(&details.filename).components();
                                    let mut new_path = previous_components
                                        .by_ref()
                                        .take(prefix_components)
                                        .collect::<PathBuf>();
                                    if let Some(last_component) =
                                        Path::new(processing_filename).components().last()
                                    {
                                        new_path.push(last_component);
                                        previous_components.next();
                                    }

                                    if let Some(_) = suffix_components {
                                        new_path.push(previous_components);
                                    }
                                    if let Some(str) = new_path.to_str() {
                                        details.filename.clear();
                                        details.filename.push_str(str);
                                    }
                                } else {
                                    details.filename.clear();
                                    details.filename.push_str(processing_filename);
                                }
                            } else {
                                if edit_state.is_new_entry() {
                                    details.filename.clear();
                                }
                                details.is_editing = true;
                            }
                        }
                    }

                    callback(entry.id, details, window, cx);
                }
            }
            ix = end_ix;
        }
    }

    fn find_entry_in_worktree(
        &self,
        worktree_id: WorktreeId,
        reverse_search: bool,
        only_visible_entries: bool,
        predicate: impl Fn(GitEntryRef, WorktreeId) -> bool,
        cx: &mut Context<Self>,
    ) -> Option<GitEntry> {
        if only_visible_entries {
            let entries = self
                .visible_entries
                .iter()
                .find_map(|(tree_id, entries, _)| {
                    if worktree_id == *tree_id {
                        Some(entries)
                    } else {
                        None
                    }
                })?
                .clone();

            return utils::ReversibleIterable::new(entries.iter(), reverse_search)
                .find(|ele| predicate(ele.to_ref(), worktree_id))
                .cloned();
        }

        let repo_snapshots = self
            .project
            .read(cx)
            .git_store()
            .read(cx)
            .repo_snapshots(cx);
        let worktree = self.project.read(cx).worktree_for_id(worktree_id, cx)?;
        worktree.update(cx, |tree, _| {
            utils::ReversibleIterable::new(
                GitTraversal::new(&repo_snapshots, tree.entries(true, 0usize)),
                reverse_search,
            )
            .find_single_ended(|ele| predicate(*ele, worktree_id))
            .map(|ele| ele.to_owned())
        })
    }

    fn find_entry(
        &self,
        start: Option<&SelectedEntry>,
        reverse_search: bool,
        predicate: impl Fn(GitEntryRef, WorktreeId) -> bool,
        cx: &mut Context<Self>,
    ) -> Option<SelectedEntry> {
        let mut worktree_ids: Vec<_> = self
            .visible_entries
            .iter()
            .map(|(worktree_id, _, _)| *worktree_id)
            .collect();
        let repo_snapshots = self
            .project
            .read(cx)
            .git_store()
            .read(cx)
            .repo_snapshots(cx);

        let mut last_found: Option<SelectedEntry> = None;

        if let Some(start) = start {
            let worktree = self
                .project
                .read(cx)
                .worktree_for_id(start.worktree_id, cx)?;

            let search = worktree.update(cx, |tree, _| {
                let entry = tree.entry_for_id(start.entry_id)?;
                let root_entry = tree.root_entry()?;
                let tree_id = tree.id();

                let mut first_iter = GitTraversal::new(
                    &repo_snapshots,
                    tree.traverse_from_path(true, true, true, entry.path.as_ref()),
                );

                if reverse_search {
                    first_iter.next();
                }

                let first = first_iter
                    .enumerate()
                    .take_until(|(count, entry)| entry.entry == root_entry && *count != 0usize)
                    .map(|(_, entry)| entry)
                    .find(|ele| predicate(*ele, tree_id))
                    .map(|ele| ele.to_owned());

                let second_iter = GitTraversal::new(&repo_snapshots, tree.entries(true, 0usize));

                let second = if reverse_search {
                    second_iter
                        .take_until(|ele| ele.id == start.entry_id)
                        .filter(|ele| predicate(*ele, tree_id))
                        .last()
                        .map(|ele| ele.to_owned())
                } else {
                    second_iter
                        .take_while(|ele| ele.id != start.entry_id)
                        .filter(|ele| predicate(*ele, tree_id))
                        .last()
                        .map(|ele| ele.to_owned())
                };

                if reverse_search {
                    Some((second, first))
                } else {
                    Some((first, second))
                }
            });

            if let Some((first, second)) = search {
                let first = first.map(|entry| SelectedEntry {
                    worktree_id: start.worktree_id,
                    entry_id: entry.id,
                });

                let second = second.map(|entry| SelectedEntry {
                    worktree_id: start.worktree_id,
                    entry_id: entry.id,
                });

                if first.is_some() {
                    return first;
                }
                last_found = second;

                let idx = worktree_ids
                    .iter()
                    .enumerate()
                    .find(|(_, ele)| **ele == start.worktree_id)
                    .map(|(idx, _)| idx);

                if let Some(idx) = idx {
                    worktree_ids.rotate_left(idx + 1usize);
                    worktree_ids.pop();
                }
            }
        }

        for tree_id in worktree_ids.into_iter() {
            if let Some(found) =
                self.find_entry_in_worktree(tree_id, reverse_search, false, &predicate, cx)
            {
                return Some(SelectedEntry {
                    worktree_id: tree_id,
                    entry_id: found.id,
                });
            }
        }

        last_found
    }

    fn find_visible_entry(
        &self,
        start: Option<&SelectedEntry>,
        reverse_search: bool,
        predicate: impl Fn(GitEntryRef, WorktreeId) -> bool,
        cx: &mut Context<Self>,
    ) -> Option<SelectedEntry> {
        let mut worktree_ids: Vec<_> = self
            .visible_entries
            .iter()
            .map(|(worktree_id, _, _)| *worktree_id)
            .collect();

        let mut last_found: Option<SelectedEntry> = None;

        if let Some(start) = start {
            let entries = self
                .visible_entries
                .iter()
                .find(|(worktree_id, _, _)| *worktree_id == start.worktree_id)
                .map(|(_, entries, _)| entries)?;

            let mut start_idx = entries
                .iter()
                .enumerate()
                .find(|(_, ele)| ele.id == start.entry_id)
                .map(|(idx, _)| idx)?;

            if reverse_search {
                start_idx = start_idx.saturating_add(1usize);
            }

            let (left, right) = entries.split_at_checked(start_idx)?;

            let (first_iter, second_iter) = if reverse_search {
                (
                    utils::ReversibleIterable::new(left.iter(), reverse_search),
                    utils::ReversibleIterable::new(right.iter(), reverse_search),
                )
            } else {
                (
                    utils::ReversibleIterable::new(right.iter(), reverse_search),
                    utils::ReversibleIterable::new(left.iter(), reverse_search),
                )
            };

            let first_search = first_iter.find(|ele| predicate(ele.to_ref(), start.worktree_id));
            let second_search = second_iter.find(|ele| predicate(ele.to_ref(), start.worktree_id));

            if first_search.is_some() {
                return first_search.map(|entry| SelectedEntry {
                    worktree_id: start.worktree_id,
                    entry_id: entry.id,
                });
            }

            last_found = second_search.map(|entry| SelectedEntry {
                worktree_id: start.worktree_id,
                entry_id: entry.id,
            });

            let idx = worktree_ids
                .iter()
                .enumerate()
                .find(|(_, ele)| **ele == start.worktree_id)
                .map(|(idx, _)| idx);

            if let Some(idx) = idx {
                worktree_ids.rotate_left(idx + 1usize);
                worktree_ids.pop();
            }
        }

        for tree_id in worktree_ids.into_iter() {
            if let Some(found) =
                self.find_entry_in_worktree(tree_id, reverse_search, true, &predicate, cx)
            {
                return Some(SelectedEntry {
                    worktree_id: tree_id,
                    entry_id: found.id,
                });
            }
        }

        last_found
    }

    fn calculate_depth_and_difference(
        entry: &Entry,
        visible_worktree_entries: &HashSet<Arc<Path>>,
    ) -> (usize, usize) {
        let (depth, difference) = entry
            .path
            .ancestors()
            .skip(1) // Skip the entry itself
            .find_map(|ancestor| {
                if let Some(parent_entry) = visible_worktree_entries.get(ancestor) {
                    let entry_path_components_count = entry.path.components().count();
                    let parent_path_components_count = parent_entry.components().count();
                    let difference = entry_path_components_count - parent_path_components_count;
                    let depth = parent_entry
                        .ancestors()
                        .skip(1)
                        .filter(|ancestor| visible_worktree_entries.contains(*ancestor))
                        .count();
                    Some((depth + 1, difference))
                } else {
                    None
                }
            })
            .unwrap_or((0, 0));

        (depth, difference)
    }

    fn render_entry(
        &self,
        entry_id: ProjectEntryId,
        details: EntryDetails,
        window: &mut Window,
        cx: &mut Context<Self>,
    ) -> Stateful<Div> {
        const GROUP_NAME: &str = "project_entry";

        let kind = details.kind;
        let settings = ProjectPanelSettings::get_global(cx);
        let show_editor = details.is_editing && !details.is_processing;

        let selection = SelectedEntry {
            worktree_id: details.worktree_id,
            entry_id,
        };

        let is_marked = self.marked_entries.contains(&selection);
        let is_active = self
            .selection
            .map_or(false, |selection| selection.entry_id == entry_id);

        let file_name = details.filename.clone();

        let mut icon = details.icon.clone();
        if settings.file_icons && show_editor && details.kind.is_file() {
            let filename = self.filename_editor.read(cx).text(cx);
            if filename.len() > 2 {
                icon = FileIcons::get_icon(Path::new(&filename), cx);
            }
        }

        let filename_text_color = details.filename_text_color;
        let diagnostic_severity = details.diagnostic_severity;
        let item_colors = get_item_color(cx);

        let canonical_path = details
            .canonical_path
            .as_ref()
            .map(|f| f.to_string_lossy().to_string());
        let path = details.path.clone();

        let depth = details.depth;
        let worktree_id = details.worktree_id;
        let selections = Arc::new(self.marked_entries.clone());
        let is_local = self.project.read(cx).is_local();

        let dragged_selection = DraggedSelection {
            active_selection: selection,
            marked_selections: selections,
        };

        let bg_color = if is_marked {
            item_colors.marked
        } else {
            item_colors.default
        };

        let bg_hover_color = if is_marked {
            item_colors.marked
        } else {
            item_colors.hover
        };

        let border_color =
            if !self.mouse_down && is_active && self.focus_handle.contains_focused(window, cx) {
                item_colors.focused
            } else {
                bg_color
            };

        let border_hover_color =
            if !self.mouse_down && is_active && self.focus_handle.contains_focused(window, cx) {
                item_colors.focused
            } else {
                bg_hover_color
            };

        let folded_directory_drag_target = self.folded_directory_drag_target;

        div()
            .id(entry_id.to_proto() as usize)
            .group(GROUP_NAME)
            .cursor_pointer()
            .rounded_none()
            .bg(bg_color)
            .border_1()
            .border_r_2()
            .border_color(border_color)
            .hover(|style| style.bg(bg_hover_color).border_color(border_hover_color))
            .when(is_local, |div| {
                div.on_drag_move::<ExternalPaths>(cx.listener(
                    move |this, event: &DragMoveEvent<ExternalPaths>, _, cx| {
                        if event.bounds.contains(&event.event.position) {
                            if this.last_external_paths_drag_over_entry == Some(entry_id) {
                                return;
                            }
                            this.last_external_paths_drag_over_entry = Some(entry_id);
                            this.marked_entries.clear();

                            let Some((worktree, path, entry)) = maybe!({
                                let worktree = this
                                    .project
                                    .read(cx)
                                    .worktree_for_id(selection.worktree_id, cx)?;
                                let worktree = worktree.read(cx);
                                let abs_path = worktree.absolutize(&path).log_err()?;
                                let path = if abs_path.is_dir() {
                                    path.as_ref()
                                } else {
                                    path.parent()?
                                };
                                let entry = worktree.entry_for_path(path)?;
                                Some((worktree, path, entry))
                            }) else {
                                return;
                            };

                            this.marked_entries.insert(SelectedEntry {
                                entry_id: entry.id,
                                worktree_id: worktree.id(),
                            });

                            for entry in worktree.child_entries(path) {
                                this.marked_entries.insert(SelectedEntry {
                                    entry_id: entry.id,
                                    worktree_id: worktree.id(),
                                });
                            }

                            cx.notify();
                        }
                    },
                ))
                .on_drop(cx.listener(
                    move |this, external_paths: &ExternalPaths, window, cx| {
                        this.hover_scroll_task.take();
                        this.last_external_paths_drag_over_entry = None;
                        this.marked_entries.clear();
                        this.drop_external_files(external_paths.paths(), entry_id, window, cx);
                        cx.stop_propagation();
                    },
                ))
            })
            .on_drag_move::<DraggedSelection>(cx.listener(
                move |this, event: &DragMoveEvent<DraggedSelection>, window, cx| {
                    if event.bounds.contains(&event.event.position) {
                        if this.last_selection_drag_over_entry == Some(entry_id) {
                            return;
                        }
                        this.last_selection_drag_over_entry = Some(entry_id);
                        this.hover_expand_task.take();

                        if !kind.is_dir()
                            || this
                                .expanded_dir_ids
                                .get(&details.worktree_id)
                                .map_or(false, |ids| ids.binary_search(&entry_id).is_ok())
                        {
                            return;
                        }

                        let bounds = event.bounds;
                        this.hover_expand_task =
                            Some(cx.spawn_in(window, async move |this, cx| {
                                cx.background_executor()
                                    .timer(Duration::from_millis(500))
                                    .await;
                                this.update_in(cx, |this, window, cx| {
                                    this.hover_expand_task.take();
                                    if this.last_selection_drag_over_entry == Some(entry_id)
                                        && bounds.contains(&window.mouse_position())
                                    {
                                        this.expand_entry(worktree_id, entry_id, cx);
                                        this.update_visible_entries(
                                            Some((worktree_id, entry_id)),
                                            cx,
                                        );
                                        cx.notify();
                                    }
                                })
                                .ok();
                            }));
                    }
                },
            ))
            .on_drag(
                dragged_selection,
                move |selection, click_offset, _window, cx| {
                    cx.new(|_| DraggedProjectEntryView {
                        details: details.clone(),
                        click_offset,
                        selection: selection.active_selection,
                        selections: selection.marked_selections.clone(),
                    })
                },
            )
            .drag_over::<DraggedSelection>(move |style, _, _, _| {
                if  folded_directory_drag_target.is_some() {
                    return style;
                }
                style.bg(item_colors.drag_over)
            })
            .on_drop(
                cx.listener(move |this, selections: &DraggedSelection, window, cx| {
                    this.hover_scroll_task.take();
                    this.hover_expand_task.take();
                    if  folded_directory_drag_target.is_some() {
                        return;
                    }
                    this.drag_onto(selections, entry_id, kind.is_file(), window, cx);
                }),
            )
            .on_mouse_down(
                MouseButton::Left,
                cx.listener(move |this, _, _, cx| {
                    this.mouse_down = true;
                    cx.propagate();
                }),
            )
            .on_click(
                cx.listener(move |this, event: &gpui::ClickEvent, window, cx| {
                    if event.down.button == MouseButton::Right
                        || event.down.first_mouse
                        || show_editor
                    {
                        return;
                    }
                    if event.down.button == MouseButton::Left {
                        this.mouse_down = false;
                    }
                    cx.stop_propagation();

                    if let Some(selection) = this.selection.filter(|_| event.modifiers().shift) {
                        let current_selection = this.index_for_selection(selection);
                        let clicked_entry = SelectedEntry {
                            entry_id,
                            worktree_id,
                        };
                        let target_selection = this.index_for_selection(clicked_entry);
                        if let Some(((_, _, source_index), (_, _, target_index))) =
                            current_selection.zip(target_selection)
                        {
                            let range_start = source_index.min(target_index);
                            let range_end = source_index.max(target_index) + 1; // Make the range inclusive.
                            let mut new_selections = BTreeSet::new();
                            this.for_each_visible_entry(
                                range_start..range_end,
                                window,
                                cx,
                                |entry_id, details, _, _| {
                                    new_selections.insert(SelectedEntry {
                                        entry_id,
                                        worktree_id: details.worktree_id,
                                    });
                                },
                            );

                            this.marked_entries = this
                                .marked_entries
                                .union(&new_selections)
                                .cloned()
                                .collect();

                            this.selection = Some(clicked_entry);
                            this.marked_entries.insert(clicked_entry);
                        }
                    } else if event.modifiers().secondary() {
                        if event.down.click_count > 1 {
                            this.split_entry(entry_id, cx);
                        } else {
                            this.selection = Some(selection);
                            if !this.marked_entries.insert(selection) {
                                this.marked_entries.remove(&selection);
                            }
                        }
                    } else if kind.is_dir() {
                        this.marked_entries.clear();
                        if event.modifiers().alt {
                            this.toggle_expand_all(entry_id, window, cx);
                        } else {
                            this.toggle_expanded(entry_id, window, cx);
                        }
                    } else {
                        let preview_tabs_enabled = PreviewTabsSettings::get_global(cx).enabled;
                        let click_count = event.up.click_count;
                        let focus_opened_item = !preview_tabs_enabled || click_count > 1;
                        let allow_preview = preview_tabs_enabled && click_count == 1;
                        this.open_entry(entry_id, focus_opened_item, allow_preview, cx);
                    }
                }),
            )
            .child(
                ListItem::new(entry_id.to_proto() as usize)
                    .indent_level(depth)
                    .indent_step_size(px(settings.indent_size))
                    .spacing(match settings.entry_spacing {
                        project_panel_settings::EntrySpacing::Comfortable => ListItemSpacing::Dense,
                        project_panel_settings::EntrySpacing::Standard => {
                            ListItemSpacing::ExtraDense
                        }
                    })
                    .selectable(false)
                    .when_some(canonical_path, |this, path| {
                        this.end_slot::<AnyElement>(
                            div()
                                .id("symlink_icon")
                                .pr_3()
                                .tooltip(move |window, cx| {
                                    Tooltip::with_meta(
                                        path.to_string(),
                                        None,
                                        "Symbolic Link",
                                        window,
                                        cx,
                                    )
                                })
                                .child(
                                    Icon::new(IconName::ArrowUpRight)
                                        .size(IconSize::Indicator)
                                        .color(filename_text_color),
                                )
                                .into_any_element(),
                        )
                    })
                    .child(if let Some(icon) = &icon {
                        if let Some((_, decoration_color)) =
                            entry_diagnostic_aware_icon_decoration_and_color(diagnostic_severity)
                        {
                            let is_warning = diagnostic_severity
                                .map(|severity| matches!(severity, DiagnosticSeverity::WARNING))
                                .unwrap_or(false);
                            div().child(
                                DecoratedIcon::new(
                                    Icon::from_path(icon.clone()).color(Color::Muted),
                                    Some(
                                        IconDecoration::new(
                                            if kind.is_file() {
                                                if is_warning {
                                                    IconDecorationKind::Triangle
                                                } else {
                                                    IconDecorationKind::X
                                                }
                                            } else {
                                                IconDecorationKind::Dot
                                            },
                                            bg_color,
                                            cx,
                                        )
                                        .group_name(Some(GROUP_NAME.into()))
                                        .knockout_hover_color(bg_hover_color)
                                        .color(decoration_color.color(cx))
                                        .position(Point {
                                            x: px(-2.),
                                            y: px(-2.),
                                        }),
                                    ),
                                )
                                .into_any_element(),
                            )
                        } else {
                            h_flex().child(Icon::from_path(icon.to_string()).color(Color::Muted))
                        }
                    } else {
                        if let Some((icon_name, color)) =
                            entry_diagnostic_aware_icon_name_and_color(diagnostic_severity)
                        {
                            h_flex()
                                .size(IconSize::default().rems())
                                .child(Icon::new(icon_name).color(color).size(IconSize::Small))
                        } else {
                            h_flex()
                                .size(IconSize::default().rems())
                                .invisible()
                                .flex_none()
                        }
                    })
                    .child(
                        if let (Some(editor), true) = (Some(&self.filename_editor), show_editor) {
                            h_flex().h_6().w_full().child(editor.clone())
                        } else {
                            h_flex().h_6().map(|mut this| {
                                if let Some(folded_ancestors) = self.ancestors.get(&entry_id) {
                                    let components = Path::new(&file_name)
                                        .components()
                                        .map(|comp| {
                                            let comp_str =
                                                comp.as_os_str().to_string_lossy().into_owned();
                                            comp_str
                                        })
                                        .collect::<Vec<_>>();

                                    let components_len = components.len();
                                    let active_index = components_len
                                        - 1
                                        - folded_ancestors.current_ancestor_depth;
                                        const DELIMITER: SharedString =
                                        SharedString::new_static(std::path::MAIN_SEPARATOR_STR);
                                    for (index, component) in components.into_iter().enumerate() {
                                        if index != 0 {
                                                let delimiter_target_index = index - 1;
                                                let target_entry_id = folded_ancestors.ancestors.get(components_len - 1 - delimiter_target_index).cloned();
                                                this = this.child(
                                                    div()
                                                    .on_drop(cx.listener(move |this, selections: &DraggedSelection, window, cx| {
                                                        this.hover_scroll_task.take();
                                                        this.folded_directory_drag_target = None;
                                                        if let Some(target_entry_id) = target_entry_id {
                                                            this.drag_onto(selections, target_entry_id, kind.is_file(), window, cx);
                                                        }
                                                    }))
                                                    .on_drag_move(cx.listener(
                                                        move |this, event: &DragMoveEvent<DraggedSelection>, _, _| {
                                                            if event.bounds.contains(&event.event.position) {
                                                                this.folded_directory_drag_target = Some(
                                                                    FoldedDirectoryDragTarget {
                                                                        entry_id,
                                                                        index: delimiter_target_index,
                                                                        is_delimiter_target: true,
                                                                    }
                                                                );
                                                            } else {
                                                                let is_current_target = this.folded_directory_drag_target
                                                                    .map_or(false, |target|
                                                                        target.entry_id == entry_id &&
                                                                        target.index == delimiter_target_index &&
                                                                        target.is_delimiter_target
                                                                    );
                                                                if is_current_target {
                                                                    this.folded_directory_drag_target = None;
                                                                }
                                                            }

                                                        },
                                                    ))
                                                    .child(
                                                        Label::new(DELIMITER.clone())
                                                            .single_line()
                                                            .color(filename_text_color)
                                                    )
                                                );
                                        }
                                        let id = SharedString::from(format!(
                                            "project_panel_path_component_{}_{index}",
                                            entry_id.to_usize()
                                        ));
                                        let label = div()
                                            .id(id)
                                            .on_click(cx.listener(move |this, _, _, cx| {
                                                if index != active_index {
                                                    if let Some(folds) =
                                                        this.ancestors.get_mut(&entry_id)
                                                    {
                                                        folds.current_ancestor_depth =
                                                            components_len - 1 - index;
                                                        cx.notify();
                                                    }
                                                }
                                            }))
                                            .when(index != components_len - 1, |div|{
                                                let target_entry_id = folded_ancestors.ancestors.get(components_len - 1 - index).cloned();
                                                div
                                                .on_drag_move(cx.listener(
                                                    move |this, event: &DragMoveEvent<DraggedSelection>, _, _| {
                                                    if event.bounds.contains(&event.event.position) {
                                                            this.folded_directory_drag_target = Some(
                                                                FoldedDirectoryDragTarget {
                                                                    entry_id,
                                                                    index,
                                                                    is_delimiter_target: false,
                                                                }
                                                            );
                                                        } else {
                                                            let is_current_target = this.folded_directory_drag_target
                                                                .as_ref()
                                                                .map_or(false, |target|
                                                                    target.entry_id == entry_id &&
                                                                    target.index == index &&
                                                                    !target.is_delimiter_target
                                                                );
                                                            if is_current_target {
                                                                this.folded_directory_drag_target = None;
                                                            }
                                                        }
                                                    },
                                                ))
                                                .on_drop(cx.listener(move |this, selections: &DraggedSelection, window,cx| {
                                                    this.hover_scroll_task.take();
                                                    this.folded_directory_drag_target = None;
                                                    if let Some(target_entry_id) = target_entry_id {
                                                        this.drag_onto(selections, target_entry_id, kind.is_file(), window, cx);
                                                    }
                                                }))
                                                .when(folded_directory_drag_target.map_or(false, |target|
                                                    target.entry_id == entry_id &&
                                                    target.index == index
                                                ), |this| {
                                                    this.bg(item_colors.drag_over)
                                                })
                                            })
                                            .child(
                                                Label::new(component)
                                                    .single_line()
                                                    .color(filename_text_color)
                                                    .when(
                                                        index == active_index
                                                            && (is_active || is_marked),
                                                        |this| this.underline(),
                                                    ),
                                            );

                                        this = this.child(label);
                                    }

                                    this
                                } else {
                                    this.child(
                                        Label::new(file_name)
                                            .single_line()
                                            .color(filename_text_color),
                                    )
                                }
                            })
                        }
                        .ml_1(),
                    )
                    .on_secondary_mouse_down(cx.listener(
                        move |this, event: &MouseDownEvent, window, cx| {
                            // Stop propagation to prevent the catch-all context menu for the project
                            // panel from being deployed.
                            cx.stop_propagation();
                            // Some context menu actions apply to all marked entries. If the user
                            // right-clicks on an entry that is not marked, they may not realize the
                            // action applies to multiple entries. To avoid inadvertent changes, all
                            // entries are unmarked.
                            if !this.marked_entries.contains(&selection) {
                                this.marked_entries.clear();
                            }
                            this.deploy_context_menu(event.position, entry_id, window, cx);
                        },
                    ))
                    .overflow_x(),
            )
    }

    fn render_vertical_scrollbar(&self, cx: &mut Context<Self>) -> Option<Stateful<Div>> {
        if !Self::should_show_scrollbar(cx)
            || !(self.show_scrollbar || self.vertical_scrollbar_state.is_dragging())
        {
            return None;
        }
        Some(
            div()
                .occlude()
                .id("project-panel-vertical-scroll")
                .on_mouse_move(cx.listener(|_, _, _, cx| {
                    cx.notify();
                    cx.stop_propagation()
                }))
                .on_hover(|_, _, cx| {
                    cx.stop_propagation();
                })
                .on_any_mouse_down(|_, _, cx| {
                    cx.stop_propagation();
                })
                .on_mouse_up(
                    MouseButton::Left,
                    cx.listener(|this, _, window, cx| {
                        if !this.vertical_scrollbar_state.is_dragging()
                            && !this.focus_handle.contains_focused(window, cx)
                        {
                            this.hide_scrollbar(window, cx);
                            cx.notify();
                        }

                        cx.stop_propagation();
                    }),
                )
                .on_scroll_wheel(cx.listener(|_, _, _, cx| {
                    cx.notify();
                }))
                .h_full()
                .absolute()
                .right_1()
                .top_1()
                .bottom_1()
                .w(px(12.))
                .cursor_default()
                .children(Scrollbar::vertical(
                    // percentage as f32..end_offset as f32,
                    self.vertical_scrollbar_state.clone(),
                )),
        )
    }

    fn render_horizontal_scrollbar(&self, cx: &mut Context<Self>) -> Option<Stateful<Div>> {
        if !Self::should_show_scrollbar(cx)
            || !(self.show_scrollbar || self.horizontal_scrollbar_state.is_dragging())
        {
            return None;
        }

        let scroll_handle = self.scroll_handle.0.borrow();
        let longest_item_width = scroll_handle
            .last_item_size
            .filter(|size| size.contents.width > size.item.width)?
            .contents
            .width
            .0 as f64;
        if longest_item_width < scroll_handle.base_handle.bounds().size.width.0 as f64 {
            return None;
        }

        Some(
            div()
                .occlude()
                .id("project-panel-horizontal-scroll")
                .on_mouse_move(cx.listener(|_, _, _, cx| {
                    cx.notify();
                    cx.stop_propagation()
                }))
                .on_hover(|_, _, cx| {
                    cx.stop_propagation();
                })
                .on_any_mouse_down(|_, _, cx| {
                    cx.stop_propagation();
                })
                .on_mouse_up(
                    MouseButton::Left,
                    cx.listener(|this, _, window, cx| {
                        if !this.horizontal_scrollbar_state.is_dragging()
                            && !this.focus_handle.contains_focused(window, cx)
                        {
                            this.hide_scrollbar(window, cx);
                            cx.notify();
                        }

                        cx.stop_propagation();
                    }),
                )
                .on_scroll_wheel(cx.listener(|_, _, _, cx| {
                    cx.notify();
                }))
                .w_full()
                .absolute()
                .right_1()
                .left_1()
                .bottom_1()
                .h(px(12.))
                .cursor_default()
                .when(self.width.is_some(), |this| {
                    this.children(Scrollbar::horizontal(
                        self.horizontal_scrollbar_state.clone(),
                    ))
                }),
        )
    }

    fn dispatch_context(&self, window: &Window, cx: &Context<Self>) -> KeyContext {
        let mut dispatch_context = KeyContext::new_with_defaults();
        dispatch_context.add("ProjectPanel");
        dispatch_context.add("menu");

        let identifier = if self.filename_editor.focus_handle(cx).is_focused(window) {
            "editing"
        } else {
            "not_editing"
        };

        dispatch_context.add(identifier);
        dispatch_context
    }

    fn should_show_scrollbar(cx: &App) -> bool {
        let show = ProjectPanelSettings::get_global(cx)
            .scrollbar
            .show
            .unwrap_or_else(|| EditorSettings::get_global(cx).scrollbar.show);
        match show {
            ShowScrollbar::Auto => true,
            ShowScrollbar::System => true,
            ShowScrollbar::Always => true,
            ShowScrollbar::Never => false,
        }
    }

    fn should_autohide_scrollbar(cx: &App) -> bool {
        let show = ProjectPanelSettings::get_global(cx)
            .scrollbar
            .show
            .unwrap_or_else(|| EditorSettings::get_global(cx).scrollbar.show);
        match show {
            ShowScrollbar::Auto => true,
            ShowScrollbar::System => cx
                .try_global::<ScrollbarAutoHide>()
                .map_or_else(|| cx.should_auto_hide_scrollbars(), |autohide| autohide.0),
            ShowScrollbar::Always => false,
            ShowScrollbar::Never => true,
        }
    }

    fn hide_scrollbar(&mut self, window: &mut Window, cx: &mut Context<Self>) {
        const SCROLLBAR_SHOW_INTERVAL: Duration = Duration::from_secs(1);
        if !Self::should_autohide_scrollbar(cx) {
            return;
        }
        self.hide_scrollbar_task = Some(cx.spawn_in(window, async move |panel, cx| {
            cx.background_executor()
                .timer(SCROLLBAR_SHOW_INTERVAL)
                .await;
            panel
                .update(cx, |panel, cx| {
                    panel.show_scrollbar = false;
                    cx.notify();
                })
                .log_err();
        }))
    }

    fn reveal_entry(
        &mut self,
        project: Entity<Project>,
        entry_id: ProjectEntryId,
        skip_ignored: bool,
        cx: &mut Context<Self>,
    ) {
        if let Some(worktree) = project.read(cx).worktree_for_entry(entry_id, cx) {
            let worktree = worktree.read(cx);
            if skip_ignored
                && worktree
                    .entry_for_id(entry_id)
                    .map_or(true, |entry| entry.is_ignored && !entry.is_always_included)
            {
                return;
            }

            let worktree_id = worktree.id();
            self.expand_entry(worktree_id, entry_id, cx);
            self.update_visible_entries(Some((worktree_id, entry_id)), cx);
            self.marked_entries.clear();
            self.marked_entries.insert(SelectedEntry {
                worktree_id,
                entry_id,
            });
            self.autoscroll(cx);
            cx.notify();
        }
    }

    fn find_active_indent_guide(
        &self,
        indent_guides: &[IndentGuideLayout],
        cx: &App,
    ) -> Option<usize> {
        let (worktree, entry) = self.selected_entry(cx)?;

        // Find the parent entry of the indent guide, this will either be the
        // expanded folder we have selected, or the parent of the currently
        // selected file/collapsed directory
        let mut entry = entry;
        loop {
            let is_expanded_dir = entry.is_dir()
                && self
                    .expanded_dir_ids
                    .get(&worktree.id())
                    .map(|ids| ids.binary_search(&entry.id).is_ok())
                    .unwrap_or(false);
            if is_expanded_dir {
                break;
            }
            entry = worktree.entry_for_path(&entry.path.parent()?)?;
        }

        let (active_indent_range, depth) = {
            let (worktree_ix, child_offset, ix) = self.index_for_entry(entry.id, worktree.id())?;
            let child_paths = &self.visible_entries[worktree_ix].1;
            let mut child_count = 0;
            let depth = entry.path.ancestors().count();
            while let Some(entry) = child_paths.get(child_offset + child_count + 1) {
                if entry.path.ancestors().count() <= depth {
                    break;
                }
                child_count += 1;
            }

            let start = ix + 1;
            let end = start + child_count;

            let (_, entries, paths) = &self.visible_entries[worktree_ix];
            let visible_worktree_entries =
                paths.get_or_init(|| entries.iter().map(|e| (e.path.clone())).collect());

            // Calculate the actual depth of the entry, taking into account that directories can be auto-folded.
            let (depth, _) = Self::calculate_depth_and_difference(entry, visible_worktree_entries);
            (start..end, depth)
        };

        let candidates = indent_guides
            .iter()
            .enumerate()
            .filter(|(_, indent_guide)| indent_guide.offset.x == depth);

        for (i, indent) in candidates {
            // Find matches that are either an exact match, partially on screen, or inside the enclosing indent
            if active_indent_range.start <= indent.offset.y + indent.length
                && indent.offset.y <= active_indent_range.end
            {
                return Some(i);
            }
        }
        None
    }
}

fn item_width_estimate(depth: usize, item_text_chars: usize, is_symlink: bool) -> usize {
    const ICON_SIZE_FACTOR: usize = 2;
    let mut item_width = depth * ICON_SIZE_FACTOR + item_text_chars;
    if is_symlink {
        item_width += ICON_SIZE_FACTOR;
    }
    item_width
}

impl Render for ProjectPanel {
    fn render(&mut self, window: &mut Window, cx: &mut Context<Self>) -> impl IntoElement {
        let has_worktree = !self.visible_entries.is_empty();
        let project = self.project.read(cx);
        let indent_size = ProjectPanelSettings::get_global(cx).indent_size;
        let show_indent_guides =
            ProjectPanelSettings::get_global(cx).indent_guides.show == ShowIndentGuides::Always;
        let is_local = project.is_local();

        if has_worktree {
            let item_count = self
                .visible_entries
                .iter()
                .map(|(_, worktree_entries, _)| worktree_entries.len())
                .sum();

            fn handle_drag_move_scroll<T: 'static>(
                this: &mut ProjectPanel,
                e: &DragMoveEvent<T>,
                window: &mut Window,
                cx: &mut Context<ProjectPanel>,
            ) {
                if !e.bounds.contains(&e.event.position) {
                    return;
                }
                this.hover_scroll_task.take();
                let panel_height = e.bounds.size.height;
                if panel_height <= px(0.) {
                    return;
                }

                let event_offset = e.event.position.y - e.bounds.origin.y;
                // How far along in the project panel is our cursor? (0. is the top of a list, 1. is the bottom)
                let hovered_region_offset = event_offset / panel_height;

                // We want the scrolling to be a bit faster when the cursor is closer to the edge of a list.
                // These pixels offsets were picked arbitrarily.
                let vertical_scroll_offset = if hovered_region_offset <= 0.05 {
                    8.
                } else if hovered_region_offset <= 0.15 {
                    5.
                } else if hovered_region_offset >= 0.95 {
                    -8.
                } else if hovered_region_offset >= 0.85 {
                    -5.
                } else {
                    return;
                };
                let adjustment = point(px(0.), px(vertical_scroll_offset));
                this.hover_scroll_task = Some(cx.spawn_in(window, async move |this, cx| loop {
                    let should_stop_scrolling = this
                        .update(cx, |this, cx| {
                            this.hover_scroll_task.as_ref()?;
                            let handle = this.scroll_handle.0.borrow_mut();
                            let offset = handle.base_handle.offset();

                            handle.base_handle.set_offset(offset + adjustment);
                            cx.notify();
                            Some(())
                        })
                        .ok()
                        .flatten()
                        .is_some();
                    if should_stop_scrolling {
                        return;
                    }
                    cx.background_executor()
                        .timer(Duration::from_millis(16))
                        .await;
                }));
            }
            h_flex()
                .id("project-panel")
                .group("project-panel")
                .on_drag_move(cx.listener(handle_drag_move_scroll::<ExternalPaths>))
                .on_drag_move(cx.listener(handle_drag_move_scroll::<DraggedSelection>))
                .size_full()
                .relative()
                .on_hover(cx.listener(|this, hovered, window, cx| {
                    if *hovered {
                        this.show_scrollbar = true;
                        this.hide_scrollbar_task.take();
                        cx.notify();
                    } else if !this.focus_handle.contains_focused(window, cx) {
                        this.hide_scrollbar(window, cx);
                    }
                }))
                .on_click(cx.listener(|this, _event, _, cx| {
                    cx.stop_propagation();
                    this.selection = None;
                    this.marked_entries.clear();
                }))
                .key_context(self.dispatch_context(window, cx))
                .on_action(cx.listener(Self::select_next))
                .on_action(cx.listener(Self::select_previous))
                .on_action(cx.listener(Self::select_first))
                .on_action(cx.listener(Self::select_last))
                .on_action(cx.listener(Self::select_parent))
                .on_action(cx.listener(Self::select_next_git_entry))
                .on_action(cx.listener(Self::select_prev_git_entry))
                .on_action(cx.listener(Self::select_next_diagnostic))
                .on_action(cx.listener(Self::select_prev_diagnostic))
                .on_action(cx.listener(Self::select_next_directory))
                .on_action(cx.listener(Self::select_prev_directory))
                .on_action(cx.listener(Self::expand_selected_entry))
                .on_action(cx.listener(Self::collapse_selected_entry))
                .on_action(cx.listener(Self::collapse_all_entries))
                .on_action(cx.listener(Self::open))
                .on_action(cx.listener(Self::open_permanent))
                .on_action(cx.listener(Self::confirm))
                .on_action(cx.listener(Self::cancel))
                .on_action(cx.listener(Self::copy_path))
                .on_action(cx.listener(Self::copy_relative_path))
                .on_action(cx.listener(Self::new_search_in_directory))
                .on_action(cx.listener(Self::unfold_directory))
                .on_action(cx.listener(Self::fold_directory))
                .on_action(cx.listener(Self::remove_from_project))
                .when(!project.is_read_only(cx), |el| {
                    el.on_action(cx.listener(Self::new_file))
                        .on_action(cx.listener(Self::new_directory))
                        .on_action(cx.listener(Self::rename))
                        .on_action(cx.listener(Self::delete))
                        .on_action(cx.listener(Self::trash))
                        .on_action(cx.listener(Self::cut))
                        .on_action(cx.listener(Self::copy))
                        .on_action(cx.listener(Self::paste))
                        .on_action(cx.listener(Self::duplicate))
                        .on_click(cx.listener(|this, event: &gpui::ClickEvent, window, cx| {
                            if event.up.click_count > 1 {
                                if let Some(entry_id) = this.last_worktree_root_id {
                                    let project = this.project.read(cx);

                                    let worktree_id = if let Some(worktree) =
                                        project.worktree_for_entry(entry_id, cx)
                                    {
                                        worktree.read(cx).id()
                                    } else {
                                        return;
                                    };

                                    this.selection = Some(SelectedEntry {
                                        worktree_id,
                                        entry_id,
                                    });

                                    this.new_file(&NewFile, window, cx);
                                }
                            }
                        }))
                })
                .when(project.is_local(), |el| {
                    el.on_action(cx.listener(Self::reveal_in_finder))
                        .on_action(cx.listener(Self::open_system))
                        .on_action(cx.listener(Self::open_in_terminal))
                })
                .when(project.is_via_ssh(), |el| {
                    el.on_action(cx.listener(Self::open_in_terminal))
                })
                .on_mouse_down(
                    MouseButton::Right,
                    cx.listener(move |this, event: &MouseDownEvent, window, cx| {
                        // When deploying the context menu anywhere below the last project entry,
                        // act as if the user clicked the root of the last worktree.
                        if let Some(entry_id) = this.last_worktree_root_id {
                            this.deploy_context_menu(event.position, entry_id, window, cx);
                        }
                    }),
                )
                .track_focus(&self.focus_handle(cx))
                .child(
                    uniform_list(cx.entity().clone(), "entries", item_count, {
                        |this, range, window, cx| {
                            let mut items = Vec::with_capacity(range.end - range.start);
                            this.for_each_visible_entry(
                                range,
                                window,
                                cx,
                                |id, details, window, cx| {
                                    items.push(this.render_entry(id, details, window, cx));
                                },
                            );
                            items
                        }
                    })
                    .when(show_indent_guides, |list| {
                        list.with_decoration(
                            ui::indent_guides(
                                cx.entity().clone(),
                                px(indent_size),
                                IndentGuideColors::panel(cx),
                                |this, range, window, cx| {
                                    let mut items =
                                        SmallVec::with_capacity(range.end - range.start);
                                    this.iter_visible_entries(
                                        range,
                                        window,
                                        cx,
                                        |entry, entries, _, _| {
                                            let (depth, _) = Self::calculate_depth_and_difference(
                                                entry, entries,
                                            );
                                            items.push(depth);
                                        },
                                    );
                                    items
                                },
                            )
                            .on_click(cx.listener(
                                |this, active_indent_guide: &IndentGuideLayout, window, cx| {
                                    if window.modifiers().secondary() {
                                        let ix = active_indent_guide.offset.y;
                                        let Some((target_entry, worktree)) = maybe!({
                                            let (worktree_id, entry) = this.entry_at_index(ix)?;
                                            let worktree = this
                                                .project
                                                .read(cx)
                                                .worktree_for_id(worktree_id, cx)?;
                                            let target_entry = worktree
                                                .read(cx)
                                                .entry_for_path(&entry.path.parent()?)?;
                                            Some((target_entry, worktree))
                                        }) else {
                                            return;
                                        };

                                        this.collapse_entry(target_entry.clone(), worktree, cx);
                                    }
                                },
                            ))
                            .with_render_fn(
                                cx.entity().clone(),
                                move |this, params, _, cx| {
                                    const LEFT_OFFSET: Pixels = px(14.);
                                    const PADDING_Y: Pixels = px(4.);
                                    const HITBOX_OVERDRAW: Pixels = px(3.);

                                    let active_indent_guide_index =
                                        this.find_active_indent_guide(&params.indent_guides, cx);

                                    let indent_size = params.indent_size;
                                    let item_height = params.item_height;

                                    params
                                        .indent_guides
                                        .into_iter()
                                        .enumerate()
                                        .map(|(idx, layout)| {
                                            let offset = if layout.continues_offscreen {
                                                px(0.)
                                            } else {
                                                PADDING_Y
                                            };
                                            let bounds = Bounds::new(
                                                point(
                                                    layout.offset.x * indent_size + LEFT_OFFSET,
                                                    layout.offset.y * item_height + offset,
                                                ),
                                                size(
                                                    px(1.),
                                                    layout.length * item_height - offset * 2.,
                                                ),
                                            );
                                            ui::RenderedIndentGuide {
                                                bounds,
                                                layout,
                                                is_active: Some(idx) == active_indent_guide_index,
                                                hitbox: Some(Bounds::new(
                                                    point(
                                                        bounds.origin.x - HITBOX_OVERDRAW,
                                                        bounds.origin.y,
                                                    ),
                                                    size(
                                                        bounds.size.width + HITBOX_OVERDRAW * 2.,
                                                        bounds.size.height,
                                                    ),
                                                )),
                                            }
                                        })
                                        .collect()
                                },
                            ),
                        )
                    })
                    .size_full()
                    .with_sizing_behavior(ListSizingBehavior::Infer)
                    .with_horizontal_sizing_behavior(ListHorizontalSizingBehavior::Unconstrained)
                    .with_width_from_item(self.max_width_item_index)
                    .track_scroll(self.scroll_handle.clone()),
                )
                .children(self.render_vertical_scrollbar(cx))
                .when_some(self.render_horizontal_scrollbar(cx), |this, scrollbar| {
                    this.pb_4().child(scrollbar)
                })
                .children(self.context_menu.as_ref().map(|(menu, position, _)| {
                    deferred(
                        anchored()
                            .position(*position)
                            .anchor(gpui::Corner::TopLeft)
                            .child(menu.clone()),
                    )
                    .with_priority(1)
                }))
        } else {
            v_flex()
                .id("empty-project_panel")
                .size_full()
                .p_4()
                .track_focus(&self.focus_handle(cx))
                .child(
                    Button::new("open_project", "Open a project")
                        .full_width()
                        .key_binding(KeyBinding::for_action(&workspace::Open, window, cx))
                        .on_click(cx.listener(|this, _, window, cx| {
                            this.workspace
                                .update(cx, |_, cx| {
                                    window.dispatch_action(Box::new(workspace::Open), cx)
                                })
                                .log_err();
                        })),
                )
                .when(is_local, |div| {
                    div.drag_over::<ExternalPaths>(|style, _, _, cx| {
                        style.bg(cx.theme().colors().drop_target_background)
                    })
                    .on_drop(cx.listener(
                        move |this, external_paths: &ExternalPaths, window, cx| {
                            this.last_external_paths_drag_over_entry = None;
                            this.marked_entries.clear();
                            this.hover_scroll_task.take();
                            if let Some(task) = this
                                .workspace
                                .update(cx, |workspace, cx| {
                                    workspace.open_workspace_for_paths(
                                        true,
                                        external_paths.paths().to_owned(),
                                        window,
                                        cx,
                                    )
                                })
                                .log_err()
                            {
                                task.detach_and_log_err(cx);
                            }
                            cx.stop_propagation();
                        },
                    ))
                })
        }
    }
}

impl Render for DraggedProjectEntryView {
    fn render(&mut self, _: &mut Window, cx: &mut Context<Self>) -> impl IntoElement {
        let ui_font = ThemeSettings::get_global(cx).ui_font.clone();
        h_flex()
            .font(ui_font)
            .pl(self.click_offset.x + px(12.))
            .pt(self.click_offset.y + px(12.))
            .child(
                div()
                    .flex()
                    .gap_1()
                    .items_center()
                    .py_1()
                    .px_2()
                    .rounded_lg()
                    .bg(cx.theme().colors().background)
                    .map(|this| {
                        if self.selections.len() > 1 && self.selections.contains(&self.selection) {
                            this.child(Label::new(format!("{} entries", self.selections.len())))
                        } else {
                            this.child(if let Some(icon) = &self.details.icon {
                                div().child(Icon::from_path(icon.clone()))
                            } else {
                                div()
                            })
                            .child(Label::new(self.details.filename.clone()))
                        }
                    }),
            )
    }
}

impl EventEmitter<Event> for ProjectPanel {}

impl EventEmitter<PanelEvent> for ProjectPanel {}

impl Panel for ProjectPanel {
    fn position(&self, _: &Window, cx: &App) -> DockPosition {
        match ProjectPanelSettings::get_global(cx).dock {
            ProjectPanelDockPosition::Left => DockPosition::Left,
            ProjectPanelDockPosition::Right => DockPosition::Right,
        }
    }

    fn position_is_valid(&self, position: DockPosition) -> bool {
        matches!(position, DockPosition::Left | DockPosition::Right)
    }

    fn set_position(&mut self, position: DockPosition, _: &mut Window, cx: &mut Context<Self>) {
        settings::update_settings_file::<ProjectPanelSettings>(
            self.fs.clone(),
            cx,
            move |settings, _| {
                let dock = match position {
                    DockPosition::Left | DockPosition::Bottom => ProjectPanelDockPosition::Left,
                    DockPosition::Right => ProjectPanelDockPosition::Right,
                };
                settings.dock = Some(dock);
            },
        );
    }

    fn size(&self, _: &Window, cx: &App) -> Pixels {
        self.width
            .unwrap_or_else(|| ProjectPanelSettings::get_global(cx).default_width)
    }

    fn set_size(&mut self, size: Option<Pixels>, _: &mut Window, cx: &mut Context<Self>) {
        self.width = size;
        self.serialize(cx);
        cx.notify();
    }

    fn icon(&self, _: &Window, cx: &App) -> Option<IconName> {
        ProjectPanelSettings::get_global(cx)
            .button
            .then_some(IconName::FileTree)
    }

    fn icon_tooltip(&self, _window: &Window, _cx: &App) -> Option<&'static str> {
        Some("Project Panel")
    }

    fn toggle_action(&self) -> Box<dyn Action> {
        Box::new(ToggleFocus)
    }

    fn persistent_name() -> &'static str {
        "Project Panel"
    }

    fn starts_open(&self, _: &Window, cx: &App) -> bool {
        let project = &self.project.read(cx);
        project.visible_worktrees(cx).any(|tree| {
            tree.read(cx)
                .root_entry()
                .map_or(false, |entry| entry.is_dir())
        })
    }

    fn activation_priority(&self) -> u32 {
        0
    }
}

impl Focusable for ProjectPanel {
    fn focus_handle(&self, _cx: &App) -> FocusHandle {
        self.focus_handle.clone()
    }
}

impl ClipboardEntry {
    fn is_cut(&self) -> bool {
        matches!(self, Self::Cut { .. })
    }

    fn items(&self) -> &BTreeSet<SelectedEntry> {
        match self {
            ClipboardEntry::Copied(entries) | ClipboardEntry::Cut(entries) => entries,
        }
    }
}

#[cfg(test)]
mod project_panel_tests;<|MERGE_RESOLUTION|>--- conflicted
+++ resolved
@@ -1579,34 +1579,20 @@
         let parent_entry = worktree.entry_for_path(parent_path)?;
 
         // Remove all siblings that are being deleted except the last marked entry
-<<<<<<< HEAD
         let repo_snapshots = git_store.repo_snapshots(cx);
         let worktree_snapshot = worktree.snapshot();
+        let hide_gitignore = ProjectPanelSettings::get_global(cx).hide_gitignore;
         let mut siblings: Vec<_> =
             ChildEntriesGitIter::new(&repo_snapshots, &worktree_snapshot, parent_path)
                 .filter(|sibling| {
-                    sibling.id == latest_entry.id
-                        || !marked_entries_in_worktree.contains(&&SelectedEntry {
+                    (sibling.id == latest_entry.id)
+                        || (!marked_entries_in_worktree.contains(&&SelectedEntry {
                             worktree_id,
                             entry_id: sibling.id,
-                        })
+                        }) && (!hide_gitignore || !sibling.is_ignored))
                 })
                 .map(|entry| entry.to_owned())
                 .collect();
-=======
-        let snapshot = worktree.snapshot();
-        let hide_gitignore = ProjectPanelSettings::get_global(cx).hide_gitignore;
-        let mut siblings: Vec<_> = ChildEntriesGitIter::new(&snapshot, parent_path)
-            .filter(|sibling| {
-                (sibling.id == latest_entry.id)
-                    || (!marked_entries_in_worktree.contains(&&SelectedEntry {
-                        worktree_id,
-                        entry_id: sibling.id,
-                    }) && (!hide_gitignore || !sibling.is_ignored))
-            })
-            .map(|entry| entry.to_owned())
-            .collect();
->>>>>>> 7e4320f5
 
         project::sort_worktree_entries(&mut siblings);
         let sibling_entry_index = siblings
