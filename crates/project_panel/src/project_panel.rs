mod project_panel_settings;

use client::{ErrorCode, ErrorExt};
use settings::{Settings, SettingsStore};
use ui::{Scrollbar, ScrollbarState};

use db::kvp::KEY_VALUE_STORE;
use editor::{
    items::entry_git_aware_label_color,
    scroll::{Autoscroll, ScrollbarAutoHide},
    Editor, EditorEvent, EditorSettings, ShowScrollbar,
};
use file_icons::FileIcons;

use anyhow::{anyhow, Context as _, Result};
use collections::{hash_map, BTreeSet, HashMap};
use git::repository::GitFileStatus;
use gpui::{
<<<<<<< HEAD
    actions, anchored, deferred, div, impl_actions, point, px, size, uniform_list, Action,
    AnyElement, AppContext, AssetSource, AsyncWindowContext, Bounds, ClipboardItem, DismissEvent,
    Div, DragMoveEvent, Entity, EventEmitter, ExternalPaths, FocusHandle, FocusableView,
    InteractiveElement, KeyContext, ListHorizontalSizingBehavior, ListSizingBehavior, Model,
    MouseButton, MouseDownEvent, ParentElement, Pixels, Point, PromptLevel, Render, Stateful,
    Styled, Subscription, Task, UniformListScrollHandle, View, ViewContext, VisualContext as _,
    WeakView, WindowContext,
=======
    actions, anchored, deferred, div, impl_actions, px, uniform_list, Action, AnyElement,
    AppContext, AssetSource, AsyncWindowContext, ClipboardItem, DismissEvent, Div, DragMoveEvent,
    EventEmitter, ExternalPaths, FocusHandle, FocusableView, InteractiveElement, KeyContext,
    ListHorizontalSizingBehavior, ListSizingBehavior, Model, MouseButton, MouseDownEvent,
    ParentElement, Pixels, Point, PromptLevel, Render, Stateful, Styled, Subscription, Task,
    UniformListScrollHandle, View, ViewContext, VisualContext as _, WeakView, WindowContext,
>>>>>>> d3cb08bf
};
use indexmap::IndexMap;
use menu::{Confirm, SelectFirst, SelectLast, SelectNext, SelectPrev};
use project::{
    relativize_path, Entry, EntryKind, Fs, Project, ProjectEntryId, ProjectPath, Worktree,
    WorktreeId,
};
use project_panel_settings::{ProjectPanelDockPosition, ProjectPanelSettings};
use serde::{Deserialize, Serialize};
use smallvec::SmallVec;
use std::{
    cell::OnceCell,
    collections::HashSet,
    ffi::OsStr,
    ops::Range,
    path::{Path, PathBuf},
    sync::Arc,
    time::Duration,
};
use theme::ThemeSettings;
use ui::{
    prelude::*, v_flex, ContextMenu, Icon, IndentGuideColors, IndentGuideLayout, KeyBinding, Label,
    ListItem, Tooltip,
};
use util::{maybe, ResultExt, TryFutureExt};
use workspace::{
    dock::{DockPosition, Panel, PanelEvent},
    notifications::{DetachAndPromptErr, NotifyTaskExt},
    DraggedSelection, OpenInTerminal, SelectedEntry, Workspace,
};
use worktree::CreatedEntry;

const PROJECT_PANEL_KEY: &str = "ProjectPanel";
const NEW_ENTRY_ID: ProjectEntryId = ProjectEntryId::MAX;

pub struct ProjectPanel {
    project: Model<Project>,
    fs: Arc<dyn Fs>,
    focus_handle: FocusHandle,
    scroll_handle: UniformListScrollHandle,
    visible_entries: Vec<(WorktreeId, Vec<Entry>, OnceCell<HashSet<Arc<Path>>>)>,
    /// Maps from leaf project entry ID to the currently selected ancestor.
    /// Relevant only for auto-fold dirs, where a single project panel entry may actually consist of several
    /// project entries (and all non-leaf nodes are guaranteed to be directories).
    ancestors: HashMap<ProjectEntryId, FoldedAncestors>,
    last_worktree_root_id: Option<ProjectEntryId>,
    last_external_paths_drag_over_entry: Option<ProjectEntryId>,
    expanded_dir_ids: HashMap<WorktreeId, Vec<ProjectEntryId>>,
    unfolded_dir_ids: HashSet<ProjectEntryId>,
    // Currently selected leaf entry (see auto-folding for a definition of that) in a file tree
    selection: Option<SelectedEntry>,
    marked_entries: BTreeSet<SelectedEntry>,
    context_menu: Option<(View<ContextMenu>, Point<Pixels>, Subscription)>,
    edit_state: Option<EditState>,
    filename_editor: View<Editor>,
    clipboard: Option<ClipboardEntry>,
    _dragged_entry_destination: Option<Arc<Path>>,
    workspace: WeakView<Workspace>,
    width: Option<Pixels>,
    pending_serialization: Task<Option<()>>,
    show_scrollbar: bool,
    vertical_scrollbar_state: ScrollbarState,
    horizontal_scrollbar_state: ScrollbarState,
    hide_scrollbar_task: Option<Task<()>>,
    max_width_item_index: Option<usize>,
}

#[derive(Clone, Debug)]
struct EditState {
    worktree_id: WorktreeId,
    entry_id: ProjectEntryId,
    is_new_entry: bool,
    is_dir: bool,
    depth: usize,
    processing_filename: Option<String>,
}

#[derive(Clone, Debug)]
enum ClipboardEntry {
    Copied(BTreeSet<SelectedEntry>),
    Cut(BTreeSet<SelectedEntry>),
}

#[derive(Debug, PartialEq, Eq, Clone)]
struct EntryDetails {
    filename: String,
    icon: Option<SharedString>,
    path: Arc<Path>,
    depth: usize,
    kind: EntryKind,
    is_ignored: bool,
    is_expanded: bool,
    is_selected: bool,
    is_marked: bool,
    is_editing: bool,
    is_processing: bool,
    is_cut: bool,
    git_status: Option<GitFileStatus>,
    is_private: bool,
    worktree_id: WorktreeId,
    canonical_path: Option<Box<Path>>,
}

#[derive(PartialEq, Clone, Default, Debug, Deserialize)]
struct Delete {
    #[serde(default)]
    pub skip_prompt: bool,
}

#[derive(PartialEq, Clone, Default, Debug, Deserialize)]
struct Trash {
    #[serde(default)]
    pub skip_prompt: bool,
}

impl_actions!(project_panel, [Delete, Trash]);

actions!(
    project_panel,
    [
        ExpandSelectedEntry,
        CollapseSelectedEntry,
        CollapseAllEntries,
        NewDirectory,
        NewFile,
        Copy,
        CopyPath,
        CopyRelativePath,
        Duplicate,
        RevealInFileManager,
        OpenWithSystem,
        Cut,
        Paste,
        Rename,
        Open,
        OpenPermanent,
        ToggleFocus,
        NewSearchInDirectory,
        UnfoldDirectory,
        FoldDirectory,
        SelectParent,
    ]
);

#[derive(Debug, Default)]
struct FoldedAncestors {
    current_ancestor_depth: usize,
    ancestors: Vec<ProjectEntryId>,
}

impl FoldedAncestors {
    fn max_ancestor_depth(&self) -> usize {
        self.ancestors.len()
    }
}

pub fn init_settings(cx: &mut AppContext) {
    ProjectPanelSettings::register(cx);
}

pub fn init(assets: impl AssetSource, cx: &mut AppContext) {
    init_settings(cx);
    file_icons::init(assets, cx);

    cx.observe_new_views(|workspace: &mut Workspace, _| {
        workspace.register_action(|workspace, _: &ToggleFocus, cx| {
            workspace.toggle_panel_focus::<ProjectPanel>(cx);
        });
    })
    .detach();
}

#[derive(Debug)]
pub enum Event {
    OpenedEntry {
        entry_id: ProjectEntryId,
        focus_opened_item: bool,
        allow_preview: bool,
        mark_selected: bool,
    },
    SplitEntry {
        entry_id: ProjectEntryId,
    },
    Focus,
}

#[derive(Serialize, Deserialize)]
struct SerializedProjectPanel {
    width: Option<Pixels>,
}

struct DraggedProjectEntryView {
    selection: SelectedEntry,
    details: EntryDetails,
    width: Pixels,
    selections: Arc<BTreeSet<SelectedEntry>>,
}

impl ProjectPanel {
    fn new(workspace: &mut Workspace, cx: &mut ViewContext<Workspace>) -> View<Self> {
        let project = workspace.project().clone();
        let project_panel = cx.new_view(|cx: &mut ViewContext<Self>| {
            let focus_handle = cx.focus_handle();
            cx.on_focus(&focus_handle, Self::focus_in).detach();
            cx.on_focus_out(&focus_handle, |this, _, cx| {
                this.hide_scrollbar(cx);
            })
            .detach();
            cx.subscribe(&project, |this, project, event, cx| match event {
                project::Event::ActiveEntryChanged(Some(entry_id)) => {
                    if ProjectPanelSettings::get_global(cx).auto_reveal_entries {
                        this.reveal_entry(project, *entry_id, true, cx);
                    }
                }
                project::Event::RevealInProjectPanel(entry_id) => {
                    this.reveal_entry(project, *entry_id, false, cx);
                    cx.emit(PanelEvent::Activate);
                }
                project::Event::ActivateProjectPanel => {
                    cx.emit(PanelEvent::Activate);
                }
                project::Event::WorktreeRemoved(id) => {
                    this.expanded_dir_ids.remove(id);
                    this.update_visible_entries(None, cx);
                    cx.notify();
                }
                project::Event::WorktreeUpdatedEntries(_, _)
                | project::Event::WorktreeAdded
                | project::Event::WorktreeOrderChanged => {
                    this.update_visible_entries(None, cx);
                    cx.notify();
                }
                _ => {}
            })
            .detach();

            let filename_editor = cx.new_view(Editor::single_line);

            cx.subscribe(
                &filename_editor,
                |project_panel, _, editor_event, cx| match editor_event {
                    EditorEvent::BufferEdited | EditorEvent::SelectionsChanged { .. } => {
                        project_panel.autoscroll(cx);
                    }
                    EditorEvent::Blurred => {
                        if project_panel
                            .edit_state
                            .as_ref()
                            .map_or(false, |state| state.processing_filename.is_none())
                        {
                            project_panel.edit_state = None;
                            project_panel.update_visible_entries(None, cx);
                            cx.notify();
                        }
                    }
                    _ => {}
                },
            )
            .detach();

            cx.observe_global::<FileIcons>(|_, cx| {
                cx.notify();
            })
            .detach();

            let mut project_panel_settings = *ProjectPanelSettings::get_global(cx);
            cx.observe_global::<SettingsStore>(move |_, cx| {
                let new_settings = *ProjectPanelSettings::get_global(cx);
                if project_panel_settings != new_settings {
                    project_panel_settings = new_settings;
                    cx.notify();
                }
            })
            .detach();

            let scroll_handle = UniformListScrollHandle::new();
            let mut this = Self {
                project: project.clone(),
                fs: workspace.app_state().fs.clone(),
                focus_handle,
                visible_entries: Default::default(),
                ancestors: Default::default(),
                last_worktree_root_id: Default::default(),
                last_external_paths_drag_over_entry: None,
                expanded_dir_ids: Default::default(),
                unfolded_dir_ids: Default::default(),
                selection: None,
                marked_entries: Default::default(),
                edit_state: None,
                context_menu: None,
                filename_editor,
                clipboard: None,
                _dragged_entry_destination: None,
                workspace: workspace.weak_handle(),
                width: None,
                pending_serialization: Task::ready(None),
                show_scrollbar: !Self::should_autohide_scrollbar(cx),
                hide_scrollbar_task: None,
                vertical_scrollbar_state: ScrollbarState::new(scroll_handle.clone())
                    .parent_view(cx.view()),
                horizontal_scrollbar_state: ScrollbarState::new(scroll_handle.clone())
                    .parent_view(cx.view()),
                max_width_item_index: None,
                scroll_handle,
            };
            this.update_visible_entries(None, cx);

            this
        });

        cx.subscribe(&project_panel, {
            let project_panel = project_panel.downgrade();
            move |workspace, _, event, cx| match event {
                &Event::OpenedEntry {
                    entry_id,
                    focus_opened_item,
                    allow_preview,
                    mark_selected
                } => {
                    if let Some(worktree) = project.read(cx).worktree_for_entry(entry_id, cx) {
                        if let Some(entry) = worktree.read(cx).entry_for_id(entry_id) {
                            let file_path = entry.path.clone();
                            let worktree_id = worktree.read(cx).id();
                            let entry_id = entry.id;

                            project_panel.update(cx, |this, _| {
                                if !mark_selected {
                                    this.marked_entries.clear();
                                }
                                this.marked_entries.insert(SelectedEntry {
                                    worktree_id,
                                    entry_id
                                });
                            }).ok();

                            let is_via_ssh = project.read(cx).is_via_ssh();

                            workspace
                                .open_path_preview(
                                    ProjectPath {
                                        worktree_id,
                                        path: file_path.clone(),
                                    },
                                    None,
                                    focus_opened_item,
                                    allow_preview,
                                    cx,
                                )
                                .detach_and_prompt_err("Failed to open file", cx, move |e, _| {
                                    match e.error_code() {
                                        ErrorCode::Disconnected => if is_via_ssh {
                                            Some("Disconnected from SSH host".to_string())
                                        } else {
                                            Some("Disconnected from remote project".to_string())
                                        },
                                        ErrorCode::UnsharedItem => Some(format!(
                                            "{} is not shared by the host. This could be because it has been marked as `private`",
                                            file_path.display()
                                        )),
                                        _ => None,
                                    }
                                });

                            if let Some(project_panel) = project_panel.upgrade() {
                                // Always select the entry, regardless of whether it is opened or not.
                                project_panel.update(cx, |project_panel, _| {
                                    project_panel.selection = Some(SelectedEntry {
                                        worktree_id,
                                        entry_id
                                    });
                                });
                                if !focus_opened_item {
                                    let focus_handle = project_panel.read(cx).focus_handle.clone();
                                    cx.focus(&focus_handle);
                                }
                            }
                        }
                    }
                }
                &Event::SplitEntry { entry_id } => {
                    if let Some(worktree) = project.read(cx).worktree_for_entry(entry_id, cx) {
                        if let Some(entry) = worktree.read(cx).entry_for_id(entry_id) {
                            workspace
                                .split_path(
                                    ProjectPath {
                                        worktree_id: worktree.read(cx).id(),
                                        path: entry.path.clone(),
                                    },
                                    cx,
                                )
                                .detach_and_log_err(cx);
                        }
                    }
                }
                _ => {}
            }
        })
        .detach();

        project_panel
    }

    pub async fn load(
        workspace: WeakView<Workspace>,
        mut cx: AsyncWindowContext,
    ) -> Result<View<Self>> {
        let serialized_panel = cx
            .background_executor()
            .spawn(async move { KEY_VALUE_STORE.read_kvp(PROJECT_PANEL_KEY) })
            .await
            .map_err(|e| anyhow!("Failed to load project panel: {}", e))
            .log_err()
            .flatten()
            .map(|panel| serde_json::from_str::<SerializedProjectPanel>(&panel))
            .transpose()
            .log_err()
            .flatten();

        workspace.update(&mut cx, |workspace, cx| {
            let panel = ProjectPanel::new(workspace, cx);
            if let Some(serialized_panel) = serialized_panel {
                panel.update(cx, |panel, cx| {
                    panel.width = serialized_panel.width.map(|px| px.round());
                    cx.notify();
                });
            }
            panel
        })
    }

    fn serialize(&mut self, cx: &mut ViewContext<Self>) {
        let width = self.width;
        self.pending_serialization = cx.background_executor().spawn(
            async move {
                KEY_VALUE_STORE
                    .write_kvp(
                        PROJECT_PANEL_KEY.into(),
                        serde_json::to_string(&SerializedProjectPanel { width })?,
                    )
                    .await?;
                anyhow::Ok(())
            }
            .log_err(),
        );
    }

    fn focus_in(&mut self, cx: &mut ViewContext<Self>) {
        if !self.focus_handle.contains_focused(cx) {
            cx.emit(Event::Focus);
        }
    }

    fn deploy_context_menu(
        &mut self,
        position: Point<Pixels>,
        entry_id: ProjectEntryId,
        cx: &mut ViewContext<Self>,
    ) {
        let this = cx.view().clone();
        let project = self.project.read(cx);

        let worktree_id = if let Some(id) = project.worktree_id_for_entry(entry_id, cx) {
            id
        } else {
            return;
        };

        self.selection = Some(SelectedEntry {
            worktree_id,
            entry_id,
        });

        if let Some((worktree, entry)) = self.selected_sub_entry(cx) {
            let auto_fold_dirs = ProjectPanelSettings::get_global(cx).auto_fold_dirs;
            let is_root = Some(entry) == worktree.root_entry();
            let is_dir = entry.is_dir();
            let is_foldable = auto_fold_dirs && self.is_foldable(entry, worktree);
            let is_unfoldable = auto_fold_dirs && self.is_unfoldable(entry, worktree);
            let worktree_id = worktree.id();
            let is_read_only = project.is_read_only(cx);
            let is_remote = project.is_via_collab() && project.dev_server_project_id().is_none();
            let is_local = project.is_local();

            let context_menu = ContextMenu::build(cx, |menu, cx| {
                menu.context(self.focus_handle.clone()).map(|menu| {
                    if is_read_only {
                        menu.when(is_dir, |menu| {
                            menu.action("Search Inside", Box::new(NewSearchInDirectory))
                        })
                    } else {
                        menu.action("New File", Box::new(NewFile))
                            .action("New Folder", Box::new(NewDirectory))
                            .separator()
                            .when(is_local && cfg!(target_os = "macos"), |menu| {
                                menu.action("Reveal in Finder", Box::new(RevealInFileManager))
                            })
                            .when(is_local && cfg!(not(target_os = "macos")), |menu| {
                                menu.action("Reveal in File Manager", Box::new(RevealInFileManager))
                            })
                            .when(is_local, |menu| {
                                menu.action("Open in Default App", Box::new(OpenWithSystem))
                            })
                            .action("Open in Terminal", Box::new(OpenInTerminal))
                            .when(is_dir, |menu| {
                                menu.separator()
                                    .action("Find in Folder…", Box::new(NewSearchInDirectory))
                            })
                            .when(is_unfoldable, |menu| {
                                menu.action("Unfold Directory", Box::new(UnfoldDirectory))
                            })
                            .when(is_foldable, |menu| {
                                menu.action("Fold Directory", Box::new(FoldDirectory))
                            })
                            .separator()
                            .action("Cut", Box::new(Cut))
                            .action("Copy", Box::new(Copy))
                            .action("Duplicate", Box::new(Duplicate))
                            // TODO: Paste should always be visible, cbut disabled when clipboard is empty
                            .map(|menu| {
                                if self.clipboard.as_ref().is_some() {
                                    menu.action("Paste", Box::new(Paste))
                                } else {
                                    menu.disabled_action("Paste", Box::new(Paste))
                                }
                            })
                            .separator()
                            .action("Copy Path", Box::new(CopyPath))
                            .action("Copy Relative Path", Box::new(CopyRelativePath))
                            .separator()
                            .action("Rename", Box::new(Rename))
                            .when(!is_root, |menu| {
                                menu.action("Trash", Box::new(Trash { skip_prompt: false }))
                                    .action("Delete", Box::new(Delete { skip_prompt: false }))
                            })
                            .when(!is_remote & is_root, |menu| {
                                menu.separator()
                                    .action(
                                        "Add Folder to Project…",
                                        Box::new(workspace::AddFolderToProject),
                                    )
                                    .entry(
                                        "Remove from Project",
                                        None,
                                        cx.handler_for(&this, move |this, cx| {
                                            this.project.update(cx, |project, cx| {
                                                project.remove_worktree(worktree_id, cx)
                                            });
                                        }),
                                    )
                            })
                            .when(is_root, |menu| {
                                menu.separator()
                                    .action("Collapse All", Box::new(CollapseAllEntries))
                            })
                    }
                })
            });

            cx.focus_view(&context_menu);
            let subscription = cx.subscribe(&context_menu, |this, _, _: &DismissEvent, cx| {
                this.context_menu.take();
                cx.notify();
            });
            self.context_menu = Some((context_menu, position, subscription));
        }

        cx.notify();
    }

    fn is_unfoldable(&self, entry: &Entry, worktree: &Worktree) -> bool {
        if !entry.is_dir() || self.unfolded_dir_ids.contains(&entry.id) {
            return false;
        }

        if let Some(parent_path) = entry.path.parent() {
            let snapshot = worktree.snapshot();
            let mut child_entries = snapshot.child_entries(parent_path);
            if let Some(child) = child_entries.next() {
                if child_entries.next().is_none() {
                    return child.kind.is_dir();
                }
            }
        };
        false
    }

    fn is_foldable(&self, entry: &Entry, worktree: &Worktree) -> bool {
        if entry.is_dir() {
            let snapshot = worktree.snapshot();

            let mut child_entries = snapshot.child_entries(&entry.path);
            if let Some(child) = child_entries.next() {
                if child_entries.next().is_none() {
                    return child.kind.is_dir();
                }
            }
        }
        false
    }

    fn expand_selected_entry(&mut self, _: &ExpandSelectedEntry, cx: &mut ViewContext<Self>) {
        if let Some((worktree, entry)) = self.selected_entry(cx) {
            if let Some(folded_ancestors) = self.ancestors.get_mut(&entry.id) {
                if folded_ancestors.current_ancestor_depth > 0 {
                    folded_ancestors.current_ancestor_depth -= 1;
                    cx.notify();
                    return;
                }
            }
            if entry.is_dir() {
                let worktree_id = worktree.id();
                let entry_id = entry.id;
                let expanded_dir_ids =
                    if let Some(expanded_dir_ids) = self.expanded_dir_ids.get_mut(&worktree_id) {
                        expanded_dir_ids
                    } else {
                        return;
                    };

                match expanded_dir_ids.binary_search(&entry_id) {
                    Ok(_) => self.select_next(&SelectNext, cx),
                    Err(ix) => {
                        self.project.update(cx, |project, cx| {
                            project.expand_entry(worktree_id, entry_id, cx);
                        });

                        expanded_dir_ids.insert(ix, entry_id);
                        self.update_visible_entries(None, cx);
                        cx.notify();
                    }
                }
            }
        }
    }

    fn collapse_selected_entry(&mut self, _: &CollapseSelectedEntry, cx: &mut ViewContext<Self>) {
        let Some((worktree, entry)) = self.selected_entry_handle(cx) else {
            return;
        };
        self.collapse_entry(entry.clone(), worktree, cx)
    }

    fn collapse_entry(
        &mut self,
        entry: Entry,
        worktree: Model<Worktree>,
        cx: &mut ViewContext<Self>,
    ) {
        let worktree = worktree.read(cx);
        if let Some(folded_ancestors) = self.ancestors.get_mut(&entry.id) {
            if folded_ancestors.current_ancestor_depth + 1 < folded_ancestors.max_ancestor_depth() {
                folded_ancestors.current_ancestor_depth += 1;
                cx.notify();
                return;
            }
        }
        let worktree_id = worktree.id();
        let expanded_dir_ids =
            if let Some(expanded_dir_ids) = self.expanded_dir_ids.get_mut(&worktree_id) {
                expanded_dir_ids
            } else {
                return;
            };

        let mut entry = &entry;
        loop {
            let entry_id = entry.id;
            match expanded_dir_ids.binary_search(&entry_id) {
                Ok(ix) => {
                    expanded_dir_ids.remove(ix);
                    self.update_visible_entries(Some((worktree_id, entry_id)), cx);
                    cx.notify();
                    break;
                }
                Err(_) => {
                    if let Some(parent_entry) =
                        entry.path.parent().and_then(|p| worktree.entry_for_path(p))
                    {
                        entry = parent_entry;
                    } else {
                        break;
                    }
                }
            }
        }
    }

    pub fn collapse_all_entries(&mut self, _: &CollapseAllEntries, cx: &mut ViewContext<Self>) {
        // By keeping entries for fully collapsed worktrees, we avoid expanding them within update_visible_entries
        // (which is it's default behavior when there's no entry for a worktree in expanded_dir_ids).
        self.expanded_dir_ids
            .retain(|_, expanded_entries| expanded_entries.is_empty());
        self.update_visible_entries(None, cx);
        cx.notify();
    }

    fn toggle_expanded(&mut self, entry_id: ProjectEntryId, cx: &mut ViewContext<Self>) {
        if let Some(worktree_id) = self.project.read(cx).worktree_id_for_entry(entry_id, cx) {
            if let Some(expanded_dir_ids) = self.expanded_dir_ids.get_mut(&worktree_id) {
                self.project.update(cx, |project, cx| {
                    match expanded_dir_ids.binary_search(&entry_id) {
                        Ok(ix) => {
                            expanded_dir_ids.remove(ix);
                        }
                        Err(ix) => {
                            project.expand_entry(worktree_id, entry_id, cx);
                            expanded_dir_ids.insert(ix, entry_id);
                        }
                    }
                });
                self.update_visible_entries(Some((worktree_id, entry_id)), cx);
                cx.focus(&self.focus_handle);
                cx.notify();
            }
        }
    }

    fn select_prev(&mut self, _: &SelectPrev, cx: &mut ViewContext<Self>) {
        if let Some(selection) = self.selection {
            let (mut worktree_ix, mut entry_ix, _) =
                self.index_for_selection(selection).unwrap_or_default();
            if entry_ix > 0 {
                entry_ix -= 1;
            } else if worktree_ix > 0 {
                worktree_ix -= 1;
                entry_ix = self.visible_entries[worktree_ix].1.len() - 1;
            } else {
                return;
            }

            let (worktree_id, worktree_entries, _) = &self.visible_entries[worktree_ix];
            let selection = SelectedEntry {
                worktree_id: *worktree_id,
                entry_id: worktree_entries[entry_ix].id,
            };
            self.selection = Some(selection);
            if cx.modifiers().shift {
                self.marked_entries.insert(selection);
            }
            self.autoscroll(cx);
            cx.notify();
        } else {
            self.select_first(&SelectFirst {}, cx);
        }
    }

    fn confirm(&mut self, _: &Confirm, cx: &mut ViewContext<Self>) {
        if let Some(task) = self.confirm_edit(cx) {
            task.detach_and_notify_err(cx);
        }
    }

    fn open(&mut self, _: &Open, cx: &mut ViewContext<Self>) {
        self.open_internal(false, true, false, cx);
    }

    fn open_permanent(&mut self, _: &OpenPermanent, cx: &mut ViewContext<Self>) {
        self.open_internal(true, false, true, cx);
    }

    fn open_internal(
        &mut self,
        mark_selected: bool,
        allow_preview: bool,
        focus_opened_item: bool,
        cx: &mut ViewContext<Self>,
    ) {
        if let Some((_, entry)) = self.selected_entry(cx) {
            if entry.is_file() {
                self.open_entry(
                    entry.id,
                    mark_selected,
                    focus_opened_item,
                    allow_preview,
                    cx,
                );
            } else {
                self.toggle_expanded(entry.id, cx);
            }
        }
    }

    fn confirm_edit(&mut self, cx: &mut ViewContext<Self>) -> Option<Task<Result<()>>> {
        let edit_state = self.edit_state.as_mut()?;
        cx.focus(&self.focus_handle);

        let worktree_id = edit_state.worktree_id;
        let is_new_entry = edit_state.is_new_entry;
        let filename = self.filename_editor.read(cx).text(cx);
        edit_state.is_dir = edit_state.is_dir
            || (edit_state.is_new_entry && filename.ends_with(std::path::MAIN_SEPARATOR));
        let is_dir = edit_state.is_dir;
        let worktree = self.project.read(cx).worktree_for_id(worktree_id, cx)?;
        let entry = worktree.read(cx).entry_for_id(edit_state.entry_id)?.clone();

        let path_already_exists = |path| worktree.read(cx).entry_for_path(path).is_some();
        let edit_task;
        let edited_entry_id;
        if is_new_entry {
            self.selection = Some(SelectedEntry {
                worktree_id,
                entry_id: NEW_ENTRY_ID,
            });
            let new_path = entry.path.join(filename.trim_start_matches('/'));
            if path_already_exists(new_path.as_path()) {
                return None;
            }

            edited_entry_id = NEW_ENTRY_ID;
            edit_task = self.project.update(cx, |project, cx| {
                project.create_entry((worktree_id, &new_path), is_dir, cx)
            });
        } else {
            let new_path = if let Some(parent) = entry.path.clone().parent() {
                parent.join(&filename)
            } else {
                filename.clone().into()
            };
            if path_already_exists(new_path.as_path()) {
                return None;
            }

            edited_entry_id = entry.id;
            edit_task = self.project.update(cx, |project, cx| {
                project.rename_entry(entry.id, new_path.as_path(), cx)
            });
        };

        edit_state.processing_filename = Some(filename);
        cx.notify();

        Some(cx.spawn(|project_panel, mut cx| async move {
            let new_entry = edit_task.await;
            project_panel.update(&mut cx, |project_panel, cx| {
                project_panel.edit_state = None;
                cx.notify();
            })?;

            match new_entry {
                Err(e) => {
                    project_panel.update(&mut cx, |project_panel, cx| {
                        project_panel.marked_entries.clear();
                        project_panel.update_visible_entries(None, cx);
                    }).ok();
                    Err(e)?;
                }
                Ok(CreatedEntry::Included(new_entry)) => {
                    project_panel.update(&mut cx, |project_panel, cx| {
                        if let Some(selection) = &mut project_panel.selection {
                            if selection.entry_id == edited_entry_id {
                                selection.worktree_id = worktree_id;
                                selection.entry_id = new_entry.id;
                                project_panel.marked_entries.clear();
                                project_panel.expand_to_selection(cx);
                            }
                        }
                        project_panel.update_visible_entries(None, cx);
                        if is_new_entry && !is_dir {
                            project_panel.open_entry(new_entry.id, false, true, false, cx);
                        }
                        cx.notify();
                    })?;
                }
                Ok(CreatedEntry::Excluded { abs_path }) => {
                    if let Some(open_task) = project_panel
                        .update(&mut cx, |project_panel, cx| {
                            project_panel.marked_entries.clear();
                            project_panel.update_visible_entries(None, cx);

                            if is_dir {
                                project_panel.project.update(cx, |_, cx| {
                                    cx.emit(project::Event::Toast {
                                        notification_id: "excluded-directory".into(),
                                        message: format!("Created an excluded directory at {abs_path:?}.\nAlter `file_scan_exclusions` in the settings to show it in the panel")
                                    })
                                });
                                None
                            } else {
                                project_panel
                                    .workspace
                                    .update(cx, |workspace, cx| {
                                        workspace.open_abs_path(abs_path, true, cx)
                                    })
                                    .ok()
                            }
                        })
                        .ok()
                        .flatten()
                    {
                        let _ = open_task.await?;
                    }
                }
            }
            Ok(())
        }))
    }

    fn cancel(&mut self, _: &menu::Cancel, cx: &mut ViewContext<Self>) {
        self.edit_state = None;
        self.update_visible_entries(None, cx);
        self.marked_entries.clear();
        cx.focus(&self.focus_handle);
        cx.notify();
    }

    fn open_entry(
        &mut self,
        entry_id: ProjectEntryId,
        mark_selected: bool,
        focus_opened_item: bool,
        allow_preview: bool,
        cx: &mut ViewContext<Self>,
    ) {
        cx.emit(Event::OpenedEntry {
            entry_id,
            focus_opened_item,
            allow_preview,
            mark_selected,
        });
    }

    fn split_entry(&mut self, entry_id: ProjectEntryId, cx: &mut ViewContext<Self>) {
        cx.emit(Event::SplitEntry { entry_id });
    }

    fn new_file(&mut self, _: &NewFile, cx: &mut ViewContext<Self>) {
        self.add_entry(false, cx)
    }

    fn new_directory(&mut self, _: &NewDirectory, cx: &mut ViewContext<Self>) {
        self.add_entry(true, cx)
    }

    fn add_entry(&mut self, is_dir: bool, cx: &mut ViewContext<Self>) {
        if let Some(SelectedEntry {
            worktree_id,
            entry_id,
        }) = self.selection
        {
            let directory_id;
            if let Some((worktree, expanded_dir_ids)) = self
                .project
                .read(cx)
                .worktree_for_id(worktree_id, cx)
                .zip(self.expanded_dir_ids.get_mut(&worktree_id))
            {
                let worktree = worktree.read(cx);
                if let Some(mut entry) = worktree.entry_for_id(entry_id) {
                    loop {
                        if entry.is_dir() {
                            if let Err(ix) = expanded_dir_ids.binary_search(&entry.id) {
                                expanded_dir_ids.insert(ix, entry.id);
                            }
                            directory_id = entry.id;
                            break;
                        } else {
                            if let Some(parent_path) = entry.path.parent() {
                                if let Some(parent_entry) = worktree.entry_for_path(parent_path) {
                                    entry = parent_entry;
                                    continue;
                                }
                            }
                            return;
                        }
                    }
                } else {
                    return;
                };
            } else {
                return;
            };
            self.marked_entries.clear();
            self.edit_state = Some(EditState {
                worktree_id,
                entry_id: directory_id,
                is_new_entry: true,
                is_dir,
                processing_filename: None,
                depth: 0,
            });
            self.filename_editor.update(cx, |editor, cx| {
                editor.clear(cx);
                editor.focus(cx);
            });
            self.update_visible_entries(Some((worktree_id, NEW_ENTRY_ID)), cx);
            self.autoscroll(cx);
            cx.notify();
        }
    }

    fn unflatten_entry_id(&self, leaf_entry_id: ProjectEntryId) -> ProjectEntryId {
        if let Some(ancestors) = self.ancestors.get(&leaf_entry_id) {
            ancestors
                .ancestors
                .get(ancestors.current_ancestor_depth)
                .copied()
                .unwrap_or(leaf_entry_id)
        } else {
            leaf_entry_id
        }
    }

    fn rename(&mut self, _: &Rename, cx: &mut ViewContext<Self>) {
        if let Some(SelectedEntry {
            worktree_id,
            entry_id,
        }) = self.selection
        {
            if let Some(worktree) = self.project.read(cx).worktree_for_id(worktree_id, cx) {
                let entry_id = self.unflatten_entry_id(entry_id);
                if let Some(entry) = worktree.read(cx).entry_for_id(entry_id) {
                    self.edit_state = Some(EditState {
                        worktree_id,
                        entry_id,
                        is_new_entry: false,
                        is_dir: entry.is_dir(),
                        processing_filename: None,
                        depth: 0,
                    });
                    let file_name = entry
                        .path
                        .file_name()
                        .map(|s| s.to_string_lossy())
                        .unwrap_or_default()
                        .to_string();
                    let file_stem = entry.path.file_stem().map(|s| s.to_string_lossy());
                    let selection_end =
                        file_stem.map_or(file_name.len(), |file_stem| file_stem.len());
                    self.filename_editor.update(cx, |editor, cx| {
                        editor.set_text(file_name, cx);
                        editor.change_selections(Some(Autoscroll::fit()), cx, |s| {
                            s.select_ranges([0..selection_end])
                        });
                        editor.focus(cx);
                    });
                    self.update_visible_entries(None, cx);
                    self.autoscroll(cx);
                    cx.notify();
                }
            }
        }
    }

    fn trash(&mut self, action: &Trash, cx: &mut ViewContext<Self>) {
        self.remove(true, action.skip_prompt, cx);
    }

    fn delete(&mut self, action: &Delete, cx: &mut ViewContext<Self>) {
        self.remove(false, action.skip_prompt, cx);
    }

    fn remove(&mut self, trash: bool, skip_prompt: bool, cx: &mut ViewContext<'_, ProjectPanel>) {
        maybe!({
            if self.marked_entries.is_empty() && self.selection.is_none() {
                return None;
            }
            let project = self.project.read(cx);
            let items_to_delete = self.marked_entries();
            let file_paths = items_to_delete
                .into_iter()
                .filter_map(|selection| {
                    Some((
                        selection.entry_id,
                        project
                            .path_for_entry(selection.entry_id, cx)?
                            .path
                            .file_name()?
                            .to_string_lossy()
                            .into_owned(),
                    ))
                })
                .collect::<Vec<_>>();
            if file_paths.is_empty() {
                return None;
            }
            let answer = if !skip_prompt {
                let operation = if trash { "Trash" } else { "Delete" };

                let prompt =
                    if let Some((_, path)) = file_paths.first().filter(|_| file_paths.len() == 1) {
                        format!("{operation} {path}?")
                    } else {
                        const CUTOFF_POINT: usize = 10;
                        let names = if file_paths.len() > CUTOFF_POINT {
                            let truncated_path_counts = file_paths.len() - CUTOFF_POINT;
                            let mut paths = file_paths
                                .iter()
                                .map(|(_, path)| path.clone())
                                .take(CUTOFF_POINT)
                                .collect::<Vec<_>>();
                            paths.truncate(CUTOFF_POINT);
                            if truncated_path_counts == 1 {
                                paths.push(".. 1 file not shown".into());
                            } else {
                                paths.push(format!(".. {} files not shown", truncated_path_counts));
                            }
                            paths
                        } else {
                            file_paths.iter().map(|(_, path)| path.clone()).collect()
                        };

                        format!(
                            "Do you want to {} the following {} files?\n{}",
                            operation.to_lowercase(),
                            file_paths.len(),
                            names.join("\n")
                        )
                    };
                Some(cx.prompt(PromptLevel::Info, &prompt, None, &[operation, "Cancel"]))
            } else {
                None
            };

            cx.spawn(|this, mut cx| async move {
                if let Some(answer) = answer {
                    if answer.await != Ok(0) {
                        return Result::<(), anyhow::Error>::Ok(());
                    }
                }
                for (entry_id, _) in file_paths {
                    this.update(&mut cx, |this, cx| {
                        this.project
                            .update(cx, |project, cx| project.delete_entry(entry_id, trash, cx))
                            .ok_or_else(|| anyhow!("no such entry"))
                    })??
                    .await?;
                }
                Result::<(), anyhow::Error>::Ok(())
            })
            .detach_and_log_err(cx);
            Some(())
        });
    }

    fn unfold_directory(&mut self, _: &UnfoldDirectory, cx: &mut ViewContext<Self>) {
        if let Some((worktree, entry)) = self.selected_entry(cx) {
            self.unfolded_dir_ids.insert(entry.id);

            let snapshot = worktree.snapshot();
            let mut parent_path = entry.path.parent();
            while let Some(path) = parent_path {
                if let Some(parent_entry) = worktree.entry_for_path(path) {
                    let mut children_iter = snapshot.child_entries(path);

                    if children_iter.by_ref().take(2).count() > 1 {
                        break;
                    }

                    self.unfolded_dir_ids.insert(parent_entry.id);
                    parent_path = path.parent();
                } else {
                    break;
                }
            }

            self.update_visible_entries(None, cx);
            self.autoscroll(cx);
            cx.notify();
        }
    }

    fn fold_directory(&mut self, _: &FoldDirectory, cx: &mut ViewContext<Self>) {
        if let Some((worktree, entry)) = self.selected_entry(cx) {
            self.unfolded_dir_ids.remove(&entry.id);

            let snapshot = worktree.snapshot();
            let mut path = &*entry.path;
            loop {
                let mut child_entries_iter = snapshot.child_entries(path);
                if let Some(child) = child_entries_iter.next() {
                    if child_entries_iter.next().is_none() && child.is_dir() {
                        self.unfolded_dir_ids.remove(&child.id);
                        path = &*child.path;
                    } else {
                        break;
                    }
                } else {
                    break;
                }
            }

            self.update_visible_entries(None, cx);
            self.autoscroll(cx);
            cx.notify();
        }
    }

    fn select_next(&mut self, _: &SelectNext, cx: &mut ViewContext<Self>) {
        if let Some(selection) = self.selection {
            let (mut worktree_ix, mut entry_ix, _) =
                self.index_for_selection(selection).unwrap_or_default();
            if let Some((_, worktree_entries, _)) = self.visible_entries.get(worktree_ix) {
                if entry_ix + 1 < worktree_entries.len() {
                    entry_ix += 1;
                } else {
                    worktree_ix += 1;
                    entry_ix = 0;
                }
            }

            if let Some((worktree_id, worktree_entries, _)) = self.visible_entries.get(worktree_ix)
            {
                if let Some(entry) = worktree_entries.get(entry_ix) {
                    let selection = SelectedEntry {
                        worktree_id: *worktree_id,
                        entry_id: entry.id,
                    };
                    self.selection = Some(selection);
                    if cx.modifiers().shift {
                        self.marked_entries.insert(selection);
                    }

                    self.autoscroll(cx);
                    cx.notify();
                }
            }
        } else {
            self.select_first(&SelectFirst {}, cx);
        }
    }

    fn select_parent(&mut self, _: &SelectParent, cx: &mut ViewContext<Self>) {
        if let Some((worktree, entry)) = self.selected_sub_entry(cx) {
            if let Some(parent) = entry.path.parent() {
                if let Some(parent_entry) = worktree.entry_for_path(parent) {
                    self.selection = Some(SelectedEntry {
                        worktree_id: worktree.id(),
                        entry_id: parent_entry.id,
                    });
                    self.autoscroll(cx);
                    cx.notify();
                }
            }
        } else {
            self.select_first(&SelectFirst {}, cx);
        }
    }

    fn select_first(&mut self, _: &SelectFirst, cx: &mut ViewContext<Self>) {
        let worktree = self
            .visible_entries
            .first()
            .and_then(|(worktree_id, _, _)| {
                self.project.read(cx).worktree_for_id(*worktree_id, cx)
            });
        if let Some(worktree) = worktree {
            let worktree = worktree.read(cx);
            let worktree_id = worktree.id();
            if let Some(root_entry) = worktree.root_entry() {
                let selection = SelectedEntry {
                    worktree_id,
                    entry_id: root_entry.id,
                };
                self.selection = Some(selection);
                if cx.modifiers().shift {
                    self.marked_entries.insert(selection);
                }
                self.autoscroll(cx);
                cx.notify();
            }
        }
    }

    fn select_last(&mut self, _: &SelectLast, cx: &mut ViewContext<Self>) {
        let worktree = self.visible_entries.last().and_then(|(worktree_id, _, _)| {
            self.project.read(cx).worktree_for_id(*worktree_id, cx)
        });
        if let Some(worktree) = worktree {
            let worktree = worktree.read(cx);
            let worktree_id = worktree.id();
            if let Some(last_entry) = worktree.entries(true, 0).last() {
                self.selection = Some(SelectedEntry {
                    worktree_id,
                    entry_id: last_entry.id,
                });
                self.autoscroll(cx);
                cx.notify();
            }
        }
    }

    fn autoscroll(&mut self, cx: &mut ViewContext<Self>) {
        if let Some((_, _, index)) = self.selection.and_then(|s| self.index_for_selection(s)) {
            self.scroll_handle.scroll_to_item(index);
            cx.notify();
        }
    }

    fn cut(&mut self, _: &Cut, cx: &mut ViewContext<Self>) {
        let entries = self.marked_entries();
        if !entries.is_empty() {
            self.clipboard = Some(ClipboardEntry::Cut(entries));
            cx.notify();
        }
    }

    fn copy(&mut self, _: &Copy, cx: &mut ViewContext<Self>) {
        let entries = self.marked_entries();
        if !entries.is_empty() {
            self.clipboard = Some(ClipboardEntry::Copied(entries));
            cx.notify();
        }
    }

    fn create_paste_path(
        &self,
        source: &SelectedEntry,
        (worktree, target_entry): (Model<Worktree>, &Entry),
        cx: &AppContext,
    ) -> Option<PathBuf> {
        let mut new_path = target_entry.path.to_path_buf();
        // If we're pasting into a file, or a directory into itself, go up one level.
        if target_entry.is_file() || (target_entry.is_dir() && target_entry.id == source.entry_id) {
            new_path.pop();
        }
        let clipboard_entry_file_name = self
            .project
            .read(cx)
            .path_for_entry(source.entry_id, cx)?
            .path
            .file_name()?
            .to_os_string();
        new_path.push(&clipboard_entry_file_name);
        let extension = new_path.extension().map(|e| e.to_os_string());
        let file_name_without_extension = Path::new(&clipboard_entry_file_name).file_stem()?;
        let mut ix = 0;
        {
            let worktree = worktree.read(cx);
            while worktree.entry_for_path(&new_path).is_some() {
                new_path.pop();

                let mut new_file_name = file_name_without_extension.to_os_string();
                new_file_name.push(" copy");
                if ix > 0 {
                    new_file_name.push(format!(" {}", ix));
                }
                if let Some(extension) = extension.as_ref() {
                    new_file_name.push(".");
                    new_file_name.push(extension);
                }

                new_path.push(new_file_name);
                ix += 1;
            }
        }
        Some(new_path)
    }

    fn paste(&mut self, _: &Paste, cx: &mut ViewContext<Self>) {
        maybe!({
            let (worktree, entry) = self.selected_entry_handle(cx)?;
            let entry = entry.clone();
            let worktree_id = worktree.read(cx).id();
            let clipboard_entries = self
                .clipboard
                .as_ref()
                .filter(|clipboard| !clipboard.items().is_empty())?;

            enum PasteTask {
                Rename(Task<Result<CreatedEntry>>),
                Copy(Task<Result<Option<Entry>>>),
            }
            let mut paste_entry_tasks: IndexMap<(ProjectEntryId, bool), PasteTask> =
                IndexMap::default();
            let clip_is_cut = clipboard_entries.is_cut();
            for clipboard_entry in clipboard_entries.items() {
                let new_path =
                    self.create_paste_path(clipboard_entry, self.selected_entry_handle(cx)?, cx)?;
                let clip_entry_id = clipboard_entry.entry_id;
                let is_same_worktree = clipboard_entry.worktree_id == worktree_id;
                let relative_worktree_source_path = if !is_same_worktree {
                    let target_base_path = worktree.read(cx).abs_path();
                    let clipboard_project_path =
                        self.project.read(cx).path_for_entry(clip_entry_id, cx)?;
                    let clipboard_abs_path = self
                        .project
                        .read(cx)
                        .absolute_path(&clipboard_project_path, cx)?;
                    Some(relativize_path(
                        &target_base_path,
                        clipboard_abs_path.as_path(),
                    ))
                } else {
                    None
                };
                let task = if clip_is_cut && is_same_worktree {
                    let task = self.project.update(cx, |project, cx| {
                        project.rename_entry(clip_entry_id, new_path, cx)
                    });
                    PasteTask::Rename(task)
                } else {
                    let entry_id = if is_same_worktree {
                        clip_entry_id
                    } else {
                        entry.id
                    };
                    let task = self.project.update(cx, |project, cx| {
                        project.copy_entry(entry_id, relative_worktree_source_path, new_path, cx)
                    });
                    PasteTask::Copy(task)
                };
                let needs_delete = !is_same_worktree && clip_is_cut;
                paste_entry_tasks.insert((clip_entry_id, needs_delete), task);
            }

            cx.spawn(|project_panel, mut cx| async move {
                let mut last_succeed = None;
                let mut need_delete_ids = Vec::new();
                for ((entry_id, need_delete), task) in paste_entry_tasks.into_iter() {
                    match task {
                        PasteTask::Rename(task) => {
                            if let Some(CreatedEntry::Included(entry)) = task.await.log_err() {
                                last_succeed = Some(entry.id);
                            }
                        }
                        PasteTask::Copy(task) => {
                            if let Some(Some(entry)) = task.await.log_err() {
                                last_succeed = Some(entry.id);
                                if need_delete {
                                    need_delete_ids.push(entry_id);
                                }
                            }
                        }
                    }
                }
                // update selection
                if let Some(entry_id) = last_succeed {
                    project_panel
                        .update(&mut cx, |project_panel, _cx| {
                            project_panel.selection = Some(SelectedEntry {
                                worktree_id,
                                entry_id,
                            });
                        })
                        .ok();
                }
                // remove entry for cut in difference worktree
                for entry_id in need_delete_ids {
                    project_panel
                        .update(&mut cx, |project_panel, cx| {
                            project_panel
                                .project
                                .update(cx, |project, cx| project.delete_entry(entry_id, true, cx))
                                .ok_or_else(|| anyhow!("no such entry"))
                        })??
                        .await?;
                }

                anyhow::Ok(())
            })
            .detach_and_log_err(cx);

            self.expand_entry(worktree_id, entry.id, cx);
            Some(())
        });
    }

    fn duplicate(&mut self, _: &Duplicate, cx: &mut ViewContext<Self>) {
        self.copy(&Copy {}, cx);
        self.paste(&Paste {}, cx);
    }

    fn copy_path(&mut self, _: &CopyPath, cx: &mut ViewContext<Self>) {
        let abs_file_paths = {
            let project = self.project.read(cx);
            self.marked_entries()
                .into_iter()
                .filter_map(|entry| {
                    let entry_path = project.path_for_entry(entry.entry_id, cx)?.path;
                    Some(
                        project
                            .worktree_for_id(entry.worktree_id, cx)?
                            .read(cx)
                            .abs_path()
                            .join(entry_path)
                            .to_string_lossy()
                            .to_string(),
                    )
                })
                .collect::<Vec<_>>()
        };
        if !abs_file_paths.is_empty() {
            cx.write_to_clipboard(ClipboardItem::new_string(abs_file_paths.join("\n")));
        }
    }

    fn copy_relative_path(&mut self, _: &CopyRelativePath, cx: &mut ViewContext<Self>) {
        let file_paths = {
            let project = self.project.read(cx);
            self.marked_entries()
                .into_iter()
                .filter_map(|entry| {
                    Some(
                        project
                            .path_for_entry(entry.entry_id, cx)?
                            .path
                            .to_string_lossy()
                            .to_string(),
                    )
                })
                .collect::<Vec<_>>()
        };
        if !file_paths.is_empty() {
            cx.write_to_clipboard(ClipboardItem::new_string(file_paths.join("\n")));
        }
    }

    fn reveal_in_finder(&mut self, _: &RevealInFileManager, cx: &mut ViewContext<Self>) {
        if let Some((worktree, entry)) = self.selected_sub_entry(cx) {
            cx.reveal_path(&worktree.abs_path().join(&entry.path));
        }
    }

    fn open_system(&mut self, _: &OpenWithSystem, cx: &mut ViewContext<Self>) {
        if let Some((worktree, entry)) = self.selected_entry(cx) {
            let abs_path = worktree.abs_path().join(&entry.path);
            cx.open_with_system(&abs_path);
        }
    }

    fn open_in_terminal(&mut self, _: &OpenInTerminal, cx: &mut ViewContext<Self>) {
        if let Some((worktree, entry)) = self.selected_sub_entry(cx) {
            let abs_path = match &entry.canonical_path {
                Some(canonical_path) => Some(canonical_path.to_path_buf()),
                None => worktree.absolutize(&entry.path).ok(),
            };

            let working_directory = if entry.is_dir() {
                abs_path
            } else {
                abs_path.and_then(|path| Some(path.parent()?.to_path_buf()))
            };
            if let Some(working_directory) = working_directory {
                cx.dispatch_action(workspace::OpenTerminal { working_directory }.boxed_clone())
            }
        }
    }

    pub fn new_search_in_directory(
        &mut self,
        _: &NewSearchInDirectory,
        cx: &mut ViewContext<Self>,
    ) {
        if let Some((worktree, entry)) = self.selected_sub_entry(cx) {
            if entry.is_dir() {
                let include_root = self.project.read(cx).visible_worktrees(cx).count() > 1;
                let dir_path = if include_root {
                    let mut full_path = PathBuf::from(worktree.root_name());
                    full_path.push(&entry.path);
                    Arc::from(full_path)
                } else {
                    entry.path.clone()
                };

                self.workspace
                    .update(cx, |workspace, cx| {
                        search::ProjectSearchView::new_search_in_directory(
                            workspace, &dir_path, cx,
                        );
                    })
                    .ok();
            }
        }
    }

    fn move_entry(
        &mut self,
        entry_to_move: ProjectEntryId,
        destination: ProjectEntryId,
        destination_is_file: bool,
        cx: &mut ViewContext<Self>,
    ) {
        if self
            .project
            .read(cx)
            .entry_is_worktree_root(entry_to_move, cx)
        {
            self.move_worktree_root(entry_to_move, destination, cx)
        } else {
            self.move_worktree_entry(entry_to_move, destination, destination_is_file, cx)
        }
    }

    fn move_worktree_root(
        &mut self,
        entry_to_move: ProjectEntryId,
        destination: ProjectEntryId,
        cx: &mut ViewContext<Self>,
    ) {
        self.project.update(cx, |project, cx| {
            let Some(worktree_to_move) = project.worktree_for_entry(entry_to_move, cx) else {
                return;
            };
            let Some(destination_worktree) = project.worktree_for_entry(destination, cx) else {
                return;
            };

            let worktree_id = worktree_to_move.read(cx).id();
            let destination_id = destination_worktree.read(cx).id();

            project
                .move_worktree(worktree_id, destination_id, cx)
                .log_err();
        });
    }

    fn move_worktree_entry(
        &mut self,
        entry_to_move: ProjectEntryId,
        destination: ProjectEntryId,
        destination_is_file: bool,
        cx: &mut ViewContext<Self>,
    ) {
        let destination_worktree = self.project.update(cx, |project, cx| {
            let entry_path = project.path_for_entry(entry_to_move, cx)?;
            let destination_entry_path = project.path_for_entry(destination, cx)?.path.clone();

            let mut destination_path = destination_entry_path.as_ref();
            if destination_is_file {
                destination_path = destination_path.parent()?;
            }

            let mut new_path = destination_path.to_path_buf();
            new_path.push(entry_path.path.file_name()?);
            if new_path != entry_path.path.as_ref() {
                let task = project.rename_entry(entry_to_move, new_path, cx);
                cx.foreground_executor().spawn(task).detach_and_log_err(cx);
            }

            project.worktree_id_for_entry(destination, cx)
        });

        if let Some(destination_worktree) = destination_worktree {
            self.expand_entry(destination_worktree, destination, cx);
        }
    }

    fn index_for_selection(&self, selection: SelectedEntry) -> Option<(usize, usize, usize)> {
        let mut entry_index = 0;
        let mut visible_entries_index = 0;
        for (worktree_index, (worktree_id, worktree_entries, _)) in
            self.visible_entries.iter().enumerate()
        {
            if *worktree_id == selection.worktree_id {
                for entry in worktree_entries {
                    if entry.id == selection.entry_id {
                        return Some((worktree_index, entry_index, visible_entries_index));
                    } else {
                        visible_entries_index += 1;
                        entry_index += 1;
                    }
                }
                break;
            } else {
                visible_entries_index += worktree_entries.len();
            }
        }
        None
    }

    // Returns list of entries that should be affected by an operation.
    // When currently selected entry is not marked, it's treated as the only marked entry.
    fn marked_entries(&self) -> BTreeSet<SelectedEntry> {
        let Some(mut selection) = self.selection else {
            return Default::default();
        };
        if self.marked_entries.contains(&selection) {
            self.marked_entries
                .iter()
                .copied()
                .map(|mut entry| {
                    entry.entry_id = self.resolve_entry(entry.entry_id);
                    entry
                })
                .collect()
        } else {
            selection.entry_id = self.resolve_entry(selection.entry_id);
            BTreeSet::from_iter([selection])
        }
    }

    fn resolve_entry(&self, id: ProjectEntryId) -> ProjectEntryId {
        self.ancestors
            .get(&id)
            .and_then(|ancestors| {
                if ancestors.current_ancestor_depth == 0 {
                    return None;
                }
                ancestors.ancestors.get(ancestors.current_ancestor_depth)
            })
            .copied()
            .unwrap_or(id)
    }

    pub fn selected_entry<'a>(
        &self,
        cx: &'a AppContext,
    ) -> Option<(&'a Worktree, &'a project::Entry)> {
        let (worktree, entry) = self.selected_entry_handle(cx)?;
        Some((worktree.read(cx), entry))
    }

    /// Compared to selected_entry, this function resolves to the currently
    /// selected subentry if dir auto-folding is enabled.
    fn selected_sub_entry<'a>(
        &self,
        cx: &'a AppContext,
    ) -> Option<(&'a Worktree, &'a project::Entry)> {
        let (worktree, mut entry) = self.selected_entry_handle(cx)?;

        let worktree = worktree.read(cx);
        let resolved_id = self.resolve_entry(entry.id);
        if resolved_id != entry.id {
            entry = worktree.entry_for_id(resolved_id)?;
        }
        Some((worktree, entry))
    }
    fn selected_entry_handle<'a>(
        &self,
        cx: &'a AppContext,
    ) -> Option<(Model<Worktree>, &'a project::Entry)> {
        let selection = self.selection?;
        let project = self.project.read(cx);
        let worktree = project.worktree_for_id(selection.worktree_id, cx)?;
        let entry = worktree.read(cx).entry_for_id(selection.entry_id)?;
        Some((worktree, entry))
    }

    fn expand_to_selection(&mut self, cx: &mut ViewContext<Self>) -> Option<()> {
        let (worktree, entry) = self.selected_entry(cx)?;
        let expanded_dir_ids = self.expanded_dir_ids.entry(worktree.id()).or_default();

        for path in entry.path.ancestors() {
            let Some(entry) = worktree.entry_for_path(path) else {
                continue;
            };
            if entry.is_dir() {
                if let Err(idx) = expanded_dir_ids.binary_search(&entry.id) {
                    expanded_dir_ids.insert(idx, entry.id);
                }
            }
        }

        Some(())
    }

    fn update_visible_entries(
        &mut self,
        new_selected_entry: Option<(WorktreeId, ProjectEntryId)>,
        cx: &mut ViewContext<Self>,
    ) {
        let auto_collapse_dirs = ProjectPanelSettings::get_global(cx).auto_fold_dirs;
        let project = self.project.read(cx);
        self.last_worktree_root_id = project
            .visible_worktrees(cx)
            .next_back()
            .and_then(|worktree| worktree.read(cx).root_entry())
            .map(|entry| entry.id);

        let old_ancestors = std::mem::take(&mut self.ancestors);
        self.visible_entries.clear();
        let mut max_width_item = None;
        for worktree in project.visible_worktrees(cx) {
            let snapshot = worktree.read(cx).snapshot();
            let worktree_id = snapshot.id();

            let expanded_dir_ids = match self.expanded_dir_ids.entry(worktree_id) {
                hash_map::Entry::Occupied(e) => e.into_mut(),
                hash_map::Entry::Vacant(e) => {
                    // The first time a worktree's root entry becomes available,
                    // mark that root entry as expanded.
                    if let Some(entry) = snapshot.root_entry() {
                        e.insert(vec![entry.id]).as_slice()
                    } else {
                        &[]
                    }
                }
            };

            let mut new_entry_parent_id = None;
            let mut new_entry_kind = EntryKind::Dir;
            if let Some(edit_state) = &self.edit_state {
                if edit_state.worktree_id == worktree_id && edit_state.is_new_entry {
                    new_entry_parent_id = Some(edit_state.entry_id);
                    new_entry_kind = if edit_state.is_dir {
                        EntryKind::Dir
                    } else {
                        EntryKind::File
                    };
                }
            }

            let mut visible_worktree_entries = Vec::new();
            let mut entry_iter = snapshot.entries(true, 0);
            let mut auto_folded_ancestors = vec![];
            while let Some(entry) = entry_iter.entry() {
                if auto_collapse_dirs && entry.kind.is_dir() {
                    auto_folded_ancestors.push(entry.id);
                    if !self.unfolded_dir_ids.contains(&entry.id) {
                        if let Some(root_path) = snapshot.root_entry() {
                            let mut child_entries = snapshot.child_entries(&entry.path);
                            if let Some(child) = child_entries.next() {
                                if entry.path != root_path.path
                                    && child_entries.next().is_none()
                                    && child.kind.is_dir()
                                {
                                    entry_iter.advance();

                                    continue;
                                }
                            }
                        }
                    }
                    let depth = old_ancestors
                        .get(&entry.id)
                        .map(|ancestor| ancestor.current_ancestor_depth)
                        .unwrap_or_default();
                    if let Some(edit_state) = &mut self.edit_state {
                        if edit_state.entry_id == entry.id {
                            edit_state.depth = depth;
                        }
                    }
                    let mut ancestors = std::mem::take(&mut auto_folded_ancestors);
                    if ancestors.len() > 1 {
                        ancestors.reverse();
                        self.ancestors.insert(
                            entry.id,
                            FoldedAncestors {
                                current_ancestor_depth: depth,
                                ancestors,
                            },
                        );
                    }
                }
                auto_folded_ancestors.clear();
                visible_worktree_entries.push(entry.clone());
                if Some(entry.id) == new_entry_parent_id {
                    visible_worktree_entries.push(Entry {
                        id: NEW_ENTRY_ID,
                        kind: new_entry_kind,
                        path: entry.path.join("\0").into(),
                        inode: 0,
                        mtime: entry.mtime,
                        size: entry.size,
                        is_ignored: entry.is_ignored,
                        is_external: false,
                        is_private: false,
                        git_status: entry.git_status,
                        canonical_path: entry.canonical_path.clone(),
                        char_bag: entry.char_bag,
                        is_fifo: entry.is_fifo,
                    });
                }
                let worktree_abs_path = worktree.read(cx).abs_path();
                let (depth, path) = if Some(entry) == worktree.read(cx).root_entry() {
                    let Some(path_name) = worktree_abs_path
                        .file_name()
                        .with_context(|| {
                            format!("Worktree abs path has no file name, root entry: {entry:?}")
                        })
                        .log_err()
                    else {
                        continue;
                    };
                    let path = Arc::from(Path::new(path_name));
                    let depth = 0;
                    (depth, path)
                } else if entry.is_file() {
                    let Some(path_name) = entry
                        .path
                        .file_name()
                        .with_context(|| format!("Non-root entry has no file name: {entry:?}"))
                        .log_err()
                    else {
                        continue;
                    };
                    let path = Arc::from(Path::new(path_name));
                    let depth = entry.path.ancestors().count() - 1;
                    (depth, path)
                } else {
                    let path = self
                        .ancestors
                        .get(&entry.id)
                        .and_then(|ancestors| {
                            let outermost_ancestor = ancestors.ancestors.last()?;
                            let root_folded_entry = worktree
                                .read(cx)
                                .entry_for_id(*outermost_ancestor)?
                                .path
                                .as_ref();
                            entry
                                .path
                                .strip_prefix(root_folded_entry)
                                .ok()
                                .and_then(|suffix| {
                                    let full_path = Path::new(root_folded_entry.file_name()?);
                                    Some(Arc::<Path>::from(full_path.join(suffix)))
                                })
                        })
                        .or_else(|| entry.path.file_name().map(Path::new).map(Arc::from))
                        .unwrap_or_else(|| entry.path.clone());
                    let depth = path.components().count();
                    (depth, path)
                };
                let width_estimate = item_width_estimate(
                    depth,
                    path.to_string_lossy().chars().count(),
                    entry.canonical_path.is_some(),
                );

                match max_width_item.as_mut() {
                    Some((id, worktree_id, width)) => {
                        if *width < width_estimate {
                            *id = entry.id;
                            *worktree_id = worktree.read(cx).id();
                            *width = width_estimate;
                        }
                    }
                    None => {
                        max_width_item = Some((entry.id, worktree.read(cx).id(), width_estimate))
                    }
                }

                if expanded_dir_ids.binary_search(&entry.id).is_err()
                    && entry_iter.advance_to_sibling()
                {
                    continue;
                }
                entry_iter.advance();
            }

            snapshot.propagate_git_statuses(&mut visible_worktree_entries);
            project::sort_worktree_entries(&mut visible_worktree_entries);
            self.visible_entries
                .push((worktree_id, visible_worktree_entries, OnceCell::new()));
        }

        if let Some((project_entry_id, worktree_id, _)) = max_width_item {
            let mut visited_worktrees_length = 0;
            let index = self.visible_entries.iter().find_map(|(id, entries, _)| {
                if worktree_id == *id {
                    entries
                        .iter()
                        .position(|entry| entry.id == project_entry_id)
                } else {
                    visited_worktrees_length += entries.len();
                    None
                }
            });
            if let Some(index) = index {
                self.max_width_item_index = Some(visited_worktrees_length + index);
            }
        }
        if let Some((worktree_id, entry_id)) = new_selected_entry {
            self.selection = Some(SelectedEntry {
                worktree_id,
                entry_id,
            });
            if cx.modifiers().shift {
                self.marked_entries.insert(SelectedEntry {
                    worktree_id,
                    entry_id,
                });
            }
        }
    }

    fn expand_entry(
        &mut self,
        worktree_id: WorktreeId,
        entry_id: ProjectEntryId,
        cx: &mut ViewContext<Self>,
    ) {
        self.project.update(cx, |project, cx| {
            if let Some((worktree, expanded_dir_ids)) = project
                .worktree_for_id(worktree_id, cx)
                .zip(self.expanded_dir_ids.get_mut(&worktree_id))
            {
                project.expand_entry(worktree_id, entry_id, cx);
                let worktree = worktree.read(cx);

                if let Some(mut entry) = worktree.entry_for_id(entry_id) {
                    loop {
                        if let Err(ix) = expanded_dir_ids.binary_search(&entry.id) {
                            expanded_dir_ids.insert(ix, entry.id);
                        }

                        if let Some(parent_entry) =
                            entry.path.parent().and_then(|p| worktree.entry_for_path(p))
                        {
                            entry = parent_entry;
                        } else {
                            break;
                        }
                    }
                }
            }
        });
    }

    fn drop_external_files(
        &mut self,
        paths: &[PathBuf],
        entry_id: ProjectEntryId,
        cx: &mut ViewContext<Self>,
    ) {
        let mut paths: Vec<Arc<Path>> = paths.iter().map(|path| Arc::from(path.clone())).collect();

        let open_file_after_drop = paths.len() == 1 && paths[0].is_file();

        let Some((target_directory, worktree)) = maybe!({
            let worktree = self.project.read(cx).worktree_for_entry(entry_id, cx)?;
            let entry = worktree.read(cx).entry_for_id(entry_id)?;
            let path = worktree.read(cx).absolutize(&entry.path).ok()?;
            let target_directory = if path.is_dir() {
                path
            } else {
                path.parent()?.to_path_buf()
            };
            Some((target_directory, worktree))
        }) else {
            return;
        };

        let mut paths_to_replace = Vec::new();
        for path in &paths {
            if let Some(name) = path.file_name() {
                let mut target_path = target_directory.clone();
                target_path.push(name);
                if target_path.exists() {
                    paths_to_replace.push((name.to_string_lossy().to_string(), path.clone()));
                }
            }
        }

        cx.spawn(|this, mut cx| {
            async move {
                for (filename, original_path) in &paths_to_replace {
                    let answer = cx
                        .prompt(
                            PromptLevel::Info,
                            format!("A file or folder with name {filename} already exists in the destination folder. Do you want to replace it?").as_str(),
                            None,
                            &["Replace", "Cancel"],
                        )
                        .await?;
                    if answer == 1 {
                        if let Some(item_idx) = paths.iter().position(|p| p == original_path) {
                            paths.remove(item_idx);
                        }
                    }
                }

                if paths.is_empty() {
                    return Ok(());
                }

                let task = worktree.update(&mut cx, |worktree, cx| {
                    worktree.copy_external_entries(target_directory, paths, true, cx)
                })?;

                let opened_entries = task.await?;
                this.update(&mut cx, |this, cx| {
                    if open_file_after_drop && !opened_entries.is_empty() {
                        this.open_entry(opened_entries[0], true, true, false, cx);
                    }
                })
            }
            .log_err()
        })
        .detach();
    }

    fn drag_onto(
        &mut self,
        selections: &DraggedSelection,
        target_entry_id: ProjectEntryId,
        is_file: bool,
        cx: &mut ViewContext<Self>,
    ) {
        let should_copy = cx.modifiers().alt;
        if should_copy {
            let _ = maybe!({
                let project = self.project.read(cx);
                let target_worktree = project.worktree_for_entry(target_entry_id, cx)?;
                let target_entry = target_worktree
                    .read(cx)
                    .entry_for_id(target_entry_id)?
                    .clone();
                for selection in selections.items() {
                    let new_path = self.create_paste_path(
                        selection,
                        (target_worktree.clone(), &target_entry),
                        cx,
                    )?;
                    self.project
                        .update(cx, |project, cx| {
                            project.copy_entry(selection.entry_id, None, new_path, cx)
                        })
                        .detach_and_log_err(cx)
                }

                Some(())
            });
        } else {
            for selection in selections.items() {
                self.move_entry(selection.entry_id, target_entry_id, is_file, cx);
            }
        }
    }

    fn index_for_entry(
        &self,
        entry_id: ProjectEntryId,
        worktree_id: WorktreeId,
    ) -> Option<(usize, usize, usize)> {
        let mut worktree_ix = 0;
        let mut total_ix = 0;
        for (current_worktree_id, visible_worktree_entries, _) in &self.visible_entries {
            if worktree_id != *current_worktree_id {
                total_ix += visible_worktree_entries.len();
                worktree_ix += 1;
                continue;
            }

            return visible_worktree_entries
                .iter()
                .enumerate()
                .find(|(_, entry)| entry.id == entry_id)
                .map(|(ix, _)| (worktree_ix, ix, total_ix + ix));
        }
        None
    }

    fn entry_at_index(&self, index: usize) -> Option<(WorktreeId, &Entry)> {
        let mut offset = 0;
        for (worktree_id, visible_worktree_entries, _) in &self.visible_entries {
            if visible_worktree_entries.len() > offset + index {
                return visible_worktree_entries
                    .get(index)
                    .map(|entry| (*worktree_id, entry));
            }
            offset += visible_worktree_entries.len();
        }
        None
    }

    fn iter_visible_entries(
        &self,
        range: Range<usize>,
        cx: &mut ViewContext<ProjectPanel>,
        mut callback: impl FnMut(&Entry, &HashSet<Arc<Path>>, &mut ViewContext<ProjectPanel>),
    ) {
        let mut ix = 0;
        for (_, visible_worktree_entries, entries_paths) in &self.visible_entries {
            if ix >= range.end {
                return;
            }

            if ix + visible_worktree_entries.len() <= range.start {
                ix += visible_worktree_entries.len();
                continue;
            }

            let end_ix = range.end.min(ix + visible_worktree_entries.len());
            let entry_range = range.start.saturating_sub(ix)..end_ix - ix;
            let entries = entries_paths.get_or_init(|| {
                visible_worktree_entries
                    .iter()
                    .map(|e| (e.path.clone()))
                    .collect()
            });
            for entry in visible_worktree_entries[entry_range].iter() {
                callback(entry, entries, cx);
            }
            ix = end_ix;
        }
    }

    fn for_each_visible_entry(
        &self,
        range: Range<usize>,
        cx: &mut ViewContext<ProjectPanel>,
        mut callback: impl FnMut(ProjectEntryId, EntryDetails, &mut ViewContext<ProjectPanel>),
    ) {
        let mut ix = 0;
        for (worktree_id, visible_worktree_entries, entries_paths) in &self.visible_entries {
            if ix >= range.end {
                return;
            }

            if ix + visible_worktree_entries.len() <= range.start {
                ix += visible_worktree_entries.len();
                continue;
            }

            let end_ix = range.end.min(ix + visible_worktree_entries.len());
            let (git_status_setting, show_file_icons, show_folder_icons) = {
                let settings = ProjectPanelSettings::get_global(cx);
                (
                    settings.git_status,
                    settings.file_icons,
                    settings.folder_icons,
                )
            };
            if let Some(worktree) = self.project.read(cx).worktree_for_id(*worktree_id, cx) {
                let snapshot = worktree.read(cx).snapshot();
                let root_name = OsStr::new(snapshot.root_name());
                let expanded_entry_ids = self
                    .expanded_dir_ids
                    .get(&snapshot.id())
                    .map(Vec::as_slice)
                    .unwrap_or(&[]);

                let entry_range = range.start.saturating_sub(ix)..end_ix - ix;
                let entries = entries_paths.get_or_init(|| {
                    visible_worktree_entries
                        .iter()
                        .map(|e| (e.path.clone()))
                        .collect()
                });
                for entry in visible_worktree_entries[entry_range].iter() {
                    let status = git_status_setting.then_some(entry.git_status).flatten();
                    let is_expanded = expanded_entry_ids.binary_search(&entry.id).is_ok();
                    let icon = match entry.kind {
                        EntryKind::File => {
                            if show_file_icons {
                                FileIcons::get_icon(&entry.path, cx)
                            } else {
                                None
                            }
                        }
                        _ => {
                            if show_folder_icons {
                                FileIcons::get_folder_icon(is_expanded, cx)
                            } else {
                                FileIcons::get_chevron_icon(is_expanded, cx)
                            }
                        }
                    };

                    let (depth, difference) =
                        ProjectPanel::calculate_depth_and_difference(entry, entries);

                    let filename = match difference {
                        diff if diff > 1 => entry
                            .path
                            .iter()
                            .skip(entry.path.components().count() - diff)
                            .collect::<PathBuf>()
                            .to_str()
                            .unwrap_or_default()
                            .to_string(),
                        _ => entry
                            .path
                            .file_name()
                            .map(|name| name.to_string_lossy().into_owned())
                            .unwrap_or_else(|| root_name.to_string_lossy().to_string()),
                    };
                    let selection = SelectedEntry {
                        worktree_id: snapshot.id(),
                        entry_id: entry.id,
                    };
                    let mut details = EntryDetails {
                        filename,
                        icon,
                        path: entry.path.clone(),
                        depth,
                        kind: entry.kind,
                        is_ignored: entry.is_ignored,
                        is_expanded,
                        is_selected: self.selection == Some(selection),
                        is_marked: self.marked_entries.contains(&selection),
                        is_editing: false,
                        is_processing: false,
                        is_cut: self
                            .clipboard
                            .as_ref()
                            .map_or(false, |e| e.is_cut() && e.items().contains(&selection)),
                        git_status: status,
                        is_private: entry.is_private,
                        worktree_id: *worktree_id,
                        canonical_path: entry.canonical_path.clone(),
                    };

                    if let Some(edit_state) = &self.edit_state {
                        let is_edited_entry = if edit_state.is_new_entry {
                            entry.id == NEW_ENTRY_ID
                        } else {
                            entry.id == edit_state.entry_id
                                || self
                                    .ancestors
                                    .get(&entry.id)
                                    .is_some_and(|auto_folded_dirs| {
                                        auto_folded_dirs
                                            .ancestors
                                            .iter()
                                            .any(|entry_id| *entry_id == edit_state.entry_id)
                                    })
                        };

                        if is_edited_entry {
                            if let Some(processing_filename) = &edit_state.processing_filename {
                                details.is_processing = true;
                                details.filename.clear();
                                details.filename.push_str(processing_filename);
                            } else {
                                if edit_state.is_new_entry {
                                    details.filename.clear();
                                }
                                details.is_editing = true;
                            }
                        }
                    }

                    callback(entry.id, details, cx);
                }
            }
            ix = end_ix;
        }
    }

    fn calculate_depth_and_difference(
        entry: &Entry,
        visible_worktree_entries: &HashSet<Arc<Path>>,
    ) -> (usize, usize) {
        let (depth, difference) = entry
            .path
            .ancestors()
            .skip(1) // Skip the entry itself
            .find_map(|ancestor| {
                if let Some(parent_entry) = visible_worktree_entries.get(ancestor) {
                    let entry_path_components_count = entry.path.components().count();
                    let parent_path_components_count = parent_entry.components().count();
                    let difference = entry_path_components_count - parent_path_components_count;
                    let depth = parent_entry
                        .ancestors()
                        .skip(1)
                        .filter(|ancestor| visible_worktree_entries.contains(*ancestor))
                        .count();
                    Some((depth + 1, difference))
                } else {
                    None
                }
            })
            .unwrap_or((0, 0));

        (depth, difference)
    }

    fn render_entry(
        &self,
        entry_id: ProjectEntryId,
        details: EntryDetails,
        cx: &mut ViewContext<Self>,
    ) -> Stateful<Div> {
        let kind = details.kind;
        let settings = ProjectPanelSettings::get_global(cx);
        let show_editor = details.is_editing && !details.is_processing;
        let selection = SelectedEntry {
            worktree_id: details.worktree_id,
            entry_id,
        };
        let is_marked = self.marked_entries.contains(&selection);
        let is_active = self
            .selection
            .map_or(false, |selection| selection.entry_id == entry_id);
        let width = self.size(cx);
        let filename_text_color =
            entry_git_aware_label_color(details.git_status, details.is_ignored, is_marked);
        let file_name = details.filename.clone();
        let mut icon = details.icon.clone();
        if settings.file_icons && show_editor && details.kind.is_file() {
            let filename = self.filename_editor.read(cx).text(cx);
            if filename.len() > 2 {
                icon = FileIcons::get_icon(Path::new(&filename), cx);
            }
        }

        let canonical_path = details
            .canonical_path
            .as_ref()
            .map(|f| f.to_string_lossy().to_string());
        let path = details.path.clone();

        let depth = details.depth;
        let worktree_id = details.worktree_id;
        let selections = Arc::new(self.marked_entries.clone());

        let dragged_selection = DraggedSelection {
            active_selection: selection,
            marked_selections: selections,
        };
        div()
            .id(entry_id.to_proto() as usize)
            .on_drag_move::<ExternalPaths>(cx.listener(
                move |this, event: &DragMoveEvent<ExternalPaths>, cx| {
                    if event.bounds.contains(&event.event.position) {
                        if this.last_external_paths_drag_over_entry == Some(entry_id) {
                            return;
                        }
                        this.last_external_paths_drag_over_entry = Some(entry_id);
                        this.marked_entries.clear();

                        let Some((worktree, path, entry)) = maybe!({
                            let worktree = this
                                .project
                                .read(cx)
                                .worktree_for_id(selection.worktree_id, cx)?;
                            let worktree = worktree.read(cx);
                            let abs_path = worktree.absolutize(&path).log_err()?;
                            let path = if abs_path.is_dir() {
                                path.as_ref()
                            } else {
                                path.parent()?
                            };
                            let entry = worktree.entry_for_path(path)?;
                            Some((worktree, path, entry))
                        }) else {
                            return;
                        };

                        this.marked_entries.insert(SelectedEntry {
                            entry_id: entry.id,
                            worktree_id: worktree.id(),
                        });

                        for entry in worktree.child_entries(path) {
                            this.marked_entries.insert(SelectedEntry {
                                entry_id: entry.id,
                                worktree_id: worktree.id(),
                            });
                        }

                        cx.notify();
                    }
                },
            ))
            .on_drop(
                cx.listener(move |this, external_paths: &ExternalPaths, cx| {
                    this.last_external_paths_drag_over_entry = None;
                    this.marked_entries.clear();
                    this.drop_external_files(external_paths.paths(), entry_id, cx);
                    cx.stop_propagation();
                }),
            )
            .on_drag(dragged_selection, move |selection, cx| {
                cx.new_view(|_| DraggedProjectEntryView {
                    details: details.clone(),
                    width,
                    selection: selection.active_selection,
                    selections: selection.marked_selections.clone(),
                })
            })
            .drag_over::<DraggedSelection>(|style, _, cx| {
                style.bg(cx.theme().colors().drop_target_background)
            })
            .on_drop(cx.listener(move |this, selections: &DraggedSelection, cx| {
                this.drag_onto(selections, entry_id, kind.is_file(), cx);
            }))
            .child(
                ListItem::new(entry_id.to_proto() as usize)
                    .indent_level(depth)
                    .indent_step_size(px(settings.indent_size))
                    .selected(is_marked || is_active)
                    .when_some(canonical_path, |this, path| {
                        this.end_slot::<AnyElement>(
                            div()
                                .id("symlink_icon")
                                .pr_3()
                                .tooltip(move |cx| {
                                    Tooltip::with_meta(path.to_string(), None, "Symbolic Link", cx)
                                })
                                .child(
                                    Icon::new(IconName::ArrowUpRight)
                                        .size(IconSize::Indicator)
                                        .color(filename_text_color),
                                )
                                .into_any_element(),
                        )
                    })
                    .child(if let Some(icon) = &icon {
                        h_flex().child(Icon::from_path(icon.to_string()).color(filename_text_color))
                    } else {
                        h_flex()
                            .size(IconSize::default().rems())
                            .invisible()
                            .flex_none()
                    })
                    .child(
                        if let (Some(editor), true) = (Some(&self.filename_editor), show_editor) {
                            h_flex().h_6().w_full().child(editor.clone())
                        } else {
                            h_flex().h_6().map(|mut this| {
                                if let Some(folded_ancestors) =
                                    is_active.then(|| self.ancestors.get(&entry_id)).flatten()
                                {
                                    let components = Path::new(&file_name)
                                        .components()
                                        .map(|comp| {
                                            let comp_str =
                                                comp.as_os_str().to_string_lossy().into_owned();
                                            comp_str
                                        })
                                        .collect::<Vec<_>>();
                                    let components_len = components.len();
                                    let active_index = components_len
                                        - 1
                                        - folded_ancestors.current_ancestor_depth;
                                    const DELIMITER: SharedString =
                                        SharedString::new_static(std::path::MAIN_SEPARATOR_STR);
                                    for (index, component) in components.into_iter().enumerate() {
                                        if index != 0 {
                                            this = this.child(
                                                Label::new(DELIMITER.clone())
                                                    .single_line()
                                                    .color(filename_text_color),
                                            );
                                        }
                                        let id = SharedString::from(format!(
                                            "project_panel_path_component_{}_{index}",
                                            entry_id.to_usize()
                                        ));
                                        let label = div()
                                            .id(id)
                                            .on_click(cx.listener(move |this, _, cx| {
                                                if index != active_index {
                                                    if let Some(folds) =
                                                        this.ancestors.get_mut(&entry_id)
                                                    {
                                                        folds.current_ancestor_depth =
                                                            components_len - 1 - index;
                                                        cx.notify();
                                                    }
                                                }
                                            }))
                                            .child(
                                                Label::new(component)
                                                    .single_line()
                                                    .color(filename_text_color)
                                                    .when(index == active_index, |this| {
                                                        this.underline(true)
                                                    }),
                                            );

                                        this = this.child(label);
                                    }

                                    this
                                } else {
                                    this.child(
                                        Label::new(file_name)
                                            .single_line()
                                            .color(filename_text_color),
                                    )
                                }
                            })
                        }
                        .ml_1(),
                    )
                    .on_click(cx.listener(move |this, event: &gpui::ClickEvent, cx| {
                        if event.down.button == MouseButton::Right || event.down.first_mouse {
                            return;
                        }
                        if !show_editor {
                            cx.stop_propagation();

                            if let Some(selection) =
                                this.selection.filter(|_| event.down.modifiers.shift)
                            {
                                let current_selection = this.index_for_selection(selection);
                                let target_selection = this.index_for_selection(SelectedEntry {
                                    entry_id,
                                    worktree_id,
                                });
                                if let Some(((_, _, source_index), (_, _, target_index))) =
                                    current_selection.zip(target_selection)
                                {
                                    let range_start = source_index.min(target_index);
                                    let range_end = source_index.max(target_index) + 1; // Make the range inclusive.
                                    let mut new_selections = BTreeSet::new();
                                    this.for_each_visible_entry(
                                        range_start..range_end,
                                        cx,
                                        |entry_id, details, _| {
                                            new_selections.insert(SelectedEntry {
                                                entry_id,
                                                worktree_id: details.worktree_id,
                                            });
                                        },
                                    );

                                    this.marked_entries = this
                                        .marked_entries
                                        .union(&new_selections)
                                        .cloned()
                                        .collect();

                                    this.selection = Some(SelectedEntry {
                                        entry_id,
                                        worktree_id,
                                    });
                                    // Ensure that the current entry is selected.
                                    this.marked_entries.insert(SelectedEntry {
                                        entry_id,
                                        worktree_id,
                                    });
                                }
                            } else if event.down.modifiers.secondary() {
                                if event.down.click_count > 1 {
                                    this.split_entry(entry_id, cx);
                                } else if !this.marked_entries.insert(selection) {
                                    this.marked_entries.remove(&selection);
                                }
                            } else if kind.is_dir() {
                                this.toggle_expanded(entry_id, cx);
                            } else {
                                let click_count = event.up.click_count;
                                this.open_entry(
                                    entry_id,
                                    cx.modifiers().secondary(),
                                    click_count > 1,
                                    click_count == 1,
                                    cx,
                                );
                            }
                        }
                    }))
                    .on_secondary_mouse_down(cx.listener(
                        move |this, event: &MouseDownEvent, cx| {
                            // Stop propagation to prevent the catch-all context menu for the project
                            // panel from being deployed.
                            cx.stop_propagation();
                            this.deploy_context_menu(event.position, entry_id, cx);
                        },
                    ))
                    .overflow_x(),
            )
            .border_1()
            .border_r_2()
            .rounded_none()
            .hover(|style| {
                if is_active {
                    style
                } else {
                    let hover_color = cx.theme().colors().ghost_element_hover;
                    style.bg(hover_color).border_color(hover_color)
                }
            })
            .when(is_marked || is_active, |this| {
                let colors = cx.theme().colors();
                this.when(is_marked, |this| this.bg(colors.ghost_element_selected))
                    .border_color(colors.ghost_element_selected)
            })
            .when(
                is_active && self.focus_handle.contains_focused(cx),
                |this| this.border_color(Color::Selected.color(cx)),
            )
    }

    fn render_vertical_scrollbar(&self, cx: &mut ViewContext<Self>) -> Option<Stateful<Div>> {
        if !Self::should_show_scrollbar(cx)
            || !(self.show_scrollbar || self.vertical_scrollbar_state.is_dragging())
        {
            return None;
        }
        Some(
            div()
                .occlude()
                .id("project-panel-vertical-scroll")
                .on_mouse_move(cx.listener(|_, _, cx| {
                    cx.notify();
                    cx.stop_propagation()
                }))
                .on_hover(|_, cx| {
                    cx.stop_propagation();
                })
                .on_any_mouse_down(|_, cx| {
                    cx.stop_propagation();
                })
                .on_mouse_up(
                    MouseButton::Left,
                    cx.listener(|this, _, cx| {
                        if !this.vertical_scrollbar_state.is_dragging()
                            && !this.focus_handle.contains_focused(cx)
                        {
                            this.hide_scrollbar(cx);
                            cx.notify();
                        }

                        cx.stop_propagation();
                    }),
                )
                .on_scroll_wheel(cx.listener(|_, _, cx| {
                    cx.notify();
                }))
                .h_full()
                .absolute()
                .right_1()
                .top_1()
                .bottom_1()
                .w(px(12.))
                .cursor_default()
                .children(Scrollbar::vertical(
                    // percentage as f32..end_offset as f32,
                    self.vertical_scrollbar_state.clone(),
                )),
        )
    }

    fn render_horizontal_scrollbar(&self, cx: &mut ViewContext<Self>) -> Option<Stateful<Div>> {
        if !Self::should_show_scrollbar(cx)
            || !(self.show_scrollbar || self.horizontal_scrollbar_state.is_dragging())
        {
            return None;
        }

        Some(
            div()
                .occlude()
                .id("project-panel-horizontal-scroll")
                .on_mouse_move(cx.listener(|_, _, cx| {
                    cx.notify();
                    cx.stop_propagation()
                }))
                .on_hover(|_, cx| {
                    cx.stop_propagation();
                })
                .on_any_mouse_down(|_, cx| {
                    cx.stop_propagation();
                })
                .on_mouse_up(
                    MouseButton::Left,
                    cx.listener(|this, _, cx| {
                        if !this.horizontal_scrollbar_state.is_dragging()
                            && !this.focus_handle.contains_focused(cx)
                        {
                            this.hide_scrollbar(cx);
                            cx.notify();
                        }

                        cx.stop_propagation();
                    }),
                )
                .on_scroll_wheel(cx.listener(|_, _, cx| {
                    cx.notify();
                }))
                .w_full()
                .absolute()
                .right_1()
                .left_1()
                .bottom_1()
                .h(px(12.))
                .cursor_default()
                .when(self.width.is_some(), |this| {
                    this.children(Scrollbar::horizontal(
                        self.horizontal_scrollbar_state.clone(),
                    ))
                }),
        )
    }

    fn dispatch_context(&self, cx: &ViewContext<Self>) -> KeyContext {
        let mut dispatch_context = KeyContext::new_with_defaults();
        dispatch_context.add("ProjectPanel");
        dispatch_context.add("menu");

        let identifier = if self.filename_editor.focus_handle(cx).is_focused(cx) {
            "editing"
        } else {
            "not_editing"
        };

        dispatch_context.add(identifier);
        dispatch_context
    }

    fn should_show_scrollbar(cx: &AppContext) -> bool {
        let show = ProjectPanelSettings::get_global(cx)
            .scrollbar
            .show
            .unwrap_or_else(|| EditorSettings::get_global(cx).scrollbar.show);
        match show {
            ShowScrollbar::Auto => true,
            ShowScrollbar::System => true,
            ShowScrollbar::Always => true,
            ShowScrollbar::Never => false,
        }
    }

    fn should_autohide_scrollbar(cx: &AppContext) -> bool {
        let show = ProjectPanelSettings::get_global(cx)
            .scrollbar
            .show
            .unwrap_or_else(|| EditorSettings::get_global(cx).scrollbar.show);
        match show {
            ShowScrollbar::Auto => true,
            ShowScrollbar::System => cx
                .try_global::<ScrollbarAutoHide>()
                .map_or_else(|| cx.should_auto_hide_scrollbars(), |autohide| autohide.0),
            ShowScrollbar::Always => false,
            ShowScrollbar::Never => true,
        }
    }

    fn hide_scrollbar(&mut self, cx: &mut ViewContext<Self>) {
        const SCROLLBAR_SHOW_INTERVAL: Duration = Duration::from_secs(1);
        if !Self::should_autohide_scrollbar(cx) {
            return;
        }
        self.hide_scrollbar_task = Some(cx.spawn(|panel, mut cx| async move {
            cx.background_executor()
                .timer(SCROLLBAR_SHOW_INTERVAL)
                .await;
            panel
                .update(&mut cx, |panel, cx| {
                    panel.show_scrollbar = false;
                    cx.notify();
                })
                .log_err();
        }))
    }

    fn reveal_entry(
        &mut self,
        project: Model<Project>,
        entry_id: ProjectEntryId,
        skip_ignored: bool,
        cx: &mut ViewContext<'_, Self>,
    ) {
        if let Some(worktree) = project.read(cx).worktree_for_entry(entry_id, cx) {
            let worktree = worktree.read(cx);
            if skip_ignored
                && worktree
                    .entry_for_id(entry_id)
                    .map_or(true, |entry| entry.is_ignored)
            {
                return;
            }

            let worktree_id = worktree.id();
            self.marked_entries.clear();
            self.expand_entry(worktree_id, entry_id, cx);
            self.update_visible_entries(Some((worktree_id, entry_id)), cx);
            self.autoscroll(cx);
            cx.notify();
        }
    }

    fn find_active_indent_guide(
        &self,
        indent_guides: &[IndentGuideLayout],
        cx: &AppContext,
    ) -> Option<usize> {
        let (worktree, entry) = self.selected_entry(cx)?;

        // Find the parent entry of the indent guide, this will either be the
        // expanded folder we have selected, or the parent of the currently
        // selected file/collapsed directory
        let mut entry = entry;
        loop {
            let is_expanded_dir = entry.is_dir()
                && self
                    .expanded_dir_ids
                    .get(&worktree.id())
                    .map(|ids| ids.binary_search(&entry.id).is_ok())
                    .unwrap_or(false);
            if is_expanded_dir {
                break;
            }
            entry = worktree.entry_for_path(&entry.path.parent()?)?;
        }

        let (active_indent_range, depth) = {
            let (worktree_ix, child_offset, ix) = self.index_for_entry(entry.id, worktree.id())?;
            let child_paths = &self.visible_entries[worktree_ix].1;
            let mut child_count = 0;
            let depth = entry.path.ancestors().count();
            while let Some(entry) = child_paths.get(child_offset + child_count + 1) {
                if entry.path.ancestors().count() <= depth {
                    break;
                }
                child_count += 1;
            }

            let start = ix + 1;
            let end = start + child_count;

            let (_, entries, paths) = &self.visible_entries[worktree_ix];
            let visible_worktree_entries =
                paths.get_or_init(|| entries.iter().map(|e| (e.path.clone())).collect());

            // Calculate the actual depth of the entry, taking into account that directories can be auto-folded.
            let (depth, _) = Self::calculate_depth_and_difference(entry, visible_worktree_entries);
            (start..end, depth)
        };

        let candidates = indent_guides
            .iter()
            .enumerate()
            .filter(|(_, indent_guide)| indent_guide.offset.x == depth);

        for (i, indent) in candidates {
            // Find matches that are either an exact match, partially on screen, or inside the enclosing indent
            if active_indent_range.start <= indent.offset.y + indent.length
                && indent.offset.y <= active_indent_range.end
            {
                return Some(i);
            }
        }
        None
    }
}

fn item_width_estimate(depth: usize, item_text_chars: usize, is_symlink: bool) -> usize {
    const ICON_SIZE_FACTOR: usize = 2;
    let mut item_width = depth * ICON_SIZE_FACTOR + item_text_chars;
    if is_symlink {
        item_width += ICON_SIZE_FACTOR;
    }
    item_width
}

impl Render for ProjectPanel {
    fn render(&mut self, cx: &mut gpui::ViewContext<Self>) -> impl IntoElement {
        let has_worktree = !self.visible_entries.is_empty();
        let project = self.project.read(cx);
        let indent_size = ProjectPanelSettings::get_global(cx).indent_size;
        let indent_guides = ProjectPanelSettings::get_global(cx).indent_guides;

        if has_worktree {
            let item_count = self
                .visible_entries
                .iter()
                .map(|(_, worktree_entries, _)| worktree_entries.len())
                .sum();

            h_flex()
                .id("project-panel")
                .group("project-panel")
                .size_full()
                .relative()
                .on_hover(cx.listener(|this, hovered, cx| {
                    if *hovered {
                        this.show_scrollbar = true;
                        this.hide_scrollbar_task.take();
                        cx.notify();
                    } else if !this.focus_handle.contains_focused(cx) {
                        this.hide_scrollbar(cx);
                    }
                }))
                .key_context(self.dispatch_context(cx))
                .on_action(cx.listener(Self::select_next))
                .on_action(cx.listener(Self::select_prev))
                .on_action(cx.listener(Self::select_first))
                .on_action(cx.listener(Self::select_last))
                .on_action(cx.listener(Self::select_parent))
                .on_action(cx.listener(Self::expand_selected_entry))
                .on_action(cx.listener(Self::collapse_selected_entry))
                .on_action(cx.listener(Self::collapse_all_entries))
                .on_action(cx.listener(Self::open))
                .on_action(cx.listener(Self::open_permanent))
                .on_action(cx.listener(Self::confirm))
                .on_action(cx.listener(Self::cancel))
                .on_action(cx.listener(Self::copy_path))
                .on_action(cx.listener(Self::copy_relative_path))
                .on_action(cx.listener(Self::new_search_in_directory))
                .on_action(cx.listener(Self::unfold_directory))
                .on_action(cx.listener(Self::fold_directory))
                .when(!project.is_read_only(cx), |el| {
                    el.on_action(cx.listener(Self::new_file))
                        .on_action(cx.listener(Self::new_directory))
                        .on_action(cx.listener(Self::rename))
                        .on_action(cx.listener(Self::delete))
                        .on_action(cx.listener(Self::trash))
                        .on_action(cx.listener(Self::cut))
                        .on_action(cx.listener(Self::copy))
                        .on_action(cx.listener(Self::paste))
                        .on_action(cx.listener(Self::duplicate))
                        .on_click(cx.listener(|this, event: &gpui::ClickEvent, cx| {
                            if event.up.click_count > 1 {
                                if let Some(entry_id) = this.last_worktree_root_id {
                                    let project = this.project.read(cx);

                                    let worktree_id = if let Some(worktree) =
                                        project.worktree_for_entry(entry_id, cx)
                                    {
                                        worktree.read(cx).id()
                                    } else {
                                        return;
                                    };

                                    this.selection = Some(SelectedEntry {
                                        worktree_id,
                                        entry_id,
                                    });

                                    this.new_file(&NewFile, cx);
                                }
                            }
                        }))
                })
                .when(project.is_local(), |el| {
                    el.on_action(cx.listener(Self::reveal_in_finder))
                        .on_action(cx.listener(Self::open_system))
                        .on_action(cx.listener(Self::open_in_terminal))
                })
                .when(project.is_via_ssh(), |el| {
                    el.on_action(cx.listener(Self::open_in_terminal))
                })
                .on_mouse_down(
                    MouseButton::Right,
                    cx.listener(move |this, event: &MouseDownEvent, cx| {
                        // When deploying the context menu anywhere below the last project entry,
                        // act as if the user clicked the root of the last worktree.
                        if let Some(entry_id) = this.last_worktree_root_id {
                            this.deploy_context_menu(event.position, entry_id, cx);
                        }
                    }),
                )
                .track_focus(&self.focus_handle)
                .child(
                    uniform_list(cx.view().clone(), "entries", item_count, {
                        |this, range, cx| {
                            let mut items = Vec::with_capacity(range.end - range.start);
                            this.for_each_visible_entry(range, cx, |id, details, cx| {
                                items.push(this.render_entry(id, details, cx));
                            });
                            items
                        }
                    })
                    .when(indent_guides, |this| {
                        this.with_decoration(
                            ui::indent_guides(
                                cx.view().clone(),
                                px(indent_size),
                                IndentGuideColors {
                                    default: cx.theme().colors().panel_indent_guide,
                                    hovered: cx.theme().colors().panel_indent_guide_hover,
                                    active: cx.theme().colors().panel_indent_guide_active,
                                },
                                |this, range, cx| {
                                    let mut items =
                                        SmallVec::with_capacity(range.end - range.start);
                                    this.iter_visible_entries(range, cx, |entry, entries, _| {
                                        let (depth, _) =
                                            Self::calculate_depth_and_difference(entry, entries);
                                        items.push(depth);
                                    });
                                    items
                                },
                            )
                            .on_hovered_indent_guide_click(cx.listener(
                                |this, active_indent_guide: &IndentGuideLayout, cx| {
                                    if cx.modifiers().secondary() {
                                        let ix = active_indent_guide.offset.y;
                                        let Some((target_entry, worktree)) = maybe!({
                                            let (worktree_id, entry) = this.entry_at_index(ix)?;
                                            let worktree = this
                                                .project
                                                .read(cx)
                                                .worktree_for_id(worktree_id, cx)?;
                                            let target_entry = worktree
                                                .read(cx)
                                                .entry_for_path(&entry.path.parent()?)?;
                                            Some((target_entry, worktree))
                                        }) else {
                                            return;
                                        };

                                        this.collapse_entry(target_entry.clone(), worktree, cx);
                                    }
                                },
                            ))
                            .with_render_fn(
                                cx.view().clone(),
                                move |this, params, cx| {
                                    const LEFT_OFFSET: f32 = 14.;
                                    const PADDING_Y: f32 = 4.;

                                    let active_indent_guide_index =
                                        this.find_active_indent_guide(&params.indent_guides, cx);

                                    let indent_size = params.indent_size;
                                    let item_height = params.item_height;

                                    params
                                        .indent_guides
                                        .into_iter()
                                        .enumerate()
                                        .map(|(idx, layout)| {
                                            let offset = if layout.continues_offscreen {
                                                px(0.)
                                            } else {
                                                px(PADDING_Y)
                                            };
                                            ui::RenderedIndentGuide {
                                                bounds: Bounds::new(
                                                    point(
                                                        px(layout.offset.x as f32) * indent_size
                                                            + px(LEFT_OFFSET),
                                                        px(layout.offset.y as f32) * item_height
                                                            + offset,
                                                    ),
                                                    size(
                                                        px(1.),
                                                        px(layout.length as f32) * item_height
                                                            - px(offset.0 * 2.),
                                                    ),
                                                ),
                                                layout,
                                                is_active: Some(idx) == active_indent_guide_index,
                                            }
                                        })
                                        .collect()
                                },
                            ),
                        )
                    })
                    .size_full()
                    .with_sizing_behavior(ListSizingBehavior::Infer)
                    .with_horizontal_sizing_behavior(ListHorizontalSizingBehavior::Unconstrained)
                    .with_width_from_item(self.max_width_item_index)
                    .track_scroll(self.scroll_handle.clone()),
                )
                .children(self.render_vertical_scrollbar(cx))
                .when_some(self.render_horizontal_scrollbar(cx), |this, scrollbar| {
                    this.pb_4().child(scrollbar)
                })
                .children(self.context_menu.as_ref().map(|(menu, position, _)| {
                    deferred(
                        anchored()
                            .position(*position)
                            .anchor(gpui::AnchorCorner::TopLeft)
                            .child(menu.clone()),
                    )
                    .with_priority(1)
                }))
        } else {
            v_flex()
                .id("empty-project_panel")
                .size_full()
                .p_4()
                .track_focus(&self.focus_handle)
                .child(
                    Button::new("open_project", "Open a project")
                        .full_width()
                        .key_binding(KeyBinding::for_action(&workspace::Open, cx))
                        .on_click(cx.listener(|this, _, cx| {
                            this.workspace
                                .update(cx, |workspace, cx| workspace.open(&workspace::Open, cx))
                                .log_err();
                        })),
                )
                .drag_over::<ExternalPaths>(|style, _, cx| {
                    style.bg(cx.theme().colors().drop_target_background)
                })
                .on_drop(
                    cx.listener(move |this, external_paths: &ExternalPaths, cx| {
                        this.last_external_paths_drag_over_entry = None;
                        this.marked_entries.clear();
                        if let Some(task) = this
                            .workspace
                            .update(cx, |workspace, cx| {
                                workspace.open_workspace_for_paths(
                                    true,
                                    external_paths.paths().to_owned(),
                                    cx,
                                )
                            })
                            .log_err()
                        {
                            task.detach_and_log_err(cx);
                        }
                        cx.stop_propagation();
                    }),
                )
        }
    }
}

impl Render for DraggedProjectEntryView {
    fn render(&mut self, cx: &mut ViewContext<Self>) -> impl IntoElement {
        let settings = ProjectPanelSettings::get_global(cx);
        let ui_font = ThemeSettings::get_global(cx).ui_font.clone();
        h_flex().font(ui_font).map(|this| {
            if self.selections.contains(&self.selection) {
                this.flex_shrink()
                    .p_1()
                    .items_end()
                    .rounded_md()
                    .child(self.selections.len().to_string())
            } else {
                this.bg(cx.theme().colors().background).w(self.width).child(
                    ListItem::new(self.selection.entry_id.to_proto() as usize)
                        .indent_level(self.details.depth)
                        .indent_step_size(px(settings.indent_size))
                        .child(if let Some(icon) = &self.details.icon {
                            div().child(Icon::from_path(icon.clone()))
                        } else {
                            div()
                        })
                        .child(Label::new(self.details.filename.clone())),
                )
            }
        })
    }
}

impl EventEmitter<Event> for ProjectPanel {}

impl EventEmitter<PanelEvent> for ProjectPanel {}

impl Panel for ProjectPanel {
    fn position(&self, cx: &WindowContext) -> DockPosition {
        match ProjectPanelSettings::get_global(cx).dock {
            ProjectPanelDockPosition::Left => DockPosition::Left,
            ProjectPanelDockPosition::Right => DockPosition::Right,
        }
    }

    fn position_is_valid(&self, position: DockPosition) -> bool {
        matches!(position, DockPosition::Left | DockPosition::Right)
    }

    fn set_position(&mut self, position: DockPosition, cx: &mut ViewContext<Self>) {
        settings::update_settings_file::<ProjectPanelSettings>(
            self.fs.clone(),
            cx,
            move |settings, _| {
                let dock = match position {
                    DockPosition::Left | DockPosition::Bottom => ProjectPanelDockPosition::Left,
                    DockPosition::Right => ProjectPanelDockPosition::Right,
                };
                settings.dock = Some(dock);
            },
        );
    }

    fn size(&self, cx: &WindowContext) -> Pixels {
        self.width
            .unwrap_or_else(|| ProjectPanelSettings::get_global(cx).default_width)
    }

    fn set_size(&mut self, size: Option<Pixels>, cx: &mut ViewContext<Self>) {
        self.width = size;
        self.serialize(cx);
        cx.notify();
    }

    fn icon(&self, cx: &WindowContext) -> Option<IconName> {
        ProjectPanelSettings::get_global(cx)
            .button
            .then_some(IconName::FileTree)
    }

    fn icon_tooltip(&self, _cx: &WindowContext) -> Option<&'static str> {
        Some("Project Panel")
    }

    fn toggle_action(&self) -> Box<dyn Action> {
        Box::new(ToggleFocus)
    }

    fn persistent_name() -> &'static str {
        "Project Panel"
    }

    fn starts_open(&self, cx: &WindowContext) -> bool {
        let project = &self.project.read(cx);
        project.dev_server_project_id().is_some()
            || project.visible_worktrees(cx).any(|tree| {
                tree.read(cx)
                    .root_entry()
                    .map_or(false, |entry| entry.is_dir())
            })
    }
}

impl FocusableView for ProjectPanel {
    fn focus_handle(&self, _cx: &AppContext) -> FocusHandle {
        self.focus_handle.clone()
    }
}

impl ClipboardEntry {
    fn is_cut(&self) -> bool {
        matches!(self, Self::Cut { .. })
    }

    fn items(&self) -> &BTreeSet<SelectedEntry> {
        match self {
            ClipboardEntry::Copied(entries) | ClipboardEntry::Cut(entries) => entries,
        }
    }
}

#[cfg(test)]
mod tests {
    use super::*;
    use collections::HashSet;
    use gpui::{Empty, TestAppContext, View, VisualTestContext, WindowHandle};
    use pretty_assertions::assert_eq;
    use project::{FakeFs, WorktreeSettings};
    use serde_json::json;
    use settings::SettingsStore;
    use std::path::{Path, PathBuf};
    use ui::Context;
    use workspace::{
        item::{Item, ProjectItem},
        register_project_item, AppState,
    };

    #[gpui::test]
    async fn test_visible_list(cx: &mut gpui::TestAppContext) {
        init_test(cx);

        let fs = FakeFs::new(cx.executor().clone());
        fs.insert_tree(
            "/root1",
            json!({
                ".dockerignore": "",
                ".git": {
                    "HEAD": "",
                },
                "a": {
                    "0": { "q": "", "r": "", "s": "" },
                    "1": { "t": "", "u": "" },
                    "2": { "v": "", "w": "", "x": "", "y": "" },
                },
                "b": {
                    "3": { "Q": "" },
                    "4": { "R": "", "S": "", "T": "", "U": "" },
                },
                "C": {
                    "5": {},
                    "6": { "V": "", "W": "" },
                    "7": { "X": "" },
                    "8": { "Y": {}, "Z": "" }
                }
            }),
        )
        .await;
        fs.insert_tree(
            "/root2",
            json!({
                "d": {
                    "9": ""
                },
                "e": {}
            }),
        )
        .await;

        let project = Project::test(fs.clone(), ["/root1".as_ref(), "/root2".as_ref()], cx).await;
        let workspace = cx.add_window(|cx| Workspace::test_new(project.clone(), cx));
        let cx = &mut VisualTestContext::from_window(*workspace, cx);
        let panel = workspace.update(cx, ProjectPanel::new).unwrap();
        assert_eq!(
            visible_entries_as_strings(&panel, 0..50, cx),
            &[
                "v root1",
                "    > .git",
                "    > a",
                "    > b",
                "    > C",
                "      .dockerignore",
                "v root2",
                "    > d",
                "    > e",
            ]
        );

        toggle_expand_dir(&panel, "root1/b", cx);
        assert_eq!(
            visible_entries_as_strings(&panel, 0..50, cx),
            &[
                "v root1",
                "    > .git",
                "    > a",
                "    v b  <== selected",
                "        > 3",
                "        > 4",
                "    > C",
                "      .dockerignore",
                "v root2",
                "    > d",
                "    > e",
            ]
        );

        assert_eq!(
            visible_entries_as_strings(&panel, 6..9, cx),
            &[
                //
                "    > C",
                "      .dockerignore",
                "v root2",
            ]
        );
    }

    #[gpui::test]
    async fn test_exclusions_in_visible_list(cx: &mut gpui::TestAppContext) {
        init_test(cx);
        cx.update(|cx| {
            cx.update_global::<SettingsStore, _>(|store, cx| {
                store.update_user_settings::<WorktreeSettings>(cx, |worktree_settings| {
                    worktree_settings.file_scan_exclusions =
                        Some(vec!["**/.git".to_string(), "**/4/**".to_string()]);
                });
            });
        });

        let fs = FakeFs::new(cx.background_executor.clone());
        fs.insert_tree(
            "/root1",
            json!({
                ".dockerignore": "",
                ".git": {
                    "HEAD": "",
                },
                "a": {
                    "0": { "q": "", "r": "", "s": "" },
                    "1": { "t": "", "u": "" },
                    "2": { "v": "", "w": "", "x": "", "y": "" },
                },
                "b": {
                    "3": { "Q": "" },
                    "4": { "R": "", "S": "", "T": "", "U": "" },
                },
                "C": {
                    "5": {},
                    "6": { "V": "", "W": "" },
                    "7": { "X": "" },
                    "8": { "Y": {}, "Z": "" }
                }
            }),
        )
        .await;
        fs.insert_tree(
            "/root2",
            json!({
                "d": {
                    "4": ""
                },
                "e": {}
            }),
        )
        .await;

        let project = Project::test(fs.clone(), ["/root1".as_ref(), "/root2".as_ref()], cx).await;
        let workspace = cx.add_window(|cx| Workspace::test_new(project.clone(), cx));
        let cx = &mut VisualTestContext::from_window(*workspace, cx);
        let panel = workspace.update(cx, ProjectPanel::new).unwrap();
        assert_eq!(
            visible_entries_as_strings(&panel, 0..50, cx),
            &[
                "v root1",
                "    > a",
                "    > b",
                "    > C",
                "      .dockerignore",
                "v root2",
                "    > d",
                "    > e",
            ]
        );

        toggle_expand_dir(&panel, "root1/b", cx);
        assert_eq!(
            visible_entries_as_strings(&panel, 0..50, cx),
            &[
                "v root1",
                "    > a",
                "    v b  <== selected",
                "        > 3",
                "    > C",
                "      .dockerignore",
                "v root2",
                "    > d",
                "    > e",
            ]
        );

        toggle_expand_dir(&panel, "root2/d", cx);
        assert_eq!(
            visible_entries_as_strings(&panel, 0..50, cx),
            &[
                "v root1",
                "    > a",
                "    v b",
                "        > 3",
                "    > C",
                "      .dockerignore",
                "v root2",
                "    v d  <== selected",
                "    > e",
            ]
        );

        toggle_expand_dir(&panel, "root2/e", cx);
        assert_eq!(
            visible_entries_as_strings(&panel, 0..50, cx),
            &[
                "v root1",
                "    > a",
                "    v b",
                "        > 3",
                "    > C",
                "      .dockerignore",
                "v root2",
                "    v d",
                "    v e  <== selected",
            ]
        );
    }

    #[gpui::test]
    async fn test_auto_collapse_dir_paths(cx: &mut gpui::TestAppContext) {
        init_test(cx);

        let fs = FakeFs::new(cx.executor().clone());
        fs.insert_tree(
            "/root1",
            json!({
                "dir_1": {
                    "nested_dir_1": {
                        "nested_dir_2": {
                            "nested_dir_3": {
                                "file_a.java": "// File contents",
                                "file_b.java": "// File contents",
                                "file_c.java": "// File contents",
                                "nested_dir_4": {
                                    "nested_dir_5": {
                                        "file_d.java": "// File contents",
                                    }
                                }
                            }
                        }
                    }
                }
            }),
        )
        .await;
        fs.insert_tree(
            "/root2",
            json!({
                "dir_2": {
                    "file_1.java": "// File contents",
                }
            }),
        )
        .await;

        let project = Project::test(fs.clone(), ["/root1".as_ref(), "/root2".as_ref()], cx).await;
        let workspace = cx.add_window(|cx| Workspace::test_new(project.clone(), cx));
        let cx = &mut VisualTestContext::from_window(*workspace, cx);
        cx.update(|cx| {
            let settings = *ProjectPanelSettings::get_global(cx);
            ProjectPanelSettings::override_global(
                ProjectPanelSettings {
                    auto_fold_dirs: true,
                    ..settings
                },
                cx,
            );
        });
        let panel = workspace.update(cx, ProjectPanel::new).unwrap();
        assert_eq!(
            visible_entries_as_strings(&panel, 0..10, cx),
            &[
                "v root1",
                "    > dir_1/nested_dir_1/nested_dir_2/nested_dir_3",
                "v root2",
                "    > dir_2",
            ]
        );

        toggle_expand_dir(
            &panel,
            "root1/dir_1/nested_dir_1/nested_dir_2/nested_dir_3",
            cx,
        );
        assert_eq!(
            visible_entries_as_strings(&panel, 0..10, cx),
            &[
                "v root1",
                "    v dir_1/nested_dir_1/nested_dir_2/nested_dir_3  <== selected",
                "        > nested_dir_4/nested_dir_5",
                "          file_a.java",
                "          file_b.java",
                "          file_c.java",
                "v root2",
                "    > dir_2",
            ]
        );

        toggle_expand_dir(
            &panel,
            "root1/dir_1/nested_dir_1/nested_dir_2/nested_dir_3/nested_dir_4/nested_dir_5",
            cx,
        );
        assert_eq!(
            visible_entries_as_strings(&panel, 0..10, cx),
            &[
                "v root1",
                "    v dir_1/nested_dir_1/nested_dir_2/nested_dir_3",
                "        v nested_dir_4/nested_dir_5  <== selected",
                "              file_d.java",
                "          file_a.java",
                "          file_b.java",
                "          file_c.java",
                "v root2",
                "    > dir_2",
            ]
        );
        toggle_expand_dir(&panel, "root2/dir_2", cx);
        assert_eq!(
            visible_entries_as_strings(&panel, 0..10, cx),
            &[
                "v root1",
                "    v dir_1/nested_dir_1/nested_dir_2/nested_dir_3",
                "        v nested_dir_4/nested_dir_5",
                "              file_d.java",
                "          file_a.java",
                "          file_b.java",
                "          file_c.java",
                "v root2",
                "    v dir_2  <== selected",
                "          file_1.java",
            ]
        );
    }

    #[gpui::test(iterations = 30)]
    async fn test_editing_files(cx: &mut gpui::TestAppContext) {
        init_test(cx);

        let fs = FakeFs::new(cx.executor().clone());
        fs.insert_tree(
            "/root1",
            json!({
                ".dockerignore": "",
                ".git": {
                    "HEAD": "",
                },
                "a": {
                    "0": { "q": "", "r": "", "s": "" },
                    "1": { "t": "", "u": "" },
                    "2": { "v": "", "w": "", "x": "", "y": "" },
                },
                "b": {
                    "3": { "Q": "" },
                    "4": { "R": "", "S": "", "T": "", "U": "" },
                },
                "C": {
                    "5": {},
                    "6": { "V": "", "W": "" },
                    "7": { "X": "" },
                    "8": { "Y": {}, "Z": "" }
                }
            }),
        )
        .await;
        fs.insert_tree(
            "/root2",
            json!({
                "d": {
                    "9": ""
                },
                "e": {}
            }),
        )
        .await;

        let project = Project::test(fs.clone(), ["/root1".as_ref(), "/root2".as_ref()], cx).await;
        let workspace = cx.add_window(|cx| Workspace::test_new(project.clone(), cx));
        let cx = &mut VisualTestContext::from_window(*workspace, cx);
        let panel = workspace
            .update(cx, |workspace, cx| {
                let panel = ProjectPanel::new(workspace, cx);
                workspace.add_panel(panel.clone(), cx);
                panel
            })
            .unwrap();

        select_path(&panel, "root1", cx);
        assert_eq!(
            visible_entries_as_strings(&panel, 0..10, cx),
            &[
                "v root1  <== selected",
                "    > .git",
                "    > a",
                "    > b",
                "    > C",
                "      .dockerignore",
                "v root2",
                "    > d",
                "    > e",
            ]
        );

        // Add a file with the root folder selected. The filename editor is placed
        // before the first file in the root folder.
        panel.update(cx, |panel, cx| panel.new_file(&NewFile, cx));
        panel.update(cx, |panel, cx| {
            assert!(panel.filename_editor.read(cx).is_focused(cx));
        });
        assert_eq!(
            visible_entries_as_strings(&panel, 0..10, cx),
            &[
                "v root1",
                "    > .git",
                "    > a",
                "    > b",
                "    > C",
                "      [EDITOR: '']  <== selected",
                "      .dockerignore",
                "v root2",
                "    > d",
                "    > e",
            ]
        );

        let confirm = panel.update(cx, |panel, cx| {
            panel
                .filename_editor
                .update(cx, |editor, cx| editor.set_text("the-new-filename", cx));
            panel.confirm_edit(cx).unwrap()
        });
        assert_eq!(
            visible_entries_as_strings(&panel, 0..10, cx),
            &[
                "v root1",
                "    > .git",
                "    > a",
                "    > b",
                "    > C",
                "      [PROCESSING: 'the-new-filename']  <== selected",
                "      .dockerignore",
                "v root2",
                "    > d",
                "    > e",
            ]
        );

        confirm.await.unwrap();
        assert_eq!(
            visible_entries_as_strings(&panel, 0..10, cx),
            &[
                "v root1",
                "    > .git",
                "    > a",
                "    > b",
                "    > C",
                "      .dockerignore",
                "      the-new-filename  <== selected  <== marked",
                "v root2",
                "    > d",
                "    > e",
            ]
        );

        select_path(&panel, "root1/b", cx);
        panel.update(cx, |panel, cx| panel.new_file(&NewFile, cx));
        assert_eq!(
            visible_entries_as_strings(&panel, 0..10, cx),
            &[
                "v root1",
                "    > .git",
                "    > a",
                "    v b",
                "        > 3",
                "        > 4",
                "          [EDITOR: '']  <== selected",
                "    > C",
                "      .dockerignore",
                "      the-new-filename",
            ]
        );

        panel
            .update(cx, |panel, cx| {
                panel
                    .filename_editor
                    .update(cx, |editor, cx| editor.set_text("another-filename.txt", cx));
                panel.confirm_edit(cx).unwrap()
            })
            .await
            .unwrap();
        assert_eq!(
            visible_entries_as_strings(&panel, 0..10, cx),
            &[
                "v root1",
                "    > .git",
                "    > a",
                "    v b",
                "        > 3",
                "        > 4",
                "          another-filename.txt  <== selected  <== marked",
                "    > C",
                "      .dockerignore",
                "      the-new-filename",
            ]
        );

        select_path(&panel, "root1/b/another-filename.txt", cx);
        panel.update(cx, |panel, cx| panel.rename(&Rename, cx));
        assert_eq!(
            visible_entries_as_strings(&panel, 0..10, cx),
            &[
                "v root1",
                "    > .git",
                "    > a",
                "    v b",
                "        > 3",
                "        > 4",
                "          [EDITOR: 'another-filename.txt']  <== selected  <== marked",
                "    > C",
                "      .dockerignore",
                "      the-new-filename",
            ]
        );

        let confirm = panel.update(cx, |panel, cx| {
            panel.filename_editor.update(cx, |editor, cx| {
                let file_name_selections = editor.selections.all::<usize>(cx);
                assert_eq!(file_name_selections.len(), 1, "File editing should have a single selection, but got: {file_name_selections:?}");
                let file_name_selection = &file_name_selections[0];
                assert_eq!(file_name_selection.start, 0, "Should select the file name from the start");
                assert_eq!(file_name_selection.end, "another-filename".len(), "Should not select file extension");

                editor.set_text("a-different-filename.tar.gz", cx)
            });
            panel.confirm_edit(cx).unwrap()
        });
        assert_eq!(
            visible_entries_as_strings(&panel, 0..10, cx),
            &[
                "v root1",
                "    > .git",
                "    > a",
                "    v b",
                "        > 3",
                "        > 4",
                "          [PROCESSING: 'a-different-filename.tar.gz']  <== selected  <== marked",
                "    > C",
                "      .dockerignore",
                "      the-new-filename",
            ]
        );

        confirm.await.unwrap();
        assert_eq!(
            visible_entries_as_strings(&panel, 0..10, cx),
            &[
                "v root1",
                "    > .git",
                "    > a",
                "    v b",
                "        > 3",
                "        > 4",
                "          a-different-filename.tar.gz  <== selected",
                "    > C",
                "      .dockerignore",
                "      the-new-filename",
            ]
        );

        panel.update(cx, |panel, cx| panel.rename(&Rename, cx));
        assert_eq!(
            visible_entries_as_strings(&panel, 0..10, cx),
            &[
                "v root1",
                "    > .git",
                "    > a",
                "    v b",
                "        > 3",
                "        > 4",
                "          [EDITOR: 'a-different-filename.tar.gz']  <== selected",
                "    > C",
                "      .dockerignore",
                "      the-new-filename",
            ]
        );

        panel.update(cx, |panel, cx| {
            panel.filename_editor.update(cx, |editor, cx| {
                let file_name_selections = editor.selections.all::<usize>(cx);
                assert_eq!(file_name_selections.len(), 1, "File editing should have a single selection, but got: {file_name_selections:?}");
                let file_name_selection = &file_name_selections[0];
                assert_eq!(file_name_selection.start, 0, "Should select the file name from the start");
                assert_eq!(file_name_selection.end, "a-different-filename.tar".len(), "Should not select file extension, but still may select anything up to the last dot..");

            });
            panel.cancel(&menu::Cancel, cx)
        });

        panel.update(cx, |panel, cx| panel.new_directory(&NewDirectory, cx));
        assert_eq!(
            visible_entries_as_strings(&panel, 0..10, cx),
            &[
                "v root1",
                "    > .git",
                "    > a",
                "    v b",
                "        > 3",
                "        > 4",
                "        > [EDITOR: '']  <== selected",
                "          a-different-filename.tar.gz",
                "    > C",
                "      .dockerignore",
            ]
        );

        let confirm = panel.update(cx, |panel, cx| {
            panel
                .filename_editor
                .update(cx, |editor, cx| editor.set_text("new-dir", cx));
            panel.confirm_edit(cx).unwrap()
        });
        panel.update(cx, |panel, cx| panel.select_next(&Default::default(), cx));
        assert_eq!(
            visible_entries_as_strings(&panel, 0..10, cx),
            &[
                "v root1",
                "    > .git",
                "    > a",
                "    v b",
                "        > 3",
                "        > 4",
                "        > [PROCESSING: 'new-dir']",
                "          a-different-filename.tar.gz  <== selected",
                "    > C",
                "      .dockerignore",
            ]
        );

        confirm.await.unwrap();
        assert_eq!(
            visible_entries_as_strings(&panel, 0..10, cx),
            &[
                "v root1",
                "    > .git",
                "    > a",
                "    v b",
                "        > 3",
                "        > 4",
                "        > new-dir",
                "          a-different-filename.tar.gz  <== selected",
                "    > C",
                "      .dockerignore",
            ]
        );

        panel.update(cx, |panel, cx| panel.rename(&Default::default(), cx));
        assert_eq!(
            visible_entries_as_strings(&panel, 0..10, cx),
            &[
                "v root1",
                "    > .git",
                "    > a",
                "    v b",
                "        > 3",
                "        > 4",
                "        > new-dir",
                "          [EDITOR: 'a-different-filename.tar.gz']  <== selected",
                "    > C",
                "      .dockerignore",
            ]
        );

        // Dismiss the rename editor when it loses focus.
        workspace.update(cx, |_, cx| cx.blur()).unwrap();
        assert_eq!(
            visible_entries_as_strings(&panel, 0..10, cx),
            &[
                "v root1",
                "    > .git",
                "    > a",
                "    v b",
                "        > 3",
                "        > 4",
                "        > new-dir",
                "          a-different-filename.tar.gz  <== selected",
                "    > C",
                "      .dockerignore",
            ]
        );
    }

    #[gpui::test(iterations = 10)]
    async fn test_adding_directories_via_file(cx: &mut gpui::TestAppContext) {
        init_test(cx);

        let fs = FakeFs::new(cx.executor().clone());
        fs.insert_tree(
            "/root1",
            json!({
                ".dockerignore": "",
                ".git": {
                    "HEAD": "",
                },
                "a": {
                    "0": { "q": "", "r": "", "s": "" },
                    "1": { "t": "", "u": "" },
                    "2": { "v": "", "w": "", "x": "", "y": "" },
                },
                "b": {
                    "3": { "Q": "" },
                    "4": { "R": "", "S": "", "T": "", "U": "" },
                },
                "C": {
                    "5": {},
                    "6": { "V": "", "W": "" },
                    "7": { "X": "" },
                    "8": { "Y": {}, "Z": "" }
                }
            }),
        )
        .await;
        fs.insert_tree(
            "/root2",
            json!({
                "d": {
                    "9": ""
                },
                "e": {}
            }),
        )
        .await;

        let project = Project::test(fs.clone(), ["/root1".as_ref(), "/root2".as_ref()], cx).await;
        let workspace = cx.add_window(|cx| Workspace::test_new(project.clone(), cx));
        let cx = &mut VisualTestContext::from_window(*workspace, cx);
        let panel = workspace
            .update(cx, |workspace, cx| {
                let panel = ProjectPanel::new(workspace, cx);
                workspace.add_panel(panel.clone(), cx);
                panel
            })
            .unwrap();

        select_path(&panel, "root1", cx);
        assert_eq!(
            visible_entries_as_strings(&panel, 0..10, cx),
            &[
                "v root1  <== selected",
                "    > .git",
                "    > a",
                "    > b",
                "    > C",
                "      .dockerignore",
                "v root2",
                "    > d",
                "    > e",
            ]
        );

        // Add a file with the root folder selected. The filename editor is placed
        // before the first file in the root folder.
        panel.update(cx, |panel, cx| panel.new_file(&NewFile, cx));
        panel.update(cx, |panel, cx| {
            assert!(panel.filename_editor.read(cx).is_focused(cx));
        });
        assert_eq!(
            visible_entries_as_strings(&panel, 0..10, cx),
            &[
                "v root1",
                "    > .git",
                "    > a",
                "    > b",
                "    > C",
                "      [EDITOR: '']  <== selected",
                "      .dockerignore",
                "v root2",
                "    > d",
                "    > e",
            ]
        );

        let confirm = panel.update(cx, |panel, cx| {
            panel.filename_editor.update(cx, |editor, cx| {
                editor.set_text("/bdir1/dir2/the-new-filename", cx)
            });
            panel.confirm_edit(cx).unwrap()
        });

        assert_eq!(
            visible_entries_as_strings(&panel, 0..10, cx),
            &[
                "v root1",
                "    > .git",
                "    > a",
                "    > b",
                "    > C",
                "      [PROCESSING: '/bdir1/dir2/the-new-filename']  <== selected",
                "      .dockerignore",
                "v root2",
                "    > d",
                "    > e",
            ]
        );

        confirm.await.unwrap();
        assert_eq!(
            visible_entries_as_strings(&panel, 0..13, cx),
            &[
                "v root1",
                "    > .git",
                "    > a",
                "    > b",
                "    v bdir1",
                "        v dir2",
                "              the-new-filename  <== selected  <== marked",
                "    > C",
                "      .dockerignore",
                "v root2",
                "    > d",
                "    > e",
            ]
        );
    }

    #[gpui::test]
    async fn test_adding_directory_via_file(cx: &mut gpui::TestAppContext) {
        init_test(cx);

        let fs = FakeFs::new(cx.executor().clone());
        fs.insert_tree(
            "/root1",
            json!({
                ".dockerignore": "",
                ".git": {
                    "HEAD": "",
                },
            }),
        )
        .await;

        let project = Project::test(fs.clone(), ["/root1".as_ref()], cx).await;
        let workspace = cx.add_window(|cx| Workspace::test_new(project.clone(), cx));
        let cx = &mut VisualTestContext::from_window(*workspace, cx);
        let panel = workspace
            .update(cx, |workspace, cx| {
                let panel = ProjectPanel::new(workspace, cx);
                workspace.add_panel(panel.clone(), cx);
                panel
            })
            .unwrap();

        select_path(&panel, "root1", cx);
        assert_eq!(
            visible_entries_as_strings(&panel, 0..10, cx),
            &["v root1  <== selected", "    > .git", "      .dockerignore",]
        );

        // Add a file with the root folder selected. The filename editor is placed
        // before the first file in the root folder.
        panel.update(cx, |panel, cx| panel.new_file(&NewFile, cx));
        panel.update(cx, |panel, cx| {
            assert!(panel.filename_editor.read(cx).is_focused(cx));
        });
        assert_eq!(
            visible_entries_as_strings(&panel, 0..10, cx),
            &[
                "v root1",
                "    > .git",
                "      [EDITOR: '']  <== selected",
                "      .dockerignore",
            ]
        );

        let confirm = panel.update(cx, |panel, cx| {
            panel
                .filename_editor
                .update(cx, |editor, cx| editor.set_text("/new_dir/", cx));
            panel.confirm_edit(cx).unwrap()
        });

        assert_eq!(
            visible_entries_as_strings(&panel, 0..10, cx),
            &[
                "v root1",
                "    > .git",
                "      [PROCESSING: '/new_dir/']  <== selected",
                "      .dockerignore",
            ]
        );

        confirm.await.unwrap();
        assert_eq!(
            visible_entries_as_strings(&panel, 0..13, cx),
            &[
                "v root1",
                "    > .git",
                "    v new_dir  <== selected",
                "      .dockerignore",
            ]
        );
    }

    #[gpui::test]
    async fn test_copy_paste(cx: &mut gpui::TestAppContext) {
        init_test(cx);

        let fs = FakeFs::new(cx.executor().clone());
        fs.insert_tree(
            "/root1",
            json!({
                "one.two.txt": "",
                "one.txt": ""
            }),
        )
        .await;

        let project = Project::test(fs.clone(), ["/root1".as_ref()], cx).await;
        let workspace = cx.add_window(|cx| Workspace::test_new(project.clone(), cx));
        let cx = &mut VisualTestContext::from_window(*workspace, cx);
        let panel = workspace.update(cx, ProjectPanel::new).unwrap();

        panel.update(cx, |panel, cx| {
            panel.select_next(&Default::default(), cx);
            panel.select_next(&Default::default(), cx);
        });

        assert_eq!(
            visible_entries_as_strings(&panel, 0..50, cx),
            &[
                //
                "v root1",
                "      one.txt  <== selected",
                "      one.two.txt",
            ]
        );

        // Regression test - file name is created correctly when
        // the copied file's name contains multiple dots.
        panel.update(cx, |panel, cx| {
            panel.copy(&Default::default(), cx);
            panel.paste(&Default::default(), cx);
        });
        cx.executor().run_until_parked();

        assert_eq!(
            visible_entries_as_strings(&panel, 0..50, cx),
            &[
                //
                "v root1",
                "      one.txt",
                "      one copy.txt  <== selected",
                "      one.two.txt",
            ]
        );

        panel.update(cx, |panel, cx| {
            panel.paste(&Default::default(), cx);
        });
        cx.executor().run_until_parked();

        assert_eq!(
            visible_entries_as_strings(&panel, 0..50, cx),
            &[
                //
                "v root1",
                "      one.txt",
                "      one copy.txt",
                "      one copy 1.txt  <== selected",
                "      one.two.txt",
            ]
        );
    }

    #[gpui::test]
    async fn test_cut_paste_between_different_worktrees(cx: &mut gpui::TestAppContext) {
        init_test(cx);

        let fs = FakeFs::new(cx.executor().clone());
        fs.insert_tree(
            "/root1",
            json!({
                "one.txt": "",
                "two.txt": "",
                "three.txt": "",
                "a": {
                    "0": { "q": "", "r": "", "s": "" },
                    "1": { "t": "", "u": "" },
                    "2": { "v": "", "w": "", "x": "", "y": "" },
                },
            }),
        )
        .await;

        fs.insert_tree(
            "/root2",
            json!({
                "one.txt": "",
                "two.txt": "",
                "four.txt": "",
                "b": {
                    "3": { "Q": "" },
                    "4": { "R": "", "S": "", "T": "", "U": "" },
                },
            }),
        )
        .await;

        let project = Project::test(fs.clone(), ["/root1".as_ref(), "/root2".as_ref()], cx).await;
        let workspace = cx.add_window(|cx| Workspace::test_new(project.clone(), cx));
        let cx = &mut VisualTestContext::from_window(*workspace, cx);
        let panel = workspace.update(cx, ProjectPanel::new).unwrap();

        select_path(&panel, "root1/three.txt", cx);
        panel.update(cx, |panel, cx| {
            panel.cut(&Default::default(), cx);
        });

        select_path(&panel, "root2/one.txt", cx);
        panel.update(cx, |panel, cx| {
            panel.select_next(&Default::default(), cx);
            panel.paste(&Default::default(), cx);
        });
        cx.executor().run_until_parked();
        assert_eq!(
            visible_entries_as_strings(&panel, 0..50, cx),
            &[
                //
                "v root1",
                "    > a",
                "      one.txt",
                "      two.txt",
                "v root2",
                "    > b",
                "      four.txt",
                "      one.txt",
                "      three.txt  <== selected",
                "      two.txt",
            ]
        );

        select_path(&panel, "root1/a", cx);
        panel.update(cx, |panel, cx| {
            panel.cut(&Default::default(), cx);
        });
        select_path(&panel, "root2/two.txt", cx);
        panel.update(cx, |panel, cx| {
            panel.select_next(&Default::default(), cx);
            panel.paste(&Default::default(), cx);
        });

        cx.executor().run_until_parked();
        assert_eq!(
            visible_entries_as_strings(&panel, 0..50, cx),
            &[
                //
                "v root1",
                "      one.txt",
                "      two.txt",
                "v root2",
                "    > a  <== selected",
                "    > b",
                "      four.txt",
                "      one.txt",
                "      three.txt",
                "      two.txt",
            ]
        );
    }

    #[gpui::test]
    async fn test_copy_paste_between_different_worktrees(cx: &mut gpui::TestAppContext) {
        init_test(cx);

        let fs = FakeFs::new(cx.executor().clone());
        fs.insert_tree(
            "/root1",
            json!({
                "one.txt": "",
                "two.txt": "",
                "three.txt": "",
                "a": {
                    "0": { "q": "", "r": "", "s": "" },
                    "1": { "t": "", "u": "" },
                    "2": { "v": "", "w": "", "x": "", "y": "" },
                },
            }),
        )
        .await;

        fs.insert_tree(
            "/root2",
            json!({
                "one.txt": "",
                "two.txt": "",
                "four.txt": "",
                "b": {
                    "3": { "Q": "" },
                    "4": { "R": "", "S": "", "T": "", "U": "" },
                },
            }),
        )
        .await;

        let project = Project::test(fs.clone(), ["/root1".as_ref(), "/root2".as_ref()], cx).await;
        let workspace = cx.add_window(|cx| Workspace::test_new(project.clone(), cx));
        let cx = &mut VisualTestContext::from_window(*workspace, cx);
        let panel = workspace.update(cx, ProjectPanel::new).unwrap();

        select_path(&panel, "root1/three.txt", cx);
        panel.update(cx, |panel, cx| {
            panel.copy(&Default::default(), cx);
        });

        select_path(&panel, "root2/one.txt", cx);
        panel.update(cx, |panel, cx| {
            panel.select_next(&Default::default(), cx);
            panel.paste(&Default::default(), cx);
        });
        cx.executor().run_until_parked();
        assert_eq!(
            visible_entries_as_strings(&panel, 0..50, cx),
            &[
                //
                "v root1",
                "    > a",
                "      one.txt",
                "      three.txt",
                "      two.txt",
                "v root2",
                "    > b",
                "      four.txt",
                "      one.txt",
                "      three.txt  <== selected",
                "      two.txt",
            ]
        );

        select_path(&panel, "root1/three.txt", cx);
        panel.update(cx, |panel, cx| {
            panel.copy(&Default::default(), cx);
        });
        select_path(&panel, "root2/two.txt", cx);
        panel.update(cx, |panel, cx| {
            panel.select_next(&Default::default(), cx);
            panel.paste(&Default::default(), cx);
        });

        cx.executor().run_until_parked();
        assert_eq!(
            visible_entries_as_strings(&panel, 0..50, cx),
            &[
                //
                "v root1",
                "    > a",
                "      one.txt",
                "      three.txt",
                "      two.txt",
                "v root2",
                "    > b",
                "      four.txt",
                "      one.txt",
                "      three.txt",
                "      three copy.txt  <== selected",
                "      two.txt",
            ]
        );

        select_path(&panel, "root1/a", cx);
        panel.update(cx, |panel, cx| {
            panel.copy(&Default::default(), cx);
        });
        select_path(&panel, "root2/two.txt", cx);
        panel.update(cx, |panel, cx| {
            panel.select_next(&Default::default(), cx);
            panel.paste(&Default::default(), cx);
        });

        cx.executor().run_until_parked();
        assert_eq!(
            visible_entries_as_strings(&panel, 0..50, cx),
            &[
                //
                "v root1",
                "    > a",
                "      one.txt",
                "      three.txt",
                "      two.txt",
                "v root2",
                "    > a  <== selected",
                "    > b",
                "      four.txt",
                "      one.txt",
                "      three.txt",
                "      three copy.txt",
                "      two.txt",
            ]
        );
    }

    #[gpui::test]
    async fn test_copy_paste_directory(cx: &mut gpui::TestAppContext) {
        init_test(cx);

        let fs = FakeFs::new(cx.executor().clone());
        fs.insert_tree(
            "/root",
            json!({
                "a": {
                    "one.txt": "",
                    "two.txt": "",
                    "inner_dir": {
                        "three.txt": "",
                        "four.txt": "",
                    }
                },
                "b": {}
            }),
        )
        .await;

        let project = Project::test(fs.clone(), ["/root".as_ref()], cx).await;
        let workspace = cx.add_window(|cx| Workspace::test_new(project.clone(), cx));
        let cx = &mut VisualTestContext::from_window(*workspace, cx);
        let panel = workspace.update(cx, ProjectPanel::new).unwrap();

        select_path(&panel, "root/a", cx);
        panel.update(cx, |panel, cx| {
            panel.copy(&Default::default(), cx);
            panel.select_next(&Default::default(), cx);
            panel.paste(&Default::default(), cx);
        });
        cx.executor().run_until_parked();

        let pasted_dir = find_project_entry(&panel, "root/b/a", cx);
        assert_ne!(pasted_dir, None, "Pasted directory should have an entry");

        let pasted_dir_file = find_project_entry(&panel, "root/b/a/one.txt", cx);
        assert_ne!(
            pasted_dir_file, None,
            "Pasted directory file should have an entry"
        );

        let pasted_dir_inner_dir = find_project_entry(&panel, "root/b/a/inner_dir", cx);
        assert_ne!(
            pasted_dir_inner_dir, None,
            "Directories inside pasted directory should have an entry"
        );

        toggle_expand_dir(&panel, "root/b/a", cx);
        toggle_expand_dir(&panel, "root/b/a/inner_dir", cx);

        assert_eq!(
            visible_entries_as_strings(&panel, 0..50, cx),
            &[
                //
                "v root",
                "    > a",
                "    v b",
                "        v a",
                "            v inner_dir  <== selected",
                "                  four.txt",
                "                  three.txt",
                "              one.txt",
                "              two.txt",
            ]
        );

        select_path(&panel, "root", cx);
        panel.update(cx, |panel, cx| panel.paste(&Default::default(), cx));
        cx.executor().run_until_parked();
        panel.update(cx, |panel, cx| panel.paste(&Default::default(), cx));
        cx.executor().run_until_parked();
        assert_eq!(
            visible_entries_as_strings(&panel, 0..50, cx),
            &[
                //
                "v root",
                "    > a",
                "    v a copy",
                "        > a  <== selected",
                "        > inner_dir",
                "          one.txt",
                "          two.txt",
                "    v b",
                "        v a",
                "            v inner_dir",
                "                  four.txt",
                "                  three.txt",
                "              one.txt",
                "              two.txt"
            ]
        );
    }

    #[gpui::test]
    async fn test_remove_opened_file(cx: &mut gpui::TestAppContext) {
        init_test_with_editor(cx);

        let fs = FakeFs::new(cx.executor().clone());
        fs.insert_tree(
            "/src",
            json!({
                "test": {
                    "first.rs": "// First Rust file",
                    "second.rs": "// Second Rust file",
                    "third.rs": "// Third Rust file",
                }
            }),
        )
        .await;

        let project = Project::test(fs.clone(), ["/src".as_ref()], cx).await;
        let workspace = cx.add_window(|cx| Workspace::test_new(project.clone(), cx));
        let cx = &mut VisualTestContext::from_window(*workspace, cx);
        let panel = workspace.update(cx, ProjectPanel::new).unwrap();

        toggle_expand_dir(&panel, "src/test", cx);
        select_path(&panel, "src/test/first.rs", cx);
        panel.update(cx, |panel, cx| panel.open(&Open, cx));
        cx.executor().run_until_parked();
        assert_eq!(
            visible_entries_as_strings(&panel, 0..10, cx),
            &[
                "v src",
                "    v test",
                "          first.rs  <== selected",
                "          second.rs",
                "          third.rs"
            ]
        );
        ensure_single_file_is_opened(&workspace, "test/first.rs", cx);

        submit_deletion(&panel, cx);
        assert_eq!(
            visible_entries_as_strings(&panel, 0..10, cx),
            &[
                "v src",
                "    v test",
                "          second.rs",
                "          third.rs"
            ],
            "Project panel should have no deleted file, no other file is selected in it"
        );
        ensure_no_open_items_and_panes(&workspace, cx);

        select_path(&panel, "src/test/second.rs", cx);
        panel.update(cx, |panel, cx| panel.open(&Open, cx));
        cx.executor().run_until_parked();
        assert_eq!(
            visible_entries_as_strings(&panel, 0..10, cx),
            &[
                "v src",
                "    v test",
                "          second.rs  <== selected",
                "          third.rs"
            ]
        );
        ensure_single_file_is_opened(&workspace, "test/second.rs", cx);

        workspace
            .update(cx, |workspace, cx| {
                let active_items = workspace
                    .panes()
                    .iter()
                    .filter_map(|pane| pane.read(cx).active_item())
                    .collect::<Vec<_>>();
                assert_eq!(active_items.len(), 1);
                let open_editor = active_items
                    .into_iter()
                    .next()
                    .unwrap()
                    .downcast::<Editor>()
                    .expect("Open item should be an editor");
                open_editor.update(cx, |editor, cx| editor.set_text("Another text!", cx));
            })
            .unwrap();
        submit_deletion_skipping_prompt(&panel, cx);
        assert_eq!(
            visible_entries_as_strings(&panel, 0..10, cx),
            &["v src", "    v test", "          third.rs"],
            "Project panel should have no deleted file, with one last file remaining"
        );
        ensure_no_open_items_and_panes(&workspace, cx);
    }

    #[gpui::test]
    async fn test_create_duplicate_items(cx: &mut gpui::TestAppContext) {
        init_test_with_editor(cx);

        let fs = FakeFs::new(cx.executor().clone());
        fs.insert_tree(
            "/src",
            json!({
                "test": {
                    "first.rs": "// First Rust file",
                    "second.rs": "// Second Rust file",
                    "third.rs": "// Third Rust file",
                }
            }),
        )
        .await;

        let project = Project::test(fs.clone(), ["/src".as_ref()], cx).await;
        let workspace = cx.add_window(|cx| Workspace::test_new(project.clone(), cx));
        let cx = &mut VisualTestContext::from_window(*workspace, cx);
        let panel = workspace
            .update(cx, |workspace, cx| {
                let panel = ProjectPanel::new(workspace, cx);
                workspace.add_panel(panel.clone(), cx);
                panel
            })
            .unwrap();

        select_path(&panel, "src/", cx);
        panel.update(cx, |panel, cx| panel.confirm(&Confirm, cx));
        cx.executor().run_until_parked();
        assert_eq!(
            visible_entries_as_strings(&panel, 0..10, cx),
            &[
                //
                "v src  <== selected",
                "    > test"
            ]
        );
        panel.update(cx, |panel, cx| panel.new_directory(&NewDirectory, cx));
        panel.update(cx, |panel, cx| {
            assert!(panel.filename_editor.read(cx).is_focused(cx));
        });
        assert_eq!(
            visible_entries_as_strings(&panel, 0..10, cx),
            &[
                //
                "v src",
                "    > [EDITOR: '']  <== selected",
                "    > test"
            ]
        );
        panel.update(cx, |panel, cx| {
            panel
                .filename_editor
                .update(cx, |editor, cx| editor.set_text("test", cx));
            assert!(
                panel.confirm_edit(cx).is_none(),
                "Should not allow to confirm on conflicting new directory name"
            )
        });
        assert_eq!(
            visible_entries_as_strings(&panel, 0..10, cx),
            &[
                //
                "v src",
                "    > test"
            ],
            "File list should be unchanged after failed folder create confirmation"
        );

        select_path(&panel, "src/test/", cx);
        panel.update(cx, |panel, cx| panel.confirm(&Confirm, cx));
        cx.executor().run_until_parked();
        assert_eq!(
            visible_entries_as_strings(&panel, 0..10, cx),
            &[
                //
                "v src",
                "    > test  <== selected"
            ]
        );
        panel.update(cx, |panel, cx| panel.new_file(&NewFile, cx));
        panel.update(cx, |panel, cx| {
            assert!(panel.filename_editor.read(cx).is_focused(cx));
        });
        assert_eq!(
            visible_entries_as_strings(&panel, 0..10, cx),
            &[
                "v src",
                "    v test",
                "          [EDITOR: '']  <== selected",
                "          first.rs",
                "          second.rs",
                "          third.rs"
            ]
        );
        panel.update(cx, |panel, cx| {
            panel
                .filename_editor
                .update(cx, |editor, cx| editor.set_text("first.rs", cx));
            assert!(
                panel.confirm_edit(cx).is_none(),
                "Should not allow to confirm on conflicting new file name"
            )
        });
        assert_eq!(
            visible_entries_as_strings(&panel, 0..10, cx),
            &[
                "v src",
                "    v test",
                "          first.rs",
                "          second.rs",
                "          third.rs"
            ],
            "File list should be unchanged after failed file create confirmation"
        );

        select_path(&panel, "src/test/first.rs", cx);
        panel.update(cx, |panel, cx| panel.confirm(&Confirm, cx));
        cx.executor().run_until_parked();
        assert_eq!(
            visible_entries_as_strings(&panel, 0..10, cx),
            &[
                "v src",
                "    v test",
                "          first.rs  <== selected",
                "          second.rs",
                "          third.rs"
            ],
        );
        panel.update(cx, |panel, cx| panel.rename(&Rename, cx));
        panel.update(cx, |panel, cx| {
            assert!(panel.filename_editor.read(cx).is_focused(cx));
        });
        assert_eq!(
            visible_entries_as_strings(&panel, 0..10, cx),
            &[
                "v src",
                "    v test",
                "          [EDITOR: 'first.rs']  <== selected",
                "          second.rs",
                "          third.rs"
            ]
        );
        panel.update(cx, |panel, cx| {
            panel
                .filename_editor
                .update(cx, |editor, cx| editor.set_text("second.rs", cx));
            assert!(
                panel.confirm_edit(cx).is_none(),
                "Should not allow to confirm on conflicting file rename"
            )
        });
        assert_eq!(
            visible_entries_as_strings(&panel, 0..10, cx),
            &[
                "v src",
                "    v test",
                "          first.rs  <== selected",
                "          second.rs",
                "          third.rs"
            ],
            "File list should be unchanged after failed rename confirmation"
        );
    }

    #[gpui::test]
    async fn test_dir_toggle_collapse(cx: &mut gpui::TestAppContext) {
        init_test_with_editor(cx);

        let fs = FakeFs::new(cx.executor().clone());
        fs.insert_tree(
            "/project_root",
            json!({
                "dir_1": {
                    "nested_dir": {
                        "file_a.py": "# File contents",
                    }
                },
                "file_1.py": "# File contents",
            }),
        )
        .await;

        let project = Project::test(fs.clone(), ["/project_root".as_ref()], cx).await;
        let workspace = cx.add_window(|cx| Workspace::test_new(project.clone(), cx));
        let cx = &mut VisualTestContext::from_window(*workspace, cx);
        let panel = workspace.update(cx, ProjectPanel::new).unwrap();

        panel.update(cx, |panel, cx| panel.open(&Open, cx));
        cx.executor().run_until_parked();
        select_path(&panel, "project_root/dir_1", cx);
        panel.update(cx, |panel, cx| panel.open(&Open, cx));
        select_path(&panel, "project_root/dir_1/nested_dir", cx);
        panel.update(cx, |panel, cx| panel.open(&Open, cx));
        panel.update(cx, |panel, cx| panel.open(&Open, cx));
        cx.executor().run_until_parked();
        assert_eq!(
            visible_entries_as_strings(&panel, 0..10, cx),
            &[
                "v project_root",
                "    v dir_1",
                "        > nested_dir  <== selected",
                "      file_1.py",
            ]
        );
    }

    #[gpui::test]
    async fn test_collapse_all_entries(cx: &mut gpui::TestAppContext) {
        init_test_with_editor(cx);

        let fs = FakeFs::new(cx.executor().clone());
        fs.insert_tree(
            "/project_root",
            json!({
                "dir_1": {
                    "nested_dir": {
                        "file_a.py": "# File contents",
                        "file_b.py": "# File contents",
                        "file_c.py": "# File contents",
                    },
                    "file_1.py": "# File contents",
                    "file_2.py": "# File contents",
                    "file_3.py": "# File contents",
                },
                "dir_2": {
                    "file_1.py": "# File contents",
                    "file_2.py": "# File contents",
                    "file_3.py": "# File contents",
                }
            }),
        )
        .await;

        let project = Project::test(fs.clone(), ["/project_root".as_ref()], cx).await;
        let workspace = cx.add_window(|cx| Workspace::test_new(project.clone(), cx));
        let cx = &mut VisualTestContext::from_window(*workspace, cx);
        let panel = workspace.update(cx, ProjectPanel::new).unwrap();

        panel.update(cx, |panel, cx| {
            panel.collapse_all_entries(&CollapseAllEntries, cx)
        });
        cx.executor().run_until_parked();
        assert_eq!(
            visible_entries_as_strings(&panel, 0..10, cx),
            &["v project_root", "    > dir_1", "    > dir_2",]
        );

        // Open dir_1 and make sure nested_dir was collapsed when running collapse_all_entries
        toggle_expand_dir(&panel, "project_root/dir_1", cx);
        cx.executor().run_until_parked();
        assert_eq!(
            visible_entries_as_strings(&panel, 0..10, cx),
            &[
                "v project_root",
                "    v dir_1  <== selected",
                "        > nested_dir",
                "          file_1.py",
                "          file_2.py",
                "          file_3.py",
                "    > dir_2",
            ]
        );
    }

    #[gpui::test]
    async fn test_new_file_move(cx: &mut gpui::TestAppContext) {
        init_test(cx);

        let fs = FakeFs::new(cx.executor().clone());
        fs.as_fake().insert_tree("/root", json!({})).await;
        let project = Project::test(fs, ["/root".as_ref()], cx).await;
        let workspace = cx.add_window(|cx| Workspace::test_new(project.clone(), cx));
        let cx = &mut VisualTestContext::from_window(*workspace, cx);
        let panel = workspace.update(cx, ProjectPanel::new).unwrap();

        // Make a new buffer with no backing file
        workspace
            .update(cx, |workspace, cx| {
                Editor::new_file(workspace, &Default::default(), cx)
            })
            .unwrap();

        cx.executor().run_until_parked();

        // "Save as" the buffer, creating a new backing file for it
        let save_task = workspace
            .update(cx, |workspace, cx| {
                workspace.save_active_item(workspace::SaveIntent::Save, cx)
            })
            .unwrap();

        cx.executor().run_until_parked();
        cx.simulate_new_path_selection(|_| Some(PathBuf::from("/root/new")));
        save_task.await.unwrap();

        // Rename the file
        select_path(&panel, "root/new", cx);
        assert_eq!(
            visible_entries_as_strings(&panel, 0..10, cx),
            &["v root", "      new  <== selected"]
        );
        panel.update(cx, |panel, cx| panel.rename(&Rename, cx));
        panel.update(cx, |panel, cx| {
            panel
                .filename_editor
                .update(cx, |editor, cx| editor.set_text("newer", cx));
        });
        panel.update(cx, |panel, cx| panel.confirm(&Confirm, cx));

        cx.executor().run_until_parked();
        assert_eq!(
            visible_entries_as_strings(&panel, 0..10, cx),
            &["v root", "      newer  <== selected"]
        );

        workspace
            .update(cx, |workspace, cx| {
                workspace.save_active_item(workspace::SaveIntent::Save, cx)
            })
            .unwrap()
            .await
            .unwrap();

        cx.executor().run_until_parked();
        // assert that saving the file doesn't restore "new"
        assert_eq!(
            visible_entries_as_strings(&panel, 0..10, cx),
            &["v root", "      newer  <== selected"]
        );
    }

    #[gpui::test]
    async fn test_multiple_marked_entries(cx: &mut gpui::TestAppContext) {
        init_test_with_editor(cx);
        let fs = FakeFs::new(cx.executor().clone());
        fs.insert_tree(
            "/project_root",
            json!({
                "dir_1": {
                    "nested_dir": {
                        "file_a.py": "# File contents",
                    }
                },
                "file_1.py": "# File contents",
            }),
        )
        .await;

        let project = Project::test(fs.clone(), ["/project_root".as_ref()], cx).await;
        let worktree_id =
            cx.update(|cx| project.read(cx).worktrees(cx).next().unwrap().read(cx).id());
        let workspace = cx.add_window(|cx| Workspace::test_new(project.clone(), cx));
        let cx = &mut VisualTestContext::from_window(*workspace, cx);
        let panel = workspace.update(cx, ProjectPanel::new).unwrap();
        cx.update(|cx| {
            panel.update(cx, |this, cx| {
                this.select_next(&Default::default(), cx);
                this.expand_selected_entry(&Default::default(), cx);
                this.expand_selected_entry(&Default::default(), cx);
                this.select_next(&Default::default(), cx);
                this.expand_selected_entry(&Default::default(), cx);
                this.select_next(&Default::default(), cx);
            })
        });
        assert_eq!(
            visible_entries_as_strings(&panel, 0..10, cx),
            &[
                "v project_root",
                "    v dir_1",
                "        v nested_dir",
                "              file_a.py  <== selected",
                "      file_1.py",
            ]
        );
        let modifiers_with_shift = gpui::Modifiers {
            shift: true,
            ..Default::default()
        };
        cx.simulate_modifiers_change(modifiers_with_shift);
        cx.update(|cx| {
            panel.update(cx, |this, cx| {
                this.select_next(&Default::default(), cx);
            })
        });
        assert_eq!(
            visible_entries_as_strings(&panel, 0..10, cx),
            &[
                "v project_root",
                "    v dir_1",
                "        v nested_dir",
                "              file_a.py",
                "      file_1.py  <== selected  <== marked",
            ]
        );
        cx.update(|cx| {
            panel.update(cx, |this, cx| {
                this.select_prev(&Default::default(), cx);
            })
        });
        assert_eq!(
            visible_entries_as_strings(&panel, 0..10, cx),
            &[
                "v project_root",
                "    v dir_1",
                "        v nested_dir",
                "              file_a.py  <== selected  <== marked",
                "      file_1.py  <== marked",
            ]
        );
        cx.update(|cx| {
            panel.update(cx, |this, cx| {
                let drag = DraggedSelection {
                    active_selection: this.selection.unwrap(),
                    marked_selections: Arc::new(this.marked_entries.clone()),
                };
                let target_entry = this
                    .project
                    .read(cx)
                    .entry_for_path(&(worktree_id, "").into(), cx)
                    .unwrap();
                this.drag_onto(&drag, target_entry.id, false, cx);
            });
        });
        cx.run_until_parked();
        assert_eq!(
            visible_entries_as_strings(&panel, 0..10, cx),
            &[
                "v project_root",
                "    v dir_1",
                "        v nested_dir",
                "      file_1.py  <== marked",
                "      file_a.py  <== selected  <== marked",
            ]
        );
        // ESC clears out all marks
        cx.update(|cx| {
            panel.update(cx, |this, cx| {
                this.cancel(&menu::Cancel, cx);
            })
        });
        assert_eq!(
            visible_entries_as_strings(&panel, 0..10, cx),
            &[
                "v project_root",
                "    v dir_1",
                "        v nested_dir",
                "      file_1.py",
                "      file_a.py  <== selected",
            ]
        );
        // ESC clears out all marks
        cx.update(|cx| {
            panel.update(cx, |this, cx| {
                this.select_prev(&SelectPrev, cx);
                this.select_next(&SelectNext, cx);
            })
        });
        assert_eq!(
            visible_entries_as_strings(&panel, 0..10, cx),
            &[
                "v project_root",
                "    v dir_1",
                "        v nested_dir",
                "      file_1.py  <== marked",
                "      file_a.py  <== selected  <== marked",
            ]
        );
        cx.simulate_modifiers_change(Default::default());
        cx.update(|cx| {
            panel.update(cx, |this, cx| {
                this.cut(&Cut, cx);
                this.select_prev(&SelectPrev, cx);
                this.select_prev(&SelectPrev, cx);

                this.paste(&Paste, cx);
                // this.expand_selected_entry(&ExpandSelectedEntry, cx);
            })
        });
        cx.run_until_parked();
        assert_eq!(
            visible_entries_as_strings(&panel, 0..10, cx),
            &[
                "v project_root",
                "    v dir_1",
                "        v nested_dir",
                "              file_1.py  <== marked",
                "              file_a.py  <== selected  <== marked",
            ]
        );
        cx.simulate_modifiers_change(modifiers_with_shift);
        cx.update(|cx| {
            panel.update(cx, |this, cx| {
                this.expand_selected_entry(&Default::default(), cx);
                this.select_next(&SelectNext, cx);
                this.select_next(&SelectNext, cx);
            })
        });
        submit_deletion(&panel, cx);
        assert_eq!(
            visible_entries_as_strings(&panel, 0..10, cx),
            &["v project_root", "    v dir_1", "        v nested_dir",]
        );
    }
    #[gpui::test]
    async fn test_autoreveal_and_gitignored_files(cx: &mut gpui::TestAppContext) {
        init_test_with_editor(cx);
        cx.update(|cx| {
            cx.update_global::<SettingsStore, _>(|store, cx| {
                store.update_user_settings::<WorktreeSettings>(cx, |worktree_settings| {
                    worktree_settings.file_scan_exclusions = Some(Vec::new());
                });
                store.update_user_settings::<ProjectPanelSettings>(cx, |project_panel_settings| {
                    project_panel_settings.auto_reveal_entries = Some(false)
                });
            })
        });

        let fs = FakeFs::new(cx.background_executor.clone());
        fs.insert_tree(
            "/project_root",
            json!({
                ".git": {},
                ".gitignore": "**/gitignored_dir",
                "dir_1": {
                    "file_1.py": "# File 1_1 contents",
                    "file_2.py": "# File 1_2 contents",
                    "file_3.py": "# File 1_3 contents",
                    "gitignored_dir": {
                        "file_a.py": "# File contents",
                        "file_b.py": "# File contents",
                        "file_c.py": "# File contents",
                    },
                },
                "dir_2": {
                    "file_1.py": "# File 2_1 contents",
                    "file_2.py": "# File 2_2 contents",
                    "file_3.py": "# File 2_3 contents",
                }
            }),
        )
        .await;

        let project = Project::test(fs.clone(), ["/project_root".as_ref()], cx).await;
        let workspace = cx.add_window(|cx| Workspace::test_new(project.clone(), cx));
        let cx = &mut VisualTestContext::from_window(*workspace, cx);
        let panel = workspace.update(cx, ProjectPanel::new).unwrap();

        assert_eq!(
            visible_entries_as_strings(&panel, 0..20, cx),
            &[
                "v project_root",
                "    > .git",
                "    > dir_1",
                "    > dir_2",
                "      .gitignore",
            ]
        );

        let dir_1_file = find_project_entry(&panel, "project_root/dir_1/file_1.py", cx)
            .expect("dir 1 file is not ignored and should have an entry");
        let dir_2_file = find_project_entry(&panel, "project_root/dir_2/file_1.py", cx)
            .expect("dir 2 file is not ignored and should have an entry");
        let gitignored_dir_file =
            find_project_entry(&panel, "project_root/dir_1/gitignored_dir/file_a.py", cx);
        assert_eq!(
            gitignored_dir_file, None,
            "File in the gitignored dir should not have an entry before its dir is toggled"
        );

        toggle_expand_dir(&panel, "project_root/dir_1", cx);
        toggle_expand_dir(&panel, "project_root/dir_1/gitignored_dir", cx);
        cx.executor().run_until_parked();
        assert_eq!(
            visible_entries_as_strings(&panel, 0..20, cx),
            &[
                "v project_root",
                "    > .git",
                "    v dir_1",
                "        v gitignored_dir  <== selected",
                "              file_a.py",
                "              file_b.py",
                "              file_c.py",
                "          file_1.py",
                "          file_2.py",
                "          file_3.py",
                "    > dir_2",
                "      .gitignore",
            ],
            "Should show gitignored dir file list in the project panel"
        );
        let gitignored_dir_file =
            find_project_entry(&panel, "project_root/dir_1/gitignored_dir/file_a.py", cx)
                .expect("after gitignored dir got opened, a file entry should be present");

        toggle_expand_dir(&panel, "project_root/dir_1/gitignored_dir", cx);
        toggle_expand_dir(&panel, "project_root/dir_1", cx);
        assert_eq!(
            visible_entries_as_strings(&panel, 0..20, cx),
            &[
                "v project_root",
                "    > .git",
                "    > dir_1  <== selected",
                "    > dir_2",
                "      .gitignore",
            ],
            "Should hide all dir contents again and prepare for the auto reveal test"
        );

        for file_entry in [dir_1_file, dir_2_file, gitignored_dir_file] {
            panel.update(cx, |panel, cx| {
                panel.project.update(cx, |_, cx| {
                    cx.emit(project::Event::ActiveEntryChanged(Some(file_entry)))
                })
            });
            cx.run_until_parked();
            assert_eq!(
                visible_entries_as_strings(&panel, 0..20, cx),
                &[
                    "v project_root",
                    "    > .git",
                    "    > dir_1  <== selected",
                    "    > dir_2",
                    "      .gitignore",
                ],
                "When no auto reveal is enabled, the selected entry should not be revealed in the project panel"
            );
        }

        cx.update(|cx| {
            cx.update_global::<SettingsStore, _>(|store, cx| {
                store.update_user_settings::<ProjectPanelSettings>(cx, |project_panel_settings| {
                    project_panel_settings.auto_reveal_entries = Some(true)
                });
            })
        });

        panel.update(cx, |panel, cx| {
            panel.project.update(cx, |_, cx| {
                cx.emit(project::Event::ActiveEntryChanged(Some(dir_1_file)))
            })
        });
        cx.run_until_parked();
        assert_eq!(
            visible_entries_as_strings(&panel, 0..20, cx),
            &[
                "v project_root",
                "    > .git",
                "    v dir_1",
                "        > gitignored_dir",
                "          file_1.py  <== selected",
                "          file_2.py",
                "          file_3.py",
                "    > dir_2",
                "      .gitignore",
            ],
            "When auto reveal is enabled, not ignored dir_1 entry should be revealed"
        );

        panel.update(cx, |panel, cx| {
            panel.project.update(cx, |_, cx| {
                cx.emit(project::Event::ActiveEntryChanged(Some(dir_2_file)))
            })
        });
        cx.run_until_parked();
        assert_eq!(
            visible_entries_as_strings(&panel, 0..20, cx),
            &[
                "v project_root",
                "    > .git",
                "    v dir_1",
                "        > gitignored_dir",
                "          file_1.py",
                "          file_2.py",
                "          file_3.py",
                "    v dir_2",
                "          file_1.py  <== selected",
                "          file_2.py",
                "          file_3.py",
                "      .gitignore",
            ],
            "When auto reveal is enabled, not ignored dir_2 entry should be revealed"
        );

        panel.update(cx, |panel, cx| {
            panel.project.update(cx, |_, cx| {
                cx.emit(project::Event::ActiveEntryChanged(Some(
                    gitignored_dir_file,
                )))
            })
        });
        cx.run_until_parked();
        assert_eq!(
            visible_entries_as_strings(&panel, 0..20, cx),
            &[
                "v project_root",
                "    > .git",
                "    v dir_1",
                "        > gitignored_dir",
                "          file_1.py",
                "          file_2.py",
                "          file_3.py",
                "    v dir_2",
                "          file_1.py  <== selected",
                "          file_2.py",
                "          file_3.py",
                "      .gitignore",
            ],
            "When auto reveal is enabled, a gitignored selected entry should not be revealed in the project panel"
        );

        panel.update(cx, |panel, cx| {
            panel.project.update(cx, |_, cx| {
                cx.emit(project::Event::RevealInProjectPanel(gitignored_dir_file))
            })
        });
        cx.run_until_parked();
        assert_eq!(
            visible_entries_as_strings(&panel, 0..20, cx),
            &[
                "v project_root",
                "    > .git",
                "    v dir_1",
                "        v gitignored_dir",
                "              file_a.py  <== selected",
                "              file_b.py",
                "              file_c.py",
                "          file_1.py",
                "          file_2.py",
                "          file_3.py",
                "    v dir_2",
                "          file_1.py",
                "          file_2.py",
                "          file_3.py",
                "      .gitignore",
            ],
            "When a gitignored entry is explicitly revealed, it should be shown in the project tree"
        );
    }

    #[gpui::test]
    async fn test_explicit_reveal(cx: &mut gpui::TestAppContext) {
        init_test_with_editor(cx);
        cx.update(|cx| {
            cx.update_global::<SettingsStore, _>(|store, cx| {
                store.update_user_settings::<WorktreeSettings>(cx, |worktree_settings| {
                    worktree_settings.file_scan_exclusions = Some(Vec::new());
                });
                store.update_user_settings::<ProjectPanelSettings>(cx, |project_panel_settings| {
                    project_panel_settings.auto_reveal_entries = Some(false)
                });
            })
        });

        let fs = FakeFs::new(cx.background_executor.clone());
        fs.insert_tree(
            "/project_root",
            json!({
                ".git": {},
                ".gitignore": "**/gitignored_dir",
                "dir_1": {
                    "file_1.py": "# File 1_1 contents",
                    "file_2.py": "# File 1_2 contents",
                    "file_3.py": "# File 1_3 contents",
                    "gitignored_dir": {
                        "file_a.py": "# File contents",
                        "file_b.py": "# File contents",
                        "file_c.py": "# File contents",
                    },
                },
                "dir_2": {
                    "file_1.py": "# File 2_1 contents",
                    "file_2.py": "# File 2_2 contents",
                    "file_3.py": "# File 2_3 contents",
                }
            }),
        )
        .await;

        let project = Project::test(fs.clone(), ["/project_root".as_ref()], cx).await;
        let workspace = cx.add_window(|cx| Workspace::test_new(project.clone(), cx));
        let cx = &mut VisualTestContext::from_window(*workspace, cx);
        let panel = workspace.update(cx, ProjectPanel::new).unwrap();

        assert_eq!(
            visible_entries_as_strings(&panel, 0..20, cx),
            &[
                "v project_root",
                "    > .git",
                "    > dir_1",
                "    > dir_2",
                "      .gitignore",
            ]
        );

        let dir_1_file = find_project_entry(&panel, "project_root/dir_1/file_1.py", cx)
            .expect("dir 1 file is not ignored and should have an entry");
        let dir_2_file = find_project_entry(&panel, "project_root/dir_2/file_1.py", cx)
            .expect("dir 2 file is not ignored and should have an entry");
        let gitignored_dir_file =
            find_project_entry(&panel, "project_root/dir_1/gitignored_dir/file_a.py", cx);
        assert_eq!(
            gitignored_dir_file, None,
            "File in the gitignored dir should not have an entry before its dir is toggled"
        );

        toggle_expand_dir(&panel, "project_root/dir_1", cx);
        toggle_expand_dir(&panel, "project_root/dir_1/gitignored_dir", cx);
        cx.run_until_parked();
        assert_eq!(
            visible_entries_as_strings(&panel, 0..20, cx),
            &[
                "v project_root",
                "    > .git",
                "    v dir_1",
                "        v gitignored_dir  <== selected",
                "              file_a.py",
                "              file_b.py",
                "              file_c.py",
                "          file_1.py",
                "          file_2.py",
                "          file_3.py",
                "    > dir_2",
                "      .gitignore",
            ],
            "Should show gitignored dir file list in the project panel"
        );
        let gitignored_dir_file =
            find_project_entry(&panel, "project_root/dir_1/gitignored_dir/file_a.py", cx)
                .expect("after gitignored dir got opened, a file entry should be present");

        toggle_expand_dir(&panel, "project_root/dir_1/gitignored_dir", cx);
        toggle_expand_dir(&panel, "project_root/dir_1", cx);
        assert_eq!(
            visible_entries_as_strings(&panel, 0..20, cx),
            &[
                "v project_root",
                "    > .git",
                "    > dir_1  <== selected",
                "    > dir_2",
                "      .gitignore",
            ],
            "Should hide all dir contents again and prepare for the explicit reveal test"
        );

        for file_entry in [dir_1_file, dir_2_file, gitignored_dir_file] {
            panel.update(cx, |panel, cx| {
                panel.project.update(cx, |_, cx| {
                    cx.emit(project::Event::ActiveEntryChanged(Some(file_entry)))
                })
            });
            cx.run_until_parked();
            assert_eq!(
                visible_entries_as_strings(&panel, 0..20, cx),
                &[
                    "v project_root",
                    "    > .git",
                    "    > dir_1  <== selected",
                    "    > dir_2",
                    "      .gitignore",
                ],
                "When no auto reveal is enabled, the selected entry should not be revealed in the project panel"
            );
        }

        panel.update(cx, |panel, cx| {
            panel.project.update(cx, |_, cx| {
                cx.emit(project::Event::RevealInProjectPanel(dir_1_file))
            })
        });
        cx.run_until_parked();
        assert_eq!(
            visible_entries_as_strings(&panel, 0..20, cx),
            &[
                "v project_root",
                "    > .git",
                "    v dir_1",
                "        > gitignored_dir",
                "          file_1.py  <== selected",
                "          file_2.py",
                "          file_3.py",
                "    > dir_2",
                "      .gitignore",
            ],
            "With no auto reveal, explicit reveal should show the dir_1 entry in the project panel"
        );

        panel.update(cx, |panel, cx| {
            panel.project.update(cx, |_, cx| {
                cx.emit(project::Event::RevealInProjectPanel(dir_2_file))
            })
        });
        cx.run_until_parked();
        assert_eq!(
            visible_entries_as_strings(&panel, 0..20, cx),
            &[
                "v project_root",
                "    > .git",
                "    v dir_1",
                "        > gitignored_dir",
                "          file_1.py",
                "          file_2.py",
                "          file_3.py",
                "    v dir_2",
                "          file_1.py  <== selected",
                "          file_2.py",
                "          file_3.py",
                "      .gitignore",
            ],
            "With no auto reveal, explicit reveal should show the dir_2 entry in the project panel"
        );

        panel.update(cx, |panel, cx| {
            panel.project.update(cx, |_, cx| {
                cx.emit(project::Event::RevealInProjectPanel(gitignored_dir_file))
            })
        });
        cx.run_until_parked();
        assert_eq!(
            visible_entries_as_strings(&panel, 0..20, cx),
            &[
                "v project_root",
                "    > .git",
                "    v dir_1",
                "        v gitignored_dir",
                "              file_a.py  <== selected",
                "              file_b.py",
                "              file_c.py",
                "          file_1.py",
                "          file_2.py",
                "          file_3.py",
                "    v dir_2",
                "          file_1.py",
                "          file_2.py",
                "          file_3.py",
                "      .gitignore",
            ],
            "With no auto reveal, explicit reveal should show the gitignored entry in the project panel"
        );
    }

    #[gpui::test]
    async fn test_creating_excluded_entries(cx: &mut gpui::TestAppContext) {
        init_test(cx);
        cx.update(|cx| {
            cx.update_global::<SettingsStore, _>(|store, cx| {
                store.update_user_settings::<WorktreeSettings>(cx, |project_settings| {
                    project_settings.file_scan_exclusions =
                        Some(vec!["excluded_dir".to_string(), "**/.git".to_string()]);
                });
            });
        });

        cx.update(|cx| {
            register_project_item::<TestProjectItemView>(cx);
        });

        let fs = FakeFs::new(cx.executor().clone());
        fs.insert_tree(
            "/root1",
            json!({
                ".dockerignore": "",
                ".git": {
                    "HEAD": "",
                },
            }),
        )
        .await;

        let project = Project::test(fs.clone(), ["/root1".as_ref()], cx).await;
        let workspace = cx.add_window(|cx| Workspace::test_new(project.clone(), cx));
        let cx = &mut VisualTestContext::from_window(*workspace, cx);
        let panel = workspace
            .update(cx, |workspace, cx| {
                let panel = ProjectPanel::new(workspace, cx);
                workspace.add_panel(panel.clone(), cx);
                panel
            })
            .unwrap();

        select_path(&panel, "root1", cx);
        assert_eq!(
            visible_entries_as_strings(&panel, 0..10, cx),
            &["v root1  <== selected", "      .dockerignore",]
        );
        workspace
            .update(cx, |workspace, cx| {
                assert!(
                    workspace.active_item(cx).is_none(),
                    "Should have no active items in the beginning"
                );
            })
            .unwrap();

        let excluded_file_path = ".git/COMMIT_EDITMSG";
        let excluded_dir_path = "excluded_dir";

        panel.update(cx, |panel, cx| panel.new_file(&NewFile, cx));
        panel.update(cx, |panel, cx| {
            assert!(panel.filename_editor.read(cx).is_focused(cx));
        });
        panel
            .update(cx, |panel, cx| {
                panel
                    .filename_editor
                    .update(cx, |editor, cx| editor.set_text(excluded_file_path, cx));
                panel.confirm_edit(cx).unwrap()
            })
            .await
            .unwrap();

        assert_eq!(
            visible_entries_as_strings(&panel, 0..13, cx),
            &["v root1", "      .dockerignore"],
            "Excluded dir should not be shown after opening a file in it"
        );
        panel.update(cx, |panel, cx| {
            assert!(
                !panel.filename_editor.read(cx).is_focused(cx),
                "Should have closed the file name editor"
            );
        });
        workspace
            .update(cx, |workspace, cx| {
                let active_entry_path = workspace
                    .active_item(cx)
                    .expect("should have opened and activated the excluded item")
                    .act_as::<TestProjectItemView>(cx)
                    .expect(
                        "should have opened the corresponding project item for the excluded item",
                    )
                    .read(cx)
                    .path
                    .clone();
                assert_eq!(
                    active_entry_path.path.as_ref(),
                    Path::new(excluded_file_path),
                    "Should open the excluded file"
                );

                assert!(
                    workspace.notification_ids().is_empty(),
                    "Should have no notifications after opening an excluded file"
                );
            })
            .unwrap();
        assert!(
            fs.is_file(Path::new("/root1/.git/COMMIT_EDITMSG")).await,
            "Should have created the excluded file"
        );

        select_path(&panel, "root1", cx);
        panel.update(cx, |panel, cx| panel.new_directory(&NewDirectory, cx));
        panel.update(cx, |panel, cx| {
            assert!(panel.filename_editor.read(cx).is_focused(cx));
        });
        panel
            .update(cx, |panel, cx| {
                panel
                    .filename_editor
                    .update(cx, |editor, cx| editor.set_text(excluded_file_path, cx));
                panel.confirm_edit(cx).unwrap()
            })
            .await
            .unwrap();

        assert_eq!(
            visible_entries_as_strings(&panel, 0..13, cx),
            &["v root1", "      .dockerignore"],
            "Should not change the project panel after trying to create an excluded directorya directory with the same name as the excluded file"
        );
        panel.update(cx, |panel, cx| {
            assert!(
                !panel.filename_editor.read(cx).is_focused(cx),
                "Should have closed the file name editor"
            );
        });
        workspace
            .update(cx, |workspace, cx| {
                let notifications = workspace.notification_ids();
                assert_eq!(
                    notifications.len(),
                    1,
                    "Should receive one notification with the error message"
                );
                workspace.dismiss_notification(notifications.first().unwrap(), cx);
                assert!(workspace.notification_ids().is_empty());
            })
            .unwrap();

        select_path(&panel, "root1", cx);
        panel.update(cx, |panel, cx| panel.new_directory(&NewDirectory, cx));
        panel.update(cx, |panel, cx| {
            assert!(panel.filename_editor.read(cx).is_focused(cx));
        });
        panel
            .update(cx, |panel, cx| {
                panel
                    .filename_editor
                    .update(cx, |editor, cx| editor.set_text(excluded_dir_path, cx));
                panel.confirm_edit(cx).unwrap()
            })
            .await
            .unwrap();

        assert_eq!(
            visible_entries_as_strings(&panel, 0..13, cx),
            &["v root1", "      .dockerignore"],
            "Should not change the project panel after trying to create an excluded directory"
        );
        panel.update(cx, |panel, cx| {
            assert!(
                !panel.filename_editor.read(cx).is_focused(cx),
                "Should have closed the file name editor"
            );
        });
        workspace
            .update(cx, |workspace, cx| {
                let notifications = workspace.notification_ids();
                assert_eq!(
                    notifications.len(),
                    1,
                    "Should receive one notification explaining that no directory is actually shown"
                );
                workspace.dismiss_notification(notifications.first().unwrap(), cx);
                assert!(workspace.notification_ids().is_empty());
            })
            .unwrap();
        assert!(
            fs.is_dir(Path::new("/root1/excluded_dir")).await,
            "Should have created the excluded directory"
        );
    }

    fn toggle_expand_dir(
        panel: &View<ProjectPanel>,
        path: impl AsRef<Path>,
        cx: &mut VisualTestContext,
    ) {
        let path = path.as_ref();
        panel.update(cx, |panel, cx| {
            for worktree in panel.project.read(cx).worktrees(cx).collect::<Vec<_>>() {
                let worktree = worktree.read(cx);
                if let Ok(relative_path) = path.strip_prefix(worktree.root_name()) {
                    let entry_id = worktree.entry_for_path(relative_path).unwrap().id;
                    panel.toggle_expanded(entry_id, cx);
                    return;
                }
            }
            panic!("no worktree for path {:?}", path);
        });
    }

    fn select_path(panel: &View<ProjectPanel>, path: impl AsRef<Path>, cx: &mut VisualTestContext) {
        let path = path.as_ref();
        panel.update(cx, |panel, cx| {
            for worktree in panel.project.read(cx).worktrees(cx).collect::<Vec<_>>() {
                let worktree = worktree.read(cx);
                if let Ok(relative_path) = path.strip_prefix(worktree.root_name()) {
                    let entry_id = worktree.entry_for_path(relative_path).unwrap().id;
                    panel.selection = Some(crate::SelectedEntry {
                        worktree_id: worktree.id(),
                        entry_id,
                    });
                    return;
                }
            }
            panic!("no worktree for path {:?}", path);
        });
    }

    fn find_project_entry(
        panel: &View<ProjectPanel>,
        path: impl AsRef<Path>,
        cx: &mut VisualTestContext,
    ) -> Option<ProjectEntryId> {
        let path = path.as_ref();
        panel.update(cx, |panel, cx| {
            for worktree in panel.project.read(cx).worktrees(cx).collect::<Vec<_>>() {
                let worktree = worktree.read(cx);
                if let Ok(relative_path) = path.strip_prefix(worktree.root_name()) {
                    return worktree.entry_for_path(relative_path).map(|entry| entry.id);
                }
            }
            panic!("no worktree for path {path:?}");
        })
    }

    fn visible_entries_as_strings(
        panel: &View<ProjectPanel>,
        range: Range<usize>,
        cx: &mut VisualTestContext,
    ) -> Vec<String> {
        let mut result = Vec::new();
        let mut project_entries = HashSet::default();
        let mut has_editor = false;

        panel.update(cx, |panel, cx| {
            panel.for_each_visible_entry(range, cx, |project_entry, details, _| {
                if details.is_editing {
                    assert!(!has_editor, "duplicate editor entry");
                    has_editor = true;
                } else {
                    assert!(
                        project_entries.insert(project_entry),
                        "duplicate project entry {:?} {:?}",
                        project_entry,
                        details
                    );
                }

                let indent = "    ".repeat(details.depth);
                let icon = if details.kind.is_dir() {
                    if details.is_expanded {
                        "v "
                    } else {
                        "> "
                    }
                } else {
                    "  "
                };
                let name = if details.is_editing {
                    format!("[EDITOR: '{}']", details.filename)
                } else if details.is_processing {
                    format!("[PROCESSING: '{}']", details.filename)
                } else {
                    details.filename.clone()
                };
                let selected = if details.is_selected {
                    "  <== selected"
                } else {
                    ""
                };
                let marked = if details.is_marked {
                    "  <== marked"
                } else {
                    ""
                };

                result.push(format!("{indent}{icon}{name}{selected}{marked}"));
            });
        });

        result
    }

    fn init_test(cx: &mut TestAppContext) {
        cx.update(|cx| {
            let settings_store = SettingsStore::test(cx);
            cx.set_global(settings_store);
            init_settings(cx);
            theme::init(theme::LoadThemes::JustBase, cx);
            language::init(cx);
            editor::init_settings(cx);
            crate::init((), cx);
            workspace::init_settings(cx);
            client::init_settings(cx);
            Project::init_settings(cx);

            cx.update_global::<SettingsStore, _>(|store, cx| {
                store.update_user_settings::<ProjectPanelSettings>(cx, |project_panel_settings| {
                    project_panel_settings.auto_fold_dirs = Some(false);
                });
                store.update_user_settings::<WorktreeSettings>(cx, |worktree_settings| {
                    worktree_settings.file_scan_exclusions = Some(Vec::new());
                });
            });
        });
    }

    fn init_test_with_editor(cx: &mut TestAppContext) {
        cx.update(|cx| {
            let app_state = AppState::test(cx);
            theme::init(theme::LoadThemes::JustBase, cx);
            init_settings(cx);
            language::init(cx);
            editor::init(cx);
            crate::init((), cx);
            workspace::init(app_state.clone(), cx);
            Project::init_settings(cx);

            cx.update_global::<SettingsStore, _>(|store, cx| {
                store.update_user_settings::<ProjectPanelSettings>(cx, |project_panel_settings| {
                    project_panel_settings.auto_fold_dirs = Some(false);
                });
                store.update_user_settings::<WorktreeSettings>(cx, |worktree_settings| {
                    worktree_settings.file_scan_exclusions = Some(Vec::new());
                });
            });
        });
    }

    fn ensure_single_file_is_opened(
        window: &WindowHandle<Workspace>,
        expected_path: &str,
        cx: &mut TestAppContext,
    ) {
        window
            .update(cx, |workspace, cx| {
                let worktrees = workspace.worktrees(cx).collect::<Vec<_>>();
                assert_eq!(worktrees.len(), 1);
                let worktree_id = worktrees[0].read(cx).id();

                let open_project_paths = workspace
                    .panes()
                    .iter()
                    .filter_map(|pane| pane.read(cx).active_item()?.project_path(cx))
                    .collect::<Vec<_>>();
                assert_eq!(
                    open_project_paths,
                    vec![ProjectPath {
                        worktree_id,
                        path: Arc::from(Path::new(expected_path))
                    }],
                    "Should have opened file, selected in project panel"
                );
            })
            .unwrap();
    }

    fn submit_deletion(panel: &View<ProjectPanel>, cx: &mut VisualTestContext) {
        assert!(
            !cx.has_pending_prompt(),
            "Should have no prompts before the deletion"
        );
        panel.update(cx, |panel, cx| {
            panel.delete(&Delete { skip_prompt: false }, cx)
        });
        assert!(
            cx.has_pending_prompt(),
            "Should have a prompt after the deletion"
        );
        cx.simulate_prompt_answer(0);
        assert!(
            !cx.has_pending_prompt(),
            "Should have no prompts after prompt was replied to"
        );
        cx.executor().run_until_parked();
    }

    fn submit_deletion_skipping_prompt(panel: &View<ProjectPanel>, cx: &mut VisualTestContext) {
        assert!(
            !cx.has_pending_prompt(),
            "Should have no prompts before the deletion"
        );
        panel.update(cx, |panel, cx| {
            panel.delete(&Delete { skip_prompt: true }, cx)
        });
        assert!(!cx.has_pending_prompt(), "Should have received no prompts");
        cx.executor().run_until_parked();
    }

    fn ensure_no_open_items_and_panes(
        workspace: &WindowHandle<Workspace>,
        cx: &mut VisualTestContext,
    ) {
        assert!(
            !cx.has_pending_prompt(),
            "Should have no prompts after deletion operation closes the file"
        );
        workspace
            .read_with(cx, |workspace, cx| {
                let open_project_paths = workspace
                    .panes()
                    .iter()
                    .filter_map(|pane| pane.read(cx).active_item()?.project_path(cx))
                    .collect::<Vec<_>>();
                assert!(
                    open_project_paths.is_empty(),
                    "Deleted file's buffer should be closed, but got open files: {open_project_paths:?}"
                );
            })
            .unwrap();
    }

    struct TestProjectItemView {
        focus_handle: FocusHandle,
        path: ProjectPath,
    }

    struct TestProjectItem {
        path: ProjectPath,
    }

    impl project::Item for TestProjectItem {
        fn try_open(
            _project: &Model<Project>,
            path: &ProjectPath,
            cx: &mut AppContext,
        ) -> Option<Task<gpui::Result<Model<Self>>>> {
            let path = path.clone();
            Some(cx.spawn(|mut cx| async move { cx.new_model(|_| Self { path }) }))
        }

        fn entry_id(&self, _: &AppContext) -> Option<ProjectEntryId> {
            None
        }

        fn project_path(&self, _: &AppContext) -> Option<ProjectPath> {
            Some(self.path.clone())
        }
    }

    impl ProjectItem for TestProjectItemView {
        type Item = TestProjectItem;

        fn for_project_item(
            _: Model<Project>,
            project_item: Model<Self::Item>,
            cx: &mut ViewContext<Self>,
        ) -> Self
        where
            Self: Sized,
        {
            Self {
                path: project_item.update(cx, |project_item, _| project_item.path.clone()),
                focus_handle: cx.focus_handle(),
            }
        }
    }

    impl Item for TestProjectItemView {
        type Event = ();
    }

    impl EventEmitter<()> for TestProjectItemView {}

    impl FocusableView for TestProjectItemView {
        fn focus_handle(&self, _: &AppContext) -> FocusHandle {
            self.focus_handle.clone()
        }
    }

    impl Render for TestProjectItemView {
        fn render(&mut self, _: &mut ViewContext<Self>) -> impl IntoElement {
            Empty
        }
    }
}<|MERGE_RESOLUTION|>--- conflicted
+++ resolved
@@ -16,22 +16,13 @@
 use collections::{hash_map, BTreeSet, HashMap};
 use git::repository::GitFileStatus;
 use gpui::{
-<<<<<<< HEAD
     actions, anchored, deferred, div, impl_actions, point, px, size, uniform_list, Action,
     AnyElement, AppContext, AssetSource, AsyncWindowContext, Bounds, ClipboardItem, DismissEvent,
-    Div, DragMoveEvent, Entity, EventEmitter, ExternalPaths, FocusHandle, FocusableView,
+    Div, DragMoveEvent, EventEmitter, ExternalPaths, FocusHandle, FocusableView,
     InteractiveElement, KeyContext, ListHorizontalSizingBehavior, ListSizingBehavior, Model,
     MouseButton, MouseDownEvent, ParentElement, Pixels, Point, PromptLevel, Render, Stateful,
     Styled, Subscription, Task, UniformListScrollHandle, View, ViewContext, VisualContext as _,
     WeakView, WindowContext,
-=======
-    actions, anchored, deferred, div, impl_actions, px, uniform_list, Action, AnyElement,
-    AppContext, AssetSource, AsyncWindowContext, ClipboardItem, DismissEvent, Div, DragMoveEvent,
-    EventEmitter, ExternalPaths, FocusHandle, FocusableView, InteractiveElement, KeyContext,
-    ListHorizontalSizingBehavior, ListSizingBehavior, Model, MouseButton, MouseDownEvent,
-    ParentElement, Pixels, Point, PromptLevel, Render, Stateful, Styled, Subscription, Task,
-    UniformListScrollHandle, View, ViewContext, VisualContext as _, WeakView, WindowContext,
->>>>>>> d3cb08bf
 };
 use indexmap::IndexMap;
 use menu::{Confirm, SelectFirst, SelectLast, SelectNext, SelectPrev};
