--- conflicted
+++ resolved
@@ -30,10 +30,7 @@
     pub has_llm_closed_beta_feature_flag: bool,
     pub bypass_account_age_check: bool,
     pub has_llm_subscription: bool,
-<<<<<<< HEAD
-=======
     #[serde(default)]
->>>>>>> cceb13b7
     pub use_llm_request_queue: bool,
     pub max_monthly_spend_in_cents: u32,
     pub custom_llm_monthly_allowance_in_cents: Option<u32>,
@@ -88,7 +85,6 @@
                 .iter()
                 .any(|flag| flag == "bypass-account-age-check"),
             can_use_web_search_tool: feature_flags.iter().any(|flag| flag == "assistant2"),
-            use_llm_request_queue: feature_flags.iter().any(|flag| flag == "llm-request-queue"),
             has_llm_subscription: has_legacy_llm_subscription,
             max_monthly_spend_in_cents: billing_preferences
                 .as_ref()
