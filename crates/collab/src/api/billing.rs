use std::str::FromStr;
use std::sync::Arc;
use std::time::Duration;

use anyhow::{anyhow, bail, Context};
use axum::{
    extract::{self, Query},
    routing::{get, post},
    Extension, Json, Router,
};
use chrono::{DateTime, SecondsFormat, Utc};
use reqwest::StatusCode;
use sea_orm::ActiveValue;
use serde::{Deserialize, Serialize};
use stripe::{
    BillingPortalSession, CheckoutSession, CreateBillingPortalSession,
    CreateBillingPortalSessionFlowData, CreateBillingPortalSessionFlowDataAfterCompletion,
    CreateBillingPortalSessionFlowDataAfterCompletionRedirect,
    CreateBillingPortalSessionFlowDataType, CreateCheckoutSession, CreateCheckoutSessionLineItems,
    CreateCustomer, Customer, CustomerId, EventObject, EventType, Expandable, ListEvents,
    Subscription, SubscriptionId, SubscriptionStatus,
};
use util::ResultExt;

use crate::db::billing_subscription::{self, StripeSubscriptionStatus};
use crate::db::{
    billing_customer, BillingSubscriptionId, CreateBillingCustomerParams,
    CreateBillingSubscriptionParams, CreateProcessedStripeEventParams, UpdateBillingCustomerParams,
    UpdateBillingPreferencesParams, UpdateBillingSubscriptionParams,
};
use crate::llm::db::LlmDatabase;
use crate::llm::{DEFAULT_MAX_MONTHLY_SPEND, FREE_TIER_MONTHLY_SPENDING_LIMIT};
use crate::rpc::ResultExt as _;
use crate::{AppState, Error, Result};

pub fn router() -> Router {
    Router::new()
        .route(
            "/billing/preferences",
            get(get_billing_preferences).put(update_billing_preferences),
        )
        .route(
            "/billing/subscriptions",
            get(list_billing_subscriptions).post(create_billing_subscription),
        )
        .route(
            "/billing/subscriptions/manage",
            post(manage_billing_subscription),
        )
}

#[derive(Debug, Deserialize)]
struct GetBillingPreferencesParams {
    github_user_id: i32,
}

#[derive(Debug, Serialize)]
struct BillingPreferencesResponse {
    max_monthly_llm_usage_spending_in_cents: i32,
}

async fn get_billing_preferences(
    Extension(app): Extension<Arc<AppState>>,
    Query(params): Query<GetBillingPreferencesParams>,
) -> Result<Json<BillingPreferencesResponse>> {
    let user = app
        .db
        .get_user_by_github_user_id(params.github_user_id)
        .await?
        .ok_or_else(|| anyhow!("user not found"))?;

    let preferences = app.db.get_billing_preferences(user.id).await?;

    Ok(Json(BillingPreferencesResponse {
        max_monthly_llm_usage_spending_in_cents: preferences
            .map_or(DEFAULT_MAX_MONTHLY_SPEND.0 as i32, |preferences| {
                preferences.max_monthly_llm_usage_spending_in_cents
            }),
    }))
}

#[derive(Debug, Deserialize)]
struct UpdateBillingPreferencesBody {
    github_user_id: i32,
    max_monthly_llm_usage_spending_in_cents: i32,
}

async fn update_billing_preferences(
    Extension(app): Extension<Arc<AppState>>,
    extract::Json(body): extract::Json<UpdateBillingPreferencesBody>,
) -> Result<Json<BillingPreferencesResponse>> {
    let user = app
        .db
        .get_user_by_github_user_id(body.github_user_id)
        .await?
        .ok_or_else(|| anyhow!("user not found"))?;

    let billing_preferences =
        if let Some(_billing_preferences) = app.db.get_billing_preferences(user.id).await? {
            app.db
                .update_billing_preferences(
                    user.id,
                    &UpdateBillingPreferencesParams {
                        max_monthly_llm_usage_spending_in_cents: ActiveValue::set(
                            body.max_monthly_llm_usage_spending_in_cents,
                        ),
                    },
                )
                .await?
        } else {
            app.db
                .create_billing_preferences(
                    user.id,
                    &crate::db::CreateBillingPreferencesParams {
                        max_monthly_llm_usage_spending_in_cents: body
                            .max_monthly_llm_usage_spending_in_cents,
                    },
                )
                .await?
        };

    Ok(Json(BillingPreferencesResponse {
        max_monthly_llm_usage_spending_in_cents: billing_preferences
            .max_monthly_llm_usage_spending_in_cents,
    }))
}

#[derive(Debug, Deserialize)]
struct ListBillingSubscriptionsParams {
    github_user_id: i32,
}

#[derive(Debug, Serialize)]
struct BillingSubscriptionJson {
    id: BillingSubscriptionId,
    name: String,
    status: StripeSubscriptionStatus,
    cancel_at: Option<String>,
    /// Whether this subscription can be canceled.
    is_cancelable: bool,
}

#[derive(Debug, Serialize)]
struct ListBillingSubscriptionsResponse {
    subscriptions: Vec<BillingSubscriptionJson>,
}

async fn list_billing_subscriptions(
    Extension(app): Extension<Arc<AppState>>,
    Query(params): Query<ListBillingSubscriptionsParams>,
) -> Result<Json<ListBillingSubscriptionsResponse>> {
    let user = app
        .db
        .get_user_by_github_user_id(params.github_user_id)
        .await?
        .ok_or_else(|| anyhow!("user not found"))?;

    let subscriptions = app.db.get_billing_subscriptions(user.id).await?;

    Ok(Json(ListBillingSubscriptionsResponse {
        subscriptions: subscriptions
            .into_iter()
            .map(|subscription| BillingSubscriptionJson {
                id: subscription.id,
                name: "Zed LLM Usage".to_string(),
                status: subscription.stripe_subscription_status,
                cancel_at: subscription.stripe_cancel_at.map(|cancel_at| {
                    cancel_at
                        .and_utc()
                        .to_rfc3339_opts(SecondsFormat::Millis, true)
                }),
                is_cancelable: subscription.stripe_subscription_status.is_cancelable()
                    && subscription.stripe_cancel_at.is_none(),
            })
            .collect(),
    }))
}

#[derive(Debug, Deserialize)]
struct CreateBillingSubscriptionBody {
    github_user_id: i32,
}

#[derive(Debug, Serialize)]
struct CreateBillingSubscriptionResponse {
    checkout_session_url: String,
}

/// Initiates a Stripe Checkout session for creating a billing subscription.
async fn create_billing_subscription(
    Extension(app): Extension<Arc<AppState>>,
    extract::Json(body): extract::Json<CreateBillingSubscriptionBody>,
) -> Result<Json<CreateBillingSubscriptionResponse>> {
    let user = app
        .db
        .get_user_by_github_user_id(body.github_user_id)
        .await?
        .ok_or_else(|| anyhow!("user not found"))?;

    let Some((stripe_client, stripe_access_price_id)) = app
        .stripe_client
        .clone()
        .zip(app.config.stripe_llm_access_price_id.clone())
    else {
        log::error!("failed to retrieve Stripe client or price ID");
        Err(Error::http(
            StatusCode::NOT_IMPLEMENTED,
            "not supported".into(),
        ))?
    };

    let customer_id =
        if let Some(existing_customer) = app.db.get_billing_customer_by_user_id(user.id).await? {
            CustomerId::from_str(&existing_customer.stripe_customer_id)
                .context("failed to parse customer ID")?
        } else {
            let customer = Customer::create(
                &stripe_client,
                CreateCustomer {
                    email: user.email_address.as_deref(),
                    ..Default::default()
                },
            )
            .await?;

            customer.id
        };

    let checkout_session = {
        let mut params = CreateCheckoutSession::new();
        params.mode = Some(stripe::CheckoutSessionMode::Subscription);
        params.customer = Some(customer_id);
        params.client_reference_id = Some(user.github_login.as_str());
        params.line_items = Some(vec![CreateCheckoutSessionLineItems {
            price: Some(stripe_access_price_id.to_string()),
            quantity: Some(1),
            ..Default::default()
        }]);
        let success_url = format!("{}/account", app.config.zed_dot_dev_url());
        params.success_url = Some(&success_url);

        CheckoutSession::create(&stripe_client, params).await?
    };

    Ok(Json(CreateBillingSubscriptionResponse {
        checkout_session_url: checkout_session
            .url
            .ok_or_else(|| anyhow!("no checkout session URL"))?,
    }))
}

#[derive(Debug, PartialEq, Deserialize)]
#[serde(rename_all = "snake_case")]
enum ManageSubscriptionIntent {
    /// The user intends to cancel their subscription.
    Cancel,
    /// The user intends to stop the cancellation of their subscription.
    StopCancellation,
}

#[derive(Debug, Deserialize)]
struct ManageBillingSubscriptionBody {
    github_user_id: i32,
    intent: ManageSubscriptionIntent,
    /// The ID of the subscription to manage.
    subscription_id: BillingSubscriptionId,
}

#[derive(Debug, Serialize)]
struct ManageBillingSubscriptionResponse {
    billing_portal_session_url: Option<String>,
}

/// Initiates a Stripe customer portal session for managing a billing subscription.
async fn manage_billing_subscription(
    Extension(app): Extension<Arc<AppState>>,
    extract::Json(body): extract::Json<ManageBillingSubscriptionBody>,
) -> Result<Json<ManageBillingSubscriptionResponse>> {
    let user = app
        .db
        .get_user_by_github_user_id(body.github_user_id)
        .await?
        .ok_or_else(|| anyhow!("user not found"))?;

    let Some(stripe_client) = app.stripe_client.clone() else {
        log::error!("failed to retrieve Stripe client");
        Err(Error::http(
            StatusCode::NOT_IMPLEMENTED,
            "not supported".into(),
        ))?
    };

    let customer = app
        .db
        .get_billing_customer_by_user_id(user.id)
        .await?
        .ok_or_else(|| anyhow!("billing customer not found"))?;
    let customer_id = CustomerId::from_str(&customer.stripe_customer_id)
        .context("failed to parse customer ID")?;

    let subscription = app
        .db
        .get_billing_subscription_by_id(body.subscription_id)
        .await?
        .ok_or_else(|| anyhow!("subscription not found"))?;

    if body.intent == ManageSubscriptionIntent::StopCancellation {
        let subscription_id = SubscriptionId::from_str(&subscription.stripe_subscription_id)
            .context("failed to parse subscription ID")?;

        let updated_stripe_subscription = Subscription::update(
            &stripe_client,
            &subscription_id,
            stripe::UpdateSubscription {
                cancel_at_period_end: Some(false),
                ..Default::default()
            },
        )
        .await?;

        app.db
            .update_billing_subscription(
                subscription.id,
                &UpdateBillingSubscriptionParams {
                    stripe_cancel_at: ActiveValue::set(
                        updated_stripe_subscription
                            .cancel_at
                            .and_then(|cancel_at| DateTime::from_timestamp(cancel_at, 0))
                            .map(|time| time.naive_utc()),
                    ),
                    ..Default::default()
                },
            )
            .await?;

        return Ok(Json(ManageBillingSubscriptionResponse {
            billing_portal_session_url: None,
        }));
    }

    let flow = match body.intent {
        ManageSubscriptionIntent::Cancel => CreateBillingPortalSessionFlowData {
            type_: CreateBillingPortalSessionFlowDataType::SubscriptionCancel,
            after_completion: Some(CreateBillingPortalSessionFlowDataAfterCompletion {
                type_: stripe::CreateBillingPortalSessionFlowDataAfterCompletionType::Redirect,
                redirect: Some(CreateBillingPortalSessionFlowDataAfterCompletionRedirect {
                    return_url: format!("{}/account", app.config.zed_dot_dev_url()),
                }),
                ..Default::default()
            }),
            subscription_cancel: Some(
                stripe::CreateBillingPortalSessionFlowDataSubscriptionCancel {
                    subscription: subscription.stripe_subscription_id,
                    retention: None,
                },
            ),
            ..Default::default()
        },
        ManageSubscriptionIntent::StopCancellation => unreachable!(),
    };

    let mut params = CreateBillingPortalSession::new(customer_id);
    params.flow_data = Some(flow);
    let return_url = format!("{}/account", app.config.zed_dot_dev_url());
    params.return_url = Some(&return_url);

    let session = BillingPortalSession::create(&stripe_client, params).await?;

    Ok(Json(ManageBillingSubscriptionResponse {
        billing_portal_session_url: Some(session.url),
    }))
}

/// The amount of time we wait in between each poll of Stripe events.
///
/// This value should strike a balance between:
///   1. Being short enough that we update quickly when something in Stripe changes
///   2. Being long enough that we don't eat into our rate limits.
///
/// As a point of reference, the Sequin folks say they have this at **500ms**:
///
/// > We poll the Stripe /events endpoint every 500ms per account
/// >
/// > — https://blog.sequinstream.com/events-not-webhooks/
const POLL_EVENTS_INTERVAL: Duration = Duration::from_secs(5);

/// The maximum number of events to return per page.
///
/// We set this to 100 (the max) so we have to make fewer requests to Stripe.
///
/// > Limit can range between 1 and 100, and the default is 10.
const EVENTS_LIMIT_PER_PAGE: u64 = 100;

/// The number of pages consisting entirely of already-processed events that we
/// will see before we stop retrieving events.
///
/// This is used to prevent over-fetching the Stripe events API for events we've
/// already seen and processed.
const NUMBER_OF_ALREADY_PROCESSED_PAGES_BEFORE_WE_STOP: usize = 4;

/// Polls the Stripe events API periodically to reconcile the records in our
/// database with the data in Stripe.
pub fn poll_stripe_events_periodically(app: Arc<AppState>) {
    let Some(stripe_client) = app.stripe_client.clone() else {
        log::warn!("failed to retrieve Stripe client");
        return;
    };

    let executor = app.executor.clone();
    executor.spawn_detached({
        let executor = executor.clone();
        async move {
            loop {
                poll_stripe_events(&app, &stripe_client).await.log_err();

                executor.sleep(POLL_EVENTS_INTERVAL).await;
            }
        }
    });
}

async fn poll_stripe_events(
    app: &Arc<AppState>,
    stripe_client: &stripe::Client,
) -> anyhow::Result<()> {
    fn event_type_to_string(event_type: EventType) -> String {
        // Calling `to_string` on `stripe::EventType` members gives us a quoted string,
        // so we need to unquote it.
        event_type.to_string().trim_matches('"').to_string()
    }

    let event_types = [
        EventType::CustomerCreated,
        EventType::CustomerUpdated,
        EventType::CustomerSubscriptionCreated,
        EventType::CustomerSubscriptionUpdated,
        EventType::CustomerSubscriptionPaused,
        EventType::CustomerSubscriptionResumed,
        EventType::CustomerSubscriptionDeleted,
    ]
    .into_iter()
    .map(event_type_to_string)
    .collect::<Vec<_>>();

    let mut pages_of_already_processed_events = 0;
    let mut unprocessed_events = Vec::new();

    loop {
        if pages_of_already_processed_events >= NUMBER_OF_ALREADY_PROCESSED_PAGES_BEFORE_WE_STOP {
            log::info!("saw {pages_of_already_processed_events} pages of already-processed events: stopping event retrieval");
            break;
        }

        log::info!("retrieving events from Stripe: {}", event_types.join(", "));

        let mut params = ListEvents::new();
        params.types = Some(event_types.clone());
        params.limit = Some(EVENTS_LIMIT_PER_PAGE);

        let events = stripe::Event::list(stripe_client, &params).await?;

        let processed_event_ids = {
            let event_ids = &events
                .data
                .iter()
                .map(|event| event.id.as_str())
                .collect::<Vec<_>>();

            app.db
                .get_processed_stripe_events_by_event_ids(event_ids)
                .await?
                .into_iter()
                .map(|event| event.stripe_event_id)
                .collect::<Vec<_>>()
        };

        let mut processed_events_in_page = 0;
        let events_in_page = events.data.len();
        for event in events.data {
            if processed_event_ids.contains(&event.id.to_string()) {
                processed_events_in_page += 1;
                log::debug!("Stripe event {} already processed: skipping", event.id);
            } else {
                unprocessed_events.push(event);
            }
        }

        if processed_events_in_page == events_in_page {
            pages_of_already_processed_events += 1;
        }

        if !events.has_more {
            break;
        }
    }

    log::info!(
        "unprocessed events from Stripe: {}",
        unprocessed_events.len()
    );

    // Sort all of the unprocessed events in ascending order, so we can handle them in the order they occurred.
    unprocessed_events.sort_by(|a, b| a.created.cmp(&b.created).then_with(|| a.id.cmp(&b.id)));

    for event in unprocessed_events {
        let event_id = event.id.clone();
        let processed_event_params = CreateProcessedStripeEventParams {
            stripe_event_id: event.id.to_string(),
            stripe_event_type: event_type_to_string(event.type_),
            stripe_event_created_timestamp: event.created,
        };

        // If the event has happened too far in the past, we don't want to
        // process it and risk overwriting other more-recent updates.
        //
        // 1 hour was chosen arbitrarily. This could be made longer or shorter.
        let one_hour = Duration::from_secs(60 * 60);
        let an_hour_ago = Utc::now() - one_hour;
        if an_hour_ago.timestamp() > event.created {
            log::info!(
                "Stripe event {} is more than {one_hour:?} old, marking as processed",
                event_id
            );
            app.db
                .create_processed_stripe_event(&processed_event_params)
                .await?;

            return Ok(());
        }

        let process_result = match event.type_ {
            EventType::CustomerCreated | EventType::CustomerUpdated => {
                handle_customer_event(app, stripe_client, event).await
            }
            EventType::CustomerSubscriptionCreated
            | EventType::CustomerSubscriptionUpdated
            | EventType::CustomerSubscriptionPaused
            | EventType::CustomerSubscriptionResumed
            | EventType::CustomerSubscriptionDeleted => {
                handle_customer_subscription_event(app, stripe_client, event).await
            }
            _ => Ok(()),
        };

        if let Some(()) = process_result
            .with_context(|| format!("failed to process event {event_id} successfully"))
            .log_err()
        {
            app.db
                .create_processed_stripe_event(&processed_event_params)
                .await?;
        }
    }

    Ok(())
}

async fn handle_customer_event(
    app: &Arc<AppState>,
    _stripe_client: &stripe::Client,
    event: stripe::Event,
) -> anyhow::Result<()> {
    let EventObject::Customer(customer) = event.data.object else {
        bail!("unexpected event payload for {}", event.id);
    };

    log::info!("handling Stripe {} event: {}", event.type_, event.id);

    let Some(email) = customer.email else {
        log::info!("Stripe customer has no email: skipping");
        return Ok(());
    };

    let Some(user) = app.db.get_user_by_email(&email).await? else {
        log::info!("no user found for email: skipping");
        return Ok(());
    };

    if let Some(existing_customer) = app
        .db
        .get_billing_customer_by_stripe_customer_id(&customer.id)
        .await?
    {
        app.db
            .update_billing_customer(
                existing_customer.id,
                &UpdateBillingCustomerParams {
                    // For now we just leave the information as-is, as it is not
                    // likely to change.
                    ..Default::default()
                },
            )
            .await?;
    } else {
        app.db
            .create_billing_customer(&CreateBillingCustomerParams {
                user_id: user.id,
                stripe_customer_id: customer.id.to_string(),
            })
            .await?;
    }

    Ok(())
}

async fn handle_customer_subscription_event(
    app: &Arc<AppState>,
    stripe_client: &stripe::Client,
    event: stripe::Event,
) -> anyhow::Result<()> {
    let EventObject::Subscription(subscription) = event.data.object else {
        bail!("unexpected event payload for {}", event.id);
    };

    log::info!("handling Stripe {} event: {}", event.type_, event.id);

    let billing_customer =
        find_or_create_billing_customer(app, stripe_client, subscription.customer)
            .await?
            .ok_or_else(|| anyhow!("billing customer not found"))?;

    if let Some(existing_subscription) = app
        .db
        .get_billing_subscription_by_stripe_subscription_id(&subscription.id)
        .await?
    {
        app.db
            .update_billing_subscription(
                existing_subscription.id,
                &UpdateBillingSubscriptionParams {
                    billing_customer_id: ActiveValue::set(billing_customer.id),
                    stripe_subscription_id: ActiveValue::set(subscription.id.to_string()),
                    stripe_subscription_status: ActiveValue::set(subscription.status.into()),
                    stripe_cancel_at: ActiveValue::set(
                        subscription
                            .cancel_at
                            .and_then(|cancel_at| DateTime::from_timestamp(cancel_at, 0))
                            .map(|time| time.naive_utc()),
                    ),
                },
            )
            .await?;
    } else {
        app.db
            .create_billing_subscription(&CreateBillingSubscriptionParams {
                billing_customer_id: billing_customer.id,
                stripe_subscription_id: subscription.id.to_string(),
                stripe_subscription_status: subscription.status.into(),
            })
            .await?;
    }

    Ok(())
}

impl From<SubscriptionStatus> for StripeSubscriptionStatus {
    fn from(value: SubscriptionStatus) -> Self {
        match value {
            SubscriptionStatus::Incomplete => Self::Incomplete,
            SubscriptionStatus::IncompleteExpired => Self::IncompleteExpired,
            SubscriptionStatus::Trialing => Self::Trialing,
            SubscriptionStatus::Active => Self::Active,
            SubscriptionStatus::PastDue => Self::PastDue,
            SubscriptionStatus::Canceled => Self::Canceled,
            SubscriptionStatus::Unpaid => Self::Unpaid,
            SubscriptionStatus::Paused => Self::Paused,
        }
    }
}

/// Finds or creates a billing customer using the provided customer.
async fn find_or_create_billing_customer(
    app: &Arc<AppState>,
    stripe_client: &stripe::Client,
    customer_or_id: Expandable<Customer>,
) -> anyhow::Result<Option<billing_customer::Model>> {
    let customer_id = match &customer_or_id {
        Expandable::Id(id) => id,
        Expandable::Object(customer) => customer.id.as_ref(),
    };

    // If we already have a billing customer record associated with the Stripe customer,
    // there's nothing more we need to do.
    if let Some(billing_customer) = app
        .db
        .get_billing_customer_by_stripe_customer_id(customer_id)
        .await?
    {
        return Ok(Some(billing_customer));
    }

    // If all we have is a customer ID, resolve it to a full customer record by
    // hitting the Stripe API.
    let customer = match customer_or_id {
        Expandable::Id(id) => Customer::retrieve(stripe_client, &id, &[]).await?,
        Expandable::Object(customer) => *customer,
    };

    let Some(email) = customer.email else {
        return Ok(None);
    };

    let Some(user) = app.db.get_user_by_email(&email).await? else {
        return Ok(None);
    };

    let billing_customer = app
        .db
        .create_billing_customer(&CreateBillingCustomerParams {
            user_id: user.id,
            stripe_customer_id: customer.id.to_string(),
        })
        .await?;

    Ok(Some(billing_customer))
}

const SYNC_LLM_USAGE_WITH_STRIPE_INTERVAL: Duration = Duration::from_secs(24 * 60 * 60);

pub fn sync_llm_usage_with_stripe_periodically(app: Arc<AppState>, llm_db: LlmDatabase) {
    let Some(stripe_client) = app.stripe_client.clone() else {
        log::warn!("failed to retrieve Stripe client");
        return;
    };
    let Some(stripe_llm_usage_price_id) = app.config.stripe_llm_usage_price_id.clone() else {
        log::warn!("failed to retrieve Stripe LLM usage price ID");
        return;
    };

    let executor = app.executor.clone();
    executor.spawn_detached({
        let executor = executor.clone();
        async move {
            loop {
                sync_with_stripe(
                    &app,
                    &llm_db,
                    &stripe_client,
                    stripe_llm_usage_price_id.clone(),
                )
                .await
                .trace_err();

                executor.sleep(SYNC_LLM_USAGE_WITH_STRIPE_INTERVAL).await;
            }
        }
    });
}

async fn sync_with_stripe(
    app: &Arc<AppState>,
    llm_db: &LlmDatabase,
    stripe_client: &stripe::Client,
    stripe_llm_usage_price_id: Arc<str>,
) -> anyhow::Result<()> {
    let subscriptions = app.db.get_active_billing_subscriptions().await?;

    for (customer, subscription) in subscriptions {
        update_stripe_subscription(
            llm_db,
            stripe_client,
            &stripe_llm_usage_price_id,
            customer,
            subscription,
        )
        .await
        .log_err();
    }

    Ok(())
}

async fn update_stripe_subscription(
    llm_db: &LlmDatabase,
    stripe_client: &stripe::Client,
    stripe_llm_usage_price_id: &Arc<str>,
    customer: billing_customer::Model,
    subscription: billing_subscription::Model,
) -> Result<(), anyhow::Error> {
    let monthly_spending = llm_db
        .get_user_spending_for_month(customer.user_id, Utc::now())
        .await?;
    let subscription_id = SubscriptionId::from_str(&subscription.stripe_subscription_id)
        .context("failed to parse subscription ID")?;

    let monthly_spending_over_free_tier =
        monthly_spending.saturating_sub(FREE_TIER_MONTHLY_SPENDING_LIMIT);

    let new_quantity = (monthly_spending_over_free_tier.0 as f32 / 100.).ceil();
    let current_subscription = Subscription::retrieve(stripe_client, &subscription_id, &[]).await?;

    let mut update_params = stripe::UpdateSubscription {
        proration_behavior: Some(
            stripe::generated::billing::subscription::SubscriptionProrationBehavior::None,
        ),
        ..Default::default()
    };

    if let Some(existing_item) = current_subscription.items.data.iter().find(|item| {
        item.price.as_ref().map_or(false, |price| {
            price.id == stripe_llm_usage_price_id.as_ref()
        })
    }) {
        update_params.items = Some(vec![stripe::UpdateSubscriptionItems {
            id: Some(existing_item.id.to_string()),
            quantity: Some(new_quantity as u64),
<<<<<<< HEAD

=======
>>>>>>> cae548a5
            ..Default::default()
        }]);
    } else {
        update_params.items = Some(vec![stripe::UpdateSubscriptionItems {
            price: Some(stripe_llm_usage_price_id.to_string()),
            quantity: Some(new_quantity as u64),
            ..Default::default()
        }]);
    }

    Subscription::update(stripe_client, &subscription_id, update_params).await?;
    Ok(())
}<|MERGE_RESOLUTION|>--- conflicted
+++ resolved
@@ -804,10 +804,6 @@
         update_params.items = Some(vec![stripe::UpdateSubscriptionItems {
             id: Some(existing_item.id.to_string()),
             quantity: Some(new_quantity as u64),
-<<<<<<< HEAD
-
-=======
->>>>>>> cae548a5
             ..Default::default()
         }]);
     } else {
