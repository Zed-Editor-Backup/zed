//! Vim support for Zed.

#[cfg(test)]
mod test;

mod change_list;
mod command;
mod digraph;
mod helix;
mod indent;
mod insert;
mod mode_indicator;
mod motion;
mod normal;
mod object;
mod replace;
mod rewrap;
mod state;
mod surrounds;
mod visual;

use anyhow::Result;
use collections::HashMap;
use editor::{
    Anchor, Bias, Editor, EditorEvent, EditorSettings, HideMouseCursorOrigin, ToPoint,
    movement::{self, FindRange},
};
use gpui::{
    Action, App, AppContext, Axis, Context, Entity, EventEmitter, KeyContext, KeystrokeEvent,
    Render, Subscription, Task, WeakEntity, Window, actions, impl_actions,
};
use insert::{NormalBefore, TemporaryNormal};
use language::{CharKind, CursorShape, Point, Selection, SelectionGoal, TransactionId};
pub use mode_indicator::ModeIndicator;
use motion::Motion;
use normal::search::SearchSubmit;
use object::Object;
use schemars::JsonSchema;
use serde::Deserialize;
use serde_derive::Serialize;
use settings::{Settings, SettingsSources, SettingsStore, update_settings_file};
use state::{Mode, Operator, RecordedSelection, SearchState, VimGlobals};
use std::{mem, ops::Range, sync::Arc};
use surrounds::SurroundsType;
use theme::ThemeSettings;
use ui::{IntoElement, SharedString, px};
use vim_mode_setting::VimModeSetting;
use workspace::{self, Pane, Workspace};

use crate::state::ReplayableAction;

/// Number is used to manage vim's count. Pushing a digit
/// multiplies the current value by 10 and adds the digit.
#[derive(Clone, Deserialize, JsonSchema, PartialEq)]
struct Number(usize);

#[derive(Clone, Deserialize, JsonSchema, PartialEq)]
struct SelectRegister(String);

#[derive(Clone, Deserialize, JsonSchema, PartialEq)]
#[serde(deny_unknown_fields)]
struct PushObject {
    around: bool,
}

#[derive(Clone, Deserialize, JsonSchema, PartialEq)]
#[serde(deny_unknown_fields)]
struct PushFindForward {
    before: bool,
}

#[derive(Clone, Deserialize, JsonSchema, PartialEq)]
#[serde(deny_unknown_fields)]
struct PushFindBackward {
    after: bool,
}

#[derive(Clone, Deserialize, JsonSchema, PartialEq)]
#[serde(deny_unknown_fields)]
struct PushSneak {
    first_char: Option<char>,
}

#[derive(Clone, Deserialize, JsonSchema, PartialEq)]
#[serde(deny_unknown_fields)]
struct PushSneakBackward {
    first_char: Option<char>,
}

#[derive(Clone, Deserialize, JsonSchema, PartialEq)]
#[serde(deny_unknown_fields)]
struct PushAddSurrounds {}

#[derive(Clone, Deserialize, JsonSchema, PartialEq)]
#[serde(deny_unknown_fields)]
struct PushChangeSurrounds {
    target: Option<Object>,
}

#[derive(Clone, Deserialize, JsonSchema, PartialEq)]
#[serde(deny_unknown_fields)]
struct PushJump {
    line: bool,
}

#[derive(Clone, Deserialize, JsonSchema, PartialEq)]
#[serde(deny_unknown_fields)]
struct PushDigraph {
    first_char: Option<char>,
}

#[derive(Clone, Deserialize, JsonSchema, PartialEq)]
#[serde(deny_unknown_fields)]
struct PushLiteral {
    prefix: Option<String>,
}

actions!(
    vim,
    [
        SwitchToNormalMode,
        SwitchToInsertMode,
        SwitchToReplaceMode,
        SwitchToVisualMode,
        SwitchToVisualLineMode,
        SwitchToVisualBlockMode,
        SwitchToHelixNormalMode,
        ClearOperators,
        ClearExchange,
        Tab,
        Enter,
        InnerObject,
        MaximizePane,
        OpenDefaultKeymap,
        ResetPaneSizes,
        ResizePaneRight,
        ResizePaneLeft,
        ResizePaneUp,
        ResizePaneDown,
        PushChange,
        PushDelete,
        Exchange,
        PushYank,
        PushReplace,
        PushDeleteSurrounds,
        PushMark,
        ToggleMarksView,
        PushForcedMotion,
        PushIndent,
        PushOutdent,
        PushAutoIndent,
        PushRewrap,
        PushShellCommand,
        PushLowercase,
        PushUppercase,
        PushOppositeCase,
        PushRot13,
        PushRot47,
        ToggleRegistersView,
        PushRegister,
        PushRecordRegister,
        PushReplayRegister,
        PushReplaceWithRegister,
        PushToggleComments,
    ]
);

// in the workspace namespace so it's not filtered out when vim is disabled.
actions!(workspace, [ToggleVimMode,]);

impl_actions!(
    vim,
    [
        Number,
        SelectRegister,
        PushObject,
        PushFindForward,
        PushFindBackward,
        PushSneak,
        PushSneakBackward,
        PushAddSurrounds,
        PushChangeSurrounds,
        PushJump,
        PushDigraph,
        PushLiteral
    ]
);

/// Initializes the `vim` crate.
pub fn init(cx: &mut App) {
    vim_mode_setting::init(cx);
    VimSettings::register(cx);
    VimGlobals::register(cx);

    cx.observe_new(Vim::register).detach();

    cx.observe_new(|workspace: &mut Workspace, _, _| {
        workspace.register_action(|workspace, _: &ToggleVimMode, _, cx| {
            let fs = workspace.app_state().fs.clone();
            let currently_enabled = Vim::enabled(cx);
            update_settings_file::<VimModeSetting>(fs, cx, move |setting, _| {
                *setting = Some(!currently_enabled)
            })
        });

        workspace.register_action(|_, _: &OpenDefaultKeymap, _, cx| {
            cx.emit(workspace::Event::OpenBundledFile {
                text: settings::vim_keymap(),
                title: "Default Vim Bindings",
                language: "JSON",
            });
        });

        workspace.register_action(|workspace, _: &ResetPaneSizes, _, cx| {
            workspace.reset_pane_sizes(cx);
        });

        workspace.register_action(|workspace, _: &MaximizePane, window, cx| {
            let pane = workspace.active_pane();
            let Some(size) = workspace.bounding_box_for_pane(&pane) else {
                return;
            };

            let theme = ThemeSettings::get_global(cx);
            let height = theme.buffer_font_size(cx) * theme.buffer_line_height.value();

            let desired_size = if let Some(count) = Vim::take_count(cx) {
                height * count
            } else {
                px(10000.)
            };
            workspace.resize_pane(Axis::Vertical, desired_size - size.size.height, window, cx)
        });

        workspace.register_action(|workspace, _: &ResizePaneRight, window, cx| {
            let count = Vim::take_count(cx).unwrap_or(1) as f32;
            Vim::take_forced_motion(cx);
            let theme = ThemeSettings::get_global(cx);
            let Ok(font_id) = window.text_system().font_id(&theme.buffer_font) else {
                return;
            };
            let Ok(width) = window
                .text_system()
                .advance(font_id, theme.buffer_font_size(cx), 'm')
            else {
                return;
            };
            workspace.resize_pane(Axis::Horizontal, width.width * count, window, cx);
        });

        workspace.register_action(|workspace, _: &ResizePaneLeft, window, cx| {
            let count = Vim::take_count(cx).unwrap_or(1) as f32;
            Vim::take_forced_motion(cx);
            let theme = ThemeSettings::get_global(cx);
            let Ok(font_id) = window.text_system().font_id(&theme.buffer_font) else {
                return;
            };
            let Ok(width) = window
                .text_system()
                .advance(font_id, theme.buffer_font_size(cx), 'm')
            else {
                return;
            };
            workspace.resize_pane(Axis::Horizontal, -width.width * count, window, cx);
        });

        workspace.register_action(|workspace, _: &ResizePaneUp, window, cx| {
            let count = Vim::take_count(cx).unwrap_or(1) as f32;
            Vim::take_forced_motion(cx);
            let theme = ThemeSettings::get_global(cx);
            let height = theme.buffer_font_size(cx) * theme.buffer_line_height.value();
            workspace.resize_pane(Axis::Vertical, height * count, window, cx);
        });

        workspace.register_action(|workspace, _: &ResizePaneDown, window, cx| {
            let count = Vim::take_count(cx).unwrap_or(1) as f32;
            Vim::take_forced_motion(cx);
            let theme = ThemeSettings::get_global(cx);
            let height = theme.buffer_font_size(cx) * theme.buffer_line_height.value();
            workspace.resize_pane(Axis::Vertical, -height * count, window, cx);
        });

        workspace.register_action(|workspace, _: &SearchSubmit, window, cx| {
            let vim = workspace
                .focused_pane(window, cx)
                .read(cx)
                .active_item()
                .and_then(|item| item.act_as::<Editor>(cx))
                .and_then(|editor| editor.read(cx).addon::<VimAddon>().cloned());
            let Some(vim) = vim else { return };
            vim.entity.update(cx, |_, cx| {
                cx.defer_in(window, |vim, window, cx| vim.search_submit(window, cx))
            })
        });
    })
    .detach();
}

#[derive(Clone)]
pub(crate) struct VimAddon {
    pub(crate) entity: Entity<Vim>,
}

impl editor::Addon for VimAddon {
    fn extend_key_context(&self, key_context: &mut KeyContext, cx: &App) {
        self.entity.read(cx).extend_key_context(key_context, cx)
    }

    fn to_any(&self) -> &dyn std::any::Any {
        self
    }
}

/// The state pertaining to Vim mode.
pub(crate) struct Vim {
    pub(crate) mode: Mode,
    pub last_mode: Mode,
    pub temp_mode: bool,
    pub status_label: Option<SharedString>,
    pub exit_temporary_mode: bool,

    operator_stack: Vec<Operator>,
    pub(crate) replacements: Vec<(Range<editor::Anchor>, String)>,

    pub(crate) stored_visual_mode: Option<(Mode, Vec<bool>)>,
    pub(crate) change_list: Vec<Vec<Anchor>>,
    pub(crate) change_list_position: Option<usize>,

    pub(crate) current_tx: Option<TransactionId>,
    pub(crate) current_anchor: Option<Selection<Anchor>>,
    pub(crate) undo_modes: HashMap<TransactionId, Mode>,

    selected_register: Option<char>,
    pub search: SearchState,

    editor: WeakEntity<Editor>,

    last_command: Option<String>,
    running_command: Option<Task<()>>,
    _subscriptions: Vec<Subscription>,
}

// Hack: Vim intercepts events dispatched to a window and updates the view in response.
// This means it needs a VisualContext. The easiest way to satisfy that constraint is
// to make Vim a "View" that is just never actually rendered.
impl Render for Vim {
    fn render(&mut self, _window: &mut Window, _cx: &mut Context<Self>) -> impl IntoElement {
        gpui::Empty
    }
}

enum VimEvent {
    Focused,
}
impl EventEmitter<VimEvent> for Vim {}

impl Vim {
    /// The namespace for Vim actions.
    const NAMESPACE: &'static str = "vim";

    pub fn new(window: &mut Window, cx: &mut Context<Editor>) -> Entity<Self> {
        let editor = cx.entity().clone();

        cx.new(|cx| Vim {
            mode: VimSettings::get_global(cx).default_mode,
            last_mode: Mode::Normal,
            temp_mode: false,
            exit_temporary_mode: false,
            operator_stack: Vec::new(),
            replacements: Vec::new(),

            stored_visual_mode: None,
            change_list: Vec::new(),
            change_list_position: None,
            current_tx: None,
            current_anchor: None,
            undo_modes: HashMap::default(),

            status_label: None,
            selected_register: None,
            search: SearchState::default(),

            last_command: None,
            running_command: None,

            editor: editor.downgrade(),
            _subscriptions: vec![
                cx.observe_keystrokes(Self::observe_keystrokes),
                cx.subscribe_in(&editor, window, |this, _, event, window, cx| {
                    this.handle_editor_event(event, window, cx)
                }),
            ],
        })
    }

    fn register(editor: &mut Editor, window: Option<&mut Window>, cx: &mut Context<Editor>) {
        let Some(window) = window else {
            return;
        };

        if !editor.use_modal_editing() {
            return;
        }

        let mut was_enabled = Vim::enabled(cx);
        let mut was_toggle = VimSettings::get_global(cx).toggle_relative_line_numbers;
        cx.observe_global_in::<SettingsStore>(window, move |editor, window, cx| {
            let enabled = Vim::enabled(cx);
            let toggle = VimSettings::get_global(cx).toggle_relative_line_numbers;
            if enabled && was_enabled && (toggle != was_toggle) {
                if toggle {
                    let is_relative = editor
                        .addon::<VimAddon>()
                        .map(|vim| vim.entity.read(cx).mode != Mode::Insert);
                    editor.set_relative_line_number(is_relative, cx)
                } else {
                    editor.set_relative_line_number(None, cx)
                }
            }
            was_toggle = VimSettings::get_global(cx).toggle_relative_line_numbers;
            if was_enabled == enabled {
                return;
            }
            was_enabled = enabled;
            if enabled {
                Self::activate(editor, window, cx)
            } else {
                Self::deactivate(editor, cx)
            }
        })
        .detach();
        if was_enabled {
            Self::activate(editor, window, cx)
        }
    }

    fn activate(editor: &mut Editor, window: &mut Window, cx: &mut Context<Editor>) {
        let vim = Vim::new(window, cx);

        editor.register_addon(VimAddon {
            entity: vim.clone(),
        });

        vim.update(cx, |_, cx| {
            Vim::action(editor, cx, |vim, _: &SwitchToNormalMode, window, cx| {
                vim.switch_mode(vim.default_mode(cx), false, window, cx)
            });

            Vim::action(editor, cx, |vim, _: &SwitchToInsertMode, window, cx| {
                vim.switch_mode(Mode::Insert, false, window, cx)
            });

            Vim::action(editor, cx, |vim, _: &SwitchToReplaceMode, window, cx| {
                vim.switch_mode(Mode::Replace, false, window, cx)
            });

            Vim::action(editor, cx, |vim, _: &SwitchToVisualMode, window, cx| {
                vim.switch_mode(Mode::Visual, false, window, cx)
            });

            Vim::action(editor, cx, |vim, _: &SwitchToVisualLineMode, window, cx| {
                vim.switch_mode(Mode::VisualLine, false, window, cx)
            });

            Vim::action(
                editor,
                cx,
                |vim, _: &SwitchToVisualBlockMode, window, cx| {
                    vim.switch_mode(Mode::VisualBlock, false, window, cx)
                },
            );

            Vim::action(
                editor,
                cx,
                |vim, _: &SwitchToHelixNormalMode, window, cx| {
                    vim.switch_mode(Mode::HelixNormal, false, window, cx)
                },
            );
            Vim::action(editor, cx, |_, _: &PushForcedMotion, _, cx| {
                Vim::globals(cx).forced_motion = true;
            });
            Vim::action(editor, cx, |vim, action: &PushObject, window, cx| {
                vim.push_operator(
                    Operator::Object {
                        around: action.around,
                    },
                    window,
                    cx,
                )
            });

            Vim::action(editor, cx, |vim, action: &PushFindForward, window, cx| {
                vim.push_operator(
                    Operator::FindForward {
                        before: action.before,
                    },
                    window,
                    cx,
                )
            });

            Vim::action(editor, cx, |vim, action: &PushFindBackward, window, cx| {
                vim.push_operator(
                    Operator::FindBackward {
                        after: action.after,
                    },
                    window,
                    cx,
                )
            });

            Vim::action(editor, cx, |vim, action: &PushSneak, window, cx| {
                vim.push_operator(
                    Operator::Sneak {
                        first_char: action.first_char,
                    },
                    window,
                    cx,
                )
            });

            Vim::action(editor, cx, |vim, action: &PushSneakBackward, window, cx| {
                vim.push_operator(
                    Operator::SneakBackward {
                        first_char: action.first_char,
                    },
                    window,
                    cx,
                )
            });

            Vim::action(editor, cx, |vim, _: &PushAddSurrounds, window, cx| {
                vim.push_operator(Operator::AddSurrounds { target: None }, window, cx)
            });

            Vim::action(
                editor,
                cx,
                |vim, action: &PushChangeSurrounds, window, cx| {
                    vim.push_operator(
                        Operator::ChangeSurrounds {
                            target: action.target,
                        },
                        window,
                        cx,
                    )
                },
            );

            Vim::action(editor, cx, |vim, action: &PushJump, window, cx| {
                vim.push_operator(Operator::Jump { line: action.line }, window, cx)
            });

            Vim::action(editor, cx, |vim, action: &PushDigraph, window, cx| {
                vim.push_operator(
                    Operator::Digraph {
                        first_char: action.first_char,
                    },
                    window,
                    cx,
                )
            });

            Vim::action(editor, cx, |vim, action: &PushLiteral, window, cx| {
                vim.push_operator(
                    Operator::Literal {
                        prefix: action.prefix.clone(),
                    },
                    window,
                    cx,
                )
            });

            Vim::action(editor, cx, |vim, _: &PushChange, window, cx| {
                vim.push_operator(Operator::Change, window, cx)
            });

            Vim::action(editor, cx, |vim, _: &PushDelete, window, cx| {
                vim.push_operator(Operator::Delete, window, cx)
            });

            Vim::action(editor, cx, |vim, _: &PushYank, window, cx| {
                vim.push_operator(Operator::Yank, window, cx)
            });

            Vim::action(editor, cx, |vim, _: &PushReplace, window, cx| {
                vim.push_operator(Operator::Replace, window, cx)
            });

            Vim::action(editor, cx, |vim, _: &PushDeleteSurrounds, window, cx| {
                vim.push_operator(Operator::DeleteSurrounds, window, cx)
            });

            Vim::action(editor, cx, |vim, _: &PushMark, window, cx| {
                vim.push_operator(Operator::Mark, window, cx)
            });

            Vim::action(editor, cx, |vim, _: &PushIndent, window, cx| {
                vim.push_operator(Operator::Indent, window, cx)
            });

            Vim::action(editor, cx, |vim, _: &PushOutdent, window, cx| {
                vim.push_operator(Operator::Outdent, window, cx)
            });

            Vim::action(editor, cx, |vim, _: &PushAutoIndent, window, cx| {
                vim.push_operator(Operator::AutoIndent, window, cx)
            });

            Vim::action(editor, cx, |vim, _: &PushRewrap, window, cx| {
                vim.push_operator(Operator::Rewrap, window, cx)
            });

            Vim::action(editor, cx, |vim, _: &PushShellCommand, window, cx| {
                vim.push_operator(Operator::ShellCommand, window, cx)
            });

            Vim::action(editor, cx, |vim, _: &PushLowercase, window, cx| {
                vim.push_operator(Operator::Lowercase, window, cx)
            });

            Vim::action(editor, cx, |vim, _: &PushUppercase, window, cx| {
                vim.push_operator(Operator::Uppercase, window, cx)
            });

            Vim::action(editor, cx, |vim, _: &PushOppositeCase, window, cx| {
                vim.push_operator(Operator::OppositeCase, window, cx)
            });

            Vim::action(editor, cx, |vim, _: &PushRot13, window, cx| {
                vim.push_operator(Operator::Rot13, window, cx)
            });

            Vim::action(editor, cx, |vim, _: &PushRot47, window, cx| {
                vim.push_operator(Operator::Rot47, window, cx)
            });

            Vim::action(editor, cx, |vim, _: &PushRegister, window, cx| {
                vim.push_operator(Operator::Register, window, cx)
            });

            Vim::action(editor, cx, |vim, _: &PushRecordRegister, window, cx| {
                vim.push_operator(Operator::RecordRegister, window, cx)
            });

            Vim::action(editor, cx, |vim, _: &PushReplayRegister, window, cx| {
                vim.push_operator(Operator::ReplayRegister, window, cx)
            });

            Vim::action(
                editor,
                cx,
                |vim, _: &PushReplaceWithRegister, window, cx| {
                    vim.push_operator(Operator::ReplaceWithRegister, window, cx)
                },
            );

            Vim::action(editor, cx, |vim, _: &Exchange, window, cx| {
                if vim.mode.is_visual() {
                    vim.exchange_visual(window, cx)
                } else {
                    vim.push_operator(Operator::Exchange, window, cx)
                }
            });

            Vim::action(editor, cx, |vim, _: &ClearExchange, window, cx| {
                vim.clear_exchange(window, cx)
            });

            Vim::action(editor, cx, |vim, _: &PushToggleComments, window, cx| {
                vim.push_operator(Operator::ToggleComments, window, cx)
            });

            Vim::action(editor, cx, |vim, _: &ClearOperators, window, cx| {
                vim.clear_operator(window, cx)
            });
            Vim::action(editor, cx, |vim, n: &Number, window, cx| {
                vim.push_count_digit(n.0, window, cx);
            });
            Vim::action(editor, cx, |vim, _: &Tab, window, cx| {
                vim.input_ignored(" ".into(), window, cx)
            });
            Vim::action(
                editor,
                cx,
                |vim, action: &editor::AcceptEditPrediction, window, cx| {
                    vim.update_editor(window, cx, |_, editor, window, cx| {
                        editor.accept_edit_prediction(action, window, cx);
                    });
                    // In non-insertion modes, predictions will be hidden and instead a jump will be
                    // displayed (and performed by `accept_edit_prediction`). This switches to
                    // insert mode so that the prediction is displayed after the jump.
                    match vim.mode {
                        Mode::Replace => {}
                        _ => vim.switch_mode(Mode::Insert, true, window, cx),
                    };
                },
            );
            Vim::action(editor, cx, |vim, _: &Enter, window, cx| {
                vim.input_ignored("\n".into(), window, cx)
            });

            normal::register(editor, cx);
            insert::register(editor, cx);
            helix::register(editor, cx);
            motion::register(editor, cx);
            command::register(editor, cx);
            replace::register(editor, cx);
            indent::register(editor, cx);
            rewrap::register(editor, cx);
            object::register(editor, cx);
            visual::register(editor, cx);
            change_list::register(editor, cx);
            digraph::register(editor, cx);

            cx.defer_in(window, |vim, window, cx| {
                vim.focused(false, window, cx);
            })
        })
    }

    fn deactivate(editor: &mut Editor, cx: &mut Context<Editor>) {
        editor.set_cursor_shape(CursorShape::Bar, cx);
        editor.set_clip_at_line_ends(false, cx);
        editor.set_collapse_matches(false);
        editor.set_input_enabled(true);
        editor.set_autoindent(true);
        editor.selections.line_mode = false;
        editor.unregister_addon::<VimAddon>();
        editor.set_relative_line_number(None, cx);
        if let Some(vim) = Vim::globals(cx).focused_vim() {
            if vim.entity_id() == cx.entity().entity_id() {
                Vim::globals(cx).focused_vim = None;
            }
        }
    }

    /// Register an action on the editor.
    pub fn action<A: Action>(
        editor: &mut Editor,
        cx: &mut Context<Vim>,
        f: impl Fn(&mut Vim, &A, &mut Window, &mut Context<Vim>) + 'static,
    ) {
        let subscription = editor.register_action(cx.listener(f));
        cx.on_release(|_, _| drop(subscription)).detach();
    }

    pub fn default_mode(&self, cx: &App) -> Mode {
        VimSettings::get_global(cx).default_mode
    }

    pub fn editor(&self) -> Option<Entity<Editor>> {
        self.editor.upgrade()
    }

    pub fn workspace(&self, window: &mut Window) -> Option<Entity<Workspace>> {
        window.root::<Workspace>().flatten()
    }

    pub fn pane(&self, window: &mut Window, cx: &mut Context<Self>) -> Option<Entity<Pane>> {
        self.workspace(window)
            .map(|workspace| workspace.read(cx).focused_pane(window, cx))
    }

    pub fn enabled(cx: &mut App) -> bool {
        VimModeSetting::get_global(cx).0
    }

    /// Called whenever an keystroke is typed so vim can observe all actions
    /// and keystrokes accordingly.
    fn observe_keystrokes(
        &mut self,
        keystroke_event: &KeystrokeEvent,
        window: &mut Window,
        cx: &mut Context<Self>,
    ) {
        if self.exit_temporary_mode {
            self.exit_temporary_mode = false;
            // Don't switch to insert mode if the action is temporary_normal.
            if let Some(action) = keystroke_event.action.as_ref() {
                if action.as_any().downcast_ref::<TemporaryNormal>().is_some() {
                    return;
                }
            }
            self.switch_mode(Mode::Insert, false, window, cx)
        }
        if let Some(action) = keystroke_event.action.as_ref() {
            // Keystroke is handled by the vim system, so continue forward
            if action.name().starts_with("vim::") {
                self.update_editor(window, cx, |_, editor, _, _| {
                    editor.hide_mouse_cursor(&HideMouseCursorOrigin::MovementAction)
                });
                return;
            }
        } else if window.has_pending_keystrokes() || keystroke_event.keystroke.is_ime_in_progress()
        {
            return;
        }

        if let Some(operator) = self.active_operator() {
            match operator {
                Operator::Literal { prefix } => {
                    self.handle_literal_keystroke(
                        keystroke_event,
                        prefix.unwrap_or_default(),
                        window,
                        cx,
                    );
                }
                _ if !operator.is_waiting(self.mode) => {
                    self.clear_operator(window, cx);
                    self.stop_recording_immediately(Box::new(ClearOperators), cx)
                }
                _ => {}
            }
        }
    }

    fn handle_editor_event(
        &mut self,
        event: &EditorEvent,
        window: &mut Window,
        cx: &mut Context<Self>,
    ) {
        match event {
            EditorEvent::Focused => self.focused(true, window, cx),
            EditorEvent::Blurred => self.blurred(window, cx),
            EditorEvent::SelectionsChanged { local: true } => {
                self.local_selections_changed(window, cx);
            }
            EditorEvent::InputIgnored { text } => {
                self.input_ignored(text.clone(), window, cx);
                Vim::globals(cx).observe_insertion(text, None)
            }
            EditorEvent::InputHandled {
                text,
                utf16_range_to_replace: range_to_replace,
            } => Vim::globals(cx).observe_insertion(text, range_to_replace.clone()),
            EditorEvent::TransactionBegun { transaction_id } => {
                self.transaction_begun(*transaction_id, window, cx)
            }
            EditorEvent::TransactionUndone { transaction_id } => {
                self.transaction_undone(transaction_id, window, cx)
            }
            EditorEvent::Edited { .. } => self.push_to_change_list(window, cx),
            EditorEvent::FocusedIn => self.sync_vim_settings(window, cx),
            EditorEvent::CursorShapeChanged => self.cursor_shape_changed(window, cx),
            EditorEvent::PushedToNavHistory {
                anchor,
                is_deactivate,
            } => {
                self.update_editor(window, cx, |vim, editor, window, cx| {
                    let mark = if *is_deactivate {
                        "\"".to_string()
                    } else {
                        "'".to_string()
                    };
                    vim.set_mark(mark, vec![*anchor], editor.buffer(), window, cx);
                });
            }
            _ => {}
        }
    }

    fn push_operator(&mut self, operator: Operator, window: &mut Window, cx: &mut Context<Self>) {
        if operator.starts_dot_recording() {
            self.start_recording(cx);
        }
        // Since these operations can only be entered with pre-operators,
        // we need to clear the previous operators when pushing,
        // so that the current stack is the most correct
        if matches!(
            operator,
            Operator::AddSurrounds { .. }
                | Operator::ChangeSurrounds { .. }
                | Operator::DeleteSurrounds
                | Operator::Exchange
        ) {
            self.operator_stack.clear();
        };
        self.operator_stack.push(operator);
        self.sync_vim_settings(window, cx);
    }

    pub fn switch_mode(
        &mut self,
        mode: Mode,
        leave_selections: bool,
        window: &mut Window,
        cx: &mut Context<Self>,
    ) {
        if self.temp_mode && mode == Mode::Normal {
            self.temp_mode = false;
            self.switch_mode(Mode::Normal, leave_selections, window, cx);
            self.switch_mode(Mode::Insert, false, window, cx);
            return;
        } else if self.temp_mode
            && !matches!(mode, Mode::Visual | Mode::VisualLine | Mode::VisualBlock)
        {
            self.temp_mode = false;
        }

        let last_mode = self.mode;
        let prior_mode = self.last_mode;
        let prior_tx = self.current_tx;
        self.status_label.take();
        self.last_mode = last_mode;
        self.mode = mode;
        self.operator_stack.clear();
        self.selected_register.take();
        self.cancel_running_command(window, cx);
        if mode == Mode::Normal || mode != last_mode {
            self.current_tx.take();
            self.current_anchor.take();
        }
        Vim::take_forced_motion(cx);
        if mode != Mode::Insert && mode != Mode::Replace {
            Vim::take_count(cx);
        }

        // Sync editor settings like clip mode
        self.sync_vim_settings(window, cx);

        if VimSettings::get_global(cx).toggle_relative_line_numbers
            && self.mode != self.last_mode
            && (self.mode == Mode::Insert || self.last_mode == Mode::Insert)
        {
            self.update_editor(window, cx, |vim, editor, _, cx| {
                let is_relative = vim.mode != Mode::Insert;
                editor.set_relative_line_number(Some(is_relative), cx)
            });
        }

        if leave_selections {
            return;
        }

        if !mode.is_visual() && last_mode.is_visual() {
            self.create_visual_marks(last_mode, window, cx);
        }

        // Adjust selections
        self.update_editor(window, cx, |vim, editor, window, cx| {
            if last_mode != Mode::VisualBlock && last_mode.is_visual() && mode == Mode::VisualBlock
            {
                vim.visual_block_motion(true, editor, window, cx, |_, point, goal| {
                    Some((point, goal))
                })
            }
            if last_mode == Mode::Insert || last_mode == Mode::Replace {
                if let Some(prior_tx) = prior_tx {
                    editor.group_until_transaction(prior_tx, cx)
                }
            }

            editor.change_selections(None, window, cx, |s| {
                // we cheat with visual block mode and use multiple cursors.
                // the cost of this cheat is we need to convert back to a single
                // cursor whenever vim would.
                if last_mode == Mode::VisualBlock
                    && (mode != Mode::VisualBlock && mode != Mode::Insert)
                {
                    let tail = s.oldest_anchor().tail();
                    let head = s.newest_anchor().head();
                    s.select_anchor_ranges(vec![tail..head]);
                } else if last_mode == Mode::Insert
                    && prior_mode == Mode::VisualBlock
                    && mode != Mode::VisualBlock
                {
                    let pos = s.first_anchor().head();
                    s.select_anchor_ranges(vec![pos..pos])
                }

                let snapshot = s.display_map();
                if let Some(pending) = s.pending.as_mut() {
                    if pending.selection.reversed && mode.is_visual() && !last_mode.is_visual() {
                        let mut end = pending.selection.end.to_point(&snapshot.buffer_snapshot);
                        end = snapshot
                            .buffer_snapshot
                            .clip_point(end + Point::new(0, 1), Bias::Right);
                        pending.selection.end = snapshot.buffer_snapshot.anchor_before(end);
                    }
                }

                s.move_with(|map, selection| {
                    if last_mode.is_visual() && !mode.is_visual() {
                        let mut point = selection.head();
                        if !selection.reversed && !selection.is_empty() {
                            point = movement::left(map, selection.head());
                        }
                        selection.collapse_to(point, selection.goal)
                    } else if !last_mode.is_visual() && mode.is_visual() && selection.is_empty() {
                        selection.end = movement::right(map, selection.start);
                    }
                });
            })
        });
    }

    pub fn take_count(cx: &mut App) -> Option<usize> {
        let global_state = cx.global_mut::<VimGlobals>();
        if global_state.dot_replaying {
            return global_state.recorded_count;
        }

        let count = if global_state.post_count.is_none() && global_state.pre_count.is_none() {
            return None;
        } else {
            Some(
                global_state.post_count.take().unwrap_or(1)
                    * global_state.pre_count.take().unwrap_or(1),
            )
        };

        if global_state.dot_recording {
            global_state.recorded_count = count;
        }
        count
    }

    pub fn take_forced_motion(cx: &mut App) -> bool {
        let global_state = cx.global_mut::<VimGlobals>();
        let forced_motion = global_state.forced_motion;
        global_state.forced_motion = false;
        forced_motion
    }

    pub fn cursor_shape(&self, cx: &mut App) -> CursorShape {
        match self.mode {
            Mode::Normal => {
                if let Some(operator) = self.operator_stack.last() {
                    match operator {
                        // Navigation operators -> Block cursor
                        Operator::FindForward { .. }
                        | Operator::FindBackward { .. }
                        | Operator::Mark
                        | Operator::Jump { .. }
                        | Operator::Register
                        | Operator::RecordRegister
                        | Operator::ReplayRegister => CursorShape::Block,

                        // All other operators -> Underline cursor
                        _ => CursorShape::Underline,
                    }
                } else {
                    // No operator active -> Block cursor
                    CursorShape::Block
                }
            }
            Mode::Replace => CursorShape::Underline,
            Mode::HelixNormal | Mode::Visual | Mode::VisualLine | Mode::VisualBlock => {
                CursorShape::Block
            }
            Mode::Insert => {
                let editor_settings = EditorSettings::get_global(cx);
                editor_settings.cursor_shape.unwrap_or_default()
            }
        }
    }

    pub fn editor_input_enabled(&self) -> bool {
        match self.mode {
            Mode::Insert => {
                if let Some(operator) = self.operator_stack.last() {
                    !operator.is_waiting(self.mode)
                } else {
                    true
                }
            }
            Mode::Normal
            | Mode::HelixNormal
            | Mode::Replace
            | Mode::Visual
            | Mode::VisualLine
            | Mode::VisualBlock => false,
        }
    }

    pub fn should_autoindent(&self) -> bool {
        !(self.mode == Mode::Insert && self.last_mode == Mode::VisualBlock)
    }

    pub fn clip_at_line_ends(&self) -> bool {
        match self.mode {
            Mode::Insert
            | Mode::Visual
            | Mode::VisualLine
            | Mode::VisualBlock
            | Mode::Replace
            | Mode::HelixNormal => false,
            Mode::Normal => true,
        }
    }

    pub fn extend_key_context(&self, context: &mut KeyContext, cx: &App) {
        let mut mode = match self.mode {
            Mode::Normal => "normal",
            Mode::Visual | Mode::VisualLine | Mode::VisualBlock => "visual",
            Mode::Insert => "insert",
            Mode::Replace => "replace",
            Mode::HelixNormal => "helix_normal",
        }
        .to_string();

        let mut operator_id = "none";

        let active_operator = self.active_operator();
        if active_operator.is_none() && cx.global::<VimGlobals>().pre_count.is_some()
            || active_operator.is_some() && cx.global::<VimGlobals>().post_count.is_some()
        {
            context.add("VimCount");
        }

        if let Some(active_operator) = active_operator {
            if active_operator.is_waiting(self.mode) {
                if matches!(active_operator, Operator::Literal { .. }) {
                    mode = "literal".to_string();
                } else {
                    mode = "waiting".to_string();
                }
            } else {
                operator_id = active_operator.id();
                mode = "operator".to_string();
            }
        }

        if mode == "normal" || mode == "visual" || mode == "operator" || mode == "helix_normal" {
            context.add("VimControl");
        }
        context.set("vim_mode", mode);
        context.set("vim_operator", operator_id);
    }

    fn focused(&mut self, preserve_selection: bool, window: &mut Window, cx: &mut Context<Self>) {
        let Some(editor) = self.editor() else {
            return;
        };
        let newest_selection_empty = editor.update(cx, |editor, cx| {
            editor.selections.newest::<usize>(cx).is_empty()
        });
        let editor = editor.read(cx);
        let editor_mode = editor.mode();

<<<<<<< HEAD
        if editor_mode == EditorMode::Minimap {
            return;
        }

        if editor_mode == EditorMode::Full
=======
        if editor_mode.is_full()
>>>>>>> 1d9915f8
                && !newest_selection_empty
                && self.mode == Mode::Normal
                // When following someone, don't switch vim mode.
                && editor.leader_peer_id().is_none()
        {
            if preserve_selection {
                self.switch_mode(Mode::Visual, true, window, cx);
            } else {
                self.update_editor(window, cx, |_, editor, window, cx| {
                    editor.set_clip_at_line_ends(false, cx);
                    editor.change_selections(None, window, cx, |s| {
                        s.move_with(|_, selection| {
                            selection.collapse_to(selection.start, selection.goal)
                        })
                    });
                });
            }
        }

        cx.emit(VimEvent::Focused);
        self.sync_vim_settings(window, cx);

        if VimSettings::get_global(cx).toggle_relative_line_numbers {
            if let Some(old_vim) = Vim::globals(cx).focused_vim() {
                if old_vim.entity_id() != cx.entity().entity_id() {
                    old_vim.update(cx, |vim, cx| {
                        vim.update_editor(window, cx, |_, editor, _, cx| {
                            editor.set_relative_line_number(None, cx)
                        });
                    });

                    self.update_editor(window, cx, |vim, editor, _, cx| {
                        let is_relative = vim.mode != Mode::Insert;
                        editor.set_relative_line_number(Some(is_relative), cx)
                    });
                }
            } else {
                self.update_editor(window, cx, |vim, editor, _, cx| {
                    let is_relative = vim.mode != Mode::Insert;
                    editor.set_relative_line_number(Some(is_relative), cx)
                });
            }
        }
        Vim::globals(cx).focused_vim = Some(cx.entity().downgrade());
    }

    fn blurred(&mut self, window: &mut Window, cx: &mut Context<Self>) {
        self.stop_recording_immediately(NormalBefore.boxed_clone(), cx);
        self.store_visual_marks(window, cx);
        self.clear_operator(window, cx);
        self.update_editor(window, cx, |vim, editor, _, cx| {
            if vim.cursor_shape(cx) == CursorShape::Block {
                editor.set_cursor_shape(CursorShape::Hollow, cx);
            }
        });
    }

    fn cursor_shape_changed(&mut self, window: &mut Window, cx: &mut Context<Self>) {
        self.update_editor(window, cx, |vim, editor, _, cx| {
            editor.set_cursor_shape(vim.cursor_shape(cx), cx);
        });
    }

    fn update_editor<S>(
        &mut self,
        window: &mut Window,
        cx: &mut Context<Self>,
        update: impl FnOnce(&mut Self, &mut Editor, &mut Window, &mut Context<Editor>) -> S,
    ) -> Option<S> {
        let editor = self.editor.upgrade()?;
        Some(editor.update(cx, |editor, cx| update(self, editor, window, cx)))
    }

    fn editor_selections(
        &mut self,
        window: &mut Window,
        cx: &mut Context<Self>,
    ) -> Vec<Range<Anchor>> {
        self.update_editor(window, cx, |_, editor, _, _| {
            editor
                .selections
                .disjoint_anchors()
                .iter()
                .map(|selection| selection.tail()..selection.head())
                .collect()
        })
        .unwrap_or_default()
    }

    fn editor_cursor_word(
        &mut self,
        window: &mut Window,
        cx: &mut Context<Self>,
    ) -> Option<String> {
        self.update_editor(window, cx, |_, editor, window, cx| {
            let selection = editor.selections.newest::<usize>(cx);

            let snapshot = &editor.snapshot(window, cx).buffer_snapshot;
            let (range, kind) = snapshot.surrounding_word(selection.start, true);
            if kind == Some(CharKind::Word) {
                let text: String = snapshot.text_for_range(range).collect();
                if !text.trim().is_empty() {
                    return Some(text);
                }
            }

            None
        })
        .unwrap_or_default()
    }

    /// When doing an action that modifies the buffer, we start recording so that `.`
    /// will replay the action.
    pub fn start_recording(&mut self, cx: &mut Context<Self>) {
        Vim::update_globals(cx, |globals, cx| {
            if !globals.dot_replaying {
                globals.dot_recording = true;
                globals.recording_actions = Default::default();
                globals.recorded_count = None;

                let selections = self.editor().map(|editor| {
                    editor.update(cx, |editor, cx| {
                        (
                            editor.selections.oldest::<Point>(cx),
                            editor.selections.newest::<Point>(cx),
                        )
                    })
                });

                if let Some((oldest, newest)) = selections {
                    globals.recorded_selection = match self.mode {
                        Mode::Visual if newest.end.row == newest.start.row => {
                            RecordedSelection::SingleLine {
                                cols: newest.end.column - newest.start.column,
                            }
                        }
                        Mode::Visual => RecordedSelection::Visual {
                            rows: newest.end.row - newest.start.row,
                            cols: newest.end.column,
                        },
                        Mode::VisualLine => RecordedSelection::VisualLine {
                            rows: newest.end.row - newest.start.row,
                        },
                        Mode::VisualBlock => RecordedSelection::VisualBlock {
                            rows: newest.end.row.abs_diff(oldest.start.row),
                            cols: newest.end.column.abs_diff(oldest.start.column),
                        },
                        _ => RecordedSelection::None,
                    }
                } else {
                    globals.recorded_selection = RecordedSelection::None;
                }
            }
        })
    }

    pub fn stop_replaying(&mut self, cx: &mut Context<Self>) {
        let globals = Vim::globals(cx);
        globals.dot_replaying = false;
        if let Some(replayer) = globals.replayer.take() {
            replayer.stop();
        }
    }

    /// When finishing an action that modifies the buffer, stop recording.
    /// as you usually call this within a keystroke handler we also ensure that
    /// the current action is recorded.
    pub fn stop_recording(&mut self, cx: &mut Context<Self>) {
        let globals = Vim::globals(cx);
        if globals.dot_recording {
            globals.stop_recording_after_next_action = true;
        }
        self.exit_temporary_mode = self.temp_mode;
    }

    /// Stops recording actions immediately rather than waiting until after the
    /// next action to stop recording.
    ///
    /// This doesn't include the current action.
    pub fn stop_recording_immediately(&mut self, action: Box<dyn Action>, cx: &mut Context<Self>) {
        let globals = Vim::globals(cx);
        if globals.dot_recording {
            globals
                .recording_actions
                .push(ReplayableAction::Action(action.boxed_clone()));
            globals.recorded_actions = mem::take(&mut globals.recording_actions);
            globals.dot_recording = false;
            globals.stop_recording_after_next_action = false;
        }
        self.exit_temporary_mode = self.temp_mode;
    }

    /// Explicitly record one action (equivalents to start_recording and stop_recording)
    pub fn record_current_action(&mut self, cx: &mut Context<Self>) {
        self.start_recording(cx);
        self.stop_recording(cx);
    }

    fn push_count_digit(&mut self, number: usize, window: &mut Window, cx: &mut Context<Self>) {
        if self.active_operator().is_some() {
            let post_count = Vim::globals(cx).post_count.unwrap_or(0);

            Vim::globals(cx).post_count = Some(
                post_count
                    .checked_mul(10)
                    .and_then(|post_count| post_count.checked_add(number))
                    .unwrap_or(post_count),
            )
        } else {
            let pre_count = Vim::globals(cx).pre_count.unwrap_or(0);

            Vim::globals(cx).pre_count = Some(
                pre_count
                    .checked_mul(10)
                    .and_then(|pre_count| pre_count.checked_add(number))
                    .unwrap_or(pre_count),
            )
        }
        // update the keymap so that 0 works
        self.sync_vim_settings(window, cx)
    }

    fn select_register(&mut self, register: Arc<str>, window: &mut Window, cx: &mut Context<Self>) {
        if register.chars().count() == 1 {
            self.selected_register
                .replace(register.chars().next().unwrap());
        }
        self.operator_stack.clear();
        self.sync_vim_settings(window, cx);
    }

    fn maybe_pop_operator(&mut self) -> Option<Operator> {
        self.operator_stack.pop()
    }

    fn pop_operator(&mut self, window: &mut Window, cx: &mut Context<Self>) -> Operator {
        let popped_operator = self.operator_stack.pop()
            .expect("Operator popped when no operator was on the stack. This likely means there is an invalid keymap config");
        self.sync_vim_settings(window, cx);
        popped_operator
    }

    fn clear_operator(&mut self, window: &mut Window, cx: &mut Context<Self>) {
        Vim::take_count(cx);
        Vim::take_forced_motion(cx);
        self.selected_register.take();
        self.operator_stack.clear();
        self.sync_vim_settings(window, cx);
    }

    fn active_operator(&self) -> Option<Operator> {
        self.operator_stack.last().cloned()
    }

    fn transaction_begun(
        &mut self,
        transaction_id: TransactionId,
        _window: &mut Window,
        _: &mut Context<Self>,
    ) {
        let mode = if (self.mode == Mode::Insert
            || self.mode == Mode::Replace
            || self.mode == Mode::Normal)
            && self.current_tx.is_none()
        {
            self.current_tx = Some(transaction_id);
            self.last_mode
        } else {
            self.mode
        };
        if mode == Mode::VisualLine || mode == Mode::VisualBlock {
            self.undo_modes.insert(transaction_id, mode);
        }
    }

    fn transaction_undone(
        &mut self,
        transaction_id: &TransactionId,
        window: &mut Window,
        cx: &mut Context<Self>,
    ) {
        match self.mode {
            Mode::VisualLine | Mode::VisualBlock | Mode::Visual => {
                self.update_editor(window, cx, |vim, editor, window, cx| {
                    let original_mode = vim.undo_modes.get(transaction_id);
                    editor.change_selections(None, window, cx, |s| match original_mode {
                        Some(Mode::VisualLine) => {
                            s.move_with(|map, selection| {
                                selection.collapse_to(
                                    map.prev_line_boundary(selection.start.to_point(map)).1,
                                    SelectionGoal::None,
                                )
                            });
                        }
                        Some(Mode::VisualBlock) => {
                            let mut first = s.first_anchor();
                            first.collapse_to(first.start, first.goal);
                            s.select_anchors(vec![first]);
                        }
                        _ => {
                            s.move_with(|map, selection| {
                                selection.collapse_to(
                                    map.clip_at_line_end(selection.start),
                                    selection.goal,
                                );
                            });
                        }
                    });
                });
                self.switch_mode(Mode::Normal, true, window, cx)
            }
            Mode::Normal => {
                self.update_editor(window, cx, |_, editor, window, cx| {
                    editor.change_selections(None, window, cx, |s| {
                        s.move_with(|map, selection| {
                            selection
                                .collapse_to(map.clip_at_line_end(selection.end), selection.goal)
                        })
                    })
                });
            }
            Mode::Insert | Mode::Replace | Mode::HelixNormal => {}
        }
    }

    fn local_selections_changed(&mut self, window: &mut Window, cx: &mut Context<Self>) {
        let Some(editor) = self.editor() else { return };

        if editor.read(cx).leader_peer_id().is_some() {
            return;
        }

        let newest = editor.read(cx).selections.newest_anchor().clone();
        let is_multicursor = editor.read(cx).selections.count() > 1;
        if self.mode == Mode::Insert && self.current_tx.is_some() {
            if self.current_anchor.is_none() {
                self.current_anchor = Some(newest);
            } else if self.current_anchor.as_ref().unwrap() != &newest {
                if let Some(tx_id) = self.current_tx.take() {
                    self.update_editor(window, cx, |_, editor, _, cx| {
                        editor.group_until_transaction(tx_id, cx)
                    });
                }
            }
        } else if self.mode == Mode::Normal && newest.start != newest.end {
            if matches!(newest.goal, SelectionGoal::HorizontalRange { .. }) {
                self.switch_mode(Mode::VisualBlock, false, window, cx);
            } else {
                self.switch_mode(Mode::Visual, false, window, cx)
            }
        } else if newest.start == newest.end
            && !is_multicursor
            && [Mode::Visual, Mode::VisualLine, Mode::VisualBlock].contains(&self.mode)
        {
            self.switch_mode(Mode::Normal, true, window, cx);
        }
    }

    fn input_ignored(&mut self, text: Arc<str>, window: &mut Window, cx: &mut Context<Self>) {
        if text.is_empty() {
            return;
        }

        match self.active_operator() {
            Some(Operator::FindForward { before }) => {
                let find = Motion::FindForward {
                    before,
                    char: text.chars().next().unwrap(),
                    mode: if VimSettings::get_global(cx).use_multiline_find {
                        FindRange::MultiLine
                    } else {
                        FindRange::SingleLine
                    },
                    smartcase: VimSettings::get_global(cx).use_smartcase_find,
                };
                Vim::globals(cx).last_find = Some(find.clone());
                self.motion(find, window, cx)
            }
            Some(Operator::FindBackward { after }) => {
                let find = Motion::FindBackward {
                    after,
                    char: text.chars().next().unwrap(),
                    mode: if VimSettings::get_global(cx).use_multiline_find {
                        FindRange::MultiLine
                    } else {
                        FindRange::SingleLine
                    },
                    smartcase: VimSettings::get_global(cx).use_smartcase_find,
                };
                Vim::globals(cx).last_find = Some(find.clone());
                self.motion(find, window, cx)
            }
            Some(Operator::Sneak { first_char }) => {
                if let Some(first_char) = first_char {
                    if let Some(second_char) = text.chars().next() {
                        let sneak = Motion::Sneak {
                            first_char,
                            second_char,
                            smartcase: VimSettings::get_global(cx).use_smartcase_find,
                        };
                        Vim::globals(cx).last_find = Some((&sneak).clone());
                        self.motion(sneak, window, cx)
                    }
                } else {
                    let first_char = text.chars().next();
                    self.pop_operator(window, cx);
                    self.push_operator(Operator::Sneak { first_char }, window, cx);
                }
            }
            Some(Operator::SneakBackward { first_char }) => {
                if let Some(first_char) = first_char {
                    if let Some(second_char) = text.chars().next() {
                        let sneak = Motion::SneakBackward {
                            first_char,
                            second_char,
                            smartcase: VimSettings::get_global(cx).use_smartcase_find,
                        };
                        Vim::globals(cx).last_find = Some((&sneak).clone());
                        self.motion(sneak, window, cx)
                    }
                } else {
                    let first_char = text.chars().next();
                    self.pop_operator(window, cx);
                    self.push_operator(Operator::SneakBackward { first_char }, window, cx);
                }
            }
            Some(Operator::Replace) => match self.mode {
                Mode::Normal => self.normal_replace(text, window, cx),
                Mode::Visual | Mode::VisualLine | Mode::VisualBlock => {
                    self.visual_replace(text, window, cx)
                }
                _ => self.clear_operator(window, cx),
            },
            Some(Operator::Digraph { first_char }) => {
                if let Some(first_char) = first_char {
                    if let Some(second_char) = text.chars().next() {
                        self.insert_digraph(first_char, second_char, window, cx);
                    }
                } else {
                    let first_char = text.chars().next();
                    self.pop_operator(window, cx);
                    self.push_operator(Operator::Digraph { first_char }, window, cx);
                }
            }
            Some(Operator::Literal { prefix }) => {
                self.handle_literal_input(prefix.unwrap_or_default(), &text, window, cx)
            }
            Some(Operator::AddSurrounds { target }) => match self.mode {
                Mode::Normal => {
                    if let Some(target) = target {
                        self.add_surrounds(text, target, window, cx);
                        self.clear_operator(window, cx);
                    }
                }
                Mode::Visual | Mode::VisualLine | Mode::VisualBlock => {
                    self.add_surrounds(text, SurroundsType::Selection, window, cx);
                    self.clear_operator(window, cx);
                }
                _ => self.clear_operator(window, cx),
            },
            Some(Operator::ChangeSurrounds { target }) => match self.mode {
                Mode::Normal => {
                    if let Some(target) = target {
                        self.change_surrounds(text, target, window, cx);
                        self.clear_operator(window, cx);
                    }
                }
                _ => self.clear_operator(window, cx),
            },
            Some(Operator::DeleteSurrounds) => match self.mode {
                Mode::Normal => {
                    self.delete_surrounds(text, window, cx);
                    self.clear_operator(window, cx);
                }
                _ => self.clear_operator(window, cx),
            },
            Some(Operator::Mark) => self.create_mark(text, window, cx),
            Some(Operator::RecordRegister) => {
                self.record_register(text.chars().next().unwrap(), window, cx)
            }
            Some(Operator::ReplayRegister) => {
                self.replay_register(text.chars().next().unwrap(), window, cx)
            }
            Some(Operator::Register) => match self.mode {
                Mode::Insert => {
                    self.update_editor(window, cx, |_, editor, window, cx| {
                        if let Some(register) = Vim::update_globals(cx, |globals, cx| {
                            globals.read_register(text.chars().next(), Some(editor), cx)
                        }) {
                            editor.do_paste(
                                &register.text.to_string(),
                                register.clipboard_selections.clone(),
                                false,
                                window,
                                cx,
                            )
                        }
                    });
                    self.clear_operator(window, cx);
                }
                _ => {
                    self.select_register(text, window, cx);
                }
            },
            Some(Operator::Jump { line }) => self.jump(text, line, true, window, cx),
            _ => {
                if self.mode == Mode::Replace {
                    self.multi_replace(text, window, cx)
                }

                if self.mode == Mode::Normal {
                    self.update_editor(window, cx, |_, editor, window, cx| {
                        editor.accept_edit_prediction(
                            &editor::actions::AcceptEditPrediction {},
                            window,
                            cx,
                        );
                    });
                }
            }
        }
    }

    fn sync_vim_settings(&mut self, window: &mut Window, cx: &mut Context<Self>) {
        self.update_editor(window, cx, |vim, editor, window, cx| {
            editor.set_cursor_shape(vim.cursor_shape(cx), cx);
            editor.set_clip_at_line_ends(vim.clip_at_line_ends(), cx);
            editor.set_collapse_matches(true);
            editor.set_input_enabled(vim.editor_input_enabled());
            editor.set_autoindent(vim.should_autoindent());
            editor.selections.line_mode = matches!(vim.mode, Mode::VisualLine);

            let hide_inline_completions = match vim.mode {
                Mode::Insert | Mode::Replace => false,
                _ => true,
            };
            editor.set_inline_completions_hidden_for_vim_mode(hide_inline_completions, window, cx);
        });
        cx.notify()
    }
}

/// Controls when to use system clipboard.
#[derive(Copy, Clone, Debug, Serialize, Deserialize, PartialEq, Eq, JsonSchema)]
#[serde(rename_all = "snake_case")]
pub enum UseSystemClipboard {
    /// Don't use system clipboard.
    Never,
    /// Use system clipboard.
    Always,
    /// Use system clipboard for yank operations.
    OnYank,
}

#[derive(Deserialize)]
struct VimSettings {
    pub default_mode: Mode,
    pub toggle_relative_line_numbers: bool,
    pub use_system_clipboard: UseSystemClipboard,
    pub use_multiline_find: bool,
    pub use_smartcase_find: bool,
    pub custom_digraphs: HashMap<String, Arc<str>>,
    pub highlight_on_yank_duration: u64,
}

#[derive(Clone, Default, Serialize, Deserialize, JsonSchema)]
struct VimSettingsContent {
    pub default_mode: Option<ModeContent>,
    pub toggle_relative_line_numbers: Option<bool>,
    pub use_system_clipboard: Option<UseSystemClipboard>,
    pub use_multiline_find: Option<bool>,
    pub use_smartcase_find: Option<bool>,
    pub custom_digraphs: Option<HashMap<String, Arc<str>>>,
    pub highlight_on_yank_duration: Option<u64>,
}

#[derive(Clone, Default, Serialize, Deserialize, JsonSchema)]
#[serde(rename_all = "snake_case")]
pub enum ModeContent {
    #[default]
    Normal,
    Insert,
    Replace,
    Visual,
    VisualLine,
    VisualBlock,
    HelixNormal,
}

impl From<ModeContent> for Mode {
    fn from(mode: ModeContent) -> Self {
        match mode {
            ModeContent::Normal => Self::Normal,
            ModeContent::Insert => Self::Insert,
            ModeContent::Replace => Self::Replace,
            ModeContent::Visual => Self::Visual,
            ModeContent::VisualLine => Self::VisualLine,
            ModeContent::VisualBlock => Self::VisualBlock,
            ModeContent::HelixNormal => Self::HelixNormal,
        }
    }
}

impl Settings for VimSettings {
    const KEY: Option<&'static str> = Some("vim");

    type FileContent = VimSettingsContent;

    fn load(sources: SettingsSources<Self::FileContent>, _: &mut App) -> Result<Self> {
        let settings: VimSettingsContent = sources.json_merge()?;

        Ok(Self {
            default_mode: settings
                .default_mode
                .ok_or_else(Self::missing_default)?
                .into(),
            toggle_relative_line_numbers: settings
                .toggle_relative_line_numbers
                .ok_or_else(Self::missing_default)?,
            use_system_clipboard: settings
                .use_system_clipboard
                .ok_or_else(Self::missing_default)?,
            use_multiline_find: settings
                .use_multiline_find
                .ok_or_else(Self::missing_default)?,
            use_smartcase_find: settings
                .use_smartcase_find
                .ok_or_else(Self::missing_default)?,
            custom_digraphs: settings.custom_digraphs.ok_or_else(Self::missing_default)?,
            highlight_on_yank_duration: settings
                .highlight_on_yank_duration
                .ok_or_else(Self::missing_default)?,
        })
    }
}<|MERGE_RESOLUTION|>--- conflicted
+++ resolved
@@ -1142,15 +1142,11 @@
         let editor = editor.read(cx);
         let editor_mode = editor.mode();
 
-<<<<<<< HEAD
         if editor_mode == EditorMode::Minimap {
             return;
         }
 
-        if editor_mode == EditorMode::Full
-=======
         if editor_mode.is_full()
->>>>>>> 1d9915f8
                 && !newest_selection_empty
                 && self.mode == Mode::Normal
                 // When following someone, don't switch vim mode.
