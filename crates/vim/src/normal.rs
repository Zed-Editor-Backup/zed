--- conflicted
+++ resolved
@@ -23,10 +23,7 @@
     surrounds::SurroundsType,
 };
 use collections::BTreeSet;
-<<<<<<< HEAD
-=======
 use convert::ConvertTarget;
->>>>>>> 6ae7d2f5
 use editor::Anchor;
 use editor::Bias;
 use editor::Editor;
