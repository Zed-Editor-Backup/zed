--- conflicted
+++ resolved
@@ -43,13 +43,8 @@
 futures = "0.3"
 log = "0.4"
 postage = { workspace = true }
-<<<<<<< HEAD
-serde = { version = "1.0", features = ["derive", "rc"] }
-serde_derive = { version = "1.0", features = ["deserialize_in_place"] }
-=======
 serde = { workspace = true }
 serde_derive = { workspace = true }
->>>>>>> 59fb4b3d
 
 [dev-dependencies]
 call = { path = "../call", features = ["test-support"] }
