use ::fs::Fs;
use anyhow::{Context as _, Result};
use async_compression::futures::bufread::GzipDecoder;
use async_tar::Archive;
use async_trait::async_trait;
use collections::HashMap;
pub use dap_types::{StartDebuggingRequestArguments, StartDebuggingRequestArgumentsRequest};
use futures::io::BufReader;
use gpui::{AsyncApp, SharedString};
pub use http_client::{HttpClient, github::latest_github_release};
use language::{LanguageName, LanguageToolchainStore};
use node_runtime::NodeRuntime;
use serde::{Deserialize, Serialize};
use serde_json::json;
use settings::WorktreeId;
use smol::{self, fs::File};
use std::{
    borrow::Borrow, ffi::OsStr, fmt::Debug, net::Ipv4Addr, ops::Deref, path::PathBuf, sync::Arc,
};
use task::{DebugScenario, TcpArgumentsTemplate, ZedDebugConfig};

#[derive(Clone, Debug, PartialEq, Eq)]
pub enum DapStatus {
    None,
    CheckingForUpdate,
    Downloading,
    Failed { error: String },
}

#[async_trait]
pub trait DapDelegate: Send + Sync + 'static {
    fn worktree_id(&self) -> WorktreeId;
    fn worktree_root_path(&self) -> &Path;
    fn http_client(&self) -> Arc<dyn HttpClient>;
    fn node_runtime(&self) -> NodeRuntime;
    fn toolchain_store(&self) -> Arc<dyn LanguageToolchainStore>;
    fn fs(&self) -> Arc<dyn Fs>;
    fn output_to_console(&self, msg: String);
    async fn which(&self, command: &OsStr) -> Option<PathBuf>;
    async fn read_text_file(&self, path: PathBuf) -> Result<String>;
    async fn shell_env(&self) -> collections::HashMap<String, String>;
}

#[derive(Clone, Debug, PartialEq, Eq, PartialOrd, Ord, Hash, Deserialize, Serialize)]
pub struct DebugAdapterName(pub SharedString);

impl Deref for DebugAdapterName {
    type Target = str;

    fn deref(&self) -> &Self::Target {
        &self.0
    }
}

impl AsRef<str> for DebugAdapterName {
    fn as_ref(&self) -> &str {
        &self.0
    }
}

impl Borrow<str> for DebugAdapterName {
    fn borrow(&self) -> &str {
        &self.0
    }
}

impl std::fmt::Display for DebugAdapterName {
    fn fmt(&self, f: &mut std::fmt::Formatter<'_>) -> std::fmt::Result {
        std::fmt::Display::fmt(&self.0, f)
    }
}

impl From<DebugAdapterName> for SharedString {
    fn from(name: DebugAdapterName) -> Self {
        name.0
    }
}
impl From<SharedString> for DebugAdapterName {
    fn from(name: SharedString) -> Self {
        DebugAdapterName(name)
    }
}

impl<'a> From<&'a str> for DebugAdapterName {
    fn from(str: &'a str) -> DebugAdapterName {
        DebugAdapterName(str.to_string().into())
    }
}

#[derive(Debug, Clone, PartialEq)]
pub struct TcpArguments {
    pub host: Ipv4Addr,
    pub port: u16,
    pub timeout: Option<u64>,
}

impl TcpArguments {
    pub fn from_proto(proto: proto::TcpHost) -> anyhow::Result<Self> {
        let host = TcpArgumentsTemplate::from_proto(proto)?;
        Ok(TcpArguments {
            host: host.host.context("missing host")?,
            port: host.port.context("missing port")?,
            timeout: host.timeout,
        })
    }

    pub fn to_proto(&self) -> proto::TcpHost {
        TcpArgumentsTemplate {
            host: Some(self.host),
            port: Some(self.port),
            timeout: self.timeout,
        }
        .to_proto()
    }
}

/// Represents a debuggable binary/process (what process is going to be debugged and with what arguments).
///
/// We start off with a [DebugScenario], a user-facing type that additionally defines how a debug target is built; once
/// an optional build step is completed, we turn it's result into a DebugTaskDefinition by running a locator (or using a user-provided task) and resolving task variables.
/// Finally, a [DebugTaskDefinition] has to be turned into a concrete debugger invocation ([DebugAdapterBinary]).
#[derive(Clone, Debug, PartialEq)]
#[cfg_attr(
    any(feature = "test-support", test),
    derive(serde::Deserialize, serde::Serialize)
)]
pub struct DebugTaskDefinition {
    /// The name of this debug task
    pub label: SharedString,
    /// The debug adapter to use
    pub adapter: DebugAdapterName,
    /// The configuration to send to the debug adapter
    pub config: serde_json::Value,
    /// Optional TCP connection information
    ///
    /// If provided, this will be used to connect to the debug adapter instead of
    /// spawning a new debug adapter process. This is useful for connecting to a debug adapter
    /// that is already running or is started by another process.
    pub tcp_connection: Option<TcpArgumentsTemplate>,
}

impl DebugTaskDefinition {
    pub fn to_scenario(&self) -> DebugScenario {
        DebugScenario {
            label: self.label.clone(),
            adapter: self.adapter.clone().into(),
            build: None,
            tcp_connection: self.tcp_connection.clone(),
            config: self.config.clone(),
        }
    }

    pub fn to_proto(&self) -> proto::DebugTaskDefinition {
        proto::DebugTaskDefinition {
            label: self.label.clone().into(),
            config: self.config.to_string(),
            tcp_connection: self.tcp_connection.clone().map(|v| v.to_proto()),
            adapter: self.adapter.clone().0.into(),
        }
    }

    pub fn from_proto(proto: proto::DebugTaskDefinition) -> Result<Self> {
<<<<<<< HEAD
=======
        let request = proto.request.context("request is required")?;
>>>>>>> 380d6519
        Ok(Self {
            label: proto.label.into(),
            config: serde_json::from_str(&proto.config)?,
            tcp_connection: proto
                .tcp_connection
                .map(TcpArgumentsTemplate::from_proto)
                .transpose()?,
            adapter: DebugAdapterName(proto.adapter.into()),
        })
    }
}

/// Created from a [DebugTaskDefinition], this struct describes how to spawn the debugger to create a previously-configured debug session.
#[derive(Debug, Clone, PartialEq)]
pub struct DebugAdapterBinary {
    pub command: String,
    pub arguments: Vec<String>,
    pub envs: HashMap<String, String>,
    pub cwd: Option<PathBuf>,
    pub connection: Option<TcpArguments>,
    pub request_args: StartDebuggingRequestArguments,
}

impl DebugAdapterBinary {
    pub fn from_proto(binary: proto::DebugAdapterBinary) -> anyhow::Result<Self> {
        let request = match binary.launch_type() {
            proto::debug_adapter_binary::LaunchType::Launch => {
                StartDebuggingRequestArgumentsRequest::Launch
            }
            proto::debug_adapter_binary::LaunchType::Attach => {
                StartDebuggingRequestArgumentsRequest::Attach
            }
        };

        Ok(DebugAdapterBinary {
            command: binary.command,
            arguments: binary.arguments,
            envs: binary.envs.into_iter().collect(),
            connection: binary
                .connection
                .map(TcpArguments::from_proto)
                .transpose()?,
            request_args: StartDebuggingRequestArguments {
                configuration: serde_json::from_str(&binary.configuration)?,
                request,
            },
            cwd: binary.cwd.map(|cwd| cwd.into()),
        })
    }

    pub fn to_proto(&self) -> proto::DebugAdapterBinary {
        proto::DebugAdapterBinary {
            command: self.command.clone(),
            arguments: self.arguments.clone(),
            envs: self
                .envs
                .iter()
                .map(|(k, v)| (k.clone(), v.clone()))
                .collect(),
            cwd: self
                .cwd
                .as_ref()
                .map(|cwd| cwd.to_string_lossy().to_string()),
            connection: self.connection.as_ref().map(|c| c.to_proto()),
            launch_type: match self.request_args.request {
                StartDebuggingRequestArgumentsRequest::Launch => {
                    proto::debug_adapter_binary::LaunchType::Launch.into()
                }
                StartDebuggingRequestArgumentsRequest::Attach => {
                    proto::debug_adapter_binary::LaunchType::Attach.into()
                }
            },
            configuration: self.request_args.configuration.to_string(),
        }
    }
}

#[derive(Debug, Clone)]
pub struct AdapterVersion {
    pub tag_name: String,
    pub url: String,
}

pub enum DownloadedFileType {
    Vsix,
    GzipTar,
    Zip,
}

pub struct GithubRepo {
    pub repo_name: String,
    pub repo_owner: String,
}

pub async fn download_adapter_from_github(
    adapter_name: DebugAdapterName,
    github_version: AdapterVersion,
    file_type: DownloadedFileType,
    delegate: &dyn DapDelegate,
) -> Result<PathBuf> {
    let adapter_path = paths::debug_adapters_dir().join(&adapter_name.as_ref());
    let version_path = adapter_path.join(format!("{}_{}", adapter_name, github_version.tag_name));
    let fs = delegate.fs();

    if version_path.exists() {
        return Ok(version_path);
    }

    if !adapter_path.exists() {
        fs.create_dir(&adapter_path.as_path())
            .await
            .context("Failed creating adapter path")?;
    }

    log::debug!(
        "Downloading adapter {} from {}",
        adapter_name,
        &github_version.url,
    );
    delegate.output_to_console(format!("Downloading from {}...", github_version.url));

    let mut response = delegate
        .http_client()
        .get(&github_version.url, Default::default(), true)
        .await
        .context("Error downloading release")?;
    anyhow::ensure!(
        response.status().is_success(),
        "download failed with status {}",
        response.status().to_string()
    );

    match file_type {
        DownloadedFileType::GzipTar => {
            let decompressed_bytes = GzipDecoder::new(BufReader::new(response.body_mut()));
            let archive = Archive::new(decompressed_bytes);
            archive.unpack(&version_path).await?;
        }
        DownloadedFileType::Zip | DownloadedFileType::Vsix => {
            let zip_path = version_path.with_extension("zip");

            let mut file = File::create(&zip_path).await?;
            futures::io::copy(response.body_mut(), &mut file).await?;

            // we cannot check the status as some adapter include files with names that trigger `Illegal byte sequence`
            util::command::new_smol_command("unzip")
                .arg(&zip_path)
                .arg("-d")
                .arg(&version_path)
                .output()
                .await?;

            util::fs::remove_matching(&adapter_path, |entry| {
                entry
                    .file_name()
                    .is_some_and(|file| file.to_string_lossy().ends_with(".zip"))
            })
            .await;
        }
    }

    // remove older versions
    util::fs::remove_matching(&adapter_path, |entry| {
        entry.to_string_lossy() != version_path.to_string_lossy()
    })
    .await;

    Ok(version_path)
}

pub async fn fetch_latest_adapter_version_from_github(
    github_repo: GithubRepo,
    delegate: &dyn DapDelegate,
) -> Result<AdapterVersion> {
    let release = latest_github_release(
        &format!("{}/{}", github_repo.repo_owner, github_repo.repo_name),
        false,
        false,
        delegate.http_client(),
    )
    .await?;

    Ok(AdapterVersion {
        tag_name: release.tag_name,
        url: release.zipball_url,
    })
}

#[async_trait(?Send)]
pub trait DebugAdapter: 'static + Send + Sync {
    fn name(&self) -> DebugAdapterName;

    fn config_from_zed_format(&self, zed_scenario: ZedDebugConfig) -> Result<DebugScenario>;

    async fn get_binary(
        &self,
<<<<<<< HEAD
        delegate: &dyn DapDelegate,
        config: DebugTaskDefinition,
=======
        delegate: &Arc<dyn DapDelegate>,
        config: &DebugTaskDefinition,
>>>>>>> 380d6519
        user_installed_path: Option<PathBuf>,
        cx: &mut AsyncApp,
    ) -> Result<DebugAdapterBinary>;

    /// Returns the language name of an adapter if it only supports one language
    fn adapter_language_name(&self) -> Option<LanguageName> {
        None
    }

    fn validate_config(
        &self,
        config: &serde_json::Value,
    ) -> Result<StartDebuggingRequestArgumentsRequest> {
        let map = config
            .as_object()
            .ok_or_else(|| anyhow!("Config isn't an object"))?;

        let request_variant = map["request"]
            .as_str()
            .ok_or_else(|| anyhow!("request is not valid"))?;

        match request_variant {
            "launch" => Ok(StartDebuggingRequestArgumentsRequest::Launch),
            "attach" => Ok(StartDebuggingRequestArgumentsRequest::Attach),
            _ => Err(anyhow!("request must be either 'launch' or 'attach'")),
        }
    }

    fn dap_schema(&self) -> serde_json::Value;
}

#[cfg(any(test, feature = "test-support"))]
pub struct FakeAdapter {}

#[cfg(any(test, feature = "test-support"))]
impl FakeAdapter {
    pub const ADAPTER_NAME: &'static str = "fake-adapter";

    pub fn new() -> Self {
        Self {}
    }

    fn request_args(
        &self,
        task_definition: &DebugTaskDefinition,
    ) -> StartDebuggingRequestArguments {
        use serde_json::json;

        let obj = task_definition.config.as_object().unwrap();

        let request_variant = obj["request"].as_str().unwrap();

        let value = json!({
            "request": request_variant,
            "process_id": obj.get("process_id"),
            "raw_request": serde_json::to_value(task_definition).unwrap()
        });

        StartDebuggingRequestArguments {
            configuration: value,
            request: match request_variant {
                "launch" => dap_types::StartDebuggingRequestArgumentsRequest::Launch,
                "attach" => dap_types::StartDebuggingRequestArgumentsRequest::Attach,
                _ => unreachable!("Wrong fake adapter input for request field"),
            },
        }
    }
}

#[cfg(any(test, feature = "test-support"))]
#[async_trait(?Send)]
impl DebugAdapter for FakeAdapter {
    fn name(&self) -> DebugAdapterName {
        DebugAdapterName(Self::ADAPTER_NAME.into())
    }

    fn dap_schema(&self) -> serde_json::Value {
        serde_json::Value::Null
    }

    fn validate_config(
        &self,
        config: &serde_json::Value,
    ) -> Result<StartDebuggingRequestArgumentsRequest> {
        let request = config.as_object().unwrap()["request"].as_str().unwrap();

        let request = match request {
            "launch" => dap_types::StartDebuggingRequestArgumentsRequest::Launch,
            "attach" => dap_types::StartDebuggingRequestArgumentsRequest::Attach,
            _ => unreachable!("Wrong fake adapter input for request field"),
        };

        Ok(request)
    }

    fn adapter_language_name(&self) -> Option<LanguageName> {
        None
    }

    fn config_from_zed_format(&self, zed_scenario: ZedDebugConfig) -> Result<DebugScenario> {
        let config = serde_json::to_value(zed_scenario.request).unwrap();

        Ok(DebugScenario {
            adapter: zed_scenario.adapter,
            label: zed_scenario.label,
            build: None,
            config,
            tcp_connection: None,
        })
    }

    async fn get_binary(
        &self,
<<<<<<< HEAD
        _: &dyn DapDelegate,
        config: DebugTaskDefinition,
=======
        _: &Arc<dyn DapDelegate>,
        config: &DebugTaskDefinition,
>>>>>>> 380d6519
        _: Option<PathBuf>,
        _: &mut AsyncApp,
    ) -> Result<DebugAdapterBinary> {
        Ok(DebugAdapterBinary {
            command: "command".into(),
            arguments: vec![],
            connection: None,
            envs: HashMap::default(),
            cwd: None,
            request_args: self.request_args(&config),
        })
    }
}<|MERGE_RESOLUTION|>--- conflicted
+++ resolved
@@ -1,5 +1,5 @@
 use ::fs::Fs;
-use anyhow::{Context as _, Result};
+use anyhow::{Context as _, Result, anyhow};
 use async_compression::futures::bufread::GzipDecoder;
 use async_tar::Archive;
 use async_trait::async_trait;
@@ -15,7 +15,13 @@
 use settings::WorktreeId;
 use smol::{self, fs::File};
 use std::{
-    borrow::Borrow, ffi::OsStr, fmt::Debug, net::Ipv4Addr, ops::Deref, path::PathBuf, sync::Arc,
+    borrow::Borrow,
+    ffi::OsStr,
+    fmt::Debug,
+    net::Ipv4Addr,
+    ops::Deref,
+    path::{Path, PathBuf},
+    sync::Arc,
 };
 use task::{DebugScenario, TcpArgumentsTemplate, ZedDebugConfig};
 
@@ -160,10 +166,6 @@
     }
 
     pub fn from_proto(proto: proto::DebugTaskDefinition) -> Result<Self> {
-<<<<<<< HEAD
-=======
-        let request = proto.request.context("request is required")?;
->>>>>>> 380d6519
         Ok(Self {
             label: proto.label.into(),
             config: serde_json::from_str(&proto.config)?,
@@ -360,13 +362,8 @@
 
     async fn get_binary(
         &self,
-<<<<<<< HEAD
-        delegate: &dyn DapDelegate,
-        config: DebugTaskDefinition,
-=======
         delegate: &Arc<dyn DapDelegate>,
         config: &DebugTaskDefinition,
->>>>>>> 380d6519
         user_installed_path: Option<PathBuf>,
         cx: &mut AsyncApp,
     ) -> Result<DebugAdapterBinary>;
@@ -380,9 +377,7 @@
         &self,
         config: &serde_json::Value,
     ) -> Result<StartDebuggingRequestArgumentsRequest> {
-        let map = config
-            .as_object()
-            .ok_or_else(|| anyhow!("Config isn't an object"))?;
+        let map = config.as_object().context("Config isn't an object")?;
 
         let request_variant = map["request"]
             .as_str()
@@ -480,13 +475,8 @@
 
     async fn get_binary(
         &self,
-<<<<<<< HEAD
-        _: &dyn DapDelegate,
-        config: DebugTaskDefinition,
-=======
         _: &Arc<dyn DapDelegate>,
         config: &DebugTaskDefinition,
->>>>>>> 380d6519
         _: Option<PathBuf>,
         _: &mut AsyncApp,
     ) -> Result<DebugAdapterBinary> {
