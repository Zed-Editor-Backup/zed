--- conflicted
+++ resolved
@@ -22,12 +22,8 @@
     path::{Path, PathBuf},
     sync::Arc,
 };
-<<<<<<< HEAD
-use task::{DebugScenario, TcpArgumentsTemplate, ZedDebugConfig};
-=======
-use task::{AttachRequest, DebugRequest, DebugScenario, LaunchRequest, TcpArgumentsTemplate};
+use task::{ZedDebugConfig, DebugScenario, TcpArgumentsTemplate};
 use util::archive::extract_zip;
->>>>>>> 71fb17c5
 
 #[derive(Clone, Debug, PartialEq, Eq)]
 pub enum DapStatus {
