mod anchor;
#[cfg(test)]
mod multi_buffer_tests;
mod position;

pub use anchor::{Anchor, AnchorRangeExt, Offset};
pub use position::{TypedOffset, TypedPoint, TypedRow};

use anyhow::{Result, anyhow};
use buffer_diff::{
    BufferDiff, BufferDiffEvent, BufferDiffSnapshot, DiffHunkSecondaryStatus, DiffHunkStatus,
    DiffHunkStatusKind,
};
use clock::ReplicaId;
use collections::{BTreeMap, Bound, HashMap, HashSet};
use gpui::{App, AppContext as _, Context, Entity, EntityId, EventEmitter, Task};
use itertools::Itertools;
use language::{
    AutoindentMode, Buffer, BufferChunks, BufferRow, BufferSnapshot, Capability, CharClassifier,
    CharKind, Chunk, CursorShape, DiagnosticEntry, DiskState, File, IndentSize, Language,
    LanguageScope, OffsetRangeExt, OffsetUtf16, Outline, OutlineItem, Point, PointUtf16, Selection,
    TextDimension, TextObject, ToOffset as _, ToPoint as _, TransactionId, TreeSitterOptions,
    Unclipped,
    language_settings::{IndentGuideSettings, LanguageSettings, language_settings},
};

use rope::DimensionPair;
use smallvec::SmallVec;
use smol::future::yield_now;
use std::{
    any::type_name,
    borrow::Cow,
    cell::{Cell, Ref, RefCell},
    cmp, fmt,
    future::Future,
    io,
    iter::{self, FromIterator},
    mem,
    ops::{Range, RangeBounds, Sub},
    path::{Path, PathBuf},
    rc::Rc,
    str,
    sync::Arc,
    time::{Duration, Instant},
};
use sum_tree::{Bias, Cursor, SumTree, TreeMap};
use text::{
    BufferId, Edit, LineIndent, TextSummary,
    locator::Locator,
    subscription::{Subscription, Topic},
};
use theme::SyntaxTheme;
use util::post_inc;

const NEWLINES: &[u8] = &[b'\n'; u8::MAX as usize];

#[derive(Debug, Default, Clone, Copy, Hash, PartialEq, Eq, PartialOrd, Ord)]
pub struct ExcerptId(usize);

/// One or more [`Buffers`](Buffer) being edited in a single view.
///
/// See <https://zed.dev/features#multi-buffers>
pub struct MultiBuffer {
    /// A snapshot of the [`Excerpt`]s in the MultiBuffer.
    /// Use [`MultiBuffer::snapshot`] to get a up-to-date snapshot.
    snapshot: RefCell<MultiBufferSnapshot>,
    /// Contains the state of the buffers being edited
    buffers: RefCell<HashMap<BufferId, BufferState>>,
    // only used by consumers using `set_excerpts_for_buffer`
    excerpts_by_path: BTreeMap<PathKey, Vec<ExcerptId>>,
    paths_by_excerpt: HashMap<ExcerptId, PathKey>,
    diffs: HashMap<BufferId, DiffState>,
    // all_diff_hunks_expanded: bool,
    subscriptions: Topic,
    /// If true, the multi-buffer only contains a single [`Buffer`] and a single [`Excerpt`]
    singleton: bool,
    history: History,
    title: Option<String>,
    capability: Capability,
    buffer_changed_since_sync: Rc<Cell<bool>>,
}

#[derive(Clone, Debug, PartialEq, Eq)]
pub enum MultiOrSingleBufferOffsetRange {
    Single(Range<usize>),
    Multi(Range<usize>),
}

#[derive(Clone, Debug, PartialEq, Eq)]
pub enum Event {
    ExcerptsAdded {
        buffer: Entity<Buffer>,
        predecessor: ExcerptId,
        excerpts: Vec<(ExcerptId, ExcerptRange<language::Anchor>)>,
    },
    ExcerptsRemoved {
        ids: Vec<ExcerptId>,
        removed_buffer_ids: Vec<BufferId>,
    },
    ExcerptsExpanded {
        ids: Vec<ExcerptId>,
    },
    ExcerptsEdited {
        excerpt_ids: Vec<ExcerptId>,
        buffer_ids: Vec<BufferId>,
    },
    DiffHunksToggled,
    Edited {
        singleton_buffer_edited: bool,
        edited_buffer: Option<Entity<Buffer>>,
    },
    TransactionUndone {
        transaction_id: TransactionId,
    },
    Reloaded,
    ReloadNeeded,

    LanguageChanged(BufferId),
    CapabilityChanged,
    Reparsed(BufferId),
    Saved,
    FileHandleChanged,
    Closed,
    Discarded,
    DirtyChanged,
    DiagnosticsUpdated,
    BufferDiffChanged,
}

/// A diff hunk, representing a range of consequent lines in a multibuffer.
#[derive(Debug, Clone, PartialEq, Eq)]
pub struct MultiBufferDiffHunk {
    /// The row range in the multibuffer where this diff hunk appears.
    pub row_range: Range<MultiBufferRow>,
    /// The buffer ID that this hunk belongs to.
    pub buffer_id: BufferId,
    /// The range of the underlying buffer that this hunk corresponds to.
    pub buffer_range: Range<text::Anchor>,
    /// The excerpt that contains the diff hunk.
    pub excerpt_id: ExcerptId,
    /// The range within the buffer's diff base that this hunk corresponds to.
    pub diff_base_byte_range: Range<usize>,
    /// Whether or not this hunk also appears in the 'secondary diff'.
    pub secondary_status: DiffHunkSecondaryStatus,
}

impl MultiBufferDiffHunk {
    pub fn status(&self) -> DiffHunkStatus {
        let kind = if self.buffer_range.start == self.buffer_range.end {
            DiffHunkStatusKind::Deleted
        } else if self.diff_base_byte_range.is_empty() {
            DiffHunkStatusKind::Added
        } else {
            DiffHunkStatusKind::Modified
        };
        DiffHunkStatus {
            kind,
            secondary: self.secondary_status,
        }
    }

    pub fn is_created_file(&self) -> bool {
        self.diff_base_byte_range == (0..0)
            && self.buffer_range == (text::Anchor::MIN..text::Anchor::MAX)
    }

    pub fn multi_buffer_range(&self) -> Range<Anchor> {
        let start = Anchor::in_buffer(self.excerpt_id, self.buffer_id, self.buffer_range.start);
        let end = Anchor::in_buffer(self.excerpt_id, self.buffer_id, self.buffer_range.end);
        start..end
    }
}

#[derive(PartialEq, Eq, Ord, PartialOrd, Clone, Hash, Debug)]
pub struct PathKey {
    namespace: u32,
    path: Arc<Path>,
}

impl PathKey {
    pub fn namespaced(namespace: u32, path: Arc<Path>) -> Self {
        Self { namespace, path }
    }

    pub fn for_buffer(buffer: &Entity<Buffer>, cx: &App) -> Self {
        if let Some(file) = buffer.read(cx).file() {
            Self::namespaced(1, Arc::from(file.full_path(cx)))
        } else {
            Self::namespaced(0, Arc::from(PathBuf::from(buffer.entity_id().to_string())))
        }
    }

    pub fn path(&self) -> &Arc<Path> {
        &self.path
    }
}

pub type MultiBufferPoint = Point;
type ExcerptOffset = TypedOffset<Excerpt>;
type ExcerptPoint = TypedPoint<Excerpt>;

#[derive(Copy, Clone, Debug, Default, Eq, Ord, PartialOrd, PartialEq, Hash, serde::Deserialize)]
#[serde(transparent)]
pub struct MultiBufferRow(pub u32);

impl MultiBufferRow {
    pub const MIN: Self = Self(0);
    pub const MAX: Self = Self(u32::MAX);
}

impl std::ops::Add<usize> for MultiBufferRow {
    type Output = Self;

    fn add(self, rhs: usize) -> Self::Output {
        MultiBufferRow(self.0 + rhs as u32)
    }
}

#[derive(Clone)]
struct History {
    next_transaction_id: TransactionId,
    undo_stack: Vec<Transaction>,
    redo_stack: Vec<Transaction>,
    transaction_depth: usize,
    group_interval: Duration,
}

#[derive(Clone)]
struct Transaction {
    id: TransactionId,
    buffer_transactions: HashMap<BufferId, text::TransactionId>,
    first_edit_at: Instant,
    last_edit_at: Instant,
    suppress_grouping: bool,
}

pub trait ToOffset: 'static + fmt::Debug {
    fn to_offset(&self, snapshot: &MultiBufferSnapshot) -> usize;
}

pub trait ToOffsetUtf16: 'static + fmt::Debug {
    fn to_offset_utf16(&self, snapshot: &MultiBufferSnapshot) -> OffsetUtf16;
}

pub trait ToPoint: 'static + fmt::Debug {
    fn to_point(&self, snapshot: &MultiBufferSnapshot) -> Point;
}

pub trait ToPointUtf16: 'static + fmt::Debug {
    fn to_point_utf16(&self, snapshot: &MultiBufferSnapshot) -> PointUtf16;
}

struct BufferState {
    buffer: Entity<Buffer>,
    last_version: clock::Global,
    last_non_text_state_update_count: usize,
    excerpts: Vec<Locator>,
    _subscriptions: [gpui::Subscription; 2],
}

struct DiffState {
    diff: Entity<BufferDiff>,
    _subscription: gpui::Subscription,
}

impl DiffState {
    fn new(diff: Entity<BufferDiff>, cx: &mut Context<MultiBuffer>) -> Self {
        DiffState {
            _subscription: cx.subscribe(&diff, |this, diff, event, cx| match event {
                BufferDiffEvent::DiffChanged { changed_range } => {
                    if let Some(changed_range) = changed_range.clone() {
                        this.buffer_diff_changed(diff, changed_range, cx)
                    }
                    cx.emit(Event::BufferDiffChanged);
                }
                BufferDiffEvent::LanguageChanged => this.buffer_diff_language_changed(diff, cx),
                _ => {}
            }),
            diff,
        }
    }
}

/// The contents of a [`MultiBuffer`] at a single point in time.
#[derive(Clone, Default)]
pub struct MultiBufferSnapshot {
    singleton: bool,
    excerpts: SumTree<Excerpt>,
    excerpt_ids: SumTree<ExcerptIdMapping>,
    diffs: TreeMap<BufferId, BufferDiffSnapshot>,
    diff_transforms: SumTree<DiffTransform>,
    replaced_excerpts: TreeMap<ExcerptId, ExcerptId>,
    trailing_excerpt_update_count: usize,
    all_diff_hunks_expanded: bool,
    non_text_state_update_count: usize,
    edit_count: usize,
    is_dirty: bool,
    has_deleted_file: bool,
    has_conflict: bool,
    show_headers: bool,
}

#[derive(Debug, Clone)]
enum DiffTransform {
    BufferContent {
        summary: TextSummary,
        inserted_hunk_info: Option<DiffTransformHunkInfo>,
    },
    DeletedHunk {
        summary: TextSummary,
        buffer_id: BufferId,
        hunk_info: DiffTransformHunkInfo,
        base_text_byte_range: Range<usize>,
        has_trailing_newline: bool,
    },
}

#[derive(Clone, Copy, Debug)]
struct DiffTransformHunkInfo {
    excerpt_id: ExcerptId,
    hunk_start_anchor: text::Anchor,
    hunk_secondary_status: DiffHunkSecondaryStatus,
}

impl Eq for DiffTransformHunkInfo {}

impl PartialEq for DiffTransformHunkInfo {
    fn eq(&self, other: &DiffTransformHunkInfo) -> bool {
        self.excerpt_id == other.excerpt_id && self.hunk_start_anchor == other.hunk_start_anchor
    }
}

impl std::hash::Hash for DiffTransformHunkInfo {
    fn hash<H: std::hash::Hasher>(&self, state: &mut H) {
        self.excerpt_id.hash(state);
        self.hunk_start_anchor.hash(state);
    }
}

#[derive(Clone)]
pub struct ExcerptInfo {
    pub id: ExcerptId,
    pub buffer: BufferSnapshot,
    pub buffer_id: BufferId,
    pub range: ExcerptRange<text::Anchor>,
    pub end_row: MultiBufferRow,
}

impl std::fmt::Debug for ExcerptInfo {
    fn fmt(&self, f: &mut std::fmt::Formatter<'_>) -> std::fmt::Result {
        f.debug_struct(type_name::<Self>())
            .field("id", &self.id)
            .field("buffer_id", &self.buffer_id)
            .field("path", &self.buffer.file().map(|f| f.path()))
            .field("range", &self.range)
            .finish()
    }
}

/// A boundary between `Excerpt`s in a [`MultiBuffer`]
#[derive(Debug)]
pub struct ExcerptBoundary {
    pub prev: Option<ExcerptInfo>,
    pub next: ExcerptInfo,
    /// The row in the `MultiBuffer` where the boundary is located
    pub row: MultiBufferRow,
}

impl ExcerptBoundary {
    pub fn starts_new_buffer(&self) -> bool {
        match (self.prev.as_ref(), &self.next) {
            (None, _) => true,
            (Some(prev), next) => prev.buffer_id != next.buffer_id,
        }
    }
}

#[derive(Copy, Clone, Debug, PartialEq, Eq)]
pub struct ExpandInfo {
    pub direction: ExpandExcerptDirection,
    pub excerpt_id: ExcerptId,
}

#[derive(Copy, Clone, Debug, Default, PartialEq, Eq)]
pub struct RowInfo {
    pub buffer_id: Option<BufferId>,
    pub buffer_row: Option<u32>,
    pub multibuffer_row: Option<MultiBufferRow>,
    pub diff_status: Option<buffer_diff::DiffHunkStatus>,
    pub expand_info: Option<ExpandInfo>,
}

/// A slice into a [`Buffer`] that is being edited in a [`MultiBuffer`].
#[derive(Clone)]
struct Excerpt {
    /// The unique identifier for this excerpt
    id: ExcerptId,
    /// The location of the excerpt in the [`MultiBuffer`]
    locator: Locator,
    /// The buffer being excerpted
    buffer_id: BufferId,
    /// A snapshot of the buffer being excerpted
    buffer: BufferSnapshot,
    /// The range of the buffer to be shown in the excerpt
    range: ExcerptRange<text::Anchor>,
    /// The last row in the excerpted slice of the buffer
    max_buffer_row: BufferRow,
    /// A summary of the text in the excerpt
    text_summary: TextSummary,
    has_trailing_newline: bool,
}

/// A public view into an `Excerpt` in a [`MultiBuffer`].
///
/// Contains methods for getting the [`Buffer`] of the excerpt,
/// as well as mapping offsets to/from buffer and multibuffer coordinates.
#[derive(Clone)]
pub struct MultiBufferExcerpt<'a> {
    excerpt: &'a Excerpt,
    diff_transforms:
        sum_tree::Cursor<'a, DiffTransform, (OutputDimension<usize>, ExcerptDimension<usize>)>,
    offset: usize,
    excerpt_offset: ExcerptDimension<usize>,
    buffer_offset: usize,
}

#[derive(Clone, Debug)]
struct ExcerptIdMapping {
    id: ExcerptId,
    locator: Locator,
}

/// A range of text from a single [`Buffer`], to be shown as an `Excerpt`.
/// These ranges are relative to the buffer itself
#[derive(Clone, Debug, Eq, PartialEq, Hash)]
pub struct ExcerptRange<T> {
    /// The full range of text to be shown in the excerpt.
    pub context: Range<T>,
    /// The primary range of text to be highlighted in the excerpt.
    /// In a multi-buffer search, this would be the text that matched the search
    pub primary: Range<T>,
}

impl<T: Clone> ExcerptRange<T> {
    pub fn new(context: Range<T>) -> Self {
        Self {
            context: context.clone(),
            primary: context,
        }
    }
}

#[derive(Clone, Debug, Default)]
pub struct ExcerptSummary {
    excerpt_id: ExcerptId,
    /// The location of the last [`Excerpt`] being summarized
    excerpt_locator: Locator,
    widest_line_number: u32,
    text: TextSummary,
}

#[derive(Debug, Clone)]
pub struct DiffTransformSummary {
    input: TextSummary,
    output: TextSummary,
}

#[derive(Clone)]
pub struct MultiBufferRows<'a> {
    point: Point,
    is_empty: bool,
    is_singleton: bool,
    cursor: MultiBufferCursor<'a, Point>,
}

pub struct MultiBufferChunks<'a> {
    excerpts: Cursor<'a, Excerpt, ExcerptOffset>,
    diff_transforms: Cursor<'a, DiffTransform, (usize, ExcerptOffset)>,
    diffs: &'a TreeMap<BufferId, BufferDiffSnapshot>,
    diff_base_chunks: Option<(BufferId, BufferChunks<'a>)>,
    buffer_chunk: Option<Chunk<'a>>,
    range: Range<usize>,
    excerpt_offset_range: Range<ExcerptOffset>,
    excerpt_chunks: Option<ExcerptChunks<'a>>,
    language_aware: bool,
}

pub struct ReversedMultiBufferChunks<'a> {
    cursor: MultiBufferCursor<'a, usize>,
    current_chunks: Option<rope::Chunks<'a>>,
    start: usize,
    offset: usize,
}

pub struct MultiBufferBytes<'a> {
    range: Range<usize>,
    cursor: MultiBufferCursor<'a, usize>,
    excerpt_bytes: Option<text::Bytes<'a>>,
    has_trailing_newline: bool,
    chunk: &'a [u8],
}

pub struct ReversedMultiBufferBytes<'a> {
    range: Range<usize>,
    chunks: ReversedMultiBufferChunks<'a>,
    chunk: &'a [u8],
}

#[derive(Clone)]
struct MultiBufferCursor<'a, D: TextDimension> {
    excerpts: Cursor<'a, Excerpt, ExcerptDimension<D>>,
    diff_transforms: Cursor<'a, DiffTransform, (OutputDimension<D>, ExcerptDimension<D>)>,
    diffs: &'a TreeMap<BufferId, BufferDiffSnapshot>,
    cached_region: Option<MultiBufferRegion<'a, D>>,
}

#[derive(Clone)]
struct MultiBufferRegion<'a, D: TextDimension> {
    buffer: &'a BufferSnapshot,
    is_main_buffer: bool,
    diff_hunk_status: Option<DiffHunkStatus>,
    excerpt: &'a Excerpt,
    buffer_range: Range<D>,
    range: Range<D>,
    has_trailing_newline: bool,
}

struct ExcerptChunks<'a> {
    excerpt_id: ExcerptId,
    content_chunks: BufferChunks<'a>,
    footer_height: usize,
}

#[derive(Debug)]
struct BufferEdit {
    range: Range<usize>,
    new_text: Arc<str>,
    is_insertion: bool,
    original_indent_column: Option<u32>,
    excerpt_id: ExcerptId,
}

#[derive(Clone, Copy, Debug, PartialEq)]
enum DiffChangeKind {
    BufferEdited,
    DiffUpdated { base_changed: bool },
    ExpandOrCollapseHunks { expand: bool },
}

#[derive(Debug, Clone, Copy, PartialEq, Eq, Hash)]
pub enum ExpandExcerptDirection {
    Up,
    Down,
    UpAndDown,
}

impl ExpandExcerptDirection {
    pub fn should_expand_up(&self) -> bool {
        match self {
            ExpandExcerptDirection::Up => true,
            ExpandExcerptDirection::Down => false,
            ExpandExcerptDirection::UpAndDown => true,
        }
    }

    pub fn should_expand_down(&self) -> bool {
        match self {
            ExpandExcerptDirection::Up => false,
            ExpandExcerptDirection::Down => true,
            ExpandExcerptDirection::UpAndDown => true,
        }
    }
}

#[derive(Clone, Debug, PartialEq)]
pub struct IndentGuide {
    pub buffer_id: BufferId,
    pub start_row: MultiBufferRow,
    pub end_row: MultiBufferRow,
    pub depth: u32,
    pub tab_size: u32,
    pub settings: IndentGuideSettings,
}

impl IndentGuide {
    pub fn indent_level(&self) -> u32 {
        self.depth * self.tab_size
    }
}

impl MultiBuffer {
    pub fn new(capability: Capability) -> Self {
        Self {
            snapshot: RefCell::new(MultiBufferSnapshot {
                show_headers: true,
                ..MultiBufferSnapshot::default()
            }),
            buffers: RefCell::default(),
            diffs: HashMap::default(),
            subscriptions: Topic::default(),
            singleton: false,
            capability,
            title: None,
            excerpts_by_path: Default::default(),
            paths_by_excerpt: Default::default(),
            buffer_changed_since_sync: Default::default(),
            history: History {
                next_transaction_id: clock::Lamport::default(),
                undo_stack: Vec::new(),
                redo_stack: Vec::new(),
                transaction_depth: 0,
                group_interval: Duration::from_millis(300),
            },
        }
    }

    pub fn without_headers(capability: Capability) -> Self {
        Self {
            snapshot: Default::default(),
            buffers: Default::default(),
            excerpts_by_path: Default::default(),
            paths_by_excerpt: Default::default(),
            diffs: HashMap::default(),
            subscriptions: Default::default(),
            singleton: false,
            capability,
            buffer_changed_since_sync: Default::default(),
            history: History {
                next_transaction_id: Default::default(),
                undo_stack: Default::default(),
                redo_stack: Default::default(),
                transaction_depth: 0,
                group_interval: Duration::from_millis(300),
            },
            title: Default::default(),
        }
    }

    pub fn clone(&self, new_cx: &mut Context<Self>) -> Self {
        let mut buffers = HashMap::default();
        let buffer_changed_since_sync = Rc::new(Cell::new(false));
        for (buffer_id, buffer_state) in self.buffers.borrow().iter() {
            buffer_state.buffer.update(new_cx, |buffer, _| {
                buffer.record_changes(Rc::downgrade(&buffer_changed_since_sync));
            });
            buffers.insert(
                *buffer_id,
                BufferState {
                    buffer: buffer_state.buffer.clone(),
                    last_version: buffer_state.last_version.clone(),
                    last_non_text_state_update_count: buffer_state.last_non_text_state_update_count,
                    excerpts: buffer_state.excerpts.clone(),
                    _subscriptions: [
                        new_cx.observe(&buffer_state.buffer, |_, _, cx| cx.notify()),
                        new_cx.subscribe(&buffer_state.buffer, Self::on_buffer_event),
                    ],
                },
            );
        }
        let mut diff_bases = HashMap::default();
        for (buffer_id, diff) in self.diffs.iter() {
            diff_bases.insert(*buffer_id, DiffState::new(diff.diff.clone(), new_cx));
        }
        Self {
            snapshot: RefCell::new(self.snapshot.borrow().clone()),
            buffers: RefCell::new(buffers),
            excerpts_by_path: Default::default(),
            paths_by_excerpt: Default::default(),
            diffs: diff_bases,
            subscriptions: Default::default(),
            singleton: self.singleton,
            capability: self.capability,
            history: self.history.clone(),
            title: self.title.clone(),
            buffer_changed_since_sync,
        }
    }

    pub fn with_title(mut self, title: String) -> Self {
        self.title = Some(title);
        self
    }

    pub fn read_only(&self) -> bool {
        self.capability == Capability::ReadOnly
    }

    pub fn singleton(buffer: Entity<Buffer>, cx: &mut Context<Self>) -> Self {
        let mut this = Self::new(buffer.read(cx).capability());
        this.singleton = true;
        this.push_excerpts(
            buffer,
            [ExcerptRange::new(text::Anchor::MIN..text::Anchor::MAX)],
            cx,
        );
        this.snapshot.borrow_mut().singleton = true;
        this
    }

    /// Returns an up-to-date snapshot of the MultiBuffer.
    pub fn snapshot(&self, cx: &App) -> MultiBufferSnapshot {
        self.sync(cx);
        self.snapshot.borrow().clone()
    }

    pub fn read(&self, cx: &App) -> Ref<MultiBufferSnapshot> {
        self.sync(cx);
        self.snapshot.borrow()
    }

    pub fn as_singleton(&self) -> Option<Entity<Buffer>> {
        if self.singleton {
            return Some(
                self.buffers
                    .borrow()
                    .values()
                    .next()
                    .unwrap()
                    .buffer
                    .clone(),
            );
        } else {
            None
        }
    }

    pub fn is_singleton(&self) -> bool {
        self.singleton
    }

    pub fn subscribe(&mut self) -> Subscription {
        self.subscriptions.subscribe()
    }

    pub fn is_dirty(&self, cx: &App) -> bool {
        self.read(cx).is_dirty()
    }

    pub fn has_deleted_file(&self, cx: &App) -> bool {
        self.read(cx).has_deleted_file()
    }

    pub fn has_conflict(&self, cx: &App) -> bool {
        self.read(cx).has_conflict()
    }

    // The `is_empty` signature doesn't match what clippy expects
    #[allow(clippy::len_without_is_empty)]
    pub fn len(&self, cx: &App) -> usize {
        self.read(cx).len()
    }

    pub fn is_empty(&self) -> bool {
        self.buffers.borrow().is_empty()
    }

    pub fn symbols_containing<T: ToOffset>(
        &self,
        offset: T,
        theme: Option<&SyntaxTheme>,
        cx: &App,
    ) -> Option<(BufferId, Vec<OutlineItem<Anchor>>)> {
        self.read(cx).symbols_containing(offset, theme)
    }

    pub fn edit<I, S, T>(
        &self,
        edits: I,
        autoindent_mode: Option<AutoindentMode>,
        cx: &mut Context<Self>,
    ) where
        I: IntoIterator<Item = (Range<S>, T)>,
        S: ToOffset,
        T: Into<Arc<str>>,
    {
        let snapshot = self.read(cx);
        let edits = edits
            .into_iter()
            .map(|(range, new_text)| {
                let mut range = range.start.to_offset(&snapshot)..range.end.to_offset(&snapshot);
                if range.start > range.end {
                    mem::swap(&mut range.start, &mut range.end);
                }
                (range, new_text.into())
            })
            .collect::<Vec<_>>();

        return edit_internal(self, snapshot, edits, autoindent_mode, cx);

        // Non-generic part of edit, hoisted out to avoid blowing up LLVM IR.
        fn edit_internal(
            this: &MultiBuffer,
            snapshot: Ref<MultiBufferSnapshot>,
            edits: Vec<(Range<usize>, Arc<str>)>,
            mut autoindent_mode: Option<AutoindentMode>,
            cx: &mut Context<MultiBuffer>,
        ) {
            if this.read_only() || this.buffers.borrow().is_empty() {
                return;
            }

            let original_indent_columns = match &mut autoindent_mode {
                Some(AutoindentMode::Block {
                    original_indent_columns,
                }) => mem::take(original_indent_columns),
                _ => Default::default(),
            };

            let (buffer_edits, edited_excerpt_ids) =
                this.convert_edits_to_buffer_edits(edits, &snapshot, &original_indent_columns);
            drop(snapshot);

            let mut buffer_ids = Vec::new();
            for (buffer_id, mut edits) in buffer_edits {
                buffer_ids.push(buffer_id);
                edits.sort_by_key(|edit| edit.range.start);
                this.buffers.borrow()[&buffer_id]
                    .buffer
                    .update(cx, |buffer, cx| {
                        let mut edits = edits.into_iter().peekable();
                        let mut insertions = Vec::new();
                        let mut original_indent_columns = Vec::new();
                        let mut deletions = Vec::new();
                        let empty_str: Arc<str> = Arc::default();
                        while let Some(BufferEdit {
                            mut range,
                            mut new_text,
                            mut is_insertion,
                            original_indent_column,
                            excerpt_id,
                        }) = edits.next()
                        {
                            while let Some(BufferEdit {
                                range: next_range,
                                is_insertion: next_is_insertion,
                                new_text: next_new_text,
                                excerpt_id: next_excerpt_id,
                                ..
                            }) = edits.peek()
                            {
                                if range.end >= next_range.start {
                                    range.end = cmp::max(next_range.end, range.end);
                                    is_insertion |= *next_is_insertion;
                                    if excerpt_id == *next_excerpt_id {
                                        new_text = format!("{new_text}{next_new_text}").into();
                                    }
                                    edits.next();
                                } else {
                                    break;
                                }
                            }

                            if is_insertion {
                                original_indent_columns.push(original_indent_column);
                                insertions.push((
                                    buffer.anchor_before(range.start)
                                        ..buffer.anchor_before(range.end),
                                    new_text.clone(),
                                ));
                            } else if !range.is_empty() {
                                deletions.push((
                                    buffer.anchor_before(range.start)
                                        ..buffer.anchor_before(range.end),
                                    empty_str.clone(),
                                ));
                            }
                        }

                        let deletion_autoindent_mode =
                            if let Some(AutoindentMode::Block { .. }) = autoindent_mode {
                                Some(AutoindentMode::Block {
                                    original_indent_columns: Default::default(),
                                })
                            } else {
                                autoindent_mode.clone()
                            };
                        let insertion_autoindent_mode =
                            if let Some(AutoindentMode::Block { .. }) = autoindent_mode {
                                Some(AutoindentMode::Block {
                                    original_indent_columns,
                                })
                            } else {
                                autoindent_mode.clone()
                            };

                        buffer.edit(deletions, deletion_autoindent_mode, cx);
                        buffer.edit(insertions, insertion_autoindent_mode, cx);
                    })
            }

            cx.emit(Event::ExcerptsEdited {
                excerpt_ids: edited_excerpt_ids,
                buffer_ids,
            });
        }
    }

    fn convert_edits_to_buffer_edits(
        &self,
        edits: Vec<(Range<usize>, Arc<str>)>,
        snapshot: &MultiBufferSnapshot,
        original_indent_columns: &[Option<u32>],
    ) -> (HashMap<BufferId, Vec<BufferEdit>>, Vec<ExcerptId>) {
        let mut buffer_edits: HashMap<BufferId, Vec<BufferEdit>> = Default::default();
        let mut edited_excerpt_ids = Vec::new();
        let mut cursor = snapshot.cursor::<usize>();
        for (ix, (range, new_text)) in edits.into_iter().enumerate() {
            let original_indent_column = original_indent_columns.get(ix).copied().flatten();

            cursor.seek(&range.start);
            let mut start_region = cursor.region().expect("start offset out of bounds");
            if !start_region.is_main_buffer {
                cursor.next();
                if let Some(region) = cursor.region() {
                    start_region = region;
                } else {
                    continue;
                }
            }

            if range.end < start_region.range.start {
                continue;
            }

            if range.end > start_region.range.end {
                cursor.seek_forward(&range.end);
            }
            let mut end_region = cursor.region().expect("end offset out of bounds");
            if !end_region.is_main_buffer {
                cursor.prev();
                if let Some(region) = cursor.region() {
                    end_region = region;
                } else {
                    continue;
                }
            }

            if range.start > end_region.range.end {
                continue;
            }

            let start_overshoot = range.start.saturating_sub(start_region.range.start);
            let end_overshoot = range.end.saturating_sub(end_region.range.start);
            let buffer_start = (start_region.buffer_range.start + start_overshoot)
                .min(start_region.buffer_range.end);
            let buffer_end =
                (end_region.buffer_range.start + end_overshoot).min(end_region.buffer_range.end);

            if start_region.excerpt.id == end_region.excerpt.id {
                if start_region.is_main_buffer {
                    edited_excerpt_ids.push(start_region.excerpt.id);
                    buffer_edits
                        .entry(start_region.buffer.remote_id())
                        .or_default()
                        .push(BufferEdit {
                            range: buffer_start..buffer_end,
                            new_text,
                            is_insertion: true,
                            original_indent_column,
                            excerpt_id: start_region.excerpt.id,
                        });
                }
            } else {
                let start_excerpt_range = buffer_start..start_region.buffer_range.end;
                let end_excerpt_range = end_region.buffer_range.start..buffer_end;
                if start_region.is_main_buffer {
                    edited_excerpt_ids.push(start_region.excerpt.id);
                    buffer_edits
                        .entry(start_region.buffer.remote_id())
                        .or_default()
                        .push(BufferEdit {
                            range: start_excerpt_range,
                            new_text: new_text.clone(),
                            is_insertion: true,
                            original_indent_column,
                            excerpt_id: start_region.excerpt.id,
                        });
                }
                if end_region.is_main_buffer {
                    edited_excerpt_ids.push(end_region.excerpt.id);
                    buffer_edits
                        .entry(end_region.buffer.remote_id())
                        .or_default()
                        .push(BufferEdit {
                            range: end_excerpt_range,
                            new_text: new_text.clone(),
                            is_insertion: false,
                            original_indent_column,
                            excerpt_id: end_region.excerpt.id,
                        });
                }

                cursor.seek(&range.start);
                cursor.next_excerpt();
                while let Some(region) = cursor.region() {
                    if region.excerpt.id == end_region.excerpt.id {
                        break;
                    }
                    if region.is_main_buffer {
                        edited_excerpt_ids.push(region.excerpt.id);
                        buffer_edits
                            .entry(region.buffer.remote_id())
                            .or_default()
                            .push(BufferEdit {
                                range: region.buffer_range,
                                new_text: new_text.clone(),
                                is_insertion: false,
                                original_indent_column,
                                excerpt_id: region.excerpt.id,
                            });
                    }
                    cursor.next_excerpt();
                }
            }
        }
        (buffer_edits, edited_excerpt_ids)
    }

    pub fn autoindent_ranges<I, S>(&self, ranges: I, cx: &mut Context<Self>)
    where
        I: IntoIterator<Item = Range<S>>,
        S: ToOffset,
    {
        let snapshot = self.read(cx);
        let empty = Arc::<str>::from("");
        let edits = ranges
            .into_iter()
            .map(|range| {
                let mut range = range.start.to_offset(&snapshot)..range.end.to_offset(&snapshot);
                if range.start > range.end {
                    mem::swap(&mut range.start, &mut range.end);
                }
                (range, empty.clone())
            })
            .collect::<Vec<_>>();

        return autoindent_ranges_internal(self, snapshot, edits, cx);

        fn autoindent_ranges_internal(
            this: &MultiBuffer,
            snapshot: Ref<MultiBufferSnapshot>,
            edits: Vec<(Range<usize>, Arc<str>)>,
            cx: &mut Context<MultiBuffer>,
        ) {
            if this.read_only() || this.buffers.borrow().is_empty() {
                return;
            }

            let (buffer_edits, edited_excerpt_ids) =
                this.convert_edits_to_buffer_edits(edits, &snapshot, &[]);
            drop(snapshot);

            let mut buffer_ids = Vec::new();
            for (buffer_id, mut edits) in buffer_edits {
                buffer_ids.push(buffer_id);
                edits.sort_unstable_by_key(|edit| edit.range.start);

                let mut ranges: Vec<Range<usize>> = Vec::new();
                for edit in edits {
                    if let Some(last_range) = ranges.last_mut() {
                        if edit.range.start <= last_range.end {
                            last_range.end = last_range.end.max(edit.range.end);
                            continue;
                        }
                    }
                    ranges.push(edit.range);
                }

                this.buffers.borrow()[&buffer_id]
                    .buffer
                    .update(cx, |buffer, cx| {
                        buffer.autoindent_ranges(ranges, cx);
                    })
            }

            cx.emit(Event::ExcerptsEdited {
                excerpt_ids: edited_excerpt_ids,
                buffer_ids,
            });
        }
    }

    // Inserts newlines at the given position to create an empty line, returning the start of the new line.
    // You can also request the insertion of empty lines above and below the line starting at the returned point.
    // Panics if the given position is invalid.
    pub fn insert_empty_line(
        &mut self,
        position: impl ToPoint,
        space_above: bool,
        space_below: bool,
        cx: &mut Context<Self>,
    ) -> Point {
        let multibuffer_point = position.to_point(&self.read(cx));
        let (buffer, buffer_point, _) = self.point_to_buffer_point(multibuffer_point, cx).unwrap();
        self.start_transaction(cx);
        let empty_line_start = buffer.update(cx, |buffer, cx| {
            buffer.insert_empty_line(buffer_point, space_above, space_below, cx)
        });
        self.end_transaction(cx);
        multibuffer_point + (empty_line_start - buffer_point)
    }

    pub fn start_transaction(&mut self, cx: &mut Context<Self>) -> Option<TransactionId> {
        self.start_transaction_at(Instant::now(), cx)
    }

    pub fn start_transaction_at(
        &mut self,
        now: Instant,
        cx: &mut Context<Self>,
    ) -> Option<TransactionId> {
        if let Some(buffer) = self.as_singleton() {
            return buffer.update(cx, |buffer, _| buffer.start_transaction_at(now));
        }

        for BufferState { buffer, .. } in self.buffers.borrow().values() {
            buffer.update(cx, |buffer, _| buffer.start_transaction_at(now));
        }
        self.history.start_transaction(now)
    }

    pub fn last_transaction_id(&self, cx: &App) -> Option<TransactionId> {
        if let Some(buffer) = self.as_singleton() {
            return buffer.read_with(cx, |b, _| {
                b.peek_undo_stack()
                    .map(|history_entry| history_entry.transaction_id())
            });
        } else {
            let last_transaction = self.history.undo_stack.last()?;
            return Some(last_transaction.id);
        }
    }

    pub fn end_transaction(&mut self, cx: &mut Context<Self>) -> Option<TransactionId> {
        self.end_transaction_at(Instant::now(), cx)
    }

    pub fn end_transaction_at(
        &mut self,
        now: Instant,
        cx: &mut Context<Self>,
    ) -> Option<TransactionId> {
        if let Some(buffer) = self.as_singleton() {
            return buffer.update(cx, |buffer, cx| buffer.end_transaction_at(now, cx));
        }

        let mut buffer_transactions = HashMap::default();
        for BufferState { buffer, .. } in self.buffers.borrow().values() {
            if let Some(transaction_id) =
                buffer.update(cx, |buffer, cx| buffer.end_transaction_at(now, cx))
            {
                buffer_transactions.insert(buffer.read(cx).remote_id(), transaction_id);
            }
        }

        if self.history.end_transaction(now, buffer_transactions) {
            let transaction_id = self.history.group().unwrap();
            Some(transaction_id)
        } else {
            None
        }
    }

    pub fn edited_ranges_for_transaction<D>(
        &self,
        transaction_id: TransactionId,
        cx: &App,
    ) -> Vec<Range<D>>
    where
        D: TextDimension + Ord + Sub<D, Output = D>,
    {
        let Some(transaction) = self.history.transaction(transaction_id) else {
            return Vec::new();
        };

        let mut ranges = Vec::new();
        let snapshot = self.read(cx);
        let buffers = self.buffers.borrow();
        let mut cursor = snapshot.excerpts.cursor::<ExcerptSummary>(&());

        for (buffer_id, buffer_transaction) in &transaction.buffer_transactions {
            let Some(buffer_state) = buffers.get(buffer_id) else {
                continue;
            };

            let buffer = buffer_state.buffer.read(cx);
            for range in buffer.edited_ranges_for_transaction_id::<D>(*buffer_transaction) {
                for excerpt_id in &buffer_state.excerpts {
                    cursor.seek(excerpt_id, Bias::Left, &());
                    if let Some(excerpt) = cursor.item() {
                        if excerpt.locator == *excerpt_id {
                            let excerpt_buffer_start =
                                excerpt.range.context.start.summary::<D>(buffer);
                            let excerpt_buffer_end = excerpt.range.context.end.summary::<D>(buffer);
                            let excerpt_range = excerpt_buffer_start..excerpt_buffer_end;
                            if excerpt_range.contains(&range.start)
                                && excerpt_range.contains(&range.end)
                            {
                                let excerpt_start = D::from_text_summary(&cursor.start().text);

                                let mut start = excerpt_start;
                                start.add_assign(&(range.start - excerpt_buffer_start));
                                let mut end = excerpt_start;
                                end.add_assign(&(range.end - excerpt_buffer_start));

                                ranges.push(start..end);
                                break;
                            }
                        }
                    }
                }
            }
        }

        ranges.sort_by_key(|range| range.start);
        ranges
    }

    pub fn merge_transactions(
        &mut self,
        transaction: TransactionId,
        destination: TransactionId,
        cx: &mut Context<Self>,
    ) {
        if let Some(buffer) = self.as_singleton() {
            buffer.update(cx, |buffer, _| {
                buffer.merge_transactions(transaction, destination)
            });
        } else if let Some(transaction) = self.history.forget(transaction) {
            if let Some(destination) = self.history.transaction_mut(destination) {
                for (buffer_id, buffer_transaction_id) in transaction.buffer_transactions {
                    if let Some(destination_buffer_transaction_id) =
                        destination.buffer_transactions.get(&buffer_id)
                    {
                        if let Some(state) = self.buffers.borrow().get(&buffer_id) {
                            state.buffer.update(cx, |buffer, _| {
                                buffer.merge_transactions(
                                    buffer_transaction_id,
                                    *destination_buffer_transaction_id,
                                )
                            });
                        }
                    } else {
                        destination
                            .buffer_transactions
                            .insert(buffer_id, buffer_transaction_id);
                    }
                }
            }
        }
    }

    pub fn finalize_last_transaction(&mut self, cx: &mut Context<Self>) {
        self.history.finalize_last_transaction();
        for BufferState { buffer, .. } in self.buffers.borrow().values() {
            buffer.update(cx, |buffer, _| {
                buffer.finalize_last_transaction();
            });
        }
    }

    pub fn push_transaction<'a, T>(&mut self, buffer_transactions: T, cx: &Context<Self>)
    where
        T: IntoIterator<Item = (&'a Entity<Buffer>, &'a language::Transaction)>,
    {
        self.history
            .push_transaction(buffer_transactions, Instant::now(), cx);
        self.history.finalize_last_transaction();
    }

    pub fn group_until_transaction(
        &mut self,
        transaction_id: TransactionId,
        cx: &mut Context<Self>,
    ) {
        if let Some(buffer) = self.as_singleton() {
            buffer.update(cx, |buffer, _| {
                buffer.group_until_transaction(transaction_id)
            });
        } else {
            self.history.group_until(transaction_id);
        }
    }

    pub fn set_active_selections(
        &self,
        selections: &[Selection<Anchor>],
        line_mode: bool,
        cursor_shape: CursorShape,
        cx: &mut Context<Self>,
    ) {
        let mut selections_by_buffer: HashMap<BufferId, Vec<Selection<text::Anchor>>> =
            Default::default();
        let snapshot = self.read(cx);
        let mut cursor = snapshot.excerpts.cursor::<Option<&Locator>>(&());
        for selection in selections {
            let start_locator = snapshot.excerpt_locator_for_id(selection.start.excerpt_id);
            let end_locator = snapshot.excerpt_locator_for_id(selection.end.excerpt_id);

            cursor.seek(&Some(start_locator), Bias::Left, &());
            while let Some(excerpt) = cursor.item() {
                if excerpt.locator > *end_locator {
                    break;
                }

                let mut start = excerpt.range.context.start;
                let mut end = excerpt.range.context.end;
                if excerpt.id == selection.start.excerpt_id {
                    start = selection.start.text_anchor;
                }
                if excerpt.id == selection.end.excerpt_id {
                    end = selection.end.text_anchor;
                }
                selections_by_buffer
                    .entry(excerpt.buffer_id)
                    .or_default()
                    .push(Selection {
                        id: selection.id,
                        start,
                        end,
                        reversed: selection.reversed,
                        goal: selection.goal,
                    });

                cursor.next(&());
            }
        }

        for (buffer_id, buffer_state) in self.buffers.borrow().iter() {
            if !selections_by_buffer.contains_key(buffer_id) {
                buffer_state
                    .buffer
                    .update(cx, |buffer, cx| buffer.remove_active_selections(cx));
            }
        }

        for (buffer_id, mut selections) in selections_by_buffer {
            self.buffers.borrow()[&buffer_id]
                .buffer
                .update(cx, |buffer, cx| {
                    selections.sort_unstable_by(|a, b| a.start.cmp(&b.start, buffer));
                    let mut selections = selections.into_iter().peekable();
                    let merged_selections = Arc::from_iter(iter::from_fn(|| {
                        let mut selection = selections.next()?;
                        while let Some(next_selection) = selections.peek() {
                            if selection.end.cmp(&next_selection.start, buffer).is_ge() {
                                let next_selection = selections.next().unwrap();
                                if next_selection.end.cmp(&selection.end, buffer).is_ge() {
                                    selection.end = next_selection.end;
                                }
                            } else {
                                break;
                            }
                        }
                        Some(selection)
                    }));
                    buffer.set_active_selections(merged_selections, line_mode, cursor_shape, cx);
                });
        }
    }

    pub fn remove_active_selections(&self, cx: &mut Context<Self>) {
        for buffer in self.buffers.borrow().values() {
            buffer
                .buffer
                .update(cx, |buffer, cx| buffer.remove_active_selections(cx));
        }
    }

    pub fn undo(&mut self, cx: &mut Context<Self>) -> Option<TransactionId> {
        let mut transaction_id = None;
        if let Some(buffer) = self.as_singleton() {
            transaction_id = buffer.update(cx, |buffer, cx| buffer.undo(cx));
        } else {
            while let Some(transaction) = self.history.pop_undo() {
                let mut undone = false;
                for (buffer_id, buffer_transaction_id) in &mut transaction.buffer_transactions {
                    if let Some(BufferState { buffer, .. }) = self.buffers.borrow().get(buffer_id) {
                        undone |= buffer.update(cx, |buffer, cx| {
                            let undo_to = *buffer_transaction_id;
                            if let Some(entry) = buffer.peek_undo_stack() {
                                *buffer_transaction_id = entry.transaction_id();
                            }
                            buffer.undo_to_transaction(undo_to, cx)
                        });
                    }
                }

                if undone {
                    transaction_id = Some(transaction.id);
                    break;
                }
            }
        }

        if let Some(transaction_id) = transaction_id {
            cx.emit(Event::TransactionUndone { transaction_id });
        }

        transaction_id
    }

    pub fn redo(&mut self, cx: &mut Context<Self>) -> Option<TransactionId> {
        if let Some(buffer) = self.as_singleton() {
            return buffer.update(cx, |buffer, cx| buffer.redo(cx));
        }

        while let Some(transaction) = self.history.pop_redo() {
            let mut redone = false;
            for (buffer_id, buffer_transaction_id) in &mut transaction.buffer_transactions {
                if let Some(BufferState { buffer, .. }) = self.buffers.borrow().get(buffer_id) {
                    redone |= buffer.update(cx, |buffer, cx| {
                        let redo_to = *buffer_transaction_id;
                        if let Some(entry) = buffer.peek_redo_stack() {
                            *buffer_transaction_id = entry.transaction_id();
                        }
                        buffer.redo_to_transaction(redo_to, cx)
                    });
                }
            }

            if redone {
                return Some(transaction.id);
            }
        }

        None
    }

    pub fn undo_transaction(&mut self, transaction_id: TransactionId, cx: &mut Context<Self>) {
        if let Some(buffer) = self.as_singleton() {
            buffer.update(cx, |buffer, cx| buffer.undo_transaction(transaction_id, cx));
        } else if let Some(transaction) = self.history.remove_from_undo(transaction_id) {
            for (buffer_id, transaction_id) in &transaction.buffer_transactions {
                if let Some(BufferState { buffer, .. }) = self.buffers.borrow().get(buffer_id) {
                    buffer.update(cx, |buffer, cx| {
                        buffer.undo_transaction(*transaction_id, cx)
                    });
                }
            }
        }
    }

    pub fn forget_transaction(&mut self, transaction_id: TransactionId, cx: &mut Context<Self>) {
        if let Some(buffer) = self.as_singleton() {
            buffer.update(cx, |buffer, _| {
                buffer.forget_transaction(transaction_id);
            });
        } else if let Some(transaction) = self.history.forget(transaction_id) {
            for (buffer_id, buffer_transaction_id) in transaction.buffer_transactions {
                if let Some(state) = self.buffers.borrow_mut().get_mut(&buffer_id) {
                    state.buffer.update(cx, |buffer, _| {
                        buffer.forget_transaction(buffer_transaction_id);
                    });
                }
            }
        }
    }

    pub fn push_excerpts<O>(
        &mut self,
        buffer: Entity<Buffer>,
        ranges: impl IntoIterator<Item = ExcerptRange<O>>,
        cx: &mut Context<Self>,
    ) -> Vec<ExcerptId>
    where
        O: text::ToOffset,
    {
        self.insert_excerpts_after(ExcerptId::max(), buffer, ranges, cx)
    }

    pub fn location_for_path(&self, path: &PathKey, cx: &App) -> Option<Anchor> {
        let excerpt_id = self.excerpts_by_path.get(path)?.first()?;
        let snapshot = self.snapshot(cx);
        let excerpt = snapshot.excerpt(*excerpt_id)?;
        Some(Anchor::in_buffer(
            *excerpt_id,
            excerpt.buffer_id,
            excerpt.range.context.start,
        ))
    }

    pub fn excerpt_paths(&self) -> impl Iterator<Item = &PathKey> {
        self.excerpts_by_path.keys()
    }

    fn expand_excerpts_with_paths(
        &mut self,
        ids: impl IntoIterator<Item = ExcerptId>,
        line_count: u32,
        direction: ExpandExcerptDirection,
        cx: &mut Context<Self>,
    ) {
        let grouped = ids
            .into_iter()
            .chunk_by(|id| self.paths_by_excerpt.get(id).cloned())
            .into_iter()
            .flat_map(|(k, v)| Some((k?, v.into_iter().collect::<Vec<_>>())))
            .collect::<Vec<_>>();
        let snapshot = self.snapshot(cx);

        for (path, ids) in grouped.into_iter() {
            let Some(excerpt_ids) = self.excerpts_by_path.get(&path) else {
                continue;
            };

            let ids_to_expand = HashSet::from_iter(ids);
            let expanded_ranges = excerpt_ids.iter().filter_map(|excerpt_id| {
                let excerpt = snapshot.excerpt(*excerpt_id)?;

                let mut context = excerpt.range.context.to_point(&excerpt.buffer);
                if ids_to_expand.contains(excerpt_id) {
                    match direction {
                        ExpandExcerptDirection::Up => {
                            context.start.row = context.start.row.saturating_sub(line_count);
                            context.start.column = 0;
                        }
                        ExpandExcerptDirection::Down => {
                            context.end.row =
                                (context.end.row + line_count).min(excerpt.buffer.max_point().row);
                            context.end.column = excerpt.buffer.line_len(context.end.row);
                        }
                        ExpandExcerptDirection::UpAndDown => {
                            context.start.row = context.start.row.saturating_sub(line_count);
                            context.start.column = 0;
                            context.end.row =
                                (context.end.row + line_count).min(excerpt.buffer.max_point().row);
                            context.end.column = excerpt.buffer.line_len(context.end.row);
                        }
                    }
                }

                Some(ExcerptRange {
                    context,
                    primary: excerpt.range.primary.to_point(&excerpt.buffer),
                })
            });
            let mut merged_ranges: Vec<ExcerptRange<Point>> = Vec::new();
            for range in expanded_ranges {
                if let Some(last_range) = merged_ranges.last_mut() {
                    if last_range.context.end >= range.context.start {
                        last_range.context.end = range.context.end;
                        continue;
                    }
                }
                merged_ranges.push(range)
            }
            let Some(excerpt_id) = excerpt_ids.first() else {
                continue;
            };
            let Some(buffer_id) = &snapshot.buffer_id_for_excerpt(*excerpt_id) else {
                continue;
            };

            let Some(buffer) = self
                .buffers
                .borrow()
                .get(buffer_id)
                .map(|b| b.buffer.clone())
            else {
                continue;
            };

            let buffer_snapshot = buffer.read(cx).snapshot();
            self.update_path_excerpts(path.clone(), buffer, &buffer_snapshot, merged_ranges, cx);
        }
    }

    /// Sets excerpts, returns `true` if at least one new excerpt was added.
    pub fn set_excerpts_for_path(
        &mut self,
        path: PathKey,
        buffer: Entity<Buffer>,
        ranges: impl IntoIterator<Item = Range<Point>>,
        context_line_count: u32,
        cx: &mut Context<Self>,
    ) -> (Vec<Range<Anchor>>, bool) {
        let buffer_snapshot = buffer.update(cx, |buffer, _| buffer.snapshot());
        let excerpt_ranges = build_excerpt_ranges(ranges, context_line_count, &buffer_snapshot);

        let (new, counts) = Self::merge_excerpt_ranges(&excerpt_ranges);
        self.set_merged_excerpt_ranges_for_path(
            path,
            buffer,
            excerpt_ranges,
            &buffer_snapshot,
            new,
            counts,
            cx,
        )
    }

    pub fn set_excerpt_ranges_for_path(
        &mut self,
        path: PathKey,
        buffer: Entity<Buffer>,
        buffer_snapshot: &BufferSnapshot,
        excerpt_ranges: Vec<ExcerptRange<Point>>,
        cx: &mut Context<Self>,
    ) -> (Vec<Range<Anchor>>, bool) {
        let (new, counts) = Self::merge_excerpt_ranges(&excerpt_ranges);
        self.set_merged_excerpt_ranges_for_path(
            path,
            buffer,
            excerpt_ranges,
            buffer_snapshot,
            new,
            counts,
            cx,
        )
    }

    pub fn set_anchored_excerpts_for_path(
        &self,
        buffer: Entity<Buffer>,
        ranges: Vec<Range<text::Anchor>>,
        context_line_count: u32,
        cx: &mut Context<Self>,
    ) -> Task<Vec<Range<Anchor>>> {
        let buffer_snapshot = buffer.read(cx).snapshot();
        let path_key = PathKey::for_buffer(&buffer, cx);
        cx.spawn(async move |multi_buffer, cx| {
            let snapshot = buffer_snapshot.clone();
            let (excerpt_ranges, new, counts) = cx
                .background_spawn(async move {
                    let ranges = ranges.into_iter().map(|range| range.to_point(&snapshot));
                    let excerpt_ranges =
                        build_excerpt_ranges(ranges, context_line_count, &snapshot);
                    let (new, counts) = Self::merge_excerpt_ranges(&excerpt_ranges);
                    (excerpt_ranges, new, counts)
                })
                .await;

            multi_buffer
                .update(cx, move |multi_buffer, cx| {
                    let (ranges, _) = multi_buffer.set_merged_excerpt_ranges_for_path(
                        path_key,
                        buffer,
                        excerpt_ranges,
                        &buffer_snapshot,
                        new,
                        counts,
                        cx,
                    );
                    ranges
                })
                .ok()
                .unwrap_or_default()
        })
    }

    /// Sets excerpts, returns `true` if at least one new excerpt was added.
    fn set_merged_excerpt_ranges_for_path(
        &mut self,
        path: PathKey,
        buffer: Entity<Buffer>,
        ranges: Vec<ExcerptRange<Point>>,
        buffer_snapshot: &BufferSnapshot,
        new: Vec<ExcerptRange<Point>>,
        counts: Vec<usize>,
        cx: &mut Context<Self>,
    ) -> (Vec<Range<Anchor>>, bool) {
        let (excerpt_ids, added_a_new_excerpt) =
            self.update_path_excerpts(path, buffer, &buffer_snapshot, new, cx);

        let mut result = Vec::new();
        let mut ranges = ranges.into_iter();
        for (excerpt_id, range_count) in excerpt_ids.into_iter().zip(counts.into_iter()) {
            for range in ranges.by_ref().take(range_count) {
                let range = Anchor::range_in_buffer(
                    excerpt_id,
                    buffer_snapshot.remote_id(),
                    buffer_snapshot.anchor_before(&range.primary.start)
                        ..buffer_snapshot.anchor_after(&range.primary.end),
                );
                result.push(range)
            }
        }
        (result, added_a_new_excerpt)
    }

    fn merge_excerpt_ranges<'a>(
        expanded_ranges: impl IntoIterator<Item = &'a ExcerptRange<Point>> + 'a,
    ) -> (Vec<ExcerptRange<Point>>, Vec<usize>) {
        let mut merged_ranges: Vec<ExcerptRange<Point>> = Vec::new();
        let mut counts: Vec<usize> = Vec::new();
        for range in expanded_ranges {
            if let Some(last_range) = merged_ranges.last_mut() {
                debug_assert!(last_range.context.start <= range.context.start);
                if last_range.context.end >= range.context.start {
                    last_range.context.end = range.context.end.max(last_range.context.end);
                    *counts.last_mut().unwrap() += 1;
                    continue;
                }
            }
            merged_ranges.push(range.clone());
            counts.push(1);
        }
        return (merged_ranges, counts);
    }

    fn update_path_excerpts(
        &mut self,
        path: PathKey,
        buffer: Entity<Buffer>,
        buffer_snapshot: &BufferSnapshot,
        new: Vec<ExcerptRange<Point>>,
        cx: &mut Context<Self>,
    ) -> (Vec<ExcerptId>, bool) {
        let mut insert_after = self
            .excerpts_by_path
            .range(..path.clone())
            .next_back()
            .map(|(_, value)| *value.last().unwrap())
            .unwrap_or(ExcerptId::min());

        let existing = self
            .excerpts_by_path
            .get(&path)
            .cloned()
            .unwrap_or_default();

        let mut new_iter = new.into_iter().peekable();
        let mut existing_iter = existing.into_iter().peekable();

        let mut excerpt_ids = Vec::new();
        let mut to_remove = Vec::new();
        let mut to_insert: Vec<(ExcerptId, ExcerptRange<Point>)> = Vec::new();
        let mut added_a_new_excerpt = false;
        let snapshot = self.snapshot(cx);

        let mut next_excerpt_id =
            if let Some(last_entry) = self.snapshot.borrow().excerpt_ids.last() {
                last_entry.id.0 + 1
            } else {
                1
            };

        let mut next_excerpt_id = move || ExcerptId(post_inc(&mut next_excerpt_id));

        let mut excerpts_cursor = snapshot.excerpts.cursor::<Option<&Locator>>(&());
        excerpts_cursor.next(&());

        loop {
            let new = new_iter.peek();
            let existing = if let Some(existing_id) = existing_iter.peek() {
                let locator = snapshot.excerpt_locator_for_id(*existing_id);
                excerpts_cursor.seek_forward(&Some(locator), Bias::Left, &());
                if let Some(excerpt) = excerpts_cursor.item() {
                    if excerpt.buffer_id != buffer_snapshot.remote_id() {
                        to_remove.push(*existing_id);
                        existing_iter.next();
                        continue;
                    }
                    Some((
                        *existing_id,
                        excerpt.range.context.to_point(&buffer_snapshot),
                    ))
                } else {
                    None
                }
            } else {
                None
            };

            if let Some((last_id, last)) = to_insert.last_mut() {
                if let Some(new) = new {
                    if last.context.end >= new.context.start {
                        last.context.end = last.context.end.max(new.context.end);
                        excerpt_ids.push(*last_id);
                        new_iter.next();
                        continue;
                    }
                }
                if let Some((existing_id, existing_range)) = &existing {
                    if last.context.end >= existing_range.start {
                        last.context.end = last.context.end.max(existing_range.end);
                        to_remove.push(*existing_id);
                        self.snapshot
                            .borrow_mut()
                            .replaced_excerpts
                            .insert(*existing_id, *last_id);
                        existing_iter.next();
                        continue;
                    }
                }
            }

            match (new, existing) {
                (None, None) => break,
                (None, Some((existing_id, _))) => {
                    existing_iter.next();
                    to_remove.push(existing_id);
                    continue;
                }
                (Some(_), None) => {
                    added_a_new_excerpt = true;
                    let new_id = next_excerpt_id();
                    excerpt_ids.push(new_id);
                    to_insert.push((new_id, new_iter.next().unwrap()));
                    continue;
                }
                (Some(new), Some((_, existing_range))) => {
                    if existing_range.end < new.context.start {
                        let existing_id = existing_iter.next().unwrap();
                        to_remove.push(existing_id);
                        continue;
                    } else if existing_range.start > new.context.end {
                        let new_id = next_excerpt_id();
                        excerpt_ids.push(new_id);
                        to_insert.push((new_id, new_iter.next().unwrap()));
                        continue;
                    }

                    if existing_range.start == new.context.start
                        && existing_range.end == new.context.end
                    {
                        self.insert_excerpts_with_ids_after(
                            insert_after,
                            buffer.clone(),
                            mem::take(&mut to_insert),
                            cx,
                        );
                        insert_after = existing_iter.next().unwrap();
                        excerpt_ids.push(insert_after);
                        new_iter.next();
                    } else {
                        let existing_id = existing_iter.next().unwrap();
                        let new_id = next_excerpt_id();
                        self.snapshot
                            .borrow_mut()
                            .replaced_excerpts
                            .insert(existing_id, new_id);
                        to_remove.push(existing_id);
                        let mut range = new_iter.next().unwrap();
                        range.context.start = range.context.start.min(existing_range.start);
                        range.context.end = range.context.end.max(existing_range.end);
                        excerpt_ids.push(new_id);
                        to_insert.push((new_id, range));
                    }
                }
            };
        }

<<<<<<< HEAD
        excerpt_ids.extend(to_insert.iter().map(|(id, _)| dbg!(id)));
=======
>>>>>>> 76a78b55
        self.insert_excerpts_with_ids_after(insert_after, buffer, to_insert, cx);
        self.remove_excerpts(to_remove, cx);
        if excerpt_ids.is_empty() {
            dbg!("remove", &path);
            self.excerpts_by_path.remove(&path);
        } else {
            for excerpt_id in &excerpt_ids {
                dbg!("rev insert", &path, excerpt_id);
                self.paths_by_excerpt.insert(*excerpt_id, path.clone());
            }
<<<<<<< HEAD
            dbg!("insert", &path);
            self.excerpts_by_path.insert(path, excerpt_ids.clone());
=======
            self.excerpts_by_path
                .insert(path, excerpt_ids.iter().dedup().cloned().collect());
>>>>>>> 76a78b55
        }

        (excerpt_ids, added_a_new_excerpt)
    }

    pub fn paths(&self) -> impl Iterator<Item = PathKey> + '_ {
        self.excerpts_by_path.keys().cloned()
    }

    pub fn remove_excerpts_for_path(&mut self, path: PathKey, cx: &mut Context<Self>) {
        if let Some(to_remove) = self.excerpts_by_path.remove(&path) {
            self.remove_excerpts(to_remove, cx)
        }
    }

    pub fn insert_excerpts_after<O>(
        &mut self,
        prev_excerpt_id: ExcerptId,
        buffer: Entity<Buffer>,
        ranges: impl IntoIterator<Item = ExcerptRange<O>>,
        cx: &mut Context<Self>,
    ) -> Vec<ExcerptId>
    where
        O: text::ToOffset,
    {
        let mut ids = Vec::new();
        let mut next_excerpt_id =
            if let Some(last_entry) = self.snapshot.borrow().excerpt_ids.last() {
                last_entry.id.0 + 1
            } else {
                1
            };
        self.insert_excerpts_with_ids_after(
            prev_excerpt_id,
            buffer,
            ranges.into_iter().map(|range| {
                let id = ExcerptId(post_inc(&mut next_excerpt_id));
                ids.push(id);
                (id, range)
            }),
            cx,
        );
        ids
    }

    pub fn insert_excerpts_with_ids_after<O>(
        &mut self,
        prev_excerpt_id: ExcerptId,
        buffer: Entity<Buffer>,
        ranges: impl IntoIterator<Item = (ExcerptId, ExcerptRange<O>)>,
        cx: &mut Context<Self>,
    ) where
        O: text::ToOffset,
    {
        assert_eq!(self.history.transaction_depth, 0);
        let mut ranges = ranges.into_iter().peekable();
        if ranges.peek().is_none() {
            return Default::default();
        }

        self.sync(cx);

        let buffer_snapshot = buffer.read(cx).snapshot();
        let buffer_id = buffer_snapshot.remote_id();

        let mut buffers = self.buffers.borrow_mut();
        let buffer_state = buffers.entry(buffer_id).or_insert_with(|| {
            self.buffer_changed_since_sync.replace(true);
            buffer.update(cx, |buffer, _| {
                buffer.record_changes(Rc::downgrade(&self.buffer_changed_since_sync));
            });
            BufferState {
                last_version: buffer_snapshot.version().clone(),
                last_non_text_state_update_count: buffer_snapshot.non_text_state_update_count(),
                excerpts: Default::default(),
                _subscriptions: [
                    cx.observe(&buffer, |_, _, cx| cx.notify()),
                    cx.subscribe(&buffer, Self::on_buffer_event),
                ],
                buffer: buffer.clone(),
            }
        });

        let mut snapshot = self.snapshot.borrow_mut();

        let mut prev_locator = snapshot.excerpt_locator_for_id(prev_excerpt_id).clone();
        let mut new_excerpt_ids = mem::take(&mut snapshot.excerpt_ids);
        let mut cursor = snapshot.excerpts.cursor::<Option<&Locator>>(&());
        let mut new_excerpts = cursor.slice(&prev_locator, Bias::Right, &());
        prev_locator = cursor.start().unwrap_or(Locator::min_ref()).clone();

        let edit_start = ExcerptOffset::new(new_excerpts.summary().text.len);
        new_excerpts.update_last(
            |excerpt| {
                excerpt.has_trailing_newline = true;
            },
            &(),
        );

        let next_locator = if let Some(excerpt) = cursor.item() {
            excerpt.locator.clone()
        } else {
            Locator::max()
        };

        let mut excerpts = Vec::new();
        while let Some((id, range)) = ranges.next() {
            let locator = Locator::between(&prev_locator, &next_locator);
            if let Err(ix) = buffer_state.excerpts.binary_search(&locator) {
                buffer_state.excerpts.insert(ix, locator.clone());
            }
            let range = ExcerptRange {
                context: buffer_snapshot.anchor_before(&range.context.start)
                    ..buffer_snapshot.anchor_after(&range.context.end),
                primary: buffer_snapshot.anchor_before(&range.primary.start)
                    ..buffer_snapshot.anchor_after(&range.primary.end),
            };
            excerpts.push((id, range.clone()));
            let excerpt = Excerpt::new(
                id,
                locator.clone(),
                buffer_id,
                buffer_snapshot.clone(),
                range,
                ranges.peek().is_some() || cursor.item().is_some(),
            );
            new_excerpts.push(excerpt, &());
            prev_locator = locator.clone();

            if let Some(last_mapping_entry) = new_excerpt_ids.last() {
                assert!(id > last_mapping_entry.id, "excerpt ids must be increasing");
            }
            new_excerpt_ids.push(ExcerptIdMapping { id, locator }, &());
        }

        let edit_end = ExcerptOffset::new(new_excerpts.summary().text.len);

        let suffix = cursor.suffix(&());
        let changed_trailing_excerpt = suffix.is_empty();
        new_excerpts.append(suffix, &());
        drop(cursor);
        snapshot.excerpts = new_excerpts;
        snapshot.excerpt_ids = new_excerpt_ids;
        if changed_trailing_excerpt {
            snapshot.trailing_excerpt_update_count += 1;
        }

        self.sync_diff_transforms(
            &mut snapshot,
            vec![Edit {
                old: edit_start..edit_start,
                new: edit_start..edit_end,
            }],
            DiffChangeKind::BufferEdited,
        );
        cx.emit(Event::Edited {
            singleton_buffer_edited: false,
            edited_buffer: None,
        });
        cx.emit(Event::ExcerptsAdded {
            buffer,
            predecessor: prev_excerpt_id,
            excerpts,
        });
        cx.notify();
    }

    pub fn clear(&mut self, cx: &mut Context<Self>) {
        self.sync(cx);
        let ids = self.excerpt_ids();
        let removed_buffer_ids = self
            .buffers
            .borrow_mut()
            .drain()
            .map(|(id, _)| id)
            .collect();
        self.excerpts_by_path.clear();
        self.paths_by_excerpt.clear();
        let mut snapshot = self.snapshot.borrow_mut();
        let start = ExcerptOffset::new(0);
        let prev_len = ExcerptOffset::new(snapshot.excerpts.summary().text.len);
        snapshot.excerpts = Default::default();
        snapshot.trailing_excerpt_update_count += 1;
        snapshot.is_dirty = false;
        snapshot.has_deleted_file = false;
        snapshot.has_conflict = false;
        snapshot.replaced_excerpts.clear();

        self.sync_diff_transforms(
            &mut snapshot,
            vec![Edit {
                old: start..prev_len,
                new: start..start,
            }],
            DiffChangeKind::BufferEdited,
        );
        cx.emit(Event::Edited {
            singleton_buffer_edited: false,
            edited_buffer: None,
        });
        cx.emit(Event::ExcerptsRemoved {
            ids,
            removed_buffer_ids,
        });
        cx.notify();
    }

    pub fn excerpts_for_buffer(
        &self,
        buffer_id: BufferId,
        cx: &App,
    ) -> Vec<(ExcerptId, ExcerptRange<text::Anchor>)> {
        let mut excerpts = Vec::new();
        let snapshot = self.read(cx);
        let buffers = self.buffers.borrow();
        let mut cursor = snapshot.excerpts.cursor::<Option<&Locator>>(&());
        for locator in buffers
            .get(&buffer_id)
            .map(|state| &state.excerpts)
            .into_iter()
            .flatten()
        {
            cursor.seek_forward(&Some(locator), Bias::Left, &());
            if let Some(excerpt) = cursor.item() {
                if excerpt.locator == *locator {
                    excerpts.push((excerpt.id, excerpt.range.clone()));
                }
            }
        }

        excerpts
    }

    pub fn excerpt_ranges_for_buffer(&self, buffer_id: BufferId, cx: &App) -> Vec<Range<Point>> {
        let snapshot = self.read(cx);
        let buffers = self.buffers.borrow();
        let mut excerpts = snapshot
            .excerpts
            .cursor::<(Option<&Locator>, ExcerptDimension<Point>)>(&());
        let mut diff_transforms = snapshot
            .diff_transforms
            .cursor::<(ExcerptDimension<Point>, OutputDimension<Point>)>(&());
        diff_transforms.next(&());
        let locators = buffers
            .get(&buffer_id)
            .into_iter()
            .flat_map(|state| &state.excerpts);
        let mut result = Vec::new();
        for locator in locators {
            excerpts.seek_forward(&Some(locator), Bias::Left, &());
            if let Some(excerpt) = excerpts.item() {
                if excerpt.locator == *locator {
                    let excerpt_start = excerpts.start().1.clone();
                    let excerpt_end =
                        ExcerptDimension(excerpt_start.0 + excerpt.text_summary.lines);

                    diff_transforms.seek_forward(&excerpt_start, Bias::Left, &());
                    let overshoot = excerpt_start.0 - diff_transforms.start().0.0;
                    let start = diff_transforms.start().1.0 + overshoot;

                    diff_transforms.seek_forward(&excerpt_end, Bias::Right, &());
                    let overshoot = excerpt_end.0 - diff_transforms.start().0.0;
                    let end = diff_transforms.start().1.0 + overshoot;

                    result.push(start..end)
                }
            }
        }
        result
    }

    pub fn excerpt_buffer_ids(&self) -> Vec<BufferId> {
        self.snapshot
            .borrow()
            .excerpts
            .iter()
            .map(|entry| entry.buffer_id)
            .collect()
    }

    pub fn excerpt_ids(&self) -> Vec<ExcerptId> {
        self.snapshot
            .borrow()
            .excerpts
            .iter()
            .map(|entry| entry.id)
            .collect()
    }

    pub fn excerpt_containing(
        &self,
        position: impl ToOffset,
        cx: &App,
    ) -> Option<(ExcerptId, Entity<Buffer>, Range<text::Anchor>)> {
        let snapshot = self.read(cx);
        let offset = position.to_offset(&snapshot);

        let mut cursor = snapshot.cursor::<usize>();
        cursor.seek(&offset);
        cursor
            .excerpt()
            .or_else(|| snapshot.excerpts.last())
            .map(|excerpt| {
                (
                    excerpt.id,
                    self.buffers
                        .borrow()
                        .get(&excerpt.buffer_id)
                        .unwrap()
                        .buffer
                        .clone(),
                    excerpt.range.context.clone(),
                )
            })
    }

    // If point is at the end of the buffer, the last excerpt is returned
    pub fn point_to_buffer_offset<T: ToOffset>(
        &self,
        point: T,
        cx: &App,
    ) -> Option<(Entity<Buffer>, usize)> {
        let snapshot = self.read(cx);
        let (buffer, offset) = snapshot.point_to_buffer_offset(point)?;
        Some((
            self.buffers
                .borrow()
                .get(&buffer.remote_id())?
                .buffer
                .clone(),
            offset,
        ))
    }

    // If point is at the end of the buffer, the last excerpt is returned
    pub fn point_to_buffer_point<T: ToPoint>(
        &self,
        point: T,
        cx: &App,
    ) -> Option<(Entity<Buffer>, Point, ExcerptId)> {
        let snapshot = self.read(cx);
        let (buffer, point, is_main_buffer) =
            snapshot.point_to_buffer_point(point.to_point(&snapshot))?;
        Some((
            self.buffers
                .borrow()
                .get(&buffer.remote_id())?
                .buffer
                .clone(),
            point,
            is_main_buffer,
        ))
    }

    pub fn buffer_point_to_anchor(
        &self,
        buffer: &Entity<Buffer>,
        point: Point,
        cx: &App,
    ) -> Option<Anchor> {
        let mut found = None;
        let snapshot = buffer.read(cx).snapshot();
        for (excerpt_id, range) in self.excerpts_for_buffer(snapshot.remote_id(), cx) {
            let start = range.context.start.to_point(&snapshot);
            let end = range.context.end.to_point(&snapshot);
            if start <= point && point < end {
                found = Some((snapshot.clip_point(point, Bias::Left), excerpt_id));
                break;
            }
            if point < start {
                found = Some((start, excerpt_id));
            }
            if point > end {
                found = Some((end, excerpt_id));
            }
        }

        found.map(|(point, excerpt_id)| {
            let text_anchor = snapshot.anchor_after(point);
            Anchor::in_buffer(excerpt_id, snapshot.remote_id(), text_anchor)
        })
    }

    pub fn remove_excerpts(
        &mut self,
        excerpt_ids: impl IntoIterator<Item = ExcerptId>,
        cx: &mut Context<Self>,
    ) {
        self.sync(cx);
        let ids = excerpt_ids.into_iter().collect::<Vec<_>>();
        if ids.is_empty() {
            return;
        }

        let mut buffers = self.buffers.borrow_mut();
        let mut snapshot = self.snapshot.borrow_mut();
        let mut new_excerpts = SumTree::default();
        let mut cursor = snapshot
            .excerpts
            .cursor::<(Option<&Locator>, ExcerptOffset)>(&());
        let mut edits = Vec::new();
        let mut excerpt_ids = ids.iter().copied().peekable();
        let mut removed_buffer_ids = Vec::new();

        while let Some(excerpt_id) = excerpt_ids.next() {
            self.paths_by_excerpt.remove(&excerpt_id);
            // Seek to the next excerpt to remove, preserving any preceding excerpts.
            let locator = snapshot.excerpt_locator_for_id(excerpt_id);
            new_excerpts.append(cursor.slice(&Some(locator), Bias::Left, &()), &());

            if let Some(mut excerpt) = cursor.item() {
                if excerpt.id != excerpt_id {
                    continue;
                }
                let mut old_start = cursor.start().1;

                // Skip over the removed excerpt.
                'remove_excerpts: loop {
                    if let Some(buffer_state) = buffers.get_mut(&excerpt.buffer_id) {
                        buffer_state.excerpts.retain(|l| l != &excerpt.locator);
                        if buffer_state.excerpts.is_empty() {
                            log::debug!(
                                "removing buffer and diff for buffer {}",
                                excerpt.buffer_id
                            );
                            buffers.remove(&excerpt.buffer_id);
                            removed_buffer_ids.push(excerpt.buffer_id);
                        }
                    }
                    cursor.next(&());

                    // Skip over any subsequent excerpts that are also removed.
                    if let Some(&next_excerpt_id) = excerpt_ids.peek() {
                        let next_locator = snapshot.excerpt_locator_for_id(next_excerpt_id);
                        if let Some(next_excerpt) = cursor.item() {
                            if next_excerpt.locator == *next_locator {
                                excerpt_ids.next();
                                excerpt = next_excerpt;
                                continue 'remove_excerpts;
                            }
                        }
                    }

                    break;
                }

                // When removing the last excerpt, remove the trailing newline from
                // the previous excerpt.
                if cursor.item().is_none() && old_start.value > 0 {
                    old_start.value -= 1;
                    new_excerpts.update_last(|e| e.has_trailing_newline = false, &());
                }

                // Push an edit for the removal of this run of excerpts.
                let old_end = cursor.start().1;
                let new_start = ExcerptOffset::new(new_excerpts.summary().text.len);
                edits.push(Edit {
                    old: old_start..old_end,
                    new: new_start..new_start,
                });
            }
        }
        let suffix = cursor.suffix(&());
        let changed_trailing_excerpt = suffix.is_empty();
        new_excerpts.append(suffix, &());
        drop(cursor);
        snapshot.excerpts = new_excerpts;
        for buffer_id in &removed_buffer_ids {
            self.diffs.remove(buffer_id);
            snapshot.diffs.remove(buffer_id);
        }

        if changed_trailing_excerpt {
            snapshot.trailing_excerpt_update_count += 1;
        }

        self.sync_diff_transforms(&mut snapshot, edits, DiffChangeKind::BufferEdited);
        self.buffer_changed_since_sync.replace(true);
        cx.emit(Event::Edited {
            singleton_buffer_edited: false,
            edited_buffer: None,
        });
        cx.emit(Event::ExcerptsRemoved {
            ids,
            removed_buffer_ids,
        });
        cx.notify();
    }

    pub fn wait_for_anchors<'a, Anchors: 'a + Iterator<Item = Anchor>>(
        &self,
        anchors: Anchors,
        cx: &mut Context<Self>,
    ) -> impl 'static + Future<Output = Result<()>> + use<Anchors> {
        let borrow = self.buffers.borrow();
        let mut error = None;
        let mut futures = Vec::new();
        for anchor in anchors {
            if let Some(buffer_id) = anchor.buffer_id {
                if let Some(buffer) = borrow.get(&buffer_id) {
                    buffer.buffer.update(cx, |buffer, _| {
                        futures.push(buffer.wait_for_anchors([anchor.text_anchor]))
                    });
                } else {
                    error = Some(anyhow!(
                        "buffer {buffer_id} is not part of this multi-buffer"
                    ));
                    break;
                }
            }
        }
        async move {
            if let Some(error) = error {
                Err(error)?;
            }
            for future in futures {
                future.await?;
            }
            Ok(())
        }
    }

    pub fn text_anchor_for_position<T: ToOffset>(
        &self,
        position: T,
        cx: &App,
    ) -> Option<(Entity<Buffer>, language::Anchor)> {
        let snapshot = self.read(cx);
        let anchor = snapshot.anchor_before(position);
        let buffer = self
            .buffers
            .borrow()
            .get(&anchor.buffer_id?)?
            .buffer
            .clone();
        Some((buffer, anchor.text_anchor))
    }

    fn on_buffer_event(
        &mut self,
        buffer: Entity<Buffer>,
        event: &language::BufferEvent,
        cx: &mut Context<Self>,
    ) {
        cx.emit(match event {
            language::BufferEvent::Edited => Event::Edited {
                singleton_buffer_edited: true,
                edited_buffer: Some(buffer.clone()),
            },
            language::BufferEvent::DirtyChanged => Event::DirtyChanged,
            language::BufferEvent::Saved => Event::Saved,
            language::BufferEvent::FileHandleChanged => Event::FileHandleChanged,
            language::BufferEvent::Reloaded => Event::Reloaded,
            language::BufferEvent::ReloadNeeded => Event::ReloadNeeded,
            language::BufferEvent::LanguageChanged => {
                Event::LanguageChanged(buffer.read(cx).remote_id())
            }
            language::BufferEvent::Reparsed => Event::Reparsed(buffer.read(cx).remote_id()),
            language::BufferEvent::DiagnosticsUpdated => Event::DiagnosticsUpdated,
            language::BufferEvent::Closed => Event::Closed,
            language::BufferEvent::Discarded => Event::Discarded,
            language::BufferEvent::CapabilityChanged => {
                self.capability = buffer.read(cx).capability();
                Event::CapabilityChanged
            }
            language::BufferEvent::Operation { .. } => return,
        });
    }

    fn buffer_diff_language_changed(&mut self, diff: Entity<BufferDiff>, cx: &mut Context<Self>) {
        self.sync(cx);
        let mut snapshot = self.snapshot.borrow_mut();
        let diff = diff.read(cx);
        let buffer_id = diff.buffer_id;
        let diff = diff.snapshot(cx);
        snapshot.diffs.insert(buffer_id, diff);
    }

    fn buffer_diff_changed(
        &mut self,
        diff: Entity<BufferDiff>,
        range: Range<text::Anchor>,
        cx: &mut Context<Self>,
    ) {
        self.sync(cx);
        self.buffer_changed_since_sync.replace(true);

        let diff = diff.read(cx);
        let buffer_id = diff.buffer_id;
        let buffers = self.buffers.borrow();
        let Some(buffer_state) = buffers.get(&buffer_id) else {
            return;
        };

        let buffer = buffer_state.buffer.read(cx);
        let diff_change_range = range.to_offset(buffer);

        let new_diff = diff.snapshot(cx);
        let mut snapshot = self.snapshot.borrow_mut();
        let base_text_changed = snapshot
            .diffs
            .get(&buffer_id)
            .map_or(true, |old_diff| !new_diff.base_texts_eq(old_diff));

        snapshot.diffs.insert(buffer_id, new_diff);

        let mut excerpt_edits = Vec::new();
        for locator in &buffer_state.excerpts {
            let mut cursor = snapshot
                .excerpts
                .cursor::<(Option<&Locator>, ExcerptOffset)>(&());
            cursor.seek_forward(&Some(locator), Bias::Left, &());
            if let Some(excerpt) = cursor.item() {
                if excerpt.locator == *locator {
                    let excerpt_buffer_range = excerpt.range.context.to_offset(&excerpt.buffer);
                    if diff_change_range.end < excerpt_buffer_range.start
                        || diff_change_range.start > excerpt_buffer_range.end
                    {
                        continue;
                    }
                    let excerpt_start = cursor.start().1;
                    let excerpt_len = ExcerptOffset::new(excerpt.text_summary.len);
                    let diff_change_start_in_excerpt = ExcerptOffset::new(
                        diff_change_range
                            .start
                            .saturating_sub(excerpt_buffer_range.start),
                    );
                    let diff_change_end_in_excerpt = ExcerptOffset::new(
                        diff_change_range
                            .end
                            .saturating_sub(excerpt_buffer_range.start),
                    );
                    let edit_start = excerpt_start + diff_change_start_in_excerpt.min(excerpt_len);
                    let edit_end = excerpt_start + diff_change_end_in_excerpt.min(excerpt_len);
                    excerpt_edits.push(Edit {
                        old: edit_start..edit_end,
                        new: edit_start..edit_end,
                    });
                }
            }
        }

        self.sync_diff_transforms(
            &mut snapshot,
            excerpt_edits,
            DiffChangeKind::DiffUpdated {
                base_changed: base_text_changed,
            },
        );
        cx.emit(Event::Edited {
            singleton_buffer_edited: false,
            edited_buffer: None,
        });
    }

    pub fn all_buffers(&self) -> HashSet<Entity<Buffer>> {
        self.buffers
            .borrow()
            .values()
            .map(|state| state.buffer.clone())
            .collect()
    }

    pub fn buffer(&self, buffer_id: BufferId) -> Option<Entity<Buffer>> {
        self.buffers
            .borrow()
            .get(&buffer_id)
            .map(|state| state.buffer.clone())
    }

    pub fn language_at<T: ToOffset>(&self, point: T, cx: &App) -> Option<Arc<Language>> {
        self.point_to_buffer_offset(point, cx)
            .and_then(|(buffer, offset)| buffer.read(cx).language_at(offset))
    }

    pub fn language_settings<'a>(&'a self, cx: &'a App) -> Cow<'a, LanguageSettings> {
        let buffer_id = self
            .snapshot
            .borrow()
            .excerpts
            .first()
            .map(|excerpt| excerpt.buffer.remote_id());
        buffer_id
            .and_then(|buffer_id| self.buffer(buffer_id))
            .map(|buffer| {
                let buffer = buffer.read(cx);
                language_settings(buffer.language().map(|l| l.name()), buffer.file(), cx)
            })
            .unwrap_or_else(move || self.language_settings_at(0, cx))
    }

    pub fn language_settings_at<'a, T: ToOffset>(
        &'a self,
        point: T,
        cx: &'a App,
    ) -> Cow<'a, LanguageSettings> {
        let mut language = None;
        let mut file = None;
        if let Some((buffer, offset)) = self.point_to_buffer_offset(point, cx) {
            let buffer = buffer.read(cx);
            language = buffer.language_at(offset);
            file = buffer.file();
        }
        language_settings(language.map(|l| l.name()), file, cx)
    }

    pub fn for_each_buffer(&self, mut f: impl FnMut(&Entity<Buffer>)) {
        self.buffers
            .borrow()
            .values()
            .for_each(|state| f(&state.buffer))
    }

    pub fn title<'a>(&'a self, cx: &'a App) -> Cow<'a, str> {
        if let Some(title) = self.title.as_ref() {
            return title.into();
        }

        if let Some(buffer) = self.as_singleton() {
            if let Some(file) = buffer.read(cx).file() {
                return file.file_name(cx).to_string_lossy();
            }
        }

        "untitled".into()
    }

    pub fn set_title(&mut self, title: String, cx: &mut Context<Self>) {
        self.title = Some(title);
        cx.notify();
    }

    /// Preserve preview tabs containing this multibuffer until additional edits occur.
    pub fn refresh_preview(&self, cx: &mut Context<Self>) {
        for buffer_state in self.buffers.borrow().values() {
            buffer_state
                .buffer
                .update(cx, |buffer, _cx| buffer.refresh_preview());
        }
    }

    /// Whether we should preserve the preview status of a tab containing this multi-buffer.
    pub fn preserve_preview(&self, cx: &App) -> bool {
        self.buffers
            .borrow()
            .values()
            .all(|state| state.buffer.read(cx).preserve_preview())
    }

    #[cfg(any(test, feature = "test-support"))]
    pub fn is_parsing(&self, cx: &App) -> bool {
        self.as_singleton().unwrap().read(cx).is_parsing()
    }

    pub fn add_diff(&mut self, diff: Entity<BufferDiff>, cx: &mut Context<Self>) {
        let buffer_id = diff.read(cx).buffer_id;
        self.buffer_diff_changed(diff.clone(), text::Anchor::MIN..text::Anchor::MAX, cx);
        self.diffs.insert(buffer_id, DiffState::new(diff, cx));
    }

    pub fn diff_for(&self, buffer_id: BufferId) -> Option<Entity<BufferDiff>> {
        self.diffs.get(&buffer_id).map(|state| state.diff.clone())
    }

    pub fn expand_diff_hunks(&mut self, ranges: Vec<Range<Anchor>>, cx: &mut Context<Self>) {
        self.expand_or_collapse_diff_hunks(ranges, true, cx);
    }

    pub fn collapse_diff_hunks(&mut self, ranges: Vec<Range<Anchor>>, cx: &mut Context<Self>) {
        self.expand_or_collapse_diff_hunks(ranges, false, cx);
    }

    pub fn set_all_diff_hunks_expanded(&mut self, cx: &mut Context<Self>) {
        self.snapshot.borrow_mut().all_diff_hunks_expanded = true;
        self.expand_or_collapse_diff_hunks(vec![Anchor::min()..Anchor::max()], true, cx);
    }

    pub fn all_diff_hunks_expanded(&self) -> bool {
        self.snapshot.borrow().all_diff_hunks_expanded
    }

    pub fn has_multiple_hunks(&self, cx: &App) -> bool {
        self.read(cx)
            .diff_hunks_in_range(Anchor::min()..Anchor::max())
            .nth(1)
            .is_some()
    }

    pub fn single_hunk_is_expanded(&self, range: Range<Anchor>, cx: &App) -> bool {
        let snapshot = self.read(cx);
        let mut cursor = snapshot.diff_transforms.cursor::<usize>(&());
        let offset_range = range.to_offset(&snapshot);
        cursor.seek(&offset_range.start, Bias::Left, &());
        while let Some(item) = cursor.item() {
            if *cursor.start() >= offset_range.end && *cursor.start() > offset_range.start {
                break;
            }
            if item.hunk_info().is_some() {
                return true;
            }
            cursor.next(&());
        }
        false
    }

    pub fn has_expanded_diff_hunks_in_ranges(&self, ranges: &[Range<Anchor>], cx: &App) -> bool {
        let snapshot = self.read(cx);
        let mut cursor = snapshot.diff_transforms.cursor::<usize>(&());
        for range in ranges {
            let range = range.to_point(&snapshot);
            let start = snapshot.point_to_offset(Point::new(range.start.row, 0));
            let end = snapshot.point_to_offset(Point::new(range.end.row + 1, 0));
            let start = start.saturating_sub(1);
            let end = snapshot.len().min(end + 1);
            cursor.seek(&start, Bias::Right, &());
            while let Some(item) = cursor.item() {
                if *cursor.start() >= end {
                    break;
                }
                if item.hunk_info().is_some() {
                    return true;
                }
                cursor.next(&());
            }
        }
        false
    }

    pub fn expand_or_collapse_diff_hunks_inner(
        &mut self,
        ranges: impl IntoIterator<Item = (Range<Point>, ExcerptId)>,
        expand: bool,
        cx: &mut Context<Self>,
    ) {
        if self.snapshot.borrow().all_diff_hunks_expanded && !expand {
            return;
        }
        self.sync(cx);
        let mut snapshot = self.snapshot.borrow_mut();
        let mut excerpt_edits = Vec::new();
        let mut last_hunk_row = None;
        for (range, end_excerpt_id) in ranges {
            for diff_hunk in snapshot.diff_hunks_in_range(range) {
                if diff_hunk.excerpt_id.cmp(&end_excerpt_id, &snapshot).is_gt() {
                    continue;
                }
                if last_hunk_row.map_or(false, |row| row >= diff_hunk.row_range.start) {
                    continue;
                }
                let start = Anchor::in_buffer(
                    diff_hunk.excerpt_id,
                    diff_hunk.buffer_id,
                    diff_hunk.buffer_range.start,
                );
                let end = Anchor::in_buffer(
                    diff_hunk.excerpt_id,
                    diff_hunk.buffer_id,
                    diff_hunk.buffer_range.end,
                );
                let start = snapshot.excerpt_offset_for_anchor(&start);
                let end = snapshot.excerpt_offset_for_anchor(&end);
                last_hunk_row = Some(diff_hunk.row_range.start);
                excerpt_edits.push(text::Edit {
                    old: start..end,
                    new: start..end,
                });
            }
        }

        self.sync_diff_transforms(
            &mut snapshot,
            excerpt_edits,
            DiffChangeKind::ExpandOrCollapseHunks { expand },
        );
        cx.emit(Event::DiffHunksToggled);
        cx.emit(Event::Edited {
            singleton_buffer_edited: false,
            edited_buffer: None,
        });
    }

    pub fn expand_or_collapse_diff_hunks(
        &mut self,
        ranges: Vec<Range<Anchor>>,
        expand: bool,
        cx: &mut Context<Self>,
    ) {
        let snapshot = self.snapshot.borrow().clone();
        let ranges = ranges.iter().map(move |range| {
            let end_excerpt_id = range.end.excerpt_id;
            let range = range.to_point(&snapshot);
            let mut peek_end = range.end;
            if range.end.row < snapshot.max_row().0 {
                peek_end = Point::new(range.end.row + 1, 0);
            };
            (range.start..peek_end, end_excerpt_id)
        });
        self.expand_or_collapse_diff_hunks_inner(ranges, expand, cx);
    }

    pub fn resize_excerpt(
        &mut self,
        id: ExcerptId,
        range: Range<text::Anchor>,
        cx: &mut Context<Self>,
    ) {
        self.sync(cx);

        let mut snapshot = self.snapshot.borrow_mut();
        let locator = snapshot.excerpt_locator_for_id(id);
        let mut new_excerpts = SumTree::default();
        let mut cursor = snapshot
            .excerpts
            .cursor::<(Option<&Locator>, ExcerptOffset)>(&());
        let mut edits = Vec::<Edit<ExcerptOffset>>::new();

        let prefix = cursor.slice(&Some(locator), Bias::Left, &());
        new_excerpts.append(prefix, &());

        let mut excerpt = cursor.item().unwrap().clone();
        let old_text_len = ExcerptOffset::new(excerpt.text_summary.len);

        excerpt.range.context.start = range.start;
        excerpt.range.context.end = range.end;
        excerpt.max_buffer_row = range.end.to_point(&excerpt.buffer).row;

        excerpt.text_summary = excerpt
            .buffer
            .text_summary_for_range(excerpt.range.context.clone());

        let new_start_offset = ExcerptOffset::new(new_excerpts.summary().text.len);
        let old_start_offset = cursor.start().1;
        let new_text_len = ExcerptOffset::new(excerpt.text_summary.len);
        let edit = Edit {
            old: old_start_offset..old_start_offset + old_text_len,
            new: new_start_offset..new_start_offset + new_text_len,
        };

        if let Some(last_edit) = edits.last_mut() {
            if last_edit.old.end == edit.old.start {
                last_edit.old.end = edit.old.end;
                last_edit.new.end = edit.new.end;
            } else {
                edits.push(edit);
            }
        } else {
            edits.push(edit);
        }

        new_excerpts.push(excerpt, &());

        cursor.next(&());

        new_excerpts.append(cursor.suffix(&()), &());

        drop(cursor);
        snapshot.excerpts = new_excerpts;

        self.sync_diff_transforms(&mut snapshot, edits, DiffChangeKind::BufferEdited);
        cx.emit(Event::Edited {
            singleton_buffer_edited: false,
            edited_buffer: None,
        });
        cx.emit(Event::ExcerptsExpanded { ids: vec![id] });
        cx.notify();
    }

    pub fn expand_excerpts(
        &mut self,
        ids: impl IntoIterator<Item = ExcerptId>,
        line_count: u32,
        direction: ExpandExcerptDirection,
        cx: &mut Context<Self>,
    ) {
        if line_count == 0 {
            return;
        }
        self.sync(cx);
        if !self.excerpts_by_path.is_empty() {
            self.expand_excerpts_with_paths(ids, line_count, direction, cx);
            return;
        }
        let mut snapshot = self.snapshot.borrow_mut();

        let ids = ids.into_iter().collect::<Vec<_>>();
        let locators = snapshot.excerpt_locators_for_ids(ids.iter().copied());
        let mut new_excerpts = SumTree::default();
        let mut cursor = snapshot
            .excerpts
            .cursor::<(Option<&Locator>, ExcerptOffset)>(&());
        let mut edits = Vec::<Edit<ExcerptOffset>>::new();

        for locator in &locators {
            let prefix = cursor.slice(&Some(locator), Bias::Left, &());
            new_excerpts.append(prefix, &());

            let mut excerpt = cursor.item().unwrap().clone();
            let old_text_len = ExcerptOffset::new(excerpt.text_summary.len);

            let up_line_count = if direction.should_expand_up() {
                line_count
            } else {
                0
            };

            let start_row = excerpt
                .range
                .context
                .start
                .to_point(&excerpt.buffer)
                .row
                .saturating_sub(up_line_count);
            let start_point = Point::new(start_row, 0);
            excerpt.range.context.start = excerpt.buffer.anchor_before(start_point);

            let down_line_count = if direction.should_expand_down() {
                line_count
            } else {
                0
            };

            let mut end_point = excerpt.buffer.clip_point(
                excerpt.range.context.end.to_point(&excerpt.buffer)
                    + Point::new(down_line_count, 0),
                Bias::Left,
            );
            end_point.column = excerpt.buffer.line_len(end_point.row);
            excerpt.range.context.end = excerpt.buffer.anchor_after(end_point);
            excerpt.max_buffer_row = end_point.row;

            excerpt.text_summary = excerpt
                .buffer
                .text_summary_for_range(excerpt.range.context.clone());

            let new_start_offset = ExcerptOffset::new(new_excerpts.summary().text.len);
            let old_start_offset = cursor.start().1;
            let new_text_len = ExcerptOffset::new(excerpt.text_summary.len);
            let edit = Edit {
                old: old_start_offset..old_start_offset + old_text_len,
                new: new_start_offset..new_start_offset + new_text_len,
            };

            if let Some(last_edit) = edits.last_mut() {
                if last_edit.old.end == edit.old.start {
                    last_edit.old.end = edit.old.end;
                    last_edit.new.end = edit.new.end;
                } else {
                    edits.push(edit);
                }
            } else {
                edits.push(edit);
            }

            new_excerpts.push(excerpt, &());

            cursor.next(&());
        }

        new_excerpts.append(cursor.suffix(&()), &());

        drop(cursor);
        snapshot.excerpts = new_excerpts;

        self.sync_diff_transforms(&mut snapshot, edits, DiffChangeKind::BufferEdited);
        cx.emit(Event::Edited {
            singleton_buffer_edited: false,
            edited_buffer: None,
        });
        cx.emit(Event::ExcerptsExpanded { ids });
        cx.notify();
    }

    fn sync(&self, cx: &App) {
        let changed = self.buffer_changed_since_sync.replace(false);
        if !changed {
            return;
        }

        let mut snapshot = self.snapshot.borrow_mut();
        let mut excerpts_to_edit = Vec::new();
        let mut non_text_state_updated = false;
        let mut is_dirty = false;
        let mut has_deleted_file = false;
        let mut has_conflict = false;
        let mut edited = false;
        let mut buffers = self.buffers.borrow_mut();
        for buffer_state in buffers.values_mut() {
            let buffer = buffer_state.buffer.read(cx);
            let version = buffer.version();
            let non_text_state_update_count = buffer.non_text_state_update_count();

            let buffer_edited = version.changed_since(&buffer_state.last_version);
            let buffer_non_text_state_updated =
                non_text_state_update_count > buffer_state.last_non_text_state_update_count;
            if buffer_edited || buffer_non_text_state_updated {
                buffer_state.last_version = version;
                buffer_state.last_non_text_state_update_count = non_text_state_update_count;
                excerpts_to_edit.extend(
                    buffer_state
                        .excerpts
                        .iter()
                        .map(|locator| (locator, buffer_state.buffer.clone(), buffer_edited)),
                );
            }

            edited |= buffer_edited;
            non_text_state_updated |= buffer_non_text_state_updated;
            is_dirty |= buffer.is_dirty();
            has_deleted_file |= buffer
                .file()
                .map_or(false, |file| file.disk_state() == DiskState::Deleted);
            has_conflict |= buffer.has_conflict();
        }
        if edited {
            snapshot.edit_count += 1;
        }
        if non_text_state_updated {
            snapshot.non_text_state_update_count += 1;
        }
        snapshot.is_dirty = is_dirty;
        snapshot.has_deleted_file = has_deleted_file;
        snapshot.has_conflict = has_conflict;

        for (id, diff) in self.diffs.iter() {
            if snapshot.diffs.get(&id).is_none() {
                snapshot.diffs.insert(*id, diff.diff.read(cx).snapshot(cx));
            }
        }

        excerpts_to_edit.sort_unstable_by_key(|(locator, _, _)| *locator);

        let mut edits = Vec::new();
        let mut new_excerpts = SumTree::default();
        let mut cursor = snapshot
            .excerpts
            .cursor::<(Option<&Locator>, ExcerptOffset)>(&());

        for (locator, buffer, buffer_edited) in excerpts_to_edit {
            new_excerpts.append(cursor.slice(&Some(locator), Bias::Left, &()), &());
            let old_excerpt = cursor.item().unwrap();
            let buffer = buffer.read(cx);
            let buffer_id = buffer.remote_id();

            let mut new_excerpt;
            if buffer_edited {
                edits.extend(
                    buffer
                        .edits_since_in_range::<usize>(
                            old_excerpt.buffer.version(),
                            old_excerpt.range.context.clone(),
                        )
                        .map(|edit| {
                            let excerpt_old_start = cursor.start().1;
                            let excerpt_new_start =
                                ExcerptOffset::new(new_excerpts.summary().text.len);
                            let old_start = excerpt_old_start + ExcerptOffset::new(edit.old.start);
                            let old_end = excerpt_old_start + ExcerptOffset::new(edit.old.end);
                            let new_start = excerpt_new_start + ExcerptOffset::new(edit.new.start);
                            let new_end = excerpt_new_start + ExcerptOffset::new(edit.new.end);
                            Edit {
                                old: old_start..old_end,
                                new: new_start..new_end,
                            }
                        }),
                );

                new_excerpt = Excerpt::new(
                    old_excerpt.id,
                    locator.clone(),
                    buffer_id,
                    buffer.snapshot(),
                    old_excerpt.range.clone(),
                    old_excerpt.has_trailing_newline,
                );
            } else {
                new_excerpt = old_excerpt.clone();
                new_excerpt.buffer = buffer.snapshot();
            }

            new_excerpts.push(new_excerpt, &());
            cursor.next(&());
        }
        new_excerpts.append(cursor.suffix(&()), &());

        drop(cursor);
        snapshot.excerpts = new_excerpts;

        self.sync_diff_transforms(&mut snapshot, edits, DiffChangeKind::BufferEdited);
    }

    fn sync_diff_transforms(
        &self,
        snapshot: &mut MultiBufferSnapshot,
        excerpt_edits: Vec<text::Edit<ExcerptOffset>>,
        change_kind: DiffChangeKind,
    ) {
        if excerpt_edits.is_empty() {
            return;
        }

        let mut excerpts = snapshot.excerpts.cursor::<ExcerptOffset>(&());
        let mut old_diff_transforms = snapshot
            .diff_transforms
            .cursor::<(ExcerptOffset, usize)>(&());
        let mut new_diff_transforms = SumTree::default();
        let mut old_expanded_hunks = HashSet::default();
        let mut output_edits = Vec::new();
        let mut output_delta = 0_isize;
        let mut at_transform_boundary = true;
        let mut end_of_current_insert = None;

        let mut excerpt_edits = excerpt_edits.into_iter().peekable();
        while let Some(edit) = excerpt_edits.next() {
            excerpts.seek_forward(&edit.new.start, Bias::Right, &());
            if excerpts.item().is_none() && *excerpts.start() == edit.new.start {
                excerpts.prev(&());
            }

            // Keep any transforms that are before the edit.
            if at_transform_boundary {
                at_transform_boundary = false;
                let transforms_before_edit =
                    old_diff_transforms.slice(&edit.old.start, Bias::Left, &());
                self.append_diff_transforms(&mut new_diff_transforms, transforms_before_edit);
                if let Some(transform) = old_diff_transforms.item() {
                    if old_diff_transforms.end(&()).0 == edit.old.start
                        && old_diff_transforms.start().0 < edit.old.start
                    {
                        self.push_diff_transform(&mut new_diff_transforms, transform.clone());
                        old_diff_transforms.next(&());
                    }
                }
            }

            // Compute the start of the edit in output coordinates.
            let edit_start_overshoot = (edit.old.start - old_diff_transforms.start().0).value;
            let edit_old_start = old_diff_transforms.start().1 + edit_start_overshoot;
            let edit_new_start = (edit_old_start as isize + output_delta) as usize;

            let changed_diff_hunks = self.recompute_diff_transforms_for_edit(
                &edit,
                &mut excerpts,
                &mut old_diff_transforms,
                &mut new_diff_transforms,
                &mut end_of_current_insert,
                &mut old_expanded_hunks,
                &snapshot,
                change_kind,
            );

            // Compute the end of the edit in output coordinates.
            let edit_old_end_overshoot = edit.old.end - old_diff_transforms.start().0;
            let edit_new_end_overshoot = edit.new.end - new_diff_transforms.summary().excerpt_len();
            let edit_old_end = old_diff_transforms.start().1 + edit_old_end_overshoot.value;
            let edit_new_end =
                new_diff_transforms.summary().output.len + edit_new_end_overshoot.value;
            let output_edit = Edit {
                old: edit_old_start..edit_old_end,
                new: edit_new_start..edit_new_end,
            };

            output_delta += (output_edit.new.end - output_edit.new.start) as isize;
            output_delta -= (output_edit.old.end - output_edit.old.start) as isize;
            if changed_diff_hunks || matches!(change_kind, DiffChangeKind::BufferEdited) {
                output_edits.push(output_edit);
            }

            // If this is the last edit that intersects the current diff transform,
            // then recreate the content up to the end of this transform, to prepare
            // for reusing additional slices of the old transforms.
            if excerpt_edits.peek().map_or(true, |next_edit| {
                next_edit.old.start >= old_diff_transforms.end(&()).0
            }) {
                let keep_next_old_transform = (old_diff_transforms.start().0 >= edit.old.end)
                    && match old_diff_transforms.item() {
                        Some(DiffTransform::BufferContent {
                            inserted_hunk_info: Some(hunk),
                            ..
                        }) => excerpts.item().is_some_and(|excerpt| {
                            hunk.hunk_start_anchor.is_valid(&excerpt.buffer)
                        }),
                        _ => true,
                    };

                let mut excerpt_offset = edit.new.end;
                if !keep_next_old_transform {
                    excerpt_offset += old_diff_transforms.end(&()).0 - edit.old.end;
                    old_diff_transforms.next(&());
                }

                old_expanded_hunks.clear();
                self.push_buffer_content_transform(
                    &snapshot,
                    &mut new_diff_transforms,
                    excerpt_offset,
                    end_of_current_insert,
                );
                at_transform_boundary = true;
            }
        }

        // Keep any transforms that are after the last edit.
        self.append_diff_transforms(&mut new_diff_transforms, old_diff_transforms.suffix(&()));

        // Ensure there's always at least one buffer content transform.
        if new_diff_transforms.is_empty() {
            new_diff_transforms.push(
                DiffTransform::BufferContent {
                    summary: Default::default(),
                    inserted_hunk_info: None,
                },
                &(),
            );
        }

        self.subscriptions.publish(output_edits);
        drop(old_diff_transforms);
        drop(excerpts);
        snapshot.diff_transforms = new_diff_transforms;
        snapshot.edit_count += 1;

        #[cfg(any(test, feature = "test-support"))]
        snapshot.check_invariants();
    }

    fn recompute_diff_transforms_for_edit(
        &self,
        edit: &Edit<TypedOffset<Excerpt>>,
        excerpts: &mut Cursor<Excerpt, TypedOffset<Excerpt>>,
        old_diff_transforms: &mut Cursor<DiffTransform, (TypedOffset<Excerpt>, usize)>,
        new_diff_transforms: &mut SumTree<DiffTransform>,
        end_of_current_insert: &mut Option<(TypedOffset<Excerpt>, DiffTransformHunkInfo)>,
        old_expanded_hunks: &mut HashSet<DiffTransformHunkInfo>,
        snapshot: &MultiBufferSnapshot,
        change_kind: DiffChangeKind,
    ) -> bool {
        log::trace!(
            "recomputing diff transform for edit {:?} => {:?}",
            edit.old.start.value..edit.old.end.value,
            edit.new.start.value..edit.new.end.value
        );

        // Record which hunks were previously expanded.
        while let Some(item) = old_diff_transforms.item() {
            if let Some(hunk_info) = item.hunk_info() {
                log::trace!(
                    "previously expanded hunk at {}",
                    old_diff_transforms.start().0
                );
                old_expanded_hunks.insert(hunk_info);
            }
            if old_diff_transforms.end(&()).0 > edit.old.end {
                break;
            }
            old_diff_transforms.next(&());
        }

        // Avoid querying diff hunks if there's no possibility of hunks being expanded.
        let all_diff_hunks_expanded = snapshot.all_diff_hunks_expanded;
        if old_expanded_hunks.is_empty()
            && change_kind == DiffChangeKind::BufferEdited
            && !all_diff_hunks_expanded
        {
            return false;
        }

        // Visit each excerpt that intersects the edit.
        let mut did_expand_hunks = false;
        while let Some(excerpt) = excerpts.item() {
            // Recompute the expanded hunks in the portion of the excerpt that
            // intersects the edit.
            if let Some(diff) = snapshot.diffs.get(&excerpt.buffer_id) {
                let buffer = &excerpt.buffer;
                let excerpt_start = *excerpts.start();
                let excerpt_end = excerpt_start + ExcerptOffset::new(excerpt.text_summary.len);
                let excerpt_buffer_start = excerpt.range.context.start.to_offset(buffer);
                let excerpt_buffer_end = excerpt_buffer_start + excerpt.text_summary.len;
                let edit_buffer_start =
                    excerpt_buffer_start + edit.new.start.value.saturating_sub(excerpt_start.value);
                let edit_buffer_end =
                    excerpt_buffer_start + edit.new.end.value.saturating_sub(excerpt_start.value);
                let edit_buffer_end = edit_buffer_end.min(excerpt_buffer_end);
                let edit_anchor_range =
                    buffer.anchor_before(edit_buffer_start)..buffer.anchor_after(edit_buffer_end);

                for hunk in diff.hunks_intersecting_range(edit_anchor_range, buffer) {
                    if hunk.is_created_file() && !all_diff_hunks_expanded {
                        continue;
                    }

                    let hunk_buffer_range = hunk.buffer_range.to_offset(buffer);
                    if hunk_buffer_range.start < excerpt_buffer_start {
                        log::trace!("skipping hunk that starts before excerpt");
                        continue;
                    }

                    let hunk_info = DiffTransformHunkInfo {
                        excerpt_id: excerpt.id,
                        hunk_start_anchor: hunk.buffer_range.start,
                        hunk_secondary_status: hunk.secondary_status,
                    };

                    let hunk_excerpt_start = excerpt_start
                        + ExcerptOffset::new(
                            hunk_buffer_range.start.saturating_sub(excerpt_buffer_start),
                        );
                    let hunk_excerpt_end = excerpt_end.min(
                        excerpt_start
                            + ExcerptOffset::new(hunk_buffer_range.end - excerpt_buffer_start),
                    );

                    self.push_buffer_content_transform(
                        snapshot,
                        new_diff_transforms,
                        hunk_excerpt_start,
                        *end_of_current_insert,
                    );

                    // For every existing hunk, determine if it was previously expanded
                    // and if it should currently be expanded.
                    let was_previously_expanded = old_expanded_hunks.contains(&hunk_info);
                    let should_expand_hunk = match &change_kind {
                        DiffChangeKind::DiffUpdated { base_changed: true } => {
                            was_previously_expanded || all_diff_hunks_expanded
                        }
                        DiffChangeKind::ExpandOrCollapseHunks { expand } => {
                            let intersects = hunk_buffer_range.is_empty()
                                || hunk_buffer_range.end > edit_buffer_start;
                            if *expand {
                                intersects || was_previously_expanded || all_diff_hunks_expanded
                            } else {
                                !intersects && (was_previously_expanded || all_diff_hunks_expanded)
                            }
                        }
                        _ => was_previously_expanded || all_diff_hunks_expanded,
                    };

                    if should_expand_hunk {
                        did_expand_hunks = true;
                        log::trace!(
                            "expanding hunk {:?}, excerpt:{:?}",
                            hunk_excerpt_start.value..hunk_excerpt_end.value,
                            excerpt.id
                        );

                        if !hunk.diff_base_byte_range.is_empty()
                            && hunk_buffer_range.start >= edit_buffer_start
                            && hunk_buffer_range.start <= excerpt_buffer_end
                        {
                            let base_text = diff.base_text();
                            let mut text_cursor =
                                base_text.as_rope().cursor(hunk.diff_base_byte_range.start);
                            let mut base_text_summary =
                                text_cursor.summary::<TextSummary>(hunk.diff_base_byte_range.end);

                            let mut has_trailing_newline = false;
                            if base_text_summary.last_line_chars > 0 {
                                base_text_summary += TextSummary::newline();
                                has_trailing_newline = true;
                            }

                            new_diff_transforms.push(
                                DiffTransform::DeletedHunk {
                                    base_text_byte_range: hunk.diff_base_byte_range.clone(),
                                    summary: base_text_summary,
                                    buffer_id: excerpt.buffer_id,
                                    hunk_info,
                                    has_trailing_newline,
                                },
                                &(),
                            );
                        }

                        if !hunk_buffer_range.is_empty() {
                            *end_of_current_insert =
                                Some((hunk_excerpt_end.min(excerpt_end), hunk_info));
                        }
                    }
                }
            }

            if excerpts.end(&()) <= edit.new.end {
                excerpts.next(&());
            } else {
                break;
            }
        }

        did_expand_hunks || !old_expanded_hunks.is_empty()
    }

    fn append_diff_transforms(
        &self,
        new_transforms: &mut SumTree<DiffTransform>,
        subtree: SumTree<DiffTransform>,
    ) {
        if let Some(DiffTransform::BufferContent {
            inserted_hunk_info,
            summary,
        }) = subtree.first()
        {
            if self.extend_last_buffer_content_transform(
                new_transforms,
                *inserted_hunk_info,
                *summary,
            ) {
                let mut cursor = subtree.cursor::<()>(&());
                cursor.next(&());
                cursor.next(&());
                new_transforms.append(cursor.suffix(&()), &());
                return;
            }
        }
        new_transforms.append(subtree, &());
    }

    fn push_diff_transform(
        &self,
        new_transforms: &mut SumTree<DiffTransform>,
        transform: DiffTransform,
    ) {
        if let DiffTransform::BufferContent {
            inserted_hunk_info: inserted_hunk_anchor,
            summary,
        } = transform
        {
            if self.extend_last_buffer_content_transform(
                new_transforms,
                inserted_hunk_anchor,
                summary,
            ) {
                return;
            }
        }
        new_transforms.push(transform, &());
    }

    fn push_buffer_content_transform(
        &self,
        old_snapshot: &MultiBufferSnapshot,
        new_transforms: &mut SumTree<DiffTransform>,
        end_offset: ExcerptOffset,
        current_inserted_hunk: Option<(ExcerptOffset, DiffTransformHunkInfo)>,
    ) {
        let inserted_region = current_inserted_hunk.map(|(insertion_end_offset, hunk_info)| {
            (end_offset.min(insertion_end_offset), Some(hunk_info))
        });
        let unchanged_region = [(end_offset, None)];

        for (end_offset, inserted_hunk_info) in inserted_region.into_iter().chain(unchanged_region)
        {
            let start_offset = new_transforms.summary().excerpt_len();
            if end_offset <= start_offset {
                continue;
            }
            let summary_to_add = old_snapshot
                .text_summary_for_excerpt_offset_range::<TextSummary>(start_offset..end_offset);

            if !self.extend_last_buffer_content_transform(
                new_transforms,
                inserted_hunk_info,
                summary_to_add,
            ) {
                new_transforms.push(
                    DiffTransform::BufferContent {
                        summary: summary_to_add,
                        inserted_hunk_info,
                    },
                    &(),
                )
            }
        }
    }

    fn extend_last_buffer_content_transform(
        &self,
        new_transforms: &mut SumTree<DiffTransform>,
        new_inserted_hunk_info: Option<DiffTransformHunkInfo>,
        summary_to_add: TextSummary,
    ) -> bool {
        let mut did_extend = false;
        new_transforms.update_last(
            |last_transform| {
                if let DiffTransform::BufferContent {
                    summary,
                    inserted_hunk_info: inserted_hunk_anchor,
                } = last_transform
                {
                    if *inserted_hunk_anchor == new_inserted_hunk_info {
                        *summary += summary_to_add;
                        did_extend = true;
                    }
                }
            },
            &(),
        );
        did_extend
    }
}

fn build_excerpt_ranges(
    ranges: impl IntoIterator<Item = Range<Point>>,
    context_line_count: u32,
    buffer_snapshot: &BufferSnapshot,
) -> Vec<ExcerptRange<Point>> {
    ranges
        .into_iter()
        .map(|range| {
            let start_row = range.start.row.saturating_sub(context_line_count);
            let start = Point::new(start_row, 0);
            let end_row = (range.end.row + context_line_count).min(buffer_snapshot.max_point().row);
            let end = Point::new(end_row, buffer_snapshot.line_len(end_row));
            ExcerptRange {
                context: start..end,
                primary: range,
            }
        })
        .collect()
}

#[cfg(any(test, feature = "test-support"))]
impl MultiBuffer {
    pub fn build_simple(text: &str, cx: &mut gpui::App) -> Entity<Self> {
        let buffer = cx.new(|cx| Buffer::local(text, cx));
        cx.new(|cx| Self::singleton(buffer, cx))
    }

    pub fn build_multi<const COUNT: usize>(
        excerpts: [(&str, Vec<Range<Point>>); COUNT],
        cx: &mut gpui::App,
    ) -> Entity<Self> {
        let multi = cx.new(|_| Self::new(Capability::ReadWrite));
        for (text, ranges) in excerpts {
            let buffer = cx.new(|cx| Buffer::local(text, cx));
            let excerpt_ranges = ranges
                .into_iter()
                .map(|range| ExcerptRange::new(range.clone()));
            multi.update(cx, |multi, cx| {
                multi.push_excerpts(buffer, excerpt_ranges, cx)
            });
        }

        multi
    }

    pub fn build_from_buffer(buffer: Entity<Buffer>, cx: &mut gpui::App) -> Entity<Self> {
        cx.new(|cx| Self::singleton(buffer, cx))
    }

    pub fn build_random(rng: &mut impl rand::Rng, cx: &mut gpui::App) -> Entity<Self> {
        cx.new(|cx| {
            let mut multibuffer = MultiBuffer::new(Capability::ReadWrite);
            let mutation_count = rng.gen_range(1..=5);
            multibuffer.randomly_edit_excerpts(rng, mutation_count, cx);
            multibuffer
        })
    }

    pub fn randomly_edit(
        &mut self,
        rng: &mut impl rand::Rng,
        edit_count: usize,
        cx: &mut Context<Self>,
    ) {
        use util::RandomCharIter;

        let snapshot = self.read(cx);
        let mut edits: Vec<(Range<usize>, Arc<str>)> = Vec::new();
        let mut last_end = None;
        for _ in 0..edit_count {
            if last_end.map_or(false, |last_end| last_end >= snapshot.len()) {
                break;
            }

            let new_start = last_end.map_or(0, |last_end| last_end + 1);
            let end = snapshot.clip_offset(rng.gen_range(new_start..=snapshot.len()), Bias::Right);
            let start = snapshot.clip_offset(rng.gen_range(new_start..=end), Bias::Right);
            last_end = Some(end);

            let mut range = start..end;
            if rng.gen_bool(0.2) {
                mem::swap(&mut range.start, &mut range.end);
            }

            let new_text_len = rng.gen_range(0..10);
            let new_text: String = RandomCharIter::new(&mut *rng).take(new_text_len).collect();

            edits.push((range, new_text.into()));
        }
        log::info!("mutating multi-buffer with {:?}", edits);
        drop(snapshot);

        self.edit(edits, None, cx);
    }

    pub fn randomly_edit_excerpts(
        &mut self,
        rng: &mut impl rand::Rng,
        mutation_count: usize,
        cx: &mut Context<Self>,
    ) {
        use rand::prelude::*;
        use std::env;
        use util::RandomCharIter;

        let max_excerpts = env::var("MAX_EXCERPTS")
            .map(|i| i.parse().expect("invalid `MAX_EXCERPTS` variable"))
            .unwrap_or(5);

        let mut buffers = Vec::new();
        for _ in 0..mutation_count {
            if rng.gen_bool(0.05) {
                log::info!("Clearing multi-buffer");
                self.clear(cx);
                continue;
            } else if rng.gen_bool(0.1) && !self.excerpt_ids().is_empty() {
                let ids = self.excerpt_ids();
                let mut excerpts = HashSet::default();
                for _ in 0..rng.gen_range(0..ids.len()) {
                    excerpts.extend(ids.choose(rng).copied());
                }

                let line_count = rng.gen_range(0..5);

                log::info!("Expanding excerpts {excerpts:?} by {line_count} lines");

                self.expand_excerpts(
                    excerpts.iter().cloned(),
                    line_count,
                    ExpandExcerptDirection::UpAndDown,
                    cx,
                );
                continue;
            }

            let excerpt_ids = self.excerpt_ids();
            if excerpt_ids.is_empty() || (rng.r#gen() && excerpt_ids.len() < max_excerpts) {
                let buffer_handle = if rng.r#gen() || self.buffers.borrow().is_empty() {
                    let text = RandomCharIter::new(&mut *rng).take(10).collect::<String>();
                    buffers.push(cx.new(|cx| Buffer::local(text, cx)));
                    let buffer = buffers.last().unwrap().read(cx);
                    log::info!(
                        "Creating new buffer {} with text: {:?}",
                        buffer.remote_id(),
                        buffer.text()
                    );
                    buffers.last().unwrap().clone()
                } else {
                    self.buffers
                        .borrow()
                        .values()
                        .choose(rng)
                        .unwrap()
                        .buffer
                        .clone()
                };

                let buffer = buffer_handle.read(cx);
                let buffer_text = buffer.text();
                let ranges = (0..rng.gen_range(0..5))
                    .map(|_| {
                        let end_ix =
                            buffer.clip_offset(rng.gen_range(0..=buffer.len()), Bias::Right);
                        let start_ix = buffer.clip_offset(rng.gen_range(0..=end_ix), Bias::Left);
                        ExcerptRange::new(start_ix..end_ix)
                    })
                    .collect::<Vec<_>>();
                log::info!(
                    "Inserting excerpts from buffer {} and ranges {:?}: {:?}",
                    buffer_handle.read(cx).remote_id(),
                    ranges.iter().map(|r| &r.context).collect::<Vec<_>>(),
                    ranges
                        .iter()
                        .map(|r| &buffer_text[r.context.clone()])
                        .collect::<Vec<_>>()
                );

                let excerpt_id = self.push_excerpts(buffer_handle.clone(), ranges, cx);
                log::info!("Inserted with ids: {:?}", excerpt_id);
            } else {
                let remove_count = rng.gen_range(1..=excerpt_ids.len());
                let mut excerpts_to_remove = excerpt_ids
                    .choose_multiple(rng, remove_count)
                    .cloned()
                    .collect::<Vec<_>>();
                let snapshot = self.snapshot.borrow();
                excerpts_to_remove.sort_unstable_by(|a, b| a.cmp(b, &snapshot));
                drop(snapshot);
                log::info!("Removing excerpts {:?}", excerpts_to_remove);
                self.remove_excerpts(excerpts_to_remove, cx);
            }
        }
    }

    pub fn randomly_mutate(
        &mut self,
        rng: &mut impl rand::Rng,
        mutation_count: usize,
        cx: &mut Context<Self>,
    ) {
        use rand::prelude::*;

        if rng.gen_bool(0.7) || self.singleton {
            let buffer = self
                .buffers
                .borrow()
                .values()
                .choose(rng)
                .map(|state| state.buffer.clone());

            if let Some(buffer) = buffer {
                buffer.update(cx, |buffer, cx| {
                    if rng.r#gen() {
                        buffer.randomly_edit(rng, mutation_count, cx);
                    } else {
                        buffer.randomly_undo_redo(rng, cx);
                    }
                });
            } else {
                self.randomly_edit(rng, mutation_count, cx);
            }
        } else {
            self.randomly_edit_excerpts(rng, mutation_count, cx);
        }

        self.check_invariants(cx);
    }

    fn check_invariants(&self, cx: &App) {
        self.read(cx).check_invariants();
    }
}

impl EventEmitter<Event> for MultiBuffer {}

impl MultiBufferSnapshot {
    pub fn text(&self) -> String {
        self.chunks(0..self.len(), false)
            .map(|chunk| chunk.text)
            .collect()
    }

    pub fn reversed_chars_at<T: ToOffset>(&self, position: T) -> impl Iterator<Item = char> + '_ {
        self.reversed_chunks_in_range(0..position.to_offset(self))
            .flat_map(|c| c.chars().rev())
    }

    fn reversed_chunks_in_range(&self, range: Range<usize>) -> ReversedMultiBufferChunks {
        let mut cursor = self.cursor::<usize>();
        cursor.seek(&range.end);
        let current_chunks = cursor.region().as_ref().map(|region| {
            let start_overshoot = range.start.saturating_sub(region.range.start);
            let end_overshoot = range.end - region.range.start;
            let end = (region.buffer_range.start + end_overshoot).min(region.buffer_range.end);
            let start = region.buffer_range.start + start_overshoot;
            region.buffer.reversed_chunks_in_range(start..end)
        });
        ReversedMultiBufferChunks {
            cursor,
            current_chunks,
            start: range.start,
            offset: range.end,
        }
    }

    pub fn chars_at<T: ToOffset>(&self, position: T) -> impl Iterator<Item = char> + '_ {
        let offset = position.to_offset(self);
        self.text_for_range(offset..self.len())
            .flat_map(|chunk| chunk.chars())
    }

    pub fn text_for_range<T: ToOffset>(&self, range: Range<T>) -> impl Iterator<Item = &str> + '_ {
        self.chunks(range, false).map(|chunk| chunk.text)
    }

    pub fn is_line_blank(&self, row: MultiBufferRow) -> bool {
        self.text_for_range(Point::new(row.0, 0)..Point::new(row.0, self.line_len(row)))
            .all(|chunk| chunk.matches(|c: char| !c.is_whitespace()).next().is_none())
    }

    pub fn contains_str_at<T>(&self, position: T, needle: &str) -> bool
    where
        T: ToOffset,
    {
        let position = position.to_offset(self);
        position == self.clip_offset(position, Bias::Left)
            && self
                .bytes_in_range(position..self.len())
                .flatten()
                .copied()
                .take(needle.len())
                .eq(needle.bytes())
    }

    pub fn diff_hunks(&self) -> impl Iterator<Item = MultiBufferDiffHunk> + '_ {
        self.diff_hunks_in_range(Anchor::min()..Anchor::max())
    }

    pub fn diff_hunks_in_range<T: ToPoint>(
        &self,
        range: Range<T>,
    ) -> impl Iterator<Item = MultiBufferDiffHunk> + '_ {
        let query_range = range.start.to_point(self)..range.end.to_point(self);
        self.lift_buffer_metadata(query_range.clone(), move |buffer, buffer_range| {
            let diff = self.diffs.get(&buffer.remote_id())?;
            let buffer_start = buffer.anchor_before(buffer_range.start);
            let buffer_end = buffer.anchor_after(buffer_range.end);
            Some(
                diff.hunks_intersecting_range(buffer_start..buffer_end, buffer)
                    .filter_map(|hunk| {
                        if hunk.is_created_file() && !self.all_diff_hunks_expanded {
                            return None;
                        }
                        Some((hunk.range.clone(), hunk))
                    }),
            )
        })
        .filter_map(move |(range, hunk, excerpt)| {
            if range.start != range.end && range.end == query_range.start && !hunk.range.is_empty()
            {
                return None;
            }
            let end_row = if range.end.column == 0 {
                range.end.row
            } else {
                range.end.row + 1
            };
            Some(MultiBufferDiffHunk {
                row_range: MultiBufferRow(range.start.row)..MultiBufferRow(end_row),
                buffer_id: excerpt.buffer_id,
                excerpt_id: excerpt.id,
                buffer_range: hunk.buffer_range.clone(),
                diff_base_byte_range: hunk.diff_base_byte_range.clone(),
                secondary_status: hunk.secondary_status,
            })
        })
    }

    pub fn excerpt_ids_for_range<T: ToOffset>(
        &self,
        range: Range<T>,
    ) -> impl Iterator<Item = ExcerptId> + '_ {
        let range = range.start.to_offset(self)..range.end.to_offset(self);
        let mut cursor = self.cursor::<usize>();
        cursor.seek(&range.start);
        std::iter::from_fn(move || {
            let region = cursor.region()?;
            if region.range.start >= range.end {
                return None;
            }
            cursor.next_excerpt();
            Some(region.excerpt.id)
        })
    }

    pub fn buffer_ids_for_range<T: ToOffset>(
        &self,
        range: Range<T>,
    ) -> impl Iterator<Item = BufferId> + '_ {
        let range = range.start.to_offset(self)..range.end.to_offset(self);
        let mut cursor = self.cursor::<usize>();
        cursor.seek(&range.start);
        std::iter::from_fn(move || {
            let region = cursor.region()?;
            if region.range.start > range.end
                || region.range.start == range.end && region.range.start > range.start
            {
                return None;
            }
            cursor.next_excerpt();
            Some(region.excerpt.buffer_id)
        })
    }

    pub fn ranges_to_buffer_ranges<T: ToOffset>(
        &self,
        ranges: impl Iterator<Item = Range<T>>,
    ) -> impl Iterator<Item = (&BufferSnapshot, Range<usize>, ExcerptId)> {
        ranges.flat_map(|range| self.range_to_buffer_ranges(range).into_iter())
    }

    pub fn range_to_buffer_ranges<T: ToOffset>(
        &self,
        range: Range<T>,
    ) -> Vec<(&BufferSnapshot, Range<usize>, ExcerptId)> {
        let start = range.start.to_offset(&self);
        let end = range.end.to_offset(&self);

        let mut cursor = self.cursor::<usize>();
        cursor.seek(&start);

        let mut result: Vec<(&BufferSnapshot, Range<usize>, ExcerptId)> = Vec::new();
        while let Some(region) = cursor.region() {
            if region.range.start > end {
                break;
            }
            if region.is_main_buffer {
                let start_overshoot = start.saturating_sub(region.range.start);
                let end_overshoot = end.saturating_sub(region.range.start);
                let start = region
                    .buffer_range
                    .end
                    .min(region.buffer_range.start + start_overshoot);
                let end = region
                    .buffer_range
                    .end
                    .min(region.buffer_range.start + end_overshoot);
                if let Some(prev) = result.last_mut().filter(|(_, prev_range, excerpt_id)| {
                    *excerpt_id == region.excerpt.id && prev_range.end == start
                }) {
                    prev.1.end = end;
                } else {
                    result.push((region.buffer, start..end, region.excerpt.id));
                }
            }
            cursor.next();
        }
        result
    }

    pub fn range_to_buffer_ranges_with_deleted_hunks<T: ToOffset>(
        &self,
        range: Range<T>,
    ) -> impl Iterator<Item = (&BufferSnapshot, Range<usize>, ExcerptId, Option<Anchor>)> + '_ {
        let start = range.start.to_offset(&self);
        let end = range.end.to_offset(&self);

        let mut cursor = self.cursor::<usize>();
        cursor.seek(&start);

        std::iter::from_fn(move || {
            let region = cursor.region()?;
            if region.range.start > end {
                return None;
            }
            let start_overshoot = start.saturating_sub(region.range.start);
            let end_overshoot = end.saturating_sub(region.range.start);
            let start = region
                .buffer_range
                .end
                .min(region.buffer_range.start + start_overshoot);
            let end = region
                .buffer_range
                .end
                .min(region.buffer_range.start + end_overshoot);

            let region_excerpt_id = region.excerpt.id;
            let deleted_hunk_anchor = if region.is_main_buffer {
                None
            } else {
                Some(self.anchor_before(region.range.start))
            };
            let result = (
                region.buffer,
                start..end,
                region_excerpt_id,
                deleted_hunk_anchor,
            );
            cursor.next();
            Some(result)
        })
    }

    /// Retrieves buffer metadata for the given range, and converts it into multi-buffer
    /// coordinates.
    ///
    /// The given callback will be called for every excerpt intersecting the given range. It will
    /// be passed the excerpt's buffer and the buffer range that the input range intersects.
    /// The callback should return an iterator of metadata items from that buffer, each paired
    /// with a buffer range.
    ///
    /// The returned iterator yields each of these metadata items, paired with its range in
    /// multi-buffer coordinates.
    fn lift_buffer_metadata<'a, D, M, I>(
        &'a self,
        query_range: Range<D>,
        get_buffer_metadata: impl 'a + Fn(&'a BufferSnapshot, Range<D>) -> Option<I>,
    ) -> impl Iterator<Item = (Range<D>, M, &'a Excerpt)> + 'a
    where
        I: Iterator<Item = (Range<D>, M)> + 'a,
        D: TextDimension + Ord + Sub<D, Output = D>,
    {
        let max_position = D::from_text_summary(&self.text_summary());
        let mut current_excerpt_metadata: Option<(ExcerptId, I)> = None;
        let mut cursor = self.cursor::<D>();

        // Find the excerpt and buffer offset where the given range ends.
        cursor.seek(&query_range.end);
        let mut range_end = None;
        while let Some(region) = cursor.region() {
            if region.is_main_buffer {
                let mut buffer_end = region.buffer_range.start;
                let overshoot = if query_range.end > region.range.start {
                    query_range.end - region.range.start
                } else {
                    D::default()
                };
                buffer_end.add_assign(&overshoot);
                range_end = Some((region.excerpt.id, buffer_end));
                break;
            }
            cursor.next();
        }

        cursor.seek(&query_range.start);

        if let Some(region) = cursor.region().filter(|region| !region.is_main_buffer) {
            if region.range.start > D::zero(&()) {
                cursor.prev()
            }
        }

        iter::from_fn(move || {
            loop {
                let excerpt = cursor.excerpt()?;

                // If we have already retrieved metadata for this excerpt, continue to use it.
                let metadata_iter = if let Some((_, metadata)) = current_excerpt_metadata
                    .as_mut()
                    .filter(|(excerpt_id, _)| *excerpt_id == excerpt.id)
                {
                    Some(metadata)
                }
                // Otherwise, compute the intersection of the input range with the excerpt's range,
                // and retrieve the metadata for the resulting range.
                else {
                    let region = cursor.region()?;
                    let mut buffer_start;
                    if region.is_main_buffer {
                        buffer_start = region.buffer_range.start;
                        if query_range.start > region.range.start {
                            let overshoot = query_range.start - region.range.start;
                            buffer_start.add_assign(&overshoot);
                        }
                        buffer_start = buffer_start.min(region.buffer_range.end);
                    } else {
                        buffer_start = cursor.main_buffer_position()?;
                    };
                    let mut buffer_end = excerpt.range.context.end.summary::<D>(&excerpt.buffer);
                    if let Some((end_excerpt_id, end_buffer_offset)) = range_end {
                        if excerpt.id == end_excerpt_id {
                            buffer_end = buffer_end.min(end_buffer_offset);
                        }
                    }

                    if let Some(iterator) =
                        get_buffer_metadata(&excerpt.buffer, buffer_start..buffer_end)
                    {
                        Some(&mut current_excerpt_metadata.insert((excerpt.id, iterator)).1)
                    } else {
                        None
                    }
                };

                // Visit each metadata item.
                if let Some((metadata_buffer_range, metadata)) =
                    metadata_iter.and_then(Iterator::next)
                {
                    // Find the multibuffer regions that contain the start and end of
                    // the metadata item's range.
                    if metadata_buffer_range.start > D::default() {
                        while let Some(region) = cursor.region() {
                            if region.is_main_buffer
                                && (region.buffer_range.end >= metadata_buffer_range.start
                                    || cursor.is_at_end_of_excerpt())
                            {
                                break;
                            }
                            cursor.next();
                        }
                    }
                    let start_region = cursor.region()?;
                    while let Some(region) = cursor.region() {
                        if region.is_main_buffer
                            && (region.buffer_range.end > metadata_buffer_range.end
                                || cursor.is_at_end_of_excerpt())
                        {
                            break;
                        }
                        cursor.next();
                    }
                    let end_region = cursor.region();

                    // Convert the metadata item's range into multibuffer coordinates.
                    let mut start_position = start_region.range.start;
                    let region_buffer_start = start_region.buffer_range.start;
                    if start_region.is_main_buffer
                        && metadata_buffer_range.start > region_buffer_start
                    {
                        start_position
                            .add_assign(&(metadata_buffer_range.start - region_buffer_start));
                        start_position = start_position.min(start_region.range.end);
                    }

                    let mut end_position = max_position;
                    if let Some(end_region) = &end_region {
                        end_position = end_region.range.start;
                        debug_assert!(end_region.is_main_buffer);
                        let region_buffer_start = end_region.buffer_range.start;
                        if metadata_buffer_range.end > region_buffer_start {
                            end_position
                                .add_assign(&(metadata_buffer_range.end - region_buffer_start));
                        }
                        end_position = end_position.min(end_region.range.end);
                    }

                    if start_position <= query_range.end && end_position >= query_range.start {
                        return Some((start_position..end_position, metadata, excerpt));
                    }
                }
                // When there are no more metadata items for this excerpt, move to the next excerpt.
                else {
                    current_excerpt_metadata.take();
                    if let Some((end_excerpt_id, _)) = range_end {
                        if excerpt.id == end_excerpt_id {
                            return None;
                        }
                    }
                    cursor.next_excerpt();
                }
            }
        })
    }

    pub fn diff_hunk_before<T: ToOffset>(&self, position: T) -> Option<MultiBufferRow> {
        let offset = position.to_offset(self);

        let mut cursor = self.cursor::<DimensionPair<usize, Point>>();
        cursor.seek(&DimensionPair {
            key: offset,
            value: None,
        });
        cursor.seek_to_start_of_current_excerpt();
        let excerpt = cursor.excerpt()?;

        let excerpt_end = excerpt.range.context.end.to_offset(&excerpt.buffer);
        let current_position = self
            .anchor_before(offset)
            .text_anchor
            .to_offset(&excerpt.buffer);
        let excerpt_end = excerpt
            .buffer
            .anchor_before(excerpt_end.min(current_position));

        if let Some(diff) = self.diffs.get(&excerpt.buffer_id) {
            for hunk in diff.hunks_intersecting_range_rev(
                excerpt.range.context.start..excerpt_end,
                &excerpt.buffer,
            ) {
                let hunk_end = hunk.buffer_range.end.to_offset(&excerpt.buffer);
                if hunk_end >= current_position {
                    continue;
                }
                let start =
                    Anchor::in_buffer(excerpt.id, excerpt.buffer_id, hunk.buffer_range.start)
                        .to_point(&self);
                return Some(MultiBufferRow(start.row));
            }
        }

        loop {
            cursor.prev_excerpt();
            let excerpt = cursor.excerpt()?;

            let Some(diff) = self.diffs.get(&excerpt.buffer_id) else {
                continue;
            };
            let mut hunks =
                diff.hunks_intersecting_range_rev(excerpt.range.context.clone(), &excerpt.buffer);
            let Some(hunk) = hunks.next() else {
                continue;
            };
            let start = Anchor::in_buffer(excerpt.id, excerpt.buffer_id, hunk.buffer_range.start)
                .to_point(&self);
            return Some(MultiBufferRow(start.row));
        }
    }

    pub fn has_diff_hunks(&self) -> bool {
        self.diffs.values().any(|diff| !diff.is_empty())
    }

    pub fn surrounding_word<T: ToOffset>(
        &self,
        start: T,
        for_completion: bool,
    ) -> (Range<usize>, Option<CharKind>) {
        let mut start = start.to_offset(self);
        let mut end = start;
        let mut next_chars = self.chars_at(start).peekable();
        let mut prev_chars = self.reversed_chars_at(start).peekable();

        let classifier = self
            .char_classifier_at(start)
            .for_completion(for_completion);

        let word_kind = cmp::max(
            prev_chars.peek().copied().map(|c| classifier.kind(c)),
            next_chars.peek().copied().map(|c| classifier.kind(c)),
        );

        for ch in prev_chars {
            if Some(classifier.kind(ch)) == word_kind && ch != '\n' {
                start -= ch.len_utf8();
            } else {
                break;
            }
        }

        for ch in next_chars {
            if Some(classifier.kind(ch)) == word_kind && ch != '\n' {
                end += ch.len_utf8();
            } else {
                break;
            }
        }

        (start..end, word_kind)
    }

    pub fn is_singleton(&self) -> bool {
        self.singleton
    }

    pub fn as_singleton(&self) -> Option<(&ExcerptId, BufferId, &BufferSnapshot)> {
        if self.singleton {
            self.excerpts
                .iter()
                .next()
                .map(|e| (&e.id, e.buffer_id, &e.buffer))
        } else {
            None
        }
    }

    pub fn len(&self) -> usize {
        self.diff_transforms.summary().output.len
    }

    pub fn is_empty(&self) -> bool {
        self.excerpts.summary().text.len == 0
    }

    pub fn widest_line_number(&self) -> u32 {
        // widest_line_number is 0-based, so 1 is added to get the displayed line number.
        self.excerpts.summary().widest_line_number + 1
    }

    pub fn bytes_in_range<T: ToOffset>(&self, range: Range<T>) -> MultiBufferBytes {
        let range = range.start.to_offset(self)..range.end.to_offset(self);
        let mut excerpts = self.cursor::<usize>();
        excerpts.seek(&range.start);

        let mut chunk;
        let mut has_trailing_newline;
        let excerpt_bytes;
        if let Some(region) = excerpts.region() {
            let mut bytes = region.buffer.bytes_in_range(
                region.buffer_range.start + range.start - region.range.start
                    ..(region.buffer_range.start + range.end - region.range.start)
                        .min(region.buffer_range.end),
            );
            chunk = bytes.next().unwrap_or(&[][..]);
            excerpt_bytes = Some(bytes);
            has_trailing_newline = region.has_trailing_newline && range.end >= region.range.end;
            if chunk.is_empty() && has_trailing_newline {
                chunk = b"\n";
                has_trailing_newline = false;
            }
        } else {
            chunk = &[][..];
            excerpt_bytes = None;
            has_trailing_newline = false;
        };

        MultiBufferBytes {
            range,
            cursor: excerpts,
            excerpt_bytes,
            has_trailing_newline,
            chunk,
        }
    }

    pub fn reversed_bytes_in_range<T: ToOffset>(
        &self,
        range: Range<T>,
    ) -> ReversedMultiBufferBytes {
        let range = range.start.to_offset(self)..range.end.to_offset(self);
        let mut chunks = self.reversed_chunks_in_range(range.clone());
        let chunk = chunks.next().map_or(&[][..], |c| c.as_bytes());
        ReversedMultiBufferBytes {
            range,
            chunks,
            chunk,
        }
    }

    pub fn row_infos(&self, start_row: MultiBufferRow) -> MultiBufferRows {
        let mut cursor = self.cursor::<Point>();
        cursor.seek(&Point::new(start_row.0, 0));
        let mut result = MultiBufferRows {
            point: Point::new(0, 0),
            is_empty: self.excerpts.is_empty(),
            is_singleton: self.is_singleton(),
            cursor,
        };
        result.seek(start_row);
        result
    }

    pub fn chunks<T: ToOffset>(&self, range: Range<T>, language_aware: bool) -> MultiBufferChunks {
        let mut chunks = MultiBufferChunks {
            excerpt_offset_range: ExcerptOffset::new(0)..ExcerptOffset::new(0),
            range: 0..0,
            excerpts: self.excerpts.cursor(&()),
            diff_transforms: self.diff_transforms.cursor(&()),
            diffs: &self.diffs,
            diff_base_chunks: None,
            excerpt_chunks: None,
            buffer_chunk: None,
            language_aware,
        };
        let range = range.start.to_offset(self)..range.end.to_offset(self);
        chunks.seek(range);
        chunks
    }

    pub fn clip_offset(&self, offset: usize, bias: Bias) -> usize {
        self.clip_dimension(offset, bias, text::BufferSnapshot::clip_offset)
    }

    pub fn clip_point(&self, point: Point, bias: Bias) -> Point {
        self.clip_dimension(point, bias, text::BufferSnapshot::clip_point)
    }

    pub fn clip_offset_utf16(&self, offset: OffsetUtf16, bias: Bias) -> OffsetUtf16 {
        self.clip_dimension(offset, bias, text::BufferSnapshot::clip_offset_utf16)
    }

    pub fn clip_point_utf16(&self, point: Unclipped<PointUtf16>, bias: Bias) -> PointUtf16 {
        self.clip_dimension(point.0, bias, |buffer, point, bias| {
            buffer.clip_point_utf16(Unclipped(point), bias)
        })
    }

    pub fn offset_to_point(&self, offset: usize) -> Point {
        self.convert_dimension(offset, text::BufferSnapshot::offset_to_point)
    }

    pub fn offset_to_point_utf16(&self, offset: usize) -> PointUtf16 {
        self.convert_dimension(offset, text::BufferSnapshot::offset_to_point_utf16)
    }

    pub fn point_to_point_utf16(&self, point: Point) -> PointUtf16 {
        self.convert_dimension(point, text::BufferSnapshot::point_to_point_utf16)
    }

    pub fn point_to_offset(&self, point: Point) -> usize {
        self.convert_dimension(point, text::BufferSnapshot::point_to_offset)
    }

    pub fn offset_utf16_to_offset(&self, offset: OffsetUtf16) -> usize {
        self.convert_dimension(offset, text::BufferSnapshot::offset_utf16_to_offset)
    }

    pub fn offset_to_offset_utf16(&self, offset: usize) -> OffsetUtf16 {
        self.convert_dimension(offset, text::BufferSnapshot::offset_to_offset_utf16)
    }

    pub fn point_utf16_to_offset(&self, point: PointUtf16) -> usize {
        self.convert_dimension(point, text::BufferSnapshot::point_utf16_to_offset)
    }

    fn clip_dimension<D>(
        &self,
        position: D,
        bias: Bias,
        clip_buffer_position: fn(&text::BufferSnapshot, D, Bias) -> D,
    ) -> D
    where
        D: TextDimension + Ord + Sub<D, Output = D>,
    {
        let mut cursor = self.cursor();
        cursor.seek(&position);
        if let Some(region) = cursor.region() {
            if position >= region.range.end {
                return region.range.end;
            }
            let overshoot = position - region.range.start;
            let mut buffer_position = region.buffer_range.start;
            buffer_position.add_assign(&overshoot);
            let clipped_buffer_position =
                clip_buffer_position(&region.buffer, buffer_position, bias);
            let mut position = region.range.start;
            position.add_assign(&(clipped_buffer_position - region.buffer_range.start));
            position
        } else {
            D::from_text_summary(&self.text_summary())
        }
    }

    fn convert_dimension<D1, D2>(
        &self,
        key: D1,
        convert_buffer_dimension: fn(&text::BufferSnapshot, D1) -> D2,
    ) -> D2
    where
        D1: TextDimension + Ord + Sub<D1, Output = D1>,
        D2: TextDimension + Ord + Sub<D2, Output = D2>,
    {
        let mut cursor = self.cursor::<DimensionPair<D1, D2>>();
        cursor.seek(&DimensionPair { key, value: None });
        if let Some(region) = cursor.region() {
            if key >= region.range.end.key {
                return region.range.end.value.unwrap();
            }
            let start_key = region.range.start.key;
            let start_value = region.range.start.value.unwrap();
            let buffer_start_key = region.buffer_range.start.key;
            let buffer_start_value = region.buffer_range.start.value.unwrap();
            let mut buffer_key = buffer_start_key;
            buffer_key.add_assign(&(key - start_key));
            let buffer_value = convert_buffer_dimension(&region.buffer, buffer_key);
            let mut result = start_value;
            result.add_assign(&(buffer_value - buffer_start_value));
            result
        } else {
            D2::from_text_summary(&self.text_summary())
        }
    }

    pub fn point_to_buffer_offset<T: ToOffset>(
        &self,
        point: T,
    ) -> Option<(&BufferSnapshot, usize)> {
        let offset = point.to_offset(self);
        let mut cursor = self.cursor::<usize>();
        cursor.seek(&offset);
        let region = cursor.region()?;
        let overshoot = offset - region.range.start;
        let buffer_offset = region.buffer_range.start + overshoot;
        if buffer_offset == region.buffer.len() + 1
            && region.has_trailing_newline
            && !region.is_main_buffer
        {
            return Some((&cursor.excerpt()?.buffer, cursor.main_buffer_position()?));
        } else if buffer_offset > region.buffer.len() {
            return None;
        }
        Some((region.buffer, buffer_offset))
    }

    pub fn point_to_buffer_point(
        &self,
        point: Point,
    ) -> Option<(&BufferSnapshot, Point, ExcerptId)> {
        let mut cursor = self.cursor::<Point>();
        cursor.seek(&point);
        let region = cursor.region()?;
        let overshoot = point - region.range.start;
        let buffer_point = region.buffer_range.start + overshoot;
        let excerpt = cursor.excerpt()?;
        if buffer_point == region.buffer.max_point() + Point::new(1, 0)
            && region.has_trailing_newline
            && !region.is_main_buffer
        {
            return Some((&excerpt.buffer, cursor.main_buffer_position()?, excerpt.id));
        } else if buffer_point > region.buffer.max_point() {
            return None;
        }
        Some((region.buffer, buffer_point, excerpt.id))
    }

    pub fn suggested_indents(
        &self,
        rows: impl IntoIterator<Item = u32>,
        cx: &App,
    ) -> BTreeMap<MultiBufferRow, IndentSize> {
        let mut result = BTreeMap::new();

        let mut rows_for_excerpt = Vec::new();
        let mut cursor = self.cursor::<Point>();
        let mut rows = rows.into_iter().peekable();
        let mut prev_row = u32::MAX;
        let mut prev_language_indent_size = IndentSize::default();

        while let Some(row) = rows.next() {
            cursor.seek(&Point::new(row, 0));
            let Some(region) = cursor.region() else {
                continue;
            };

            // Retrieve the language and indent size once for each disjoint region being indented.
            let single_indent_size = if row.saturating_sub(1) == prev_row {
                prev_language_indent_size
            } else {
                region
                    .buffer
                    .language_indent_size_at(Point::new(row, 0), cx)
            };
            prev_language_indent_size = single_indent_size;
            prev_row = row;

            let start_buffer_row = region.buffer_range.start.row;
            let start_multibuffer_row = region.range.start.row;
            let end_multibuffer_row = region.range.end.row;

            rows_for_excerpt.push(row);
            while let Some(next_row) = rows.peek().copied() {
                if end_multibuffer_row > next_row {
                    rows_for_excerpt.push(next_row);
                    rows.next();
                } else {
                    break;
                }
            }

            let buffer_rows = rows_for_excerpt
                .drain(..)
                .map(|row| start_buffer_row + row - start_multibuffer_row);
            let buffer_indents = region
                .buffer
                .suggested_indents(buffer_rows, single_indent_size);
            let multibuffer_indents = buffer_indents.into_iter().map(|(row, indent)| {
                (
                    MultiBufferRow(start_multibuffer_row + row - start_buffer_row),
                    indent,
                )
            });
            result.extend(multibuffer_indents);
        }

        result
    }

    pub fn indent_size_for_line(&self, row: MultiBufferRow) -> IndentSize {
        if let Some((buffer, range)) = self.buffer_line_for_row(row) {
            let mut size = buffer.indent_size_for_line(range.start.row);
            size.len = size
                .len
                .min(range.end.column)
                .saturating_sub(range.start.column);
            size
        } else {
            IndentSize::spaces(0)
        }
    }

    pub fn line_indent_for_row(&self, row: MultiBufferRow) -> LineIndent {
        if let Some((buffer, range)) = self.buffer_line_for_row(row) {
            LineIndent::from_iter(buffer.text_for_range(range).flat_map(|s| s.chars()))
        } else {
            LineIndent::spaces(0)
        }
    }

    pub fn indent_and_comment_for_line(&self, row: MultiBufferRow, cx: &App) -> String {
        let mut indent = self.indent_size_for_line(row).chars().collect::<String>();

        if self.language_settings(cx).extend_comment_on_newline {
            if let Some(language_scope) = self.language_scope_at(Point::new(row.0, 0)) {
                let delimiters = language_scope.line_comment_prefixes();
                for delimiter in delimiters {
                    if *self
                        .chars_at(Point::new(row.0, indent.len() as u32))
                        .take(delimiter.chars().count())
                        .collect::<String>()
                        .as_str()
                        == **delimiter
                    {
                        indent.push_str(&delimiter);
                        break;
                    }
                }
            }
        }

        indent
    }

    pub fn is_line_whitespace_upto<T>(&self, position: T) -> bool
    where
        T: ToOffset,
    {
        for char in self.reversed_chars_at(position) {
            if !char.is_whitespace() {
                return false;
            }
            if char == '\n' {
                return true;
            }
        }
        return true;
    }

    pub fn prev_non_blank_row(&self, mut row: MultiBufferRow) -> Option<MultiBufferRow> {
        while row.0 > 0 {
            row.0 -= 1;
            if !self.is_line_blank(row) {
                return Some(row);
            }
        }
        None
    }

    pub fn line_len(&self, row: MultiBufferRow) -> u32 {
        if let Some((_, range)) = self.buffer_line_for_row(row) {
            range.end.column - range.start.column
        } else {
            0
        }
    }

    pub fn buffer_line_for_row(
        &self,
        row: MultiBufferRow,
    ) -> Option<(&BufferSnapshot, Range<Point>)> {
        let mut cursor = self.cursor::<Point>();
        let point = Point::new(row.0, 0);
        cursor.seek(&point);
        let region = cursor.region()?;
        let overshoot = point.min(region.range.end) - region.range.start;
        let buffer_point = region.buffer_range.start + overshoot;
        if buffer_point.row > region.buffer_range.end.row {
            return None;
        }
        let line_start = Point::new(buffer_point.row, 0).max(region.buffer_range.start);
        let line_end = Point::new(buffer_point.row, region.buffer.line_len(buffer_point.row))
            .min(region.buffer_range.end);
        Some((region.buffer, line_start..line_end))
    }

    pub fn max_point(&self) -> Point {
        self.text_summary().lines
    }

    pub fn max_row(&self) -> MultiBufferRow {
        MultiBufferRow(self.text_summary().lines.row)
    }

    pub fn text_summary(&self) -> TextSummary {
        self.diff_transforms.summary().output
    }

    pub fn text_summary_for_range<D, O>(&self, range: Range<O>) -> D
    where
        D: TextDimension,
        O: ToOffset,
    {
        let range = range.start.to_offset(self)..range.end.to_offset(self);
        let mut cursor = self.diff_transforms.cursor::<(usize, ExcerptOffset)>(&());
        cursor.seek(&range.start, Bias::Right, &());

        let Some(first_transform) = cursor.item() else {
            return D::from_text_summary(&TextSummary::default());
        };

        let diff_transform_start = cursor.start().0;
        let diff_transform_end = cursor.end(&()).0;
        let diff_start = range.start;
        let start_overshoot = diff_start - diff_transform_start;
        let end_overshoot = std::cmp::min(range.end, diff_transform_end) - diff_transform_start;

        let mut result = match first_transform {
            DiffTransform::BufferContent { .. } => {
                let excerpt_start = cursor.start().1 + ExcerptOffset::new(start_overshoot);
                let excerpt_end = cursor.start().1 + ExcerptOffset::new(end_overshoot);
                self.text_summary_for_excerpt_offset_range(excerpt_start..excerpt_end)
            }
            DiffTransform::DeletedHunk {
                buffer_id,
                base_text_byte_range,
                has_trailing_newline,
                ..
            } => {
                let buffer_start = base_text_byte_range.start + start_overshoot;
                let mut buffer_end = base_text_byte_range.start + end_overshoot;
                let Some(base_text) = self.diffs.get(buffer_id).map(|diff| diff.base_text()) else {
                    panic!("{:?} is in non-existent deleted hunk", range.start)
                };

                let include_trailing_newline =
                    *has_trailing_newline && range.end >= diff_transform_end;
                if include_trailing_newline {
                    buffer_end -= 1;
                }

                let mut summary =
                    base_text.text_summary_for_range::<D, _>(buffer_start..buffer_end);

                if include_trailing_newline {
                    summary.add_assign(&D::from_text_summary(&TextSummary::newline()))
                }

                summary
            }
        };
        if range.end < diff_transform_end {
            return result;
        }

        cursor.next(&());
        result.add_assign(&D::from_text_summary(&cursor.summary(
            &range.end,
            Bias::Right,
            &(),
        )));

        let Some(last_transform) = cursor.item() else {
            return result;
        };

        let overshoot = range.end - cursor.start().0;
        let suffix = match last_transform {
            DiffTransform::BufferContent { .. } => {
                let end = cursor.start().1 + ExcerptOffset::new(overshoot);
                self.text_summary_for_excerpt_offset_range::<D>(cursor.start().1..end)
            }
            DiffTransform::DeletedHunk {
                base_text_byte_range,
                buffer_id,
                has_trailing_newline,
                ..
            } => {
                let buffer_end = base_text_byte_range.start + overshoot;
                let Some(base_text) = self.diffs.get(buffer_id).map(|diff| diff.base_text()) else {
                    panic!("{:?} is in non-existent deleted hunk", range.end)
                };

                let mut suffix = base_text
                    .text_summary_for_range::<D, _>(base_text_byte_range.start..buffer_end);
                if *has_trailing_newline && buffer_end == base_text_byte_range.end + 1 {
                    suffix.add_assign(&D::from_text_summary(&TextSummary::newline()))
                }
                suffix
            }
        };

        result.add_assign(&suffix);
        result
    }

    fn text_summary_for_excerpt_offset_range<D>(&self, mut range: Range<ExcerptOffset>) -> D
    where
        D: TextDimension,
    {
        // let mut range = range.start..range.end;
        let mut summary = D::zero(&());
        let mut cursor = self.excerpts.cursor::<ExcerptOffset>(&());
        cursor.seek(&range.start, Bias::Right, &());
        if let Some(excerpt) = cursor.item() {
            let mut end_before_newline = cursor.end(&());
            if excerpt.has_trailing_newline {
                end_before_newline -= ExcerptOffset::new(1);
            }

            let excerpt_start = excerpt.range.context.start.to_offset(&excerpt.buffer);
            let start_in_excerpt = excerpt_start + (range.start - *cursor.start()).value;
            let end_in_excerpt =
                excerpt_start + (cmp::min(end_before_newline, range.end) - *cursor.start()).value;
            summary.add_assign(
                &excerpt
                    .buffer
                    .text_summary_for_range(start_in_excerpt..end_in_excerpt),
            );

            if range.end > end_before_newline {
                summary.add_assign(&D::from_text_summary(&TextSummary::from("\n")));
            }

            cursor.next(&());
        }

        if range.end > *cursor.start() {
            summary.add_assign(
                &cursor
                    .summary::<_, ExcerptDimension<D>>(&range.end, Bias::Right, &())
                    .0,
            );
            if let Some(excerpt) = cursor.item() {
                range.end = cmp::max(*cursor.start(), range.end);

                let excerpt_start = excerpt.range.context.start.to_offset(&excerpt.buffer);
                let end_in_excerpt = excerpt_start + (range.end - *cursor.start()).value;
                summary.add_assign(
                    &excerpt
                        .buffer
                        .text_summary_for_range(excerpt_start..end_in_excerpt),
                );
            }
        }

        summary
    }

    pub fn summary_for_anchor<D>(&self, anchor: &Anchor) -> D
    where
        D: TextDimension + Ord + Sub<D, Output = D>,
    {
        self.summaries_for_anchors([anchor])[0]
    }

    fn resolve_summary_for_anchor<D>(
        &self,
        anchor: &Anchor,
        excerpt_position: D,
        diff_transforms: &mut Cursor<DiffTransform, (ExcerptDimension<D>, OutputDimension<D>)>,
    ) -> D
    where
        D: TextDimension + Ord + Sub<D, Output = D>,
    {
        loop {
            let transform_end_position = diff_transforms.end(&()).0.0;
            let at_transform_end =
                excerpt_position == transform_end_position && diff_transforms.item().is_some();
            if at_transform_end && anchor.text_anchor.bias == Bias::Right {
                diff_transforms.next(&());
                continue;
            }

            let mut position = diff_transforms.start().1.0;
            match diff_transforms.item() {
                Some(DiffTransform::DeletedHunk {
                    buffer_id,
                    base_text_byte_range,
                    ..
                }) => {
                    if let Some(diff_base_anchor) = &anchor.diff_base_anchor {
                        if let Some(base_text) =
                            self.diffs.get(buffer_id).map(|diff| diff.base_text())
                        {
                            if base_text.can_resolve(&diff_base_anchor) {
                                let base_text_offset = diff_base_anchor.to_offset(&base_text);
                                if base_text_offset >= base_text_byte_range.start
                                    && base_text_offset <= base_text_byte_range.end
                                {
                                    let position_in_hunk = base_text
                                        .text_summary_for_range::<D, _>(
                                            base_text_byte_range.start..base_text_offset,
                                        );
                                    position.add_assign(&position_in_hunk);
                                } else if at_transform_end {
                                    diff_transforms.next(&());
                                    continue;
                                }
                            }
                        }
                    }
                }
                _ => {
                    if at_transform_end && anchor.diff_base_anchor.is_some() {
                        diff_transforms.next(&());
                        continue;
                    }
                    let overshoot = excerpt_position - diff_transforms.start().0.0;
                    position.add_assign(&overshoot);
                }
            }

            return position;
        }
    }

    fn excerpt_offset_for_anchor(&self, anchor: &Anchor) -> ExcerptOffset {
        let mut cursor = self
            .excerpts
            .cursor::<(Option<&Locator>, ExcerptOffset)>(&());
        let locator = self.excerpt_locator_for_id(anchor.excerpt_id);

        cursor.seek(&Some(locator), Bias::Left, &());
        if cursor.item().is_none() {
            cursor.next(&());
        }

        let mut position = cursor.start().1;
        if let Some(excerpt) = cursor.item() {
            if excerpt.id == anchor.excerpt_id {
                let excerpt_buffer_start = excerpt
                    .buffer
                    .offset_for_anchor(&excerpt.range.context.start);
                let excerpt_buffer_end =
                    excerpt.buffer.offset_for_anchor(&excerpt.range.context.end);
                let buffer_position = cmp::min(
                    excerpt_buffer_end,
                    excerpt.buffer.offset_for_anchor(&anchor.text_anchor),
                );
                if buffer_position > excerpt_buffer_start {
                    position.value += buffer_position - excerpt_buffer_start;
                }
            }
        }
        position
    }

    pub fn latest_excerpt_id(&self, mut excerpt_id: ExcerptId) -> ExcerptId {
        while let Some(replacement) = self.replaced_excerpts.get(&excerpt_id) {
            excerpt_id = *replacement;
        }
        return excerpt_id;
    }

    pub fn summaries_for_anchors<'a, D, I>(&'a self, anchors: I) -> Vec<D>
    where
        D: TextDimension + Ord + Sub<D, Output = D>,
        I: 'a + IntoIterator<Item = &'a Anchor>,
    {
        let mut anchors = anchors.into_iter().peekable();
        let mut cursor = self.excerpts.cursor::<ExcerptSummary>(&());
        let mut diff_transforms_cursor = self
            .diff_transforms
            .cursor::<(ExcerptDimension<D>, OutputDimension<D>)>(&());
        diff_transforms_cursor.next(&());

        let mut summaries = Vec::new();
        while let Some(anchor) = anchors.peek() {
            let excerpt_id = self.latest_excerpt_id(anchor.excerpt_id);
            let excerpt_anchors = iter::from_fn(|| {
                let anchor = anchors.peek()?;
                if self.latest_excerpt_id(anchor.excerpt_id) == excerpt_id {
                    Some(anchors.next().unwrap())
                } else {
                    None
                }
            });

            let locator = self.excerpt_locator_for_id(excerpt_id);
            cursor.seek_forward(locator, Bias::Left, &());
            if cursor.item().is_none() {
                cursor.next(&());
            }

            let excerpt_start_position = D::from_text_summary(&cursor.start().text);
            if let Some(excerpt) = cursor.item() {
                if excerpt.id != excerpt_id {
                    let position = self.resolve_summary_for_anchor(
                        &Anchor::min(),
                        excerpt_start_position,
                        &mut diff_transforms_cursor,
                    );
                    summaries.extend(excerpt_anchors.map(|_| position));
                    continue;
                }
                let excerpt_buffer_start =
                    excerpt.range.context.start.summary::<D>(&excerpt.buffer);
                let excerpt_buffer_end = excerpt.range.context.end.summary::<D>(&excerpt.buffer);
                for (buffer_summary, anchor) in excerpt
                    .buffer
                    .summaries_for_anchors_with_payload::<D, _, _>(
                        excerpt_anchors.map(|a| (&a.text_anchor, a)),
                    )
                {
                    let summary = cmp::min(excerpt_buffer_end, buffer_summary);
                    let mut position = excerpt_start_position;
                    if summary > excerpt_buffer_start {
                        position.add_assign(&(summary - excerpt_buffer_start));
                    }

                    if position > diff_transforms_cursor.start().0.0 {
                        diff_transforms_cursor.seek_forward(
                            &ExcerptDimension(position),
                            Bias::Left,
                            &(),
                        );
                    }

                    summaries.push(self.resolve_summary_for_anchor(
                        anchor,
                        position,
                        &mut diff_transforms_cursor,
                    ));
                }
            } else {
                diff_transforms_cursor.seek_forward(
                    &ExcerptDimension(excerpt_start_position),
                    Bias::Left,
                    &(),
                );
                let position = self.resolve_summary_for_anchor(
                    &Anchor::max(),
                    excerpt_start_position,
                    &mut diff_transforms_cursor,
                );
                summaries.extend(excerpt_anchors.map(|_| position));
            }
        }

        summaries
    }

    pub fn dimensions_from_points<'a, D>(
        &'a self,
        points: impl 'a + IntoIterator<Item = Point>,
    ) -> impl 'a + Iterator<Item = D>
    where
        D: TextDimension + Sub<D, Output = D>,
    {
        let mut cursor = self.cursor::<DimensionPair<Point, D>>();
        cursor.seek(&DimensionPair {
            key: Point::default(),
            value: None,
        });
        let mut points = points.into_iter();
        iter::from_fn(move || {
            let point = points.next()?;

            cursor.seek_forward(&DimensionPair {
                key: point,
                value: None,
            });

            if let Some(region) = cursor.region() {
                let overshoot = point - region.range.start.key;
                let buffer_point = region.buffer_range.start.key + overshoot;
                let mut position = region.range.start.value.unwrap();
                position.add_assign(
                    &region
                        .buffer
                        .text_summary_for_range(region.buffer_range.start.key..buffer_point),
                );
                if point == region.range.end.key && region.has_trailing_newline {
                    position.add_assign(&D::from_text_summary(&TextSummary::newline()));
                }
                return Some(position);
            } else {
                return Some(D::from_text_summary(&self.text_summary()));
            }
        })
    }

    pub fn refresh_anchors<'a, I>(&'a self, anchors: I) -> Vec<(usize, Anchor, bool)>
    where
        I: 'a + IntoIterator<Item = &'a Anchor>,
    {
        let mut anchors = anchors.into_iter().enumerate().peekable();
        let mut cursor = self.excerpts.cursor::<Option<&Locator>>(&());
        cursor.next(&());

        let mut result = Vec::new();

        while let Some((_, anchor)) = anchors.peek() {
            let old_excerpt_id = anchor.excerpt_id;

            // Find the location where this anchor's excerpt should be.
            let old_locator = self.excerpt_locator_for_id(old_excerpt_id);
            cursor.seek_forward(&Some(old_locator), Bias::Left, &());

            if cursor.item().is_none() {
                cursor.next(&());
            }

            let next_excerpt = cursor.item();
            let prev_excerpt = cursor.prev_item();

            // Process all of the anchors for this excerpt.
            while let Some((_, anchor)) = anchors.peek() {
                if anchor.excerpt_id != old_excerpt_id {
                    break;
                }
                let (anchor_ix, anchor) = anchors.next().unwrap();
                let mut anchor = *anchor;

                // Leave min and max anchors unchanged if invalid or
                // if the old excerpt still exists at this location
                let mut kept_position = next_excerpt
                    .map_or(false, |e| e.id == old_excerpt_id && e.contains(&anchor))
                    || old_excerpt_id == ExcerptId::max()
                    || old_excerpt_id == ExcerptId::min();

                // If the old excerpt no longer exists at this location, then attempt to
                // find an equivalent position for this anchor in an adjacent excerpt.
                if !kept_position {
                    for excerpt in [next_excerpt, prev_excerpt].iter().filter_map(|e| *e) {
                        if excerpt.contains(&anchor) {
                            anchor.excerpt_id = excerpt.id;
                            kept_position = true;
                            break;
                        }
                    }
                }

                // If there's no adjacent excerpt that contains the anchor's position,
                // then report that the anchor has lost its position.
                if !kept_position {
                    anchor = if let Some(excerpt) = next_excerpt {
                        let mut text_anchor = excerpt
                            .range
                            .context
                            .start
                            .bias(anchor.text_anchor.bias, &excerpt.buffer);
                        if text_anchor
                            .cmp(&excerpt.range.context.end, &excerpt.buffer)
                            .is_gt()
                        {
                            text_anchor = excerpt.range.context.end;
                        }
                        Anchor {
                            buffer_id: Some(excerpt.buffer_id),
                            excerpt_id: excerpt.id,
                            text_anchor,
                            diff_base_anchor: None,
                        }
                    } else if let Some(excerpt) = prev_excerpt {
                        let mut text_anchor = excerpt
                            .range
                            .context
                            .end
                            .bias(anchor.text_anchor.bias, &excerpt.buffer);
                        if text_anchor
                            .cmp(&excerpt.range.context.start, &excerpt.buffer)
                            .is_lt()
                        {
                            text_anchor = excerpt.range.context.start;
                        }
                        Anchor {
                            buffer_id: Some(excerpt.buffer_id),
                            excerpt_id: excerpt.id,
                            text_anchor,
                            diff_base_anchor: None,
                        }
                    } else if anchor.text_anchor.bias == Bias::Left {
                        Anchor::min()
                    } else {
                        Anchor::max()
                    };
                }

                result.push((anchor_ix, anchor, kept_position));
            }
        }
        result.sort_unstable_by(|a, b| a.1.cmp(&b.1, self));
        result
    }

    pub fn anchor_before<T: ToOffset>(&self, position: T) -> Anchor {
        self.anchor_at(position, Bias::Left)
    }

    pub fn anchor_after<T: ToOffset>(&self, position: T) -> Anchor {
        self.anchor_at(position, Bias::Right)
    }

    pub fn anchor_at<T: ToOffset>(&self, position: T, mut bias: Bias) -> Anchor {
        let offset = position.to_offset(self);

        // Find the given position in the diff transforms. Determine the corresponding
        // offset in the excerpts, and whether the position is within a deleted hunk.
        let mut diff_transforms = self.diff_transforms.cursor::<(usize, ExcerptOffset)>(&());
        diff_transforms.seek(&offset, Bias::Right, &());

        if offset == diff_transforms.start().0 && bias == Bias::Left {
            if let Some(prev_item) = diff_transforms.prev_item() {
                match prev_item {
                    DiffTransform::DeletedHunk { .. } => {
                        diff_transforms.prev(&());
                    }
                    _ => {}
                }
            }
        }
        let offset_in_transform = offset - diff_transforms.start().0;
        let mut excerpt_offset = diff_transforms.start().1;
        let mut diff_base_anchor = None;
        if let Some(DiffTransform::DeletedHunk {
            buffer_id,
            base_text_byte_range,
            has_trailing_newline,
            ..
        }) = diff_transforms.item()
        {
            let diff = self.diffs.get(buffer_id).expect("missing diff");
            if offset_in_transform > base_text_byte_range.len() {
                debug_assert!(*has_trailing_newline);
                bias = Bias::Right;
            } else {
                diff_base_anchor = Some(
                    diff.base_text()
                        .anchor_at(base_text_byte_range.start + offset_in_transform, bias),
                );
                bias = Bias::Left;
            }
        } else {
            excerpt_offset += ExcerptOffset::new(offset_in_transform);
        };

        if let Some((excerpt_id, buffer_id, buffer)) = self.as_singleton() {
            return Anchor {
                buffer_id: Some(buffer_id),
                excerpt_id: *excerpt_id,
                text_anchor: buffer.anchor_at(excerpt_offset.value, bias),
                diff_base_anchor,
            };
        }

        let mut excerpts = self
            .excerpts
            .cursor::<(ExcerptOffset, Option<ExcerptId>)>(&());
        excerpts.seek(&excerpt_offset, Bias::Right, &());
        if excerpts.item().is_none() && excerpt_offset == excerpts.start().0 && bias == Bias::Left {
            excerpts.prev(&());
        }
        if let Some(excerpt) = excerpts.item() {
            let mut overshoot = excerpt_offset.saturating_sub(excerpts.start().0).value;
            if excerpt.has_trailing_newline && excerpt_offset == excerpts.end(&()).0 {
                overshoot -= 1;
                bias = Bias::Right;
            }

            let buffer_start = excerpt.range.context.start.to_offset(&excerpt.buffer);
            let text_anchor =
                excerpt.clip_anchor(excerpt.buffer.anchor_at(buffer_start + overshoot, bias));
            Anchor {
                buffer_id: Some(excerpt.buffer_id),
                excerpt_id: excerpt.id,
                text_anchor,
                diff_base_anchor,
            }
        } else if excerpt_offset.is_zero() && bias == Bias::Left {
            Anchor::min()
        } else {
            Anchor::max()
        }
    }

    /// Returns an anchor for the given excerpt and text anchor,
    /// returns None if the excerpt_id is no longer valid.
    pub fn anchor_in_excerpt(
        &self,
        excerpt_id: ExcerptId,
        text_anchor: text::Anchor,
    ) -> Option<Anchor> {
        let excerpt_id = self.latest_excerpt_id(excerpt_id);
        let locator = self.excerpt_locator_for_id(excerpt_id);
        let mut cursor = self.excerpts.cursor::<Option<&Locator>>(&());
        cursor.seek(locator, Bias::Left, &());
        if let Some(excerpt) = cursor.item() {
            if excerpt.id == excerpt_id {
                let text_anchor = excerpt.clip_anchor(text_anchor);
                drop(cursor);
                return Some(Anchor {
                    buffer_id: Some(excerpt.buffer_id),
                    excerpt_id,
                    text_anchor,
                    diff_base_anchor: None,
                });
            }
        }
        None
    }

    pub fn context_range_for_excerpt(&self, excerpt_id: ExcerptId) -> Option<Range<text::Anchor>> {
        Some(self.excerpt(excerpt_id)?.range.context.clone())
    }

    pub fn can_resolve(&self, anchor: &Anchor) -> bool {
        if anchor.excerpt_id == ExcerptId::min() || anchor.excerpt_id == ExcerptId::max() {
            true
        } else if let Some(excerpt) = self.excerpt(anchor.excerpt_id) {
            excerpt.buffer.can_resolve(&anchor.text_anchor)
        } else {
            false
        }
    }

    pub fn excerpts(
        &self,
    ) -> impl Iterator<Item = (ExcerptId, &BufferSnapshot, ExcerptRange<text::Anchor>)> {
        self.excerpts
            .iter()
            .map(|excerpt| (excerpt.id, &excerpt.buffer, excerpt.range.clone()))
    }

    fn cursor<D: TextDimension + Default>(&self) -> MultiBufferCursor<D> {
        let excerpts = self.excerpts.cursor(&());
        let diff_transforms = self.diff_transforms.cursor(&());
        MultiBufferCursor {
            excerpts,
            diff_transforms,
            diffs: &self.diffs,
            cached_region: None,
        }
    }

    pub fn excerpt_before(&self, id: ExcerptId) -> Option<MultiBufferExcerpt<'_>> {
        let start_locator = self.excerpt_locator_for_id(id);
        let mut excerpts = self
            .excerpts
            .cursor::<(Option<&Locator>, ExcerptDimension<usize>)>(&());
        excerpts.seek(&Some(start_locator), Bias::Left, &());
        excerpts.prev(&());

        let mut diff_transforms = self
            .diff_transforms
            .cursor::<(OutputDimension<usize>, ExcerptDimension<usize>)>(&());
        diff_transforms.seek(&excerpts.start().1, Bias::Left, &());
        if diff_transforms.end(&()).1 < excerpts.start().1 {
            diff_transforms.next(&());
        }

        let excerpt = excerpts.item()?;
        Some(MultiBufferExcerpt {
            excerpt,
            offset: diff_transforms.start().0.0,
            buffer_offset: excerpt.range.context.start.to_offset(&excerpt.buffer),
            excerpt_offset: excerpts.start().1.clone(),
            diff_transforms,
        })
    }

    pub fn excerpt_boundaries_in_range<R, T>(
        &self,
        range: R,
    ) -> impl Iterator<Item = ExcerptBoundary> + '_
    where
        R: RangeBounds<T>,
        T: ToOffset,
    {
        let start_offset;
        let start = match range.start_bound() {
            Bound::Included(start) => {
                start_offset = start.to_offset(self);
                Bound::Included(start_offset)
            }
            Bound::Excluded(_) => {
                panic!("not supported")
            }
            Bound::Unbounded => {
                start_offset = 0;
                Bound::Unbounded
            }
        };
        let end = match range.end_bound() {
            Bound::Included(end) => Bound::Included(end.to_offset(self)),
            Bound::Excluded(end) => Bound::Excluded(end.to_offset(self)),
            Bound::Unbounded => Bound::Unbounded,
        };
        let bounds = (start, end);

        let mut cursor = self.cursor::<DimensionPair<usize, Point>>();
        cursor.seek(&DimensionPair {
            key: start_offset,
            value: None,
        });

        if cursor
            .region()
            .is_some_and(|region| bounds.contains(&region.range.start.key))
        {
            cursor.prev_excerpt();
        } else {
            cursor.seek_to_start_of_current_excerpt();
        }
        let mut prev_region = cursor.region();

        cursor.next_excerpt();

        iter::from_fn(move || {
            loop {
                if self.singleton {
                    return None;
                }

                let next_region = cursor.region()?;
                cursor.next_excerpt();
                if !bounds.contains(&next_region.range.start.key) {
                    prev_region = Some(next_region);
                    continue;
                }

                let next_region_start = next_region.range.start.value.unwrap();
                let next_region_end = if let Some(region) = cursor.region() {
                    region.range.start.value.unwrap()
                } else {
                    self.max_point()
                };

                let prev = prev_region.as_ref().map(|region| ExcerptInfo {
                    id: region.excerpt.id,
                    buffer: region.excerpt.buffer.clone(),
                    buffer_id: region.excerpt.buffer_id,
                    range: region.excerpt.range.clone(),
                    end_row: MultiBufferRow(next_region_start.row),
                });

                let next = ExcerptInfo {
                    id: next_region.excerpt.id,
                    buffer: next_region.excerpt.buffer.clone(),
                    buffer_id: next_region.excerpt.buffer_id,
                    range: next_region.excerpt.range.clone(),
                    end_row: if next_region.excerpt.has_trailing_newline {
                        MultiBufferRow(next_region_end.row - 1)
                    } else {
                        MultiBufferRow(next_region_end.row)
                    },
                };

                let row = MultiBufferRow(next_region_start.row);

                prev_region = Some(next_region);

                return Some(ExcerptBoundary { row, prev, next });
            }
        })
    }

    pub fn edit_count(&self) -> usize {
        self.edit_count
    }

    pub fn non_text_state_update_count(&self) -> usize {
        self.non_text_state_update_count
    }

    /// Returns the smallest enclosing bracket ranges containing the given range or
    /// None if no brackets contain range or the range is not contained in a single
    /// excerpt
    ///
    /// Can optionally pass a range_filter to filter the ranges of brackets to consider
    pub fn innermost_enclosing_bracket_ranges<T: ToOffset>(
        &self,
        range: Range<T>,
        range_filter: Option<&dyn Fn(&BufferSnapshot, Range<usize>, Range<usize>) -> bool>,
    ) -> Option<(Range<usize>, Range<usize>)> {
        let range = range.start.to_offset(self)..range.end.to_offset(self);
        let mut excerpt = self.excerpt_containing(range.clone())?;
        let buffer = excerpt.buffer();
        let excerpt_buffer_range = excerpt.buffer_range();

        // Filter to ranges contained in the excerpt
        let range_filter = |open: Range<usize>, close: Range<usize>| -> bool {
            excerpt_buffer_range.contains(&open.start)
                && excerpt_buffer_range.contains(&close.end)
                && range_filter.map_or(true, |filter| filter(buffer, open, close))
        };

        let (open, close) = excerpt.buffer().innermost_enclosing_bracket_ranges(
            excerpt.map_range_to_buffer(range),
            Some(&range_filter),
        )?;

        Some((
            excerpt.map_range_from_buffer(open),
            excerpt.map_range_from_buffer(close),
        ))
    }

    /// Returns enclosing bracket ranges containing the given range or returns None if the range is
    /// not contained in a single excerpt
    pub fn enclosing_bracket_ranges<T: ToOffset>(
        &self,
        range: Range<T>,
    ) -> Option<impl Iterator<Item = (Range<usize>, Range<usize>)> + '_> {
        let range = range.start.to_offset(self)..range.end.to_offset(self);
        let mut excerpt = self.excerpt_containing(range.clone())?;

        Some(
            excerpt
                .buffer()
                .enclosing_bracket_ranges(excerpt.map_range_to_buffer(range))
                .filter_map(move |pair| {
                    if excerpt.contains_buffer_range(pair.open_range.start..pair.close_range.end) {
                        Some((
                            excerpt.map_range_from_buffer(pair.open_range),
                            excerpt.map_range_from_buffer(pair.close_range),
                        ))
                    } else {
                        None
                    }
                }),
        )
    }

    /// Returns enclosing bracket ranges containing the given range or returns None if the range is
    /// not contained in a single excerpt
    pub fn text_object_ranges<T: ToOffset>(
        &self,
        range: Range<T>,
        options: TreeSitterOptions,
    ) -> impl Iterator<Item = (Range<usize>, TextObject)> + '_ {
        let range = range.start.to_offset(self)..range.end.to_offset(self);
        self.excerpt_containing(range.clone())
            .map(|mut excerpt| {
                excerpt
                    .buffer()
                    .text_object_ranges(excerpt.map_range_to_buffer(range), options)
                    .filter_map(move |(range, text_object)| {
                        if excerpt.contains_buffer_range(range.clone()) {
                            Some((excerpt.map_range_from_buffer(range), text_object))
                        } else {
                            None
                        }
                    })
            })
            .into_iter()
            .flatten()
    }

    /// Returns bracket range pairs overlapping the given `range` or returns None if the `range` is
    /// not contained in a single excerpt
    pub fn bracket_ranges<T: ToOffset>(
        &self,
        range: Range<T>,
    ) -> Option<impl Iterator<Item = (Range<usize>, Range<usize>)> + '_> {
        let range = range.start.to_offset(self)..range.end.to_offset(self);
        let mut excerpt = self.excerpt_containing(range.clone())?;

        Some(
            excerpt
                .buffer()
                .bracket_ranges(excerpt.map_range_to_buffer(range))
                .filter_map(move |pair| {
                    let buffer_range = pair.open_range.start..pair.close_range.end;
                    if excerpt.contains_buffer_range(buffer_range) {
                        Some((
                            excerpt.map_range_from_buffer(pair.open_range),
                            excerpt.map_range_from_buffer(pair.close_range),
                        ))
                    } else {
                        None
                    }
                }),
        )
    }

    pub fn redacted_ranges<'a, T: ToOffset>(
        &'a self,
        range: Range<T>,
        redaction_enabled: impl Fn(Option<&Arc<dyn File>>) -> bool + 'a,
    ) -> impl Iterator<Item = Range<usize>> + 'a {
        let range = range.start.to_offset(self)..range.end.to_offset(self);
        self.lift_buffer_metadata(range, move |buffer, range| {
            if redaction_enabled(buffer.file()) {
                Some(buffer.redacted_ranges(range).map(|range| (range, ())))
            } else {
                None
            }
        })
        .map(|(range, _, _)| range)
    }

    pub fn runnable_ranges(
        &self,
        range: Range<Anchor>,
    ) -> impl Iterator<Item = language::RunnableRange> + '_ {
        let range = range.start.to_offset(self)..range.end.to_offset(self);
        self.lift_buffer_metadata(range, move |buffer, range| {
            Some(
                buffer
                    .runnable_ranges(range.clone())
                    .filter(move |runnable| {
                        runnable.run_range.start >= range.start
                            && runnable.run_range.end < range.end
                    })
                    .map(|runnable| (runnable.run_range.clone(), runnable)),
            )
        })
        .map(|(run_range, runnable, _)| language::RunnableRange {
            run_range,
            ..runnable
        })
    }

    pub fn line_indents(
        &self,
        start_row: MultiBufferRow,
        buffer_filter: impl Fn(&BufferSnapshot) -> bool,
    ) -> impl Iterator<Item = (MultiBufferRow, LineIndent, &BufferSnapshot)> {
        let max_point = self.max_point();
        let mut cursor = self.cursor::<Point>();
        cursor.seek(&Point::new(start_row.0, 0));
        iter::from_fn(move || {
            let mut region = cursor.region()?;
            while !buffer_filter(&region.excerpt.buffer) {
                cursor.next();
                region = cursor.region()?;
            }
            let overshoot = start_row.0.saturating_sub(region.range.start.row);
            let buffer_start_row =
                (region.buffer_range.start.row + overshoot).min(region.buffer_range.end.row);

            let buffer_end_row = if region.is_main_buffer
                && (region.has_trailing_newline || region.range.end == max_point)
            {
                region.buffer_range.end.row
            } else {
                region.buffer_range.end.row.saturating_sub(1)
            };

            let line_indents = region
                .buffer
                .line_indents_in_row_range(buffer_start_row..buffer_end_row);
            cursor.next();
            return Some(line_indents.map(move |(buffer_row, indent)| {
                let row = region.range.start.row + (buffer_row - region.buffer_range.start.row);
                (MultiBufferRow(row), indent, &region.excerpt.buffer)
            }));
        })
        .flatten()
    }

    pub fn reversed_line_indents(
        &self,
        end_row: MultiBufferRow,
        buffer_filter: impl Fn(&BufferSnapshot) -> bool,
    ) -> impl Iterator<Item = (MultiBufferRow, LineIndent, &BufferSnapshot)> {
        let max_point = self.max_point();
        let mut cursor = self.cursor::<Point>();
        cursor.seek(&Point::new(end_row.0, 0));
        iter::from_fn(move || {
            let mut region = cursor.region()?;
            while !buffer_filter(&region.excerpt.buffer) {
                cursor.prev();
                region = cursor.region()?;
            }

            let buffer_start_row = region.buffer_range.start.row;
            let buffer_end_row = if region.is_main_buffer
                && (region.has_trailing_newline || region.range.end == max_point)
            {
                region.buffer_range.end.row + 1
            } else {
                region.buffer_range.end.row
            };

            let overshoot = end_row.0 - region.range.start.row;
            let buffer_end_row =
                (region.buffer_range.start.row + overshoot + 1).min(buffer_end_row);

            let line_indents = region
                .buffer
                .reversed_line_indents_in_row_range(buffer_start_row..buffer_end_row);
            cursor.prev();
            return Some(line_indents.map(move |(buffer_row, indent)| {
                let row = region.range.start.row + (buffer_row - region.buffer_range.start.row);
                (MultiBufferRow(row), indent, &region.excerpt.buffer)
            }));
        })
        .flatten()
    }

    pub async fn enclosing_indent(
        &self,
        mut target_row: MultiBufferRow,
    ) -> Option<(Range<MultiBufferRow>, LineIndent)> {
        let max_row = MultiBufferRow(self.max_point().row);
        if target_row >= max_row {
            return None;
        }

        let mut target_indent = self.line_indent_for_row(target_row);

        // If the current row is at the start of an indented block, we want to return this
        // block as the enclosing indent.
        if !target_indent.is_line_empty() && target_row < max_row {
            let next_line_indent = self.line_indent_for_row(MultiBufferRow(target_row.0 + 1));
            if !next_line_indent.is_line_empty()
                && target_indent.raw_len() < next_line_indent.raw_len()
            {
                target_indent = next_line_indent;
                target_row.0 += 1;
            }
        }

        const SEARCH_ROW_LIMIT: u32 = 25000;
        const SEARCH_WHITESPACE_ROW_LIMIT: u32 = 2500;
        const YIELD_INTERVAL: u32 = 100;

        let mut accessed_row_counter = 0;

        // If there is a blank line at the current row, search for the next non indented lines
        if target_indent.is_line_empty() {
            let start = MultiBufferRow(target_row.0.saturating_sub(SEARCH_WHITESPACE_ROW_LIMIT));
            let end =
                MultiBufferRow((max_row.0 + 1).min(target_row.0 + SEARCH_WHITESPACE_ROW_LIMIT));

            let mut non_empty_line_above = None;
            for (row, indent, _) in self.reversed_line_indents(target_row, |_| true) {
                if row < start {
                    break;
                }
                accessed_row_counter += 1;
                if accessed_row_counter == YIELD_INTERVAL {
                    accessed_row_counter = 0;
                    yield_now().await;
                }
                if !indent.is_line_empty() {
                    non_empty_line_above = Some((row, indent));
                    break;
                }
            }

            let mut non_empty_line_below = None;
            for (row, indent, _) in self.line_indents(target_row, |_| true) {
                if row > end {
                    break;
                }
                accessed_row_counter += 1;
                if accessed_row_counter == YIELD_INTERVAL {
                    accessed_row_counter = 0;
                    yield_now().await;
                }
                if !indent.is_line_empty() {
                    non_empty_line_below = Some((row, indent));
                    break;
                }
            }

            let (row, indent) = match (non_empty_line_above, non_empty_line_below) {
                (Some((above_row, above_indent)), Some((below_row, below_indent))) => {
                    if above_indent.raw_len() >= below_indent.raw_len() {
                        (above_row, above_indent)
                    } else {
                        (below_row, below_indent)
                    }
                }
                (Some(above), None) => above,
                (None, Some(below)) => below,
                _ => return None,
            };

            target_indent = indent;
            target_row = row;
        }

        let start = MultiBufferRow(target_row.0.saturating_sub(SEARCH_ROW_LIMIT));
        let end = MultiBufferRow((max_row.0 + 1).min(target_row.0 + SEARCH_ROW_LIMIT));

        let mut start_indent = None;
        for (row, indent, _) in self.reversed_line_indents(target_row, |_| true) {
            if row < start {
                break;
            }
            accessed_row_counter += 1;
            if accessed_row_counter == YIELD_INTERVAL {
                accessed_row_counter = 0;
                yield_now().await;
            }
            if !indent.is_line_empty() && indent.raw_len() < target_indent.raw_len() {
                start_indent = Some((row, indent));
                break;
            }
        }
        let (start_row, start_indent_size) = start_indent?;

        let mut end_indent = (end, None);
        for (row, indent, _) in self.line_indents(target_row, |_| true) {
            if row > end {
                break;
            }
            accessed_row_counter += 1;
            if accessed_row_counter == YIELD_INTERVAL {
                accessed_row_counter = 0;
                yield_now().await;
            }
            if !indent.is_line_empty() && indent.raw_len() < target_indent.raw_len() {
                end_indent = (MultiBufferRow(row.0.saturating_sub(1)), Some(indent));
                break;
            }
        }
        let (end_row, end_indent_size) = end_indent;

        let indent = if let Some(end_indent_size) = end_indent_size {
            if start_indent_size.raw_len() > end_indent_size.raw_len() {
                start_indent_size
            } else {
                end_indent_size
            }
        } else {
            start_indent_size
        };

        Some((start_row..end_row, indent))
    }

    pub fn indent_guides_in_range<T: ToPoint>(
        &self,
        range: Range<T>,
        ignore_disabled_for_language: bool,
        cx: &App,
    ) -> impl Iterator<Item = IndentGuide> {
        let range = range.start.to_point(self)..range.end.to_point(self);
        let start_row = MultiBufferRow(range.start.row);
        let end_row = MultiBufferRow(range.end.row);

        let mut row_indents = self.line_indents(start_row, |buffer| {
            let settings =
                language_settings(buffer.language().map(|l| l.name()), buffer.file(), cx);
            settings.indent_guides.enabled || ignore_disabled_for_language
        });

        let mut result = Vec::new();
        let mut indent_stack = SmallVec::<[IndentGuide; 8]>::new();

        while let Some((first_row, mut line_indent, buffer)) = row_indents.next() {
            if first_row > end_row {
                break;
            }
            let current_depth = indent_stack.len() as u32;

            let settings =
                language_settings(buffer.language().map(|l| l.name()), buffer.file(), cx);
            let tab_size = settings.tab_size.get() as u32;

            // When encountering empty, continue until found useful line indent
            // then add to the indent stack with the depth found
            let mut found_indent = false;
            let mut last_row = first_row;
            if line_indent.is_line_empty() {
                while !found_indent {
                    let Some((target_row, new_line_indent, _)) = row_indents.next() else {
                        break;
                    };
                    const TRAILING_ROW_SEARCH_LIMIT: u32 = 25;
                    if target_row > MultiBufferRow(end_row.0 + TRAILING_ROW_SEARCH_LIMIT) {
                        break;
                    }

                    if new_line_indent.is_line_empty() {
                        continue;
                    }
                    last_row = target_row.min(end_row);
                    line_indent = new_line_indent;
                    found_indent = true;
                    break;
                }
            } else {
                found_indent = true
            }

            let depth = if found_indent {
                line_indent.len(tab_size) / tab_size
                    + ((line_indent.len(tab_size) % tab_size) > 0) as u32
            } else {
                current_depth
            };

            match depth.cmp(&current_depth) {
                cmp::Ordering::Less => {
                    for _ in 0..(current_depth - depth) {
                        let mut indent = indent_stack.pop().unwrap();
                        if last_row != first_row {
                            // In this case, we landed on an empty row, had to seek forward,
                            // and discovered that the indent we where on is ending.
                            // This means that the last display row must
                            // be on line that ends this indent range, so we
                            // should display the range up to the first non-empty line
                            indent.end_row = MultiBufferRow(first_row.0.saturating_sub(1));
                        }

                        result.push(indent)
                    }
                }
                cmp::Ordering::Greater => {
                    for next_depth in current_depth..depth {
                        indent_stack.push(IndentGuide {
                            buffer_id: buffer.remote_id(),
                            start_row: first_row,
                            end_row: last_row,
                            depth: next_depth,
                            tab_size,
                            settings: settings.indent_guides,
                        });
                    }
                }
                _ => {}
            }

            for indent in indent_stack.iter_mut() {
                indent.end_row = last_row;
            }
        }

        result.extend(indent_stack);
        result.into_iter()
    }

    pub fn trailing_excerpt_update_count(&self) -> usize {
        self.trailing_excerpt_update_count
    }

    pub fn file_at<T: ToOffset>(&self, point: T) -> Option<&Arc<dyn File>> {
        self.point_to_buffer_offset(point)
            .and_then(|(buffer, _)| buffer.file())
    }

    pub fn language_at<T: ToOffset>(&self, point: T) -> Option<&Arc<Language>> {
        self.point_to_buffer_offset(point)
            .and_then(|(buffer, offset)| buffer.language_at(offset))
    }

    fn language_settings<'a>(&'a self, cx: &'a App) -> Cow<'a, LanguageSettings> {
        self.excerpts
            .first()
            .map(|excerpt| &excerpt.buffer)
            .map(|buffer| {
                language_settings(
                    buffer.language().map(|language| language.name()),
                    buffer.file(),
                    cx,
                )
            })
            .unwrap_or_else(move || self.language_settings_at(0, cx))
    }

    pub fn language_settings_at<'a, T: ToOffset>(
        &'a self,
        point: T,
        cx: &'a App,
    ) -> Cow<'a, LanguageSettings> {
        let mut language = None;
        let mut file = None;
        if let Some((buffer, offset)) = self.point_to_buffer_offset(point) {
            language = buffer.language_at(offset);
            file = buffer.file();
        }
        language_settings(language.map(|l| l.name()), file, cx)
    }

    pub fn language_scope_at<T: ToOffset>(&self, point: T) -> Option<LanguageScope> {
        self.point_to_buffer_offset(point)
            .and_then(|(buffer, offset)| buffer.language_scope_at(offset))
    }

    pub fn char_classifier_at<T: ToOffset>(&self, point: T) -> CharClassifier {
        self.point_to_buffer_offset(point)
            .map(|(buffer, offset)| buffer.char_classifier_at(offset))
            .unwrap_or_default()
    }

    pub fn language_indent_size_at<T: ToOffset>(
        &self,
        position: T,
        cx: &App,
    ) -> Option<IndentSize> {
        let (buffer_snapshot, offset) = self.point_to_buffer_offset(position)?;
        Some(buffer_snapshot.language_indent_size_at(offset, cx))
    }

    pub fn is_dirty(&self) -> bool {
        self.is_dirty
    }

    pub fn has_deleted_file(&self) -> bool {
        self.has_deleted_file
    }

    pub fn has_conflict(&self) -> bool {
        self.has_conflict
    }

    pub fn has_diagnostics(&self) -> bool {
        self.excerpts
            .iter()
            .any(|excerpt| excerpt.buffer.has_diagnostics())
    }

    pub fn diagnostic_group(
        &self,
        buffer_id: BufferId,
        group_id: usize,
    ) -> impl Iterator<Item = DiagnosticEntry<Point>> + '_ {
        self.lift_buffer_metadata(Point::zero()..self.max_point(), move |buffer, range| {
            if buffer.remote_id() != buffer_id {
                return None;
            };
            Some(
                buffer
                    .diagnostics_in_range(range, false)
                    .filter(move |diagnostic| diagnostic.diagnostic.group_id == group_id)
                    .map(move |DiagnosticEntry { diagnostic, range }| (range, diagnostic)),
            )
        })
        .map(|(range, diagnostic, _)| DiagnosticEntry { diagnostic, range })
    }

    pub fn diagnostics_in_range<'a, T>(
        &'a self,
        range: Range<T>,
    ) -> impl Iterator<Item = DiagnosticEntry<T>> + 'a
    where
        T: 'a
            + text::ToOffset
            + text::FromAnchor
            + TextDimension
            + Ord
            + Sub<T, Output = T>
            + fmt::Debug,
    {
        self.lift_buffer_metadata(range, move |buffer, buffer_range| {
            Some(
                buffer
                    .diagnostics_in_range(buffer_range.start..buffer_range.end, false)
                    .map(|entry| (entry.range, entry.diagnostic)),
            )
        })
        .map(|(range, diagnostic, _)| DiagnosticEntry { diagnostic, range })
    }

    pub fn syntax_ancestor<T: ToOffset>(
        &self,
        range: Range<T>,
    ) -> Option<(tree_sitter::Node, MultiOrSingleBufferOffsetRange)> {
        let range = range.start.to_offset(self)..range.end.to_offset(self);
        let mut excerpt = self.excerpt_containing(range.clone())?;
        let node = excerpt
            .buffer()
            .syntax_ancestor(excerpt.map_range_to_buffer(range))?;
        let node_range = node.byte_range();
        let range = if excerpt.contains_buffer_range(node_range.clone()) {
            MultiOrSingleBufferOffsetRange::Multi(excerpt.map_range_from_buffer(node_range))
        } else {
            MultiOrSingleBufferOffsetRange::Single(node_range)
        };
        Some((node, range))
    }

    pub fn outline(&self, theme: Option<&SyntaxTheme>) -> Option<Outline<Anchor>> {
        let (excerpt_id, _, buffer) = self.as_singleton()?;
        let outline = buffer.outline(theme)?;
        Some(Outline::new(
            outline
                .items
                .into_iter()
                .flat_map(|item| {
                    Some(OutlineItem {
                        depth: item.depth,
                        range: self.anchor_in_excerpt(*excerpt_id, item.range.start)?
                            ..self.anchor_in_excerpt(*excerpt_id, item.range.end)?,
                        text: item.text,
                        highlight_ranges: item.highlight_ranges,
                        name_ranges: item.name_ranges,
                        body_range: item.body_range.and_then(|body_range| {
                            Some(
                                self.anchor_in_excerpt(*excerpt_id, body_range.start)?
                                    ..self.anchor_in_excerpt(*excerpt_id, body_range.end)?,
                            )
                        }),
                        annotation_range: item.annotation_range.and_then(|annotation_range| {
                            Some(
                                self.anchor_in_excerpt(*excerpt_id, annotation_range.start)?
                                    ..self.anchor_in_excerpt(*excerpt_id, annotation_range.end)?,
                            )
                        }),
                    })
                })
                .collect(),
        ))
    }

    pub fn symbols_containing<T: ToOffset>(
        &self,
        offset: T,
        theme: Option<&SyntaxTheme>,
    ) -> Option<(BufferId, Vec<OutlineItem<Anchor>>)> {
        let anchor = self.anchor_before(offset);
        let excerpt_id = anchor.excerpt_id;
        let excerpt = self.excerpt(excerpt_id)?;
        Some((
            excerpt.buffer_id,
            excerpt
                .buffer
                .symbols_containing(anchor.text_anchor, theme)
                .into_iter()
                .flatten()
                .flat_map(|item| {
                    Some(OutlineItem {
                        depth: item.depth,
                        range: self.anchor_in_excerpt(excerpt_id, item.range.start)?
                            ..self.anchor_in_excerpt(excerpt_id, item.range.end)?,
                        text: item.text,
                        highlight_ranges: item.highlight_ranges,
                        name_ranges: item.name_ranges,
                        body_range: item.body_range.and_then(|body_range| {
                            Some(
                                self.anchor_in_excerpt(excerpt_id, body_range.start)?
                                    ..self.anchor_in_excerpt(excerpt_id, body_range.end)?,
                            )
                        }),
                        annotation_range: item.annotation_range.and_then(|body_range| {
                            Some(
                                self.anchor_in_excerpt(excerpt_id, body_range.start)?
                                    ..self.anchor_in_excerpt(excerpt_id, body_range.end)?,
                            )
                        }),
                    })
                })
                .collect(),
        ))
    }

    fn excerpt_locator_for_id(&self, id: ExcerptId) -> &Locator {
        if id == ExcerptId::min() {
            Locator::min_ref()
        } else if id == ExcerptId::max() {
            Locator::max_ref()
        } else {
            let mut cursor = self.excerpt_ids.cursor::<ExcerptId>(&());
            cursor.seek(&id, Bias::Left, &());
            if let Some(entry) = cursor.item() {
                if entry.id == id {
                    return &entry.locator;
                }
            }
            panic!("invalid excerpt id {id:?}")
        }
    }

    /// Returns the locators referenced by the given excerpt IDs, sorted by locator.
    fn excerpt_locators_for_ids(
        &self,
        ids: impl IntoIterator<Item = ExcerptId>,
    ) -> SmallVec<[Locator; 1]> {
        let mut sorted_ids = ids.into_iter().collect::<SmallVec<[_; 1]>>();
        sorted_ids.sort_unstable();
        let mut locators = SmallVec::new();

        while sorted_ids.last() == Some(&ExcerptId::max()) {
            sorted_ids.pop();
            if let Some(mapping) = self.excerpt_ids.last() {
                locators.push(mapping.locator.clone());
            }
        }

        let mut sorted_ids = sorted_ids.into_iter().dedup().peekable();
        if sorted_ids.peek() == Some(&ExcerptId::min()) {
            sorted_ids.next();
            if let Some(mapping) = self.excerpt_ids.first() {
                locators.push(mapping.locator.clone());
            }
        }

        let mut cursor = self.excerpt_ids.cursor::<ExcerptId>(&());
        for id in sorted_ids {
            if cursor.seek_forward(&id, Bias::Left, &()) {
                locators.push(cursor.item().unwrap().locator.clone());
            } else {
                panic!("invalid excerpt id {:?}", id);
            }
        }

        locators.sort_unstable();
        locators
    }

    pub fn buffer_id_for_excerpt(&self, excerpt_id: ExcerptId) -> Option<BufferId> {
        Some(self.excerpt(excerpt_id)?.buffer_id)
    }

    pub fn buffer_for_excerpt(&self, excerpt_id: ExcerptId) -> Option<&BufferSnapshot> {
        Some(&self.excerpt(excerpt_id)?.buffer)
    }

    pub fn range_for_excerpt(&self, excerpt_id: ExcerptId) -> Option<Range<Point>> {
        let mut cursor = self
            .excerpts
            .cursor::<(Option<&Locator>, ExcerptDimension<Point>)>(&());
        let locator = self.excerpt_locator_for_id(excerpt_id);
        if cursor.seek(&Some(locator), Bias::Left, &()) {
            let start = cursor.start().1.clone();
            let end = cursor.end(&()).1;
            let mut diff_transforms = self
                .diff_transforms
                .cursor::<(ExcerptDimension<Point>, OutputDimension<Point>)>(&());
            diff_transforms.seek(&start, Bias::Left, &());
            let overshoot = start.0 - diff_transforms.start().0.0;
            let start = diff_transforms.start().1.0 + overshoot;
            diff_transforms.seek(&end, Bias::Right, &());
            let overshoot = end.0 - diff_transforms.start().0.0;
            let end = diff_transforms.start().1.0 + overshoot;
            Some(start..end)
        } else {
            None
        }
    }

    pub fn buffer_range_for_excerpt(&self, excerpt_id: ExcerptId) -> Option<Range<text::Anchor>> {
        let mut cursor = self.excerpts.cursor::<Option<&Locator>>(&());
        let locator = self.excerpt_locator_for_id(excerpt_id);
        if cursor.seek(&Some(locator), Bias::Left, &()) {
            if let Some(excerpt) = cursor.item() {
                return Some(excerpt.range.context.clone());
            }
        }
        None
    }

    fn excerpt(&self, excerpt_id: ExcerptId) -> Option<&Excerpt> {
        let mut cursor = self.excerpts.cursor::<Option<&Locator>>(&());
        let locator = self.excerpt_locator_for_id(excerpt_id);
        cursor.seek(&Some(locator), Bias::Left, &());
        if let Some(excerpt) = cursor.item() {
            if excerpt.id == excerpt_id {
                return Some(excerpt);
            }
        }
        None
    }

    /// Returns the excerpt containing range and its offset start within the multibuffer or none if `range` spans multiple excerpts
    pub fn excerpt_containing<T: ToOffset>(&self, range: Range<T>) -> Option<MultiBufferExcerpt> {
        let range = range.start.to_offset(self)..range.end.to_offset(self);
        let mut cursor = self.cursor::<usize>();
        cursor.seek(&range.start);

        let start_excerpt = cursor.excerpt()?;
        if range.end != range.start {
            cursor.seek_forward(&range.end);
            if cursor.excerpt()?.id != start_excerpt.id {
                return None;
            }
        }

        cursor.seek_to_start_of_current_excerpt();
        let region = cursor.region()?;
        let offset = region.range.start;
        let buffer_offset = region.buffer_range.start;
        let excerpt_offset = cursor.excerpts.start().clone();
        Some(MultiBufferExcerpt {
            diff_transforms: cursor.diff_transforms,
            excerpt: start_excerpt,
            offset,
            buffer_offset,
            excerpt_offset,
        })
    }

    pub fn selections_in_range<'a>(
        &'a self,
        range: &'a Range<Anchor>,
        include_local: bool,
    ) -> impl 'a + Iterator<Item = (ReplicaId, bool, CursorShape, Selection<Anchor>)> {
        let mut cursor = self.excerpts.cursor::<ExcerptSummary>(&());
        let start_locator = self.excerpt_locator_for_id(range.start.excerpt_id);
        let end_locator = self.excerpt_locator_for_id(range.end.excerpt_id);
        cursor.seek(start_locator, Bias::Left, &());
        cursor
            .take_while(move |excerpt| excerpt.locator <= *end_locator)
            .flat_map(move |excerpt| {
                let mut query_range = excerpt.range.context.start..excerpt.range.context.end;
                if excerpt.id == range.start.excerpt_id {
                    query_range.start = range.start.text_anchor;
                }
                if excerpt.id == range.end.excerpt_id {
                    query_range.end = range.end.text_anchor;
                }

                excerpt
                    .buffer
                    .selections_in_range(query_range, include_local)
                    .flat_map(move |(replica_id, line_mode, cursor_shape, selections)| {
                        selections.map(move |selection| {
                            let mut start = Anchor {
                                buffer_id: Some(excerpt.buffer_id),
                                excerpt_id: excerpt.id,
                                text_anchor: selection.start,
                                diff_base_anchor: None,
                            };
                            let mut end = Anchor {
                                buffer_id: Some(excerpt.buffer_id),
                                excerpt_id: excerpt.id,
                                text_anchor: selection.end,
                                diff_base_anchor: None,
                            };
                            if range.start.cmp(&start, self).is_gt() {
                                start = range.start;
                            }
                            if range.end.cmp(&end, self).is_lt() {
                                end = range.end;
                            }

                            (
                                replica_id,
                                line_mode,
                                cursor_shape,
                                Selection {
                                    id: selection.id,
                                    start,
                                    end,
                                    reversed: selection.reversed,
                                    goal: selection.goal,
                                },
                            )
                        })
                    })
            })
    }

    pub fn show_headers(&self) -> bool {
        self.show_headers
    }

    pub fn diff_for_buffer_id(&self, buffer_id: BufferId) -> Option<&BufferDiffSnapshot> {
        self.diffs.get(&buffer_id)
    }
}

#[cfg(any(test, feature = "test-support"))]
impl MultiBufferSnapshot {
    pub fn random_byte_range(&self, start_offset: usize, rng: &mut impl rand::Rng) -> Range<usize> {
        let end = self.clip_offset(rng.gen_range(start_offset..=self.len()), Bias::Right);
        let start = self.clip_offset(rng.gen_range(start_offset..=end), Bias::Right);
        start..end
    }

    #[cfg(any(test, feature = "test-support"))]
    fn check_invariants(&self) {
        let excerpts = self.excerpts.items(&());
        let excerpt_ids = self.excerpt_ids.items(&());

        for (ix, excerpt) in excerpts.iter().enumerate() {
            if ix == 0 {
                if excerpt.locator <= Locator::min() {
                    panic!("invalid first excerpt locator {:?}", excerpt.locator);
                }
            } else if excerpt.locator <= excerpts[ix - 1].locator {
                panic!("excerpts are out-of-order: {:?}", excerpts);
            }
        }

        for (ix, entry) in excerpt_ids.iter().enumerate() {
            if ix == 0 {
                if entry.id.cmp(&ExcerptId::min(), &self).is_le() {
                    panic!("invalid first excerpt id {:?}", entry.id);
                }
            } else if entry.id <= excerpt_ids[ix - 1].id {
                panic!("excerpt ids are out-of-order: {:?}", excerpt_ids);
            }
        }

        if self.diff_transforms.summary().input != self.excerpts.summary().text {
            panic!(
                "incorrect input summary. expected {:?}, got {:?}. transforms: {:+?}",
                self.excerpts.summary().text.len,
                self.diff_transforms.summary().input,
                self.diff_transforms.items(&()),
            );
        }

        let mut prev_transform: Option<&DiffTransform> = None;
        for item in self.diff_transforms.iter() {
            if let DiffTransform::BufferContent {
                summary,
                inserted_hunk_info,
            } = item
            {
                if let Some(DiffTransform::BufferContent {
                    inserted_hunk_info: prev_inserted_hunk_info,
                    ..
                }) = prev_transform
                {
                    if *inserted_hunk_info == *prev_inserted_hunk_info {
                        panic!(
                            "multiple adjacent buffer content transforms with is_inserted_hunk = {inserted_hunk_info:?}. transforms: {:+?}",
                            self.diff_transforms.items(&())
                        );
                    }
                }
                if summary.len == 0 && !self.is_empty() {
                    panic!("empty buffer content transform");
                }
            }
            prev_transform = Some(item);
        }
    }
}

impl<'a, D> MultiBufferCursor<'a, D>
where
    D: TextDimension + Ord + Sub<D, Output = D>,
{
    fn seek(&mut self, position: &D) {
        self.cached_region.take();
        self.diff_transforms
            .seek(&OutputDimension(*position), Bias::Right, &());
        if self.diff_transforms.item().is_none() && *position == self.diff_transforms.start().0.0 {
            self.diff_transforms.prev(&());
        }

        let mut excerpt_position = self.diff_transforms.start().1.0;
        if let Some(DiffTransform::BufferContent { .. }) = self.diff_transforms.item() {
            let overshoot = *position - self.diff_transforms.start().0.0;
            excerpt_position.add_assign(&overshoot);
        }

        self.excerpts
            .seek(&ExcerptDimension(excerpt_position), Bias::Right, &());
        if self.excerpts.item().is_none() && excerpt_position == self.excerpts.start().0 {
            self.excerpts.prev(&());
        }
    }

    fn seek_forward(&mut self, position: &D) {
        self.cached_region.take();
        self.diff_transforms
            .seek_forward(&OutputDimension(*position), Bias::Right, &());
        if self.diff_transforms.item().is_none() && *position == self.diff_transforms.start().0.0 {
            self.diff_transforms.prev(&());
        }

        let overshoot = *position - self.diff_transforms.start().0.0;
        let mut excerpt_position = self.diff_transforms.start().1.0;
        if let Some(DiffTransform::BufferContent { .. }) = self.diff_transforms.item() {
            excerpt_position.add_assign(&overshoot);
        }

        self.excerpts
            .seek_forward(&ExcerptDimension(excerpt_position), Bias::Right, &());
        if self.excerpts.item().is_none() && excerpt_position == self.excerpts.start().0 {
            self.excerpts.prev(&());
        }
    }

    fn next_excerpt(&mut self) {
        self.excerpts.next(&());
        self.seek_to_start_of_current_excerpt();
    }

    fn prev_excerpt(&mut self) {
        self.excerpts.prev(&());
        self.seek_to_start_of_current_excerpt();
    }

    fn seek_to_start_of_current_excerpt(&mut self) {
        self.cached_region.take();
        self.diff_transforms
            .seek(self.excerpts.start(), Bias::Left, &());
        if self.diff_transforms.end(&()).1 == *self.excerpts.start()
            && self.diff_transforms.start().1 < *self.excerpts.start()
            && self.diff_transforms.next_item().is_some()
        {
            self.diff_transforms.next(&());
        }
    }

    fn next(&mut self) {
        self.cached_region.take();
        match self.diff_transforms.end(&()).1.cmp(&self.excerpts.end(&())) {
            cmp::Ordering::Less => self.diff_transforms.next(&()),
            cmp::Ordering::Greater => self.excerpts.next(&()),
            cmp::Ordering::Equal => {
                self.diff_transforms.next(&());
                if self.diff_transforms.end(&()).1 > self.excerpts.end(&())
                    || self.diff_transforms.item().is_none()
                {
                    self.excerpts.next(&());
                } else if let Some(DiffTransform::DeletedHunk { hunk_info, .. }) =
                    self.diff_transforms.item()
                {
                    if self
                        .excerpts
                        .item()
                        .map_or(false, |excerpt| excerpt.id != hunk_info.excerpt_id)
                    {
                        self.excerpts.next(&());
                    }
                }
            }
        }
    }

    fn prev(&mut self) {
        self.cached_region.take();
        match self.diff_transforms.start().1.cmp(self.excerpts.start()) {
            cmp::Ordering::Less => self.excerpts.prev(&()),
            cmp::Ordering::Greater => self.diff_transforms.prev(&()),
            cmp::Ordering::Equal => {
                self.diff_transforms.prev(&());
                if self.diff_transforms.start().1 < *self.excerpts.start()
                    || self.diff_transforms.item().is_none()
                {
                    self.excerpts.prev(&());
                }
            }
        }
    }

    fn region(&mut self) -> Option<MultiBufferRegion<'a, D>> {
        if self.cached_region.is_none() {
            self.cached_region = self.build_region();
        }
        self.cached_region.clone()
    }

    fn is_at_start_of_excerpt(&mut self) -> bool {
        if self.diff_transforms.start().1 > *self.excerpts.start() {
            return false;
        } else if self.diff_transforms.start().1 < *self.excerpts.start() {
            return true;
        }

        self.diff_transforms.prev(&());
        let prev_transform = self.diff_transforms.item();
        self.diff_transforms.next(&());

        prev_transform.map_or(true, |next_transform| {
            matches!(next_transform, DiffTransform::BufferContent { .. })
        })
    }

    fn is_at_end_of_excerpt(&mut self) -> bool {
        if self.diff_transforms.end(&()).1 < self.excerpts.end(&()) {
            return false;
        } else if self.diff_transforms.end(&()).1 > self.excerpts.end(&())
            || self.diff_transforms.item().is_none()
        {
            return true;
        }

        let next_transform = self.diff_transforms.next_item();
        next_transform.map_or(true, |next_transform| match next_transform {
            DiffTransform::BufferContent { .. } => true,
            DiffTransform::DeletedHunk { hunk_info, .. } => self
                .excerpts
                .item()
                .map_or(false, |excerpt| excerpt.id != hunk_info.excerpt_id),
        })
    }

    fn main_buffer_position(&self) -> Option<D> {
        let excerpt = self.excerpts.item()?;
        let buffer = &excerpt.buffer;
        let buffer_context_start = excerpt.range.context.start.summary::<D>(buffer);
        let mut buffer_start = buffer_context_start;
        let overshoot = self.diff_transforms.end(&()).1.0 - self.excerpts.start().0;
        buffer_start.add_assign(&overshoot);
        Some(buffer_start)
    }

    fn build_region(&self) -> Option<MultiBufferRegion<'a, D>> {
        let excerpt = self.excerpts.item()?;
        match self.diff_transforms.item()? {
            DiffTransform::DeletedHunk {
                buffer_id,
                base_text_byte_range,
                has_trailing_newline,
                hunk_info,
                ..
            } => {
                let diff = self.diffs.get(&buffer_id)?;
                let buffer = diff.base_text();
                let mut rope_cursor = buffer.as_rope().cursor(0);
                let buffer_start = rope_cursor.summary::<D>(base_text_byte_range.start);
                let buffer_range_len = rope_cursor.summary::<D>(base_text_byte_range.end);
                let mut buffer_end = buffer_start;
                buffer_end.add_assign(&buffer_range_len);
                let start = self.diff_transforms.start().0.0;
                let end = self.diff_transforms.end(&()).0.0;
                return Some(MultiBufferRegion {
                    buffer,
                    excerpt,
                    has_trailing_newline: *has_trailing_newline,
                    is_main_buffer: false,
                    diff_hunk_status: Some(DiffHunkStatus::deleted(
                        hunk_info.hunk_secondary_status,
                    )),
                    buffer_range: buffer_start..buffer_end,
                    range: start..end,
                });
            }
            DiffTransform::BufferContent {
                inserted_hunk_info, ..
            } => {
                let buffer = &excerpt.buffer;
                let buffer_context_start = excerpt.range.context.start.summary::<D>(buffer);

                let mut start = self.diff_transforms.start().0.0;
                let mut buffer_start = buffer_context_start;
                if self.diff_transforms.start().1 < *self.excerpts.start() {
                    let overshoot = self.excerpts.start().0 - self.diff_transforms.start().1.0;
                    start.add_assign(&overshoot);
                } else {
                    let overshoot = self.diff_transforms.start().1.0 - self.excerpts.start().0;
                    buffer_start.add_assign(&overshoot);
                }

                let mut end;
                let mut buffer_end;
                let has_trailing_newline;
                if self.diff_transforms.end(&()).1.0 < self.excerpts.end(&()).0 {
                    let overshoot = self.diff_transforms.end(&()).1.0 - self.excerpts.start().0;
                    end = self.diff_transforms.end(&()).0.0;
                    buffer_end = buffer_context_start;
                    buffer_end.add_assign(&overshoot);
                    has_trailing_newline = false;
                } else {
                    let overshoot = self.excerpts.end(&()).0 - self.diff_transforms.start().1.0;
                    end = self.diff_transforms.start().0.0;
                    end.add_assign(&overshoot);
                    buffer_end = excerpt.range.context.end.summary::<D>(buffer);
                    has_trailing_newline = excerpt.has_trailing_newline;
                };

                Some(MultiBufferRegion {
                    buffer,
                    excerpt,
                    has_trailing_newline,
                    is_main_buffer: true,
                    diff_hunk_status: inserted_hunk_info
                        .map(|info| DiffHunkStatus::added(info.hunk_secondary_status)),
                    buffer_range: buffer_start..buffer_end,
                    range: start..end,
                })
            }
        }
    }

    fn excerpt(&self) -> Option<&'a Excerpt> {
        self.excerpts.item()
    }
}

impl History {
    fn start_transaction(&mut self, now: Instant) -> Option<TransactionId> {
        self.transaction_depth += 1;
        if self.transaction_depth == 1 {
            let id = self.next_transaction_id.tick();
            self.undo_stack.push(Transaction {
                id,
                buffer_transactions: Default::default(),
                first_edit_at: now,
                last_edit_at: now,
                suppress_grouping: false,
            });
            Some(id)
        } else {
            None
        }
    }

    fn end_transaction(
        &mut self,
        now: Instant,
        buffer_transactions: HashMap<BufferId, TransactionId>,
    ) -> bool {
        assert_ne!(self.transaction_depth, 0);
        self.transaction_depth -= 1;
        if self.transaction_depth == 0 {
            if buffer_transactions.is_empty() {
                self.undo_stack.pop();
                false
            } else {
                self.redo_stack.clear();
                let transaction = self.undo_stack.last_mut().unwrap();
                transaction.last_edit_at = now;
                for (buffer_id, transaction_id) in buffer_transactions {
                    transaction
                        .buffer_transactions
                        .entry(buffer_id)
                        .or_insert(transaction_id);
                }
                true
            }
        } else {
            false
        }
    }

    fn push_transaction<'a, T>(
        &mut self,
        buffer_transactions: T,
        now: Instant,
        cx: &Context<MultiBuffer>,
    ) where
        T: IntoIterator<Item = (&'a Entity<Buffer>, &'a language::Transaction)>,
    {
        assert_eq!(self.transaction_depth, 0);
        let transaction = Transaction {
            id: self.next_transaction_id.tick(),
            buffer_transactions: buffer_transactions
                .into_iter()
                .map(|(buffer, transaction)| (buffer.read(cx).remote_id(), transaction.id))
                .collect(),
            first_edit_at: now,
            last_edit_at: now,
            suppress_grouping: false,
        };
        if !transaction.buffer_transactions.is_empty() {
            self.undo_stack.push(transaction);
            self.redo_stack.clear();
        }
    }

    fn finalize_last_transaction(&mut self) {
        if let Some(transaction) = self.undo_stack.last_mut() {
            transaction.suppress_grouping = true;
        }
    }

    fn forget(&mut self, transaction_id: TransactionId) -> Option<Transaction> {
        if let Some(ix) = self
            .undo_stack
            .iter()
            .rposition(|transaction| transaction.id == transaction_id)
        {
            Some(self.undo_stack.remove(ix))
        } else if let Some(ix) = self
            .redo_stack
            .iter()
            .rposition(|transaction| transaction.id == transaction_id)
        {
            Some(self.redo_stack.remove(ix))
        } else {
            None
        }
    }

    fn transaction(&self, transaction_id: TransactionId) -> Option<&Transaction> {
        self.undo_stack
            .iter()
            .find(|transaction| transaction.id == transaction_id)
            .or_else(|| {
                self.redo_stack
                    .iter()
                    .find(|transaction| transaction.id == transaction_id)
            })
    }

    fn transaction_mut(&mut self, transaction_id: TransactionId) -> Option<&mut Transaction> {
        self.undo_stack
            .iter_mut()
            .find(|transaction| transaction.id == transaction_id)
            .or_else(|| {
                self.redo_stack
                    .iter_mut()
                    .find(|transaction| transaction.id == transaction_id)
            })
    }

    fn pop_undo(&mut self) -> Option<&mut Transaction> {
        assert_eq!(self.transaction_depth, 0);
        if let Some(transaction) = self.undo_stack.pop() {
            self.redo_stack.push(transaction);
            self.redo_stack.last_mut()
        } else {
            None
        }
    }

    fn pop_redo(&mut self) -> Option<&mut Transaction> {
        assert_eq!(self.transaction_depth, 0);
        if let Some(transaction) = self.redo_stack.pop() {
            self.undo_stack.push(transaction);
            self.undo_stack.last_mut()
        } else {
            None
        }
    }

    fn remove_from_undo(&mut self, transaction_id: TransactionId) -> Option<&Transaction> {
        let ix = self
            .undo_stack
            .iter()
            .rposition(|transaction| transaction.id == transaction_id)?;
        let transaction = self.undo_stack.remove(ix);
        self.redo_stack.push(transaction);
        self.redo_stack.last()
    }

    fn group(&mut self) -> Option<TransactionId> {
        let mut count = 0;
        let mut transactions = self.undo_stack.iter();
        if let Some(mut transaction) = transactions.next_back() {
            while let Some(prev_transaction) = transactions.next_back() {
                if !prev_transaction.suppress_grouping
                    && transaction.first_edit_at - prev_transaction.last_edit_at
                        <= self.group_interval
                {
                    transaction = prev_transaction;
                    count += 1;
                } else {
                    break;
                }
            }
        }
        self.group_trailing(count)
    }

    fn group_until(&mut self, transaction_id: TransactionId) {
        let mut count = 0;
        for transaction in self.undo_stack.iter().rev() {
            if transaction.id == transaction_id {
                self.group_trailing(count);
                break;
            } else if transaction.suppress_grouping {
                break;
            } else {
                count += 1;
            }
        }
    }

    fn group_trailing(&mut self, n: usize) -> Option<TransactionId> {
        let new_len = self.undo_stack.len() - n;
        let (transactions_to_keep, transactions_to_merge) = self.undo_stack.split_at_mut(new_len);
        if let Some(last_transaction) = transactions_to_keep.last_mut() {
            if let Some(transaction) = transactions_to_merge.last() {
                last_transaction.last_edit_at = transaction.last_edit_at;
            }
            for to_merge in transactions_to_merge {
                for (buffer_id, transaction_id) in &to_merge.buffer_transactions {
                    last_transaction
                        .buffer_transactions
                        .entry(*buffer_id)
                        .or_insert(*transaction_id);
                }
            }
        }

        self.undo_stack.truncate(new_len);
        self.undo_stack.last().map(|t| t.id)
    }
}

impl Excerpt {
    fn new(
        id: ExcerptId,
        locator: Locator,
        buffer_id: BufferId,
        buffer: BufferSnapshot,
        range: ExcerptRange<text::Anchor>,
        has_trailing_newline: bool,
    ) -> Self {
        Excerpt {
            id,
            locator,
            max_buffer_row: range.context.end.to_point(&buffer).row,
            text_summary: buffer
                .text_summary_for_range::<TextSummary, _>(range.context.to_offset(&buffer)),
            buffer_id,
            buffer,
            range,
            has_trailing_newline,
        }
    }

    fn chunks_in_range(&self, range: Range<usize>, language_aware: bool) -> ExcerptChunks {
        let content_start = self.range.context.start.to_offset(&self.buffer);
        let chunks_start = content_start + range.start;
        let chunks_end = content_start + cmp::min(range.end, self.text_summary.len);

        let footer_height = if self.has_trailing_newline
            && range.start <= self.text_summary.len
            && range.end > self.text_summary.len
        {
            1
        } else {
            0
        };

        let content_chunks = self.buffer.chunks(chunks_start..chunks_end, language_aware);

        ExcerptChunks {
            excerpt_id: self.id,
            content_chunks,
            footer_height,
        }
    }

    fn seek_chunks(&self, excerpt_chunks: &mut ExcerptChunks, range: Range<usize>) {
        let content_start = self.range.context.start.to_offset(&self.buffer);
        let chunks_start = content_start + range.start;
        let chunks_end = content_start + cmp::min(range.end, self.text_summary.len);
        excerpt_chunks.content_chunks.seek(chunks_start..chunks_end);
        excerpt_chunks.footer_height = if self.has_trailing_newline
            && range.start <= self.text_summary.len
            && range.end > self.text_summary.len
        {
            1
        } else {
            0
        };
    }

    fn clip_anchor(&self, text_anchor: text::Anchor) -> text::Anchor {
        if text_anchor
            .cmp(&self.range.context.start, &self.buffer)
            .is_lt()
        {
            self.range.context.start
        } else if text_anchor
            .cmp(&self.range.context.end, &self.buffer)
            .is_gt()
        {
            self.range.context.end
        } else {
            text_anchor
        }
    }

    fn contains(&self, anchor: &Anchor) -> bool {
        Some(self.buffer_id) == anchor.buffer_id
            && self
                .range
                .context
                .start
                .cmp(&anchor.text_anchor, &self.buffer)
                .is_le()
            && self
                .range
                .context
                .end
                .cmp(&anchor.text_anchor, &self.buffer)
                .is_ge()
    }

    /// The [`Excerpt`]'s start offset in its [`Buffer`]
    fn buffer_start_offset(&self) -> usize {
        self.range.context.start.to_offset(&self.buffer)
    }

    /// The [`Excerpt`]'s end offset in its [`Buffer`]
    fn buffer_end_offset(&self) -> usize {
        self.buffer_start_offset() + self.text_summary.len
    }
}

impl<'a> MultiBufferExcerpt<'a> {
    pub fn id(&self) -> ExcerptId {
        self.excerpt.id
    }

    pub fn buffer_id(&self) -> BufferId {
        self.excerpt.buffer_id
    }

    pub fn start_anchor(&self) -> Anchor {
        Anchor {
            buffer_id: Some(self.excerpt.buffer_id),
            excerpt_id: self.excerpt.id,
            text_anchor: self.excerpt.range.context.start,
            diff_base_anchor: None,
        }
    }

    pub fn end_anchor(&self) -> Anchor {
        Anchor {
            buffer_id: Some(self.excerpt.buffer_id),
            excerpt_id: self.excerpt.id,
            text_anchor: self.excerpt.range.context.end,
            diff_base_anchor: None,
        }
    }

    pub fn buffer(&self) -> &'a BufferSnapshot {
        &self.excerpt.buffer
    }

    pub fn buffer_range(&self) -> Range<usize> {
        self.buffer_offset
            ..self
                .excerpt
                .range
                .context
                .end
                .to_offset(&self.excerpt.buffer.text)
    }

    pub fn start_offset(&self) -> usize {
        self.offset
    }

    /// Maps an offset within the [`MultiBuffer`] to an offset within the [`Buffer`]
    pub fn map_offset_to_buffer(&mut self, offset: usize) -> usize {
        self.map_range_to_buffer(offset..offset).start
    }

    /// Maps a range within the [`MultiBuffer`] to a range within the [`Buffer`]
    pub fn map_range_to_buffer(&mut self, range: Range<usize>) -> Range<usize> {
        self.diff_transforms
            .seek(&OutputDimension(range.start), Bias::Right, &());
        let start = self.map_offset_to_buffer_internal(range.start);
        let end = if range.end > range.start {
            self.diff_transforms
                .seek_forward(&OutputDimension(range.end), Bias::Right, &());
            self.map_offset_to_buffer_internal(range.end)
        } else {
            start
        };
        start..end
    }

    fn map_offset_to_buffer_internal(&self, offset: usize) -> usize {
        let mut excerpt_offset = self.diff_transforms.start().1.clone();
        if let Some(DiffTransform::BufferContent { .. }) = self.diff_transforms.item() {
            excerpt_offset.0 += offset - self.diff_transforms.start().0.0;
        };
        let offset_in_excerpt = excerpt_offset.0.saturating_sub(self.excerpt_offset.0);
        self.buffer_offset + offset_in_excerpt
    }

    /// Map an offset within the [`Buffer`] to an offset within the [`MultiBuffer`]
    pub fn map_offset_from_buffer(&mut self, buffer_offset: usize) -> usize {
        self.map_range_from_buffer(buffer_offset..buffer_offset)
            .start
    }

    /// Map a range within the [`Buffer`] to a range within the [`MultiBuffer`]
    pub fn map_range_from_buffer(&mut self, buffer_range: Range<usize>) -> Range<usize> {
        if buffer_range.start < self.buffer_offset {
            log::warn!(
                "Attempting to map a range from a buffer offset that starts before the current buffer offset"
            );
            return buffer_range;
        }
        let overshoot = buffer_range.start - self.buffer_offset;
        let excerpt_offset = ExcerptDimension(self.excerpt_offset.0 + overshoot);
        self.diff_transforms.seek(&excerpt_offset, Bias::Right, &());
        if excerpt_offset.0 < self.diff_transforms.start().1.0 {
            log::warn!(
                "Attempting to map a range from a buffer offset that starts before the current buffer offset"
            );
            return buffer_range;
        }
        let overshoot = excerpt_offset.0 - self.diff_transforms.start().1.0;
        let start = self.diff_transforms.start().0.0 + overshoot;

        let end = if buffer_range.end > buffer_range.start {
            let overshoot = buffer_range.end - self.buffer_offset;
            let excerpt_offset = ExcerptDimension(self.excerpt_offset.0 + overshoot);
            self.diff_transforms
                .seek_forward(&excerpt_offset, Bias::Right, &());
            let overshoot = excerpt_offset.0 - self.diff_transforms.start().1.0;
            self.diff_transforms.start().0.0 + overshoot
        } else {
            start
        };

        start..end
    }

    /// Returns true if the entirety of the given range is in the buffer's excerpt
    pub fn contains_buffer_range(&self, range: Range<usize>) -> bool {
        range.start >= self.excerpt.buffer_start_offset()
            && range.end <= self.excerpt.buffer_end_offset()
    }

    pub fn max_buffer_row(&self) -> u32 {
        self.excerpt.max_buffer_row
    }
}

impl ExcerptId {
    pub fn min() -> Self {
        Self(0)
    }

    pub fn max() -> Self {
        Self(usize::MAX)
    }

    pub fn to_proto(&self) -> u64 {
        self.0 as _
    }

    pub fn from_proto(proto: u64) -> Self {
        Self(proto as _)
    }

    pub fn cmp(&self, other: &Self, snapshot: &MultiBufferSnapshot) -> cmp::Ordering {
        let a = snapshot.excerpt_locator_for_id(*self);
        let b = snapshot.excerpt_locator_for_id(*other);
        a.cmp(b).then_with(|| self.0.cmp(&other.0))
    }
}

impl From<ExcerptId> for usize {
    fn from(val: ExcerptId) -> Self {
        val.0
    }
}

impl fmt::Debug for Excerpt {
    fn fmt(&self, f: &mut fmt::Formatter<'_>) -> fmt::Result {
        f.debug_struct("Excerpt")
            .field("id", &self.id)
            .field("locator", &self.locator)
            .field("buffer_id", &self.buffer_id)
            .field("range", &self.range)
            .field("text_summary", &self.text_summary)
            .field("has_trailing_newline", &self.has_trailing_newline)
            .finish()
    }
}

impl sum_tree::Item for Excerpt {
    type Summary = ExcerptSummary;

    fn summary(&self, _cx: &()) -> Self::Summary {
        let mut text = self.text_summary;
        if self.has_trailing_newline {
            text += TextSummary::from("\n");
        }
        ExcerptSummary {
            excerpt_id: self.id,
            excerpt_locator: self.locator.clone(),
            widest_line_number: self.max_buffer_row,
            text,
        }
    }
}

impl sum_tree::Item for ExcerptIdMapping {
    type Summary = ExcerptId;

    fn summary(&self, _cx: &()) -> Self::Summary {
        self.id
    }
}

impl sum_tree::KeyedItem for ExcerptIdMapping {
    type Key = ExcerptId;

    fn key(&self) -> Self::Key {
        self.id
    }
}

impl DiffTransform {
    fn hunk_info(&self) -> Option<DiffTransformHunkInfo> {
        match self {
            DiffTransform::DeletedHunk { hunk_info, .. } => Some(*hunk_info),
            DiffTransform::BufferContent {
                inserted_hunk_info, ..
            } => *inserted_hunk_info,
        }
    }
}

impl sum_tree::Item for DiffTransform {
    type Summary = DiffTransformSummary;

    fn summary(&self, _: &<Self::Summary as sum_tree::Summary>::Context) -> Self::Summary {
        match self {
            DiffTransform::BufferContent { summary, .. } => DiffTransformSummary {
                input: *summary,
                output: *summary,
            },
            DiffTransform::DeletedHunk { summary, .. } => DiffTransformSummary {
                input: TextSummary::default(),
                output: *summary,
            },
        }
    }
}

impl DiffTransformSummary {
    fn excerpt_len(&self) -> ExcerptOffset {
        ExcerptOffset::new(self.input.len)
    }
}

impl sum_tree::Summary for DiffTransformSummary {
    type Context = ();

    fn zero(_: &Self::Context) -> Self {
        DiffTransformSummary {
            input: TextSummary::default(),
            output: TextSummary::default(),
        }
    }

    fn add_summary(&mut self, summary: &Self, _: &Self::Context) {
        self.input += &summary.input;
        self.output += &summary.output;
    }
}

impl sum_tree::Summary for ExcerptId {
    type Context = ();

    fn zero(_cx: &()) -> Self {
        Default::default()
    }

    fn add_summary(&mut self, other: &Self, _: &()) {
        *self = *other;
    }
}

impl sum_tree::Summary for ExcerptSummary {
    type Context = ();

    fn zero(_cx: &()) -> Self {
        Default::default()
    }

    fn add_summary(&mut self, summary: &Self, _: &()) {
        debug_assert!(summary.excerpt_locator > self.excerpt_locator);
        self.excerpt_locator = summary.excerpt_locator.clone();
        self.text.add_summary(&summary.text, &());
        self.widest_line_number = cmp::max(self.widest_line_number, summary.widest_line_number);
    }
}

impl<'a> sum_tree::Dimension<'a, ExcerptSummary> for ExcerptOffset {
    fn zero(_cx: &()) -> Self {
        Default::default()
    }

    fn add_summary(&mut self, summary: &'a ExcerptSummary, _: &()) {
        self.value += summary.text.len;
    }
}

impl sum_tree::SeekTarget<'_, ExcerptSummary, ExcerptSummary> for ExcerptOffset {
    fn cmp(&self, cursor_location: &ExcerptSummary, _: &()) -> cmp::Ordering {
        Ord::cmp(&self.value, &cursor_location.text.len)
    }
}

impl<'a> sum_tree::SeekTarget<'a, ExcerptSummary, Option<&'a Locator>> for Locator {
    fn cmp(&self, cursor_location: &Option<&'a Locator>, _: &()) -> cmp::Ordering {
        Ord::cmp(&Some(self), cursor_location)
    }
}

impl sum_tree::SeekTarget<'_, ExcerptSummary, ExcerptSummary> for Locator {
    fn cmp(&self, cursor_location: &ExcerptSummary, _: &()) -> cmp::Ordering {
        Ord::cmp(self, &cursor_location.excerpt_locator)
    }
}

impl<'a> sum_tree::Dimension<'a, ExcerptSummary> for ExcerptPoint {
    fn zero(_cx: &()) -> Self {
        Default::default()
    }

    fn add_summary(&mut self, summary: &'a ExcerptSummary, _: &()) {
        self.value += summary.text.lines;
    }
}

impl<'a, D: TextDimension + Default> sum_tree::Dimension<'a, ExcerptSummary>
    for ExcerptDimension<D>
{
    fn zero(_: &()) -> Self {
        ExcerptDimension(D::default())
    }

    fn add_summary(&mut self, summary: &'a ExcerptSummary, _: &()) {
        self.0.add_assign(&D::from_text_summary(&summary.text))
    }
}

impl<'a> sum_tree::Dimension<'a, ExcerptSummary> for Option<&'a Locator> {
    fn zero(_cx: &()) -> Self {
        Default::default()
    }

    fn add_summary(&mut self, summary: &'a ExcerptSummary, _: &()) {
        *self = Some(&summary.excerpt_locator);
    }
}

impl<'a> sum_tree::Dimension<'a, ExcerptSummary> for Option<ExcerptId> {
    fn zero(_cx: &()) -> Self {
        Default::default()
    }

    fn add_summary(&mut self, summary: &'a ExcerptSummary, _: &()) {
        *self = Some(summary.excerpt_id);
    }
}

#[derive(Clone, PartialOrd, Ord, Eq, PartialEq, Debug)]
struct ExcerptDimension<T>(T);

#[derive(Clone, PartialOrd, Ord, Eq, PartialEq, Debug)]
struct OutputDimension<T>(T);

impl<'a> sum_tree::Dimension<'a, DiffTransformSummary> for ExcerptOffset {
    fn zero(_: &()) -> Self {
        ExcerptOffset::new(0)
    }

    fn add_summary(&mut self, summary: &'a DiffTransformSummary, _: &()) {
        self.value += summary.input.len;
    }
}

impl<'a> sum_tree::Dimension<'a, DiffTransformSummary> for ExcerptPoint {
    fn zero(_: &()) -> Self {
        ExcerptPoint::new(0, 0)
    }

    fn add_summary(&mut self, summary: &'a DiffTransformSummary, _: &()) {
        self.value += summary.input.lines;
    }
}

impl<D: TextDimension + Ord> sum_tree::SeekTarget<'_, DiffTransformSummary, DiffTransformSummary>
    for ExcerptDimension<D>
{
    fn cmp(&self, cursor_location: &DiffTransformSummary, _: &()) -> cmp::Ordering {
        Ord::cmp(&self.0, &D::from_text_summary(&cursor_location.input))
    }
}

impl<D: TextDimension + Ord>
    sum_tree::SeekTarget<'_, DiffTransformSummary, (OutputDimension<D>, ExcerptDimension<D>)>
    for ExcerptDimension<D>
{
    fn cmp(
        &self,
        cursor_location: &(OutputDimension<D>, ExcerptDimension<D>),
        _: &(),
    ) -> cmp::Ordering {
        Ord::cmp(&self.0, &cursor_location.1.0)
    }
}

impl<'a, D: TextDimension> sum_tree::Dimension<'a, DiffTransformSummary> for ExcerptDimension<D> {
    fn zero(_: &()) -> Self {
        ExcerptDimension(D::default())
    }

    fn add_summary(&mut self, summary: &'a DiffTransformSummary, _: &()) {
        self.0.add_assign(&D::from_text_summary(&summary.input))
    }
}

impl<'a, D: TextDimension> sum_tree::Dimension<'a, DiffTransformSummary> for OutputDimension<D> {
    fn zero(_: &()) -> Self {
        OutputDimension(D::default())
    }

    fn add_summary(&mut self, summary: &'a DiffTransformSummary, _: &()) {
        self.0.add_assign(&D::from_text_summary(&summary.output))
    }
}

impl<'a> sum_tree::Dimension<'a, DiffTransformSummary> for TextSummary {
    fn zero(_: &()) -> Self {
        TextSummary::default()
    }

    fn add_summary(&mut self, summary: &'a DiffTransformSummary, _: &()) {
        *self += summary.output
    }
}

impl<'a> sum_tree::Dimension<'a, DiffTransformSummary> for usize {
    fn zero(_: &()) -> Self {
        0
    }

    fn add_summary(&mut self, summary: &'a DiffTransformSummary, _: &()) {
        *self += summary.output.len
    }
}

impl<'a> sum_tree::Dimension<'a, DiffTransformSummary> for Point {
    fn zero(_: &()) -> Self {
        Point::new(0, 0)
    }

    fn add_summary(&mut self, summary: &'a DiffTransformSummary, _: &()) {
        *self += summary.output.lines
    }
}

impl MultiBufferRows<'_> {
    pub fn seek(&mut self, MultiBufferRow(row): MultiBufferRow) {
        self.point = Point::new(row, 0);
        self.cursor.seek(&self.point);
    }
}

impl Iterator for MultiBufferRows<'_> {
    type Item = RowInfo;

    fn next(&mut self) -> Option<Self::Item> {
        if self.is_empty && self.point.row == 0 {
            self.point += Point::new(1, 0);
            return Some(RowInfo {
                buffer_id: None,
                buffer_row: Some(0),
                multibuffer_row: Some(MultiBufferRow(0)),
                diff_status: None,
                expand_info: None,
            });
        }

        let mut region = self.cursor.region()?;
        while self.point >= region.range.end {
            self.cursor.next();
            if let Some(next_region) = self.cursor.region() {
                region = next_region;
            } else {
                if self.point == self.cursor.diff_transforms.end(&()).0.0 {
                    let multibuffer_row = MultiBufferRow(self.point.row);
                    let last_excerpt = self
                        .cursor
                        .excerpts
                        .item()
                        .or(self.cursor.excerpts.prev_item())?;
                    let last_row = last_excerpt
                        .range
                        .context
                        .end
                        .to_point(&last_excerpt.buffer)
                        .row;

                    let first_row = last_excerpt
                        .range
                        .context
                        .start
                        .to_point(&last_excerpt.buffer)
                        .row;

                    let expand_info = if self.is_singleton {
                        None
                    } else {
                        let needs_expand_up = first_row == last_row
                            && last_row > 0
                            && !region.diff_hunk_status.is_some_and(|d| d.is_deleted());
                        let needs_expand_down = last_row < last_excerpt.buffer.max_point().row;

                        if needs_expand_up && needs_expand_down {
                            Some(ExpandExcerptDirection::UpAndDown)
                        } else if needs_expand_up {
                            Some(ExpandExcerptDirection::Up)
                        } else if needs_expand_down {
                            Some(ExpandExcerptDirection::Down)
                        } else {
                            None
                        }
                        .map(|direction| ExpandInfo {
                            direction,
                            excerpt_id: last_excerpt.id,
                        })
                    };
                    self.point += Point::new(1, 0);
                    return Some(RowInfo {
                        buffer_id: Some(last_excerpt.buffer_id),
                        buffer_row: Some(last_row),
                        multibuffer_row: Some(multibuffer_row),
                        diff_status: None,
                        expand_info,
                    });
                } else {
                    return None;
                }
            };
        }

        let overshoot = self.point - region.range.start;
        let buffer_point = region.buffer_range.start + overshoot;
        let expand_info = if self.is_singleton {
            None
        } else {
            let needs_expand_up = self.point.row == region.range.start.row
                && self.cursor.is_at_start_of_excerpt()
                && buffer_point.row > 0;
            let needs_expand_down = (region.excerpt.has_trailing_newline
                && self.point.row + 1 == region.range.end.row
                || !region.excerpt.has_trailing_newline && self.point.row == region.range.end.row)
                && self.cursor.is_at_end_of_excerpt()
                && buffer_point.row < region.buffer.max_point().row;

            if needs_expand_up && needs_expand_down {
                Some(ExpandExcerptDirection::UpAndDown)
            } else if needs_expand_up {
                Some(ExpandExcerptDirection::Up)
            } else if needs_expand_down {
                Some(ExpandExcerptDirection::Down)
            } else {
                None
            }
            .map(|direction| ExpandInfo {
                direction,
                excerpt_id: region.excerpt.id,
            })
        };

        let result = Some(RowInfo {
            buffer_id: Some(region.buffer.remote_id()),
            buffer_row: Some(buffer_point.row),
            multibuffer_row: Some(MultiBufferRow(self.point.row)),
            diff_status: region
                .diff_hunk_status
                .filter(|_| self.point < region.range.end),
            expand_info,
        });
        self.point += Point::new(1, 0);
        result
    }
}

impl<'a> MultiBufferChunks<'a> {
    pub fn offset(&self) -> usize {
        self.range.start
    }

    pub fn seek(&mut self, range: Range<usize>) {
        self.diff_transforms.seek(&range.end, Bias::Right, &());
        let mut excerpt_end = self.diff_transforms.start().1;
        if let Some(DiffTransform::BufferContent { .. }) = self.diff_transforms.item() {
            let overshoot = range.end - self.diff_transforms.start().0;
            excerpt_end.value += overshoot;
        }

        self.diff_transforms.seek(&range.start, Bias::Right, &());
        let mut excerpt_start = self.diff_transforms.start().1;
        if let Some(DiffTransform::BufferContent { .. }) = self.diff_transforms.item() {
            let overshoot = range.start - self.diff_transforms.start().0;
            excerpt_start.value += overshoot;
        }

        self.seek_to_excerpt_offset_range(excerpt_start..excerpt_end);
        self.buffer_chunk.take();
        self.range = range;
    }

    fn seek_to_excerpt_offset_range(&mut self, new_range: Range<ExcerptOffset>) {
        self.excerpt_offset_range = new_range.clone();
        self.excerpts.seek(&new_range.start, Bias::Right, &());
        if let Some(excerpt) = self.excerpts.item() {
            let excerpt_start = *self.excerpts.start();
            if let Some(excerpt_chunks) = self
                .excerpt_chunks
                .as_mut()
                .filter(|chunks| excerpt.id == chunks.excerpt_id)
            {
                excerpt.seek_chunks(
                    excerpt_chunks,
                    (self.excerpt_offset_range.start - excerpt_start).value
                        ..(self.excerpt_offset_range.end - excerpt_start).value,
                );
            } else {
                self.excerpt_chunks = Some(excerpt.chunks_in_range(
                    (self.excerpt_offset_range.start - excerpt_start).value
                        ..(self.excerpt_offset_range.end - excerpt_start).value,
                    self.language_aware,
                ));
            }
        } else {
            self.excerpt_chunks = None;
        }
    }

    fn next_excerpt_chunk(&mut self) -> Option<Chunk<'a>> {
        loop {
            if self.excerpt_offset_range.is_empty() {
                return None;
            } else if let Some(chunk) = self.excerpt_chunks.as_mut()?.next() {
                self.excerpt_offset_range.start.value += chunk.text.len();
                return Some(chunk);
            } else {
                self.excerpts.next(&());
                let excerpt = self.excerpts.item()?;
                self.excerpt_chunks = Some(excerpt.chunks_in_range(
                    0..(self.excerpt_offset_range.end - *self.excerpts.start()).value,
                    self.language_aware,
                ));
            }
        }
    }
}

impl<'a> Iterator for ReversedMultiBufferChunks<'a> {
    type Item = &'a str;

    fn next(&mut self) -> Option<Self::Item> {
        let mut region = self.cursor.region()?;
        if self.offset == region.range.start {
            self.cursor.prev();
            region = self.cursor.region()?;
            let start_overshoot = self.start.saturating_sub(region.range.start);
            self.current_chunks = Some(region.buffer.reversed_chunks_in_range(
                region.buffer_range.start + start_overshoot..region.buffer_range.end,
            ));
        }

        if self.offset == region.range.end && region.has_trailing_newline {
            self.offset -= 1;
            Some("\n")
        } else {
            let chunk = self.current_chunks.as_mut().unwrap().next()?;
            self.offset -= chunk.len();
            Some(chunk)
        }
    }
}

impl<'a> Iterator for MultiBufferChunks<'a> {
    type Item = Chunk<'a>;

    fn next(&mut self) -> Option<Chunk<'a>> {
        if self.range.start >= self.range.end {
            return None;
        }
        if self.range.start == self.diff_transforms.end(&()).0 {
            self.diff_transforms.next(&());
        }

        let diff_transform_start = self.diff_transforms.start().0;
        let diff_transform_end = self.diff_transforms.end(&()).0;
        debug_assert!(self.range.start < diff_transform_end);

        let diff_transform = self.diff_transforms.item()?;
        match diff_transform {
            DiffTransform::BufferContent { .. } => {
                let chunk = if let Some(chunk) = &mut self.buffer_chunk {
                    chunk
                } else {
                    let chunk = self.next_excerpt_chunk().unwrap();
                    self.buffer_chunk.insert(chunk)
                };

                let chunk_end = self.range.start + chunk.text.len();
                let diff_transform_end = diff_transform_end.min(self.range.end);

                if diff_transform_end < chunk_end {
                    let (before, after) =
                        chunk.text.split_at(diff_transform_end - self.range.start);
                    self.range.start = diff_transform_end;
                    chunk.text = after;
                    Some(Chunk {
                        text: before,
                        ..chunk.clone()
                    })
                } else {
                    self.range.start = chunk_end;
                    self.buffer_chunk.take()
                }
            }
            DiffTransform::DeletedHunk {
                buffer_id,
                base_text_byte_range,
                has_trailing_newline,
                ..
            } => {
                let base_text_start =
                    base_text_byte_range.start + self.range.start - diff_transform_start;
                let base_text_end =
                    base_text_byte_range.start + self.range.end - diff_transform_start;
                let base_text_end = base_text_end.min(base_text_byte_range.end);

                let mut chunks = if let Some((_, mut chunks)) = self
                    .diff_base_chunks
                    .take()
                    .filter(|(id, _)| id == buffer_id)
                {
                    if chunks.range().start != base_text_start || chunks.range().end < base_text_end
                    {
                        chunks.seek(base_text_start..base_text_end);
                    }
                    chunks
                } else {
                    let base_buffer = &self.diffs.get(&buffer_id)?.base_text();
                    base_buffer.chunks(base_text_start..base_text_end, self.language_aware)
                };

                let chunk = if let Some(chunk) = chunks.next() {
                    self.range.start += chunk.text.len();
                    self.diff_base_chunks = Some((*buffer_id, chunks));
                    chunk
                } else {
                    debug_assert!(has_trailing_newline);
                    self.range.start += "\n".len();
                    Chunk {
                        text: "\n",
                        ..Default::default()
                    }
                };
                Some(chunk)
            }
        }
    }
}

impl MultiBufferBytes<'_> {
    fn consume(&mut self, len: usize) {
        self.range.start += len;
        self.chunk = &self.chunk[len..];

        if !self.range.is_empty() && self.chunk.is_empty() {
            if let Some(chunk) = self.excerpt_bytes.as_mut().and_then(|bytes| bytes.next()) {
                self.chunk = chunk;
            } else if self.has_trailing_newline {
                self.has_trailing_newline = false;
                self.chunk = b"\n";
            } else {
                self.cursor.next();
                if let Some(region) = self.cursor.region() {
                    let mut excerpt_bytes = region.buffer.bytes_in_range(
                        region.buffer_range.start
                            ..(region.buffer_range.start + self.range.end - region.range.start)
                                .min(region.buffer_range.end),
                    );
                    self.chunk = excerpt_bytes.next().unwrap_or(&[]);
                    self.excerpt_bytes = Some(excerpt_bytes);
                    self.has_trailing_newline =
                        region.has_trailing_newline && self.range.end >= region.range.end;
                    if self.chunk.is_empty() && self.has_trailing_newline {
                        self.has_trailing_newline = false;
                        self.chunk = b"\n";
                    }
                }
            }
        }
    }
}

impl<'a> Iterator for MultiBufferBytes<'a> {
    type Item = &'a [u8];

    fn next(&mut self) -> Option<Self::Item> {
        let chunk = self.chunk;
        if chunk.is_empty() {
            None
        } else {
            self.consume(chunk.len());
            Some(chunk)
        }
    }
}

impl io::Read for MultiBufferBytes<'_> {
    fn read(&mut self, buf: &mut [u8]) -> io::Result<usize> {
        let len = cmp::min(buf.len(), self.chunk.len());
        buf[..len].copy_from_slice(&self.chunk[..len]);
        if len > 0 {
            self.consume(len);
        }
        Ok(len)
    }
}

impl io::Read for ReversedMultiBufferBytes<'_> {
    fn read(&mut self, buf: &mut [u8]) -> io::Result<usize> {
        let len = cmp::min(buf.len(), self.chunk.len());
        buf[..len].copy_from_slice(&self.chunk[..len]);
        buf[..len].reverse();
        if len > 0 {
            self.range.end -= len;
            self.chunk = &self.chunk[..self.chunk.len() - len];
            if !self.range.is_empty() && self.chunk.is_empty() {
                if let Some(chunk) = self.chunks.next() {
                    self.chunk = chunk.as_bytes();
                }
            }
        }
        Ok(len)
    }
}

impl<'a> Iterator for ExcerptChunks<'a> {
    type Item = Chunk<'a>;

    fn next(&mut self) -> Option<Self::Item> {
        if let Some(chunk) = self.content_chunks.next() {
            return Some(chunk);
        }

        if self.footer_height > 0 {
            let text = unsafe { str::from_utf8_unchecked(&NEWLINES[..self.footer_height]) };
            self.footer_height = 0;
            return Some(Chunk {
                text,
                ..Default::default()
            });
        }

        None
    }
}

impl ToOffset for Point {
    fn to_offset<'a>(&self, snapshot: &MultiBufferSnapshot) -> usize {
        snapshot.point_to_offset(*self)
    }
}

impl ToOffset for usize {
    #[track_caller]
    fn to_offset<'a>(&self, snapshot: &MultiBufferSnapshot) -> usize {
        assert!(
            *self <= snapshot.len(),
            "offset {} is greater than the snapshot.len() {}",
            *self,
            snapshot.len(),
        );
        *self
    }
}

impl ToOffset for OffsetUtf16 {
    fn to_offset<'a>(&self, snapshot: &MultiBufferSnapshot) -> usize {
        snapshot.offset_utf16_to_offset(*self)
    }
}

impl ToOffset for PointUtf16 {
    fn to_offset<'a>(&self, snapshot: &MultiBufferSnapshot) -> usize {
        snapshot.point_utf16_to_offset(*self)
    }
}

impl ToOffsetUtf16 for OffsetUtf16 {
    fn to_offset_utf16(&self, _snapshot: &MultiBufferSnapshot) -> OffsetUtf16 {
        *self
    }
}

impl ToOffsetUtf16 for usize {
    fn to_offset_utf16(&self, snapshot: &MultiBufferSnapshot) -> OffsetUtf16 {
        snapshot.offset_to_offset_utf16(*self)
    }
}

impl ToPoint for usize {
    fn to_point<'a>(&self, snapshot: &MultiBufferSnapshot) -> Point {
        snapshot.offset_to_point(*self)
    }
}

impl ToPoint for Point {
    fn to_point<'a>(&self, _: &MultiBufferSnapshot) -> Point {
        *self
    }
}

impl ToPointUtf16 for usize {
    fn to_point_utf16<'a>(&self, snapshot: &MultiBufferSnapshot) -> PointUtf16 {
        snapshot.offset_to_point_utf16(*self)
    }
}

impl ToPointUtf16 for Point {
    fn to_point_utf16<'a>(&self, snapshot: &MultiBufferSnapshot) -> PointUtf16 {
        snapshot.point_to_point_utf16(*self)
    }
}

impl ToPointUtf16 for PointUtf16 {
    fn to_point_utf16<'a>(&self, _: &MultiBufferSnapshot) -> PointUtf16 {
        *self
    }
}

impl From<ExcerptId> for EntityId {
    fn from(id: ExcerptId) -> Self {
        EntityId::from(id.0 as u64)
    }
}<|MERGE_RESOLUTION|>--- conflicted
+++ resolved
@@ -1842,10 +1842,6 @@
             };
         }
 
-<<<<<<< HEAD
-        excerpt_ids.extend(to_insert.iter().map(|(id, _)| dbg!(id)));
-=======
->>>>>>> 76a78b55
         self.insert_excerpts_with_ids_after(insert_after, buffer, to_insert, cx);
         self.remove_excerpts(to_remove, cx);
         if excerpt_ids.is_empty() {
@@ -1856,13 +1852,8 @@
                 dbg!("rev insert", &path, excerpt_id);
                 self.paths_by_excerpt.insert(*excerpt_id, path.clone());
             }
-<<<<<<< HEAD
-            dbg!("insert", &path);
-            self.excerpts_by_path.insert(path, excerpt_ids.clone());
-=======
             self.excerpts_by_path
                 .insert(path, excerpt_ids.iter().dedup().cloned().collect());
->>>>>>> 76a78b55
         }
 
         (excerpt_ids, added_a_new_excerpt)
