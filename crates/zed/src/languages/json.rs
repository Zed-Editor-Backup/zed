--- conflicted
+++ resolved
@@ -1,18 +1,10 @@
-<<<<<<< HEAD
-use super::node_runtime::NodeRuntime;
-use anyhow::{anyhow, Context, Result};
-=======
 use anyhow::{anyhow, Result};
->>>>>>> 59fb4b3d
 use async_trait::async_trait;
 use collections::HashMap;
 use futures::{future::BoxFuture, FutureExt, StreamExt};
 use gpui::MutableAppContext;
 use language::{LanguageRegistry, LanguageServerBinary, LanguageServerName, LspAdapter};
-<<<<<<< HEAD
-=======
 use node_runtime::NodeRuntime;
->>>>>>> 59fb4b3d
 use serde_json::json;
 use settings::{keymap_file_json_schema, settings_file_json_schema};
 use smol::fs;
@@ -78,32 +70,6 @@
         container_dir: PathBuf,
     ) -> Result<LanguageServerBinary> {
         let version = version.downcast::<String>().unwrap();
-<<<<<<< HEAD
-        let version_dir = container_dir.join(version.as_str());
-        fs::create_dir_all(&version_dir)
-            .await
-            .context("failed to create version directory")?;
-        let server_path = version_dir.join(SERVER_PATH);
-
-        if fs::metadata(&server_path).await.is_err() {
-            self.node
-                .npm_install_packages(
-                    [("vscode-json-languageserver", version.as_str())],
-                    &version_dir,
-                )
-                .await?;
-
-            if let Some(mut entries) = fs::read_dir(&container_dir).await.log_err() {
-                while let Some(entry) = entries.next().await {
-                    if let Some(entry) = entry.log_err() {
-                        let entry_path = entry.path();
-                        if entry_path.as_path() != version_dir {
-                            fs::remove_dir_all(&entry_path).await.log_err();
-                        }
-                    }
-                }
-            }
-=======
         let server_path = container_dir.join(SERVER_PATH);
 
         if fs::metadata(&server_path).await.is_err() {
@@ -113,7 +79,6 @@
                     &container_dir,
                 )
                 .await?;
->>>>>>> 59fb4b3d
         }
 
         Ok(LanguageServerBinary {
