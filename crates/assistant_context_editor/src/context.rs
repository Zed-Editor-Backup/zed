#[cfg(test)]
mod context_tests;

use crate::patch::{AssistantEdit, AssistantPatch, AssistantPatchStatus};
use anyhow::{anyhow, Context as _, Result};
use assistant_slash_command::{
    SlashCommandContent, SlashCommandEvent, SlashCommandLine, SlashCommandOutputSection,
    SlashCommandResult, SlashCommandWorkingSet,
};
use assistant_slash_commands::FileCommandMetadata;
use client::{self, proto, telemetry::Telemetry};
use clock::ReplicaId;
use collections::{HashMap, HashSet};
use fs::{Fs, RemoveOptions};
use futures::{future::Shared, FutureExt, StreamExt};
use gpui::{
    App, AppContext as _, Context, Entity, EventEmitter, RenderImage, SharedString, Subscription,
    Task,
};
use language::{AnchorRangeExt, Bias, Buffer, LanguageRegistry, OffsetRangeExt, Point, ToOffset};
use language_model::{
    report_assistant_event, LanguageModel, LanguageModelCacheConfiguration,
    LanguageModelCompletionEvent, LanguageModelImage, LanguageModelRegistry, LanguageModelRequest,
    LanguageModelRequestMessage, LanguageModelToolUseId, MaxMonthlySpendReachedError,
    MessageContent, PaymentRequiredError, Role, StopReason,
};
use open_ai::Model as OpenAiModel;
use paths::contexts_dir;
use project::Project;
use prompt_store::PromptBuilder;
use serde::{Deserialize, Serialize};
use smallvec::SmallVec;
use std::{
    cmp::{max, Ordering},
    fmt::Debug,
    iter, mem,
    ops::Range,
    path::{Path, PathBuf},
    str::FromStr as _,
    sync::Arc,
    time::{Duration, Instant},
};
use telemetry_events::{AssistantEvent, AssistantKind, AssistantPhase};
use text::{BufferSnapshot, ToPoint};
use ui::IconName;
use util::{post_inc, ResultExt, TryFutureExt};
use uuid::Uuid;

#[derive(Clone, Eq, PartialEq, Hash, PartialOrd, Ord, Serialize, Deserialize)]
pub struct ContextId(String);

impl ContextId {
    pub fn new() -> Self {
        Self(Uuid::new_v4().to_string())
    }

    pub fn from_proto(id: String) -> Self {
        Self(id)
    }

    pub fn to_proto(&self) -> String {
        self.0.clone()
    }
}

#[derive(Copy, Clone, Debug, Eq, PartialEq, PartialOrd, Ord, Hash, Serialize, Deserialize)]
pub struct MessageId(pub clock::Lamport);

impl MessageId {
    pub fn as_u64(self) -> u64 {
        self.0.as_u64()
    }
}

#[derive(Clone, Debug, Eq, PartialEq, Serialize, Deserialize)]
pub enum MessageStatus {
    Pending,
    Done,
    Error(SharedString),
    Canceled,
}

impl MessageStatus {
    pub fn from_proto(status: proto::ContextMessageStatus) -> MessageStatus {
        match status.variant {
            Some(proto::context_message_status::Variant::Pending(_)) => MessageStatus::Pending,
            Some(proto::context_message_status::Variant::Done(_)) => MessageStatus::Done,
            Some(proto::context_message_status::Variant::Error(error)) => {
                MessageStatus::Error(error.message.into())
            }
            Some(proto::context_message_status::Variant::Canceled(_)) => MessageStatus::Canceled,
            None => MessageStatus::Pending,
        }
    }

    pub fn to_proto(&self) -> proto::ContextMessageStatus {
        match self {
            MessageStatus::Pending => proto::ContextMessageStatus {
                variant: Some(proto::context_message_status::Variant::Pending(
                    proto::context_message_status::Pending {},
                )),
            },
            MessageStatus::Done => proto::ContextMessageStatus {
                variant: Some(proto::context_message_status::Variant::Done(
                    proto::context_message_status::Done {},
                )),
            },
            MessageStatus::Error(message) => proto::ContextMessageStatus {
                variant: Some(proto::context_message_status::Variant::Error(
                    proto::context_message_status::Error {
                        message: message.to_string(),
                    },
                )),
            },
            MessageStatus::Canceled => proto::ContextMessageStatus {
                variant: Some(proto::context_message_status::Variant::Canceled(
                    proto::context_message_status::Canceled {},
                )),
            },
        }
    }
}

#[derive(Clone, Copy, Debug, PartialEq, Eq)]
pub enum RequestType {
    /// Request a normal chat response from the model.
    Chat,
    /// Add a preamble to the message, which tells the model to return a structured response that suggests edits.
    SuggestEdits,
}

#[derive(Clone, Debug)]
pub enum ContextOperation {
    InsertMessage {
        anchor: MessageAnchor,
        metadata: MessageMetadata,
        version: clock::Global,
    },
    UpdateMessage {
        message_id: MessageId,
        metadata: MessageMetadata,
        version: clock::Global,
    },
    UpdateSummary {
        summary: ContextSummary,
        version: clock::Global,
    },
    SlashCommandStarted {
        id: InvokedSlashCommandId,
        output_range: Range<language::Anchor>,
        name: String,
        version: clock::Global,
    },
    SlashCommandFinished {
        id: InvokedSlashCommandId,
        timestamp: clock::Lamport,
        error_message: Option<String>,
        version: clock::Global,
    },
    SlashCommandOutputSectionAdded {
        timestamp: clock::Lamport,
        section: SlashCommandOutputSection<language::Anchor>,
        version: clock::Global,
    },
    ThoughtProcessOutputSectionAdded {
        timestamp: clock::Lamport,
        section: ThoughtProcessOutputSection<language::Anchor>,
        version: clock::Global,
    },
    BufferOperation(language::Operation),
}

impl ContextOperation {
    pub fn from_proto(op: proto::ContextOperation) -> Result<Self> {
        match op.variant.context("invalid variant")? {
            proto::context_operation::Variant::InsertMessage(insert) => {
                let message = insert.message.context("invalid message")?;
                let id = MessageId(language::proto::deserialize_timestamp(
                    message.id.context("invalid id")?,
                ));
                Ok(Self::InsertMessage {
                    anchor: MessageAnchor {
                        id,
                        start: language::proto::deserialize_anchor(
                            message.start.context("invalid anchor")?,
                        )
                        .context("invalid anchor")?,
                    },
                    metadata: MessageMetadata {
                        role: Role::from_proto(message.role),
                        status: MessageStatus::from_proto(
                            message.status.context("invalid status")?,
                        ),
                        timestamp: id.0,
                        cache: None,
                    },
                    version: language::proto::deserialize_version(&insert.version),
                })
            }
            proto::context_operation::Variant::UpdateMessage(update) => Ok(Self::UpdateMessage {
                message_id: MessageId(language::proto::deserialize_timestamp(
                    update.message_id.context("invalid message id")?,
                )),
                metadata: MessageMetadata {
                    role: Role::from_proto(update.role),
                    status: MessageStatus::from_proto(update.status.context("invalid status")?),
                    timestamp: language::proto::deserialize_timestamp(
                        update.timestamp.context("invalid timestamp")?,
                    ),
                    cache: None,
                },
                version: language::proto::deserialize_version(&update.version),
            }),
            proto::context_operation::Variant::UpdateSummary(update) => Ok(Self::UpdateSummary {
                summary: ContextSummary {
                    text: update.summary,
                    done: update.done,
                    timestamp: language::proto::deserialize_timestamp(
                        update.timestamp.context("invalid timestamp")?,
                    ),
                },
                version: language::proto::deserialize_version(&update.version),
            }),
            proto::context_operation::Variant::SlashCommandStarted(message) => {
                Ok(Self::SlashCommandStarted {
                    id: InvokedSlashCommandId(language::proto::deserialize_timestamp(
                        message.id.context("invalid id")?,
                    )),
                    output_range: language::proto::deserialize_anchor_range(
                        message.output_range.context("invalid range")?,
                    )?,
                    name: message.name,
                    version: language::proto::deserialize_version(&message.version),
                })
            }
            proto::context_operation::Variant::SlashCommandOutputSectionAdded(message) => {
                let section = message.section.context("missing section")?;
                Ok(Self::SlashCommandOutputSectionAdded {
                    timestamp: language::proto::deserialize_timestamp(
                        message.timestamp.context("missing timestamp")?,
                    ),
                    section: SlashCommandOutputSection {
                        range: language::proto::deserialize_anchor_range(
                            section.range.context("invalid range")?,
                        )?,
                        icon: section.icon_name.parse()?,
                        label: section.label.into(),
                        metadata: section
                            .metadata
                            .and_then(|metadata| serde_json::from_str(&metadata).log_err()),
                    },
                    version: language::proto::deserialize_version(&message.version),
                })
            }
            proto::context_operation::Variant::SlashCommandCompleted(message) => {
                Ok(Self::SlashCommandFinished {
                    id: InvokedSlashCommandId(language::proto::deserialize_timestamp(
                        message.id.context("invalid id")?,
                    )),
                    timestamp: language::proto::deserialize_timestamp(
                        message.timestamp.context("missing timestamp")?,
                    ),
                    error_message: message.error_message,
                    version: language::proto::deserialize_version(&message.version),
                })
            }
            proto::context_operation::Variant::ThoughtProcessOutputSectionAdded(message) => {
                let section = message.section.context("missing section")?;
                Ok(Self::ThoughtProcessOutputSectionAdded {
                    timestamp: language::proto::deserialize_timestamp(
                        message.timestamp.context("missing timestamp")?,
                    ),
                    section: ThoughtProcessOutputSection {
                        range: language::proto::deserialize_anchor_range(
                            section.range.context("invalid range")?,
                        )?,
                    },
                    version: language::proto::deserialize_version(&message.version),
                })
            }
            proto::context_operation::Variant::BufferOperation(op) => Ok(Self::BufferOperation(
                language::proto::deserialize_operation(
                    op.operation.context("invalid buffer operation")?,
                )?,
            )),
        }
    }

    pub fn to_proto(&self) -> proto::ContextOperation {
        match self {
            Self::InsertMessage {
                anchor,
                metadata,
                version,
            } => proto::ContextOperation {
                variant: Some(proto::context_operation::Variant::InsertMessage(
                    proto::context_operation::InsertMessage {
                        message: Some(proto::ContextMessage {
                            id: Some(language::proto::serialize_timestamp(anchor.id.0)),
                            start: Some(language::proto::serialize_anchor(&anchor.start)),
                            role: metadata.role.to_proto() as i32,
                            status: Some(metadata.status.to_proto()),
                        }),
                        version: language::proto::serialize_version(version),
                    },
                )),
            },
            Self::UpdateMessage {
                message_id,
                metadata,
                version,
            } => proto::ContextOperation {
                variant: Some(proto::context_operation::Variant::UpdateMessage(
                    proto::context_operation::UpdateMessage {
                        message_id: Some(language::proto::serialize_timestamp(message_id.0)),
                        role: metadata.role.to_proto() as i32,
                        status: Some(metadata.status.to_proto()),
                        timestamp: Some(language::proto::serialize_timestamp(metadata.timestamp)),
                        version: language::proto::serialize_version(version),
                    },
                )),
            },
            Self::UpdateSummary { summary, version } => proto::ContextOperation {
                variant: Some(proto::context_operation::Variant::UpdateSummary(
                    proto::context_operation::UpdateSummary {
                        summary: summary.text.clone(),
                        done: summary.done,
                        timestamp: Some(language::proto::serialize_timestamp(summary.timestamp)),
                        version: language::proto::serialize_version(version),
                    },
                )),
            },
            Self::SlashCommandStarted {
                id,
                output_range,
                name,
                version,
            } => proto::ContextOperation {
                variant: Some(proto::context_operation::Variant::SlashCommandStarted(
                    proto::context_operation::SlashCommandStarted {
                        id: Some(language::proto::serialize_timestamp(id.0)),
                        output_range: Some(language::proto::serialize_anchor_range(
                            output_range.clone(),
                        )),
                        name: name.clone(),
                        version: language::proto::serialize_version(version),
                    },
                )),
            },
            Self::SlashCommandOutputSectionAdded {
                timestamp,
                section,
                version,
            } => proto::ContextOperation {
                variant: Some(
                    proto::context_operation::Variant::SlashCommandOutputSectionAdded(
                        proto::context_operation::SlashCommandOutputSectionAdded {
                            timestamp: Some(language::proto::serialize_timestamp(*timestamp)),
                            section: Some({
                                let icon_name: &'static str = section.icon.into();
                                proto::SlashCommandOutputSection {
                                    range: Some(language::proto::serialize_anchor_range(
                                        section.range.clone(),
                                    )),
                                    icon_name: icon_name.to_string(),
                                    label: section.label.to_string(),
                                    metadata: section.metadata.as_ref().and_then(|metadata| {
                                        serde_json::to_string(metadata).log_err()
                                    }),
                                }
                            }),
                            version: language::proto::serialize_version(version),
                        },
                    ),
                ),
            },
            Self::SlashCommandFinished {
                id,
                timestamp,
                error_message,
                version,
            } => proto::ContextOperation {
                variant: Some(proto::context_operation::Variant::SlashCommandCompleted(
                    proto::context_operation::SlashCommandCompleted {
                        id: Some(language::proto::serialize_timestamp(id.0)),
                        timestamp: Some(language::proto::serialize_timestamp(*timestamp)),
                        error_message: error_message.clone(),
                        version: language::proto::serialize_version(version),
                    },
                )),
            },
            Self::ThoughtProcessOutputSectionAdded {
                timestamp,
                section,
                version,
            } => proto::ContextOperation {
                variant: Some(
                    proto::context_operation::Variant::ThoughtProcessOutputSectionAdded(
                        proto::context_operation::ThoughtProcessOutputSectionAdded {
                            timestamp: Some(language::proto::serialize_timestamp(*timestamp)),
                            section: Some({
                                proto::ThoughtProcessOutputSection {
                                    range: Some(language::proto::serialize_anchor_range(
                                        section.range.clone(),
                                    )),
                                }
                            }),
                            version: language::proto::serialize_version(version),
                        },
                    ),
                ),
            },
            Self::BufferOperation(operation) => proto::ContextOperation {
                variant: Some(proto::context_operation::Variant::BufferOperation(
                    proto::context_operation::BufferOperation {
                        operation: Some(language::proto::serialize_operation(operation)),
                    },
                )),
            },
        }
    }

    fn timestamp(&self) -> clock::Lamport {
        match self {
            Self::InsertMessage { anchor, .. } => anchor.id.0,
            Self::UpdateMessage { metadata, .. } => metadata.timestamp,
            Self::UpdateSummary { summary, .. } => summary.timestamp,
            Self::SlashCommandStarted { id, .. } => id.0,
            Self::SlashCommandOutputSectionAdded { timestamp, .. }
            | Self::SlashCommandFinished { timestamp, .. }
            | Self::ThoughtProcessOutputSectionAdded { timestamp, .. } => *timestamp,
            Self::BufferOperation(_) => {
                panic!("reading the timestamp of a buffer operation is not supported")
            }
        }
    }

    /// Returns the current version of the context operation.
    pub fn version(&self) -> &clock::Global {
        match self {
            Self::InsertMessage { version, .. }
            | Self::UpdateMessage { version, .. }
            | Self::UpdateSummary { version, .. }
            | Self::SlashCommandStarted { version, .. }
            | Self::SlashCommandOutputSectionAdded { version, .. }
            | Self::SlashCommandFinished { version, .. }
            | Self::ThoughtProcessOutputSectionAdded { version, .. } => version,
            Self::BufferOperation(_) => {
                panic!("reading the version of a buffer operation is not supported")
            }
        }
    }
}

#[derive(Debug, Clone)]
pub enum ContextEvent {
    ShowAssistError(SharedString),
    ShowPaymentRequiredError,
    ShowMaxMonthlySpendReachedError,
    MessagesEdited,
    SummaryChanged,
    StreamedCompletion,
    StartedThoughtProcess(Range<language::Anchor>),
    EndedThoughtProcess(language::Anchor),
    PatchesUpdated {
        removed: Vec<Range<language::Anchor>>,
        updated: Vec<Range<language::Anchor>>,
    },
    InvokedSlashCommandChanged {
        command_id: InvokedSlashCommandId,
    },
    ParsedSlashCommandsUpdated {
        removed: Vec<Range<language::Anchor>>,
        updated: Vec<ParsedSlashCommand>,
    },
    SlashCommandOutputSectionAdded {
        section: SlashCommandOutputSection<language::Anchor>,
    },
    Operation(ContextOperation),
}

#[derive(Clone, Default, Debug)]
pub struct ContextSummary {
    pub text: String,
    done: bool,
    timestamp: clock::Lamport,
}

#[derive(Clone, Debug, Eq, PartialEq)]
pub struct MessageAnchor {
    pub id: MessageId,
    pub start: language::Anchor,
}

#[derive(Clone, Debug, Eq, PartialEq)]
pub enum CacheStatus {
    Pending,
    Cached,
}

#[derive(Clone, Debug, Eq, PartialEq)]
pub struct MessageCacheMetadata {
    pub is_anchor: bool,
    pub is_final_anchor: bool,
    pub status: CacheStatus,
    pub cached_at: clock::Global,
}

#[derive(Clone, Debug, Eq, PartialEq, Serialize, Deserialize)]
pub struct MessageMetadata {
    pub role: Role,
    pub status: MessageStatus,
    pub timestamp: clock::Lamport,
    #[serde(skip)]
    pub cache: Option<MessageCacheMetadata>,
}

impl From<&Message> for MessageMetadata {
    fn from(message: &Message) -> Self {
        Self {
            role: message.role,
            status: message.status.clone(),
            timestamp: message.id.0,
            cache: message.cache.clone(),
        }
    }
}

impl MessageMetadata {
    pub fn is_cache_valid(&self, buffer: &BufferSnapshot, range: &Range<usize>) -> bool {
        let result = match &self.cache {
            Some(MessageCacheMetadata { cached_at, .. }) => !buffer.has_edits_since_in_range(
                &cached_at,
                Range {
                    start: buffer.anchor_at(range.start, Bias::Right),
                    end: buffer.anchor_at(range.end, Bias::Left),
                },
            ),
            _ => false,
        };
        result
    }
}

#[derive(Clone, Debug, PartialEq, Eq, Serialize, Deserialize)]
pub struct ThoughtProcessOutputSection<T> {
    pub range: Range<T>,
}

impl ThoughtProcessOutputSection<language::Anchor> {
    pub fn is_valid(&self, buffer: &language::TextBuffer) -> bool {
        self.range.start.is_valid(buffer) && !self.range.to_offset(buffer).is_empty()
    }
}

#[derive(Clone, Debug)]
pub struct Message {
    pub offset_range: Range<usize>,
    pub index_range: Range<usize>,
    pub anchor_range: Range<language::Anchor>,
    pub id: MessageId,
    pub role: Role,
    pub status: MessageStatus,
    pub cache: Option<MessageCacheMetadata>,
}

#[derive(Debug, Clone)]
pub enum Content {
    Image {
        anchor: language::Anchor,
        image_id: u64,
        render_image: Arc<RenderImage>,
        image: Shared<Task<Option<LanguageModelImage>>>,
    },
}

impl Content {
    fn range(&self) -> Range<language::Anchor> {
        match self {
            Self::Image { anchor, .. } => *anchor..*anchor,
        }
    }

    fn cmp(&self, other: &Self, buffer: &BufferSnapshot) -> Ordering {
        let self_range = self.range();
        let other_range = other.range();
        if self_range.end.cmp(&other_range.start, buffer).is_lt() {
            Ordering::Less
        } else if self_range.start.cmp(&other_range.end, buffer).is_gt() {
            Ordering::Greater
        } else {
            Ordering::Equal
        }
    }
}

struct PendingCompletion {
    id: usize,
    assistant_message_id: MessageId,
    _task: Task<()>,
}

#[derive(Copy, Clone, Debug, Hash, Eq, PartialEq)]
pub struct InvokedSlashCommandId(clock::Lamport);

#[derive(Clone, Debug)]
pub struct XmlTag {
    pub kind: XmlTagKind,
    pub range: Range<text::Anchor>,
    pub is_open_tag: bool,
}

#[derive(Copy, Clone, Debug, strum::EnumString, PartialEq, Eq, strum::AsRefStr)]
#[strum(serialize_all = "snake_case")]
pub enum XmlTagKind {
    Patch,
    Title,
    Edit,
    Path,
    Description,
    OldText,
    NewText,
    Operation,
}

pub struct AssistantContext {
    id: ContextId,
    timestamp: clock::Lamport,
    version: clock::Global,
    pending_ops: Vec<ContextOperation>,
    operations: Vec<ContextOperation>,
    buffer: Entity<Buffer>,
    parsed_slash_commands: Vec<ParsedSlashCommand>,
    invoked_slash_commands: HashMap<InvokedSlashCommandId, InvokedSlashCommand>,
    edits_since_last_parse: language::Subscription,
    slash_commands: Arc<SlashCommandWorkingSet>,
    slash_command_output_sections: Vec<SlashCommandOutputSection<language::Anchor>>,
    thought_process_output_sections: Vec<ThoughtProcessOutputSection<language::Anchor>>,
    message_anchors: Vec<MessageAnchor>,
    contents: Vec<Content>,
    messages_metadata: HashMap<MessageId, MessageMetadata>,
    summary: Option<ContextSummary>,
    pending_summary: Task<Option<()>>,
    completion_count: usize,
    pending_completions: Vec<PendingCompletion>,
    token_count: Option<usize>,
    pending_token_count: Task<Option<()>>,
    pending_save: Task<Result<()>>,
    pending_cache_warming_task: Task<Option<()>>,
    path: Option<PathBuf>,
    _subscriptions: Vec<Subscription>,
    telemetry: Option<Arc<Telemetry>>,
    language_registry: Arc<LanguageRegistry>,
    patches: Vec<AssistantPatch>,
    xml_tags: Vec<XmlTag>,
    project: Option<Entity<Project>>,
    prompt_builder: Arc<PromptBuilder>,
}

trait ContextAnnotation {
    fn range(&self) -> &Range<language::Anchor>;
}

impl ContextAnnotation for ParsedSlashCommand {
    fn range(&self) -> &Range<language::Anchor> {
        &self.source_range
    }
}

impl ContextAnnotation for AssistantPatch {
    fn range(&self) -> &Range<language::Anchor> {
        &self.range
    }
}

impl ContextAnnotation for XmlTag {
    fn range(&self) -> &Range<language::Anchor> {
        &self.range
    }
}

impl EventEmitter<ContextEvent> for AssistantContext {}

impl AssistantContext {
    pub fn local(
        language_registry: Arc<LanguageRegistry>,
        project: Option<Entity<Project>>,
        telemetry: Option<Arc<Telemetry>>,
        prompt_builder: Arc<PromptBuilder>,
        slash_commands: Arc<SlashCommandWorkingSet>,
        cx: &mut Context<Self>,
    ) -> Self {
        Self::new(
            ContextId::new(),
            ReplicaId::default(),
            language::Capability::ReadWrite,
            language_registry,
            prompt_builder,
            slash_commands,
            project,
            telemetry,
            cx,
        )
    }

    pub fn new(
        id: ContextId,
        replica_id: ReplicaId,
        capability: language::Capability,
        language_registry: Arc<LanguageRegistry>,
        prompt_builder: Arc<PromptBuilder>,
        slash_commands: Arc<SlashCommandWorkingSet>,
        project: Option<Entity<Project>>,
        telemetry: Option<Arc<Telemetry>>,
        cx: &mut Context<Self>,
    ) -> Self {
        let buffer = cx.new(|_cx| {
            let buffer = Buffer::remote(
                language::BufferId::new(1).unwrap(),
                replica_id,
                capability,
                "",
            );
            buffer.set_language_registry(language_registry.clone());
            buffer
        });
        let edits_since_last_slash_command_parse =
            buffer.update(cx, |buffer, _| buffer.subscribe());
        let mut this = Self {
            id,
            timestamp: clock::Lamport::new(replica_id),
            version: clock::Global::new(),
            pending_ops: Vec::new(),
            operations: Vec::new(),
            message_anchors: Default::default(),
            contents: Default::default(),
            messages_metadata: Default::default(),
            parsed_slash_commands: Vec::new(),
            invoked_slash_commands: HashMap::default(),
            slash_command_output_sections: Vec::new(),
            thought_process_output_sections: Vec::new(),
            edits_since_last_parse: edits_since_last_slash_command_parse,
            summary: None,
            pending_summary: Task::ready(None),
            completion_count: Default::default(),
            pending_completions: Default::default(),
            token_count: None,
            pending_token_count: Task::ready(None),
            pending_cache_warming_task: Task::ready(None),
            _subscriptions: vec![cx.subscribe(&buffer, Self::handle_buffer_event)],
            pending_save: Task::ready(Ok(())),
            path: None,
            buffer,
            telemetry,
            project,
            language_registry,
            slash_commands,
            patches: Vec::new(),
            xml_tags: Vec::new(),
            prompt_builder,
        };

        let first_message_id = MessageId(clock::Lamport {
            replica_id: 0,
            value: 0,
        });
        let message = MessageAnchor {
            id: first_message_id,
            start: language::Anchor::MIN,
        };
        this.messages_metadata.insert(
            first_message_id,
            MessageMetadata {
                role: Role::User,
                status: MessageStatus::Done,
                timestamp: first_message_id.0,
                cache: None,
            },
        );
        this.message_anchors.push(message);

        this.set_language(cx);
        this.count_remaining_tokens(cx);
        this
    }

    pub(crate) fn serialize(&self, cx: &App) -> SavedContext {
        let buffer = self.buffer.read(cx);
        SavedContext {
            id: Some(self.id.clone()),
            zed: "context".into(),
            version: SavedContext::VERSION.into(),
            text: buffer.text(),
            messages: self
                .messages(cx)
                .map(|message| SavedMessage {
                    id: message.id,
                    start: message.offset_range.start,
                    metadata: self.messages_metadata[&message.id].clone(),
                })
                .collect(),
            summary: self
                .summary
                .as_ref()
                .map(|summary| summary.text.clone())
                .unwrap_or_default(),
            slash_command_output_sections: self
                .slash_command_output_sections
                .iter()
                .filter_map(|section| {
                    if section.is_valid(buffer) {
                        let range = section.range.to_offset(buffer);
                        Some(assistant_slash_command::SlashCommandOutputSection {
                            range,
                            icon: section.icon,
                            label: section.label.clone(),
                            metadata: section.metadata.clone(),
                        })
                    } else {
                        None
                    }
                })
                .collect(),
            thought_process_output_sections: self
                .thought_process_output_sections
                .iter()
                .filter_map(|section| {
                    if section.is_valid(buffer) {
                        let range = section.range.to_offset(buffer);
                        Some(ThoughtProcessOutputSection { range })
                    } else {
                        None
                    }
                })
                .collect(),
        }
    }

    pub fn deserialize(
        saved_context: SavedContext,
        path: PathBuf,
        language_registry: Arc<LanguageRegistry>,
        prompt_builder: Arc<PromptBuilder>,
        slash_commands: Arc<SlashCommandWorkingSet>,
        project: Option<Entity<Project>>,
        telemetry: Option<Arc<Telemetry>>,
        cx: &mut Context<Self>,
    ) -> Self {
        let id = saved_context.id.clone().unwrap_or_else(ContextId::new);
        let mut this = Self::new(
            id,
            ReplicaId::default(),
            language::Capability::ReadWrite,
            language_registry,
            prompt_builder,
            slash_commands,
            project,
            telemetry,
            cx,
        );
        this.path = Some(path);
        this.buffer.update(cx, |buffer, cx| {
            buffer.set_text(saved_context.text.as_str(), cx)
        });
        let operations = saved_context.into_ops(&this.buffer, cx);
        this.apply_ops(operations, cx);
        this
    }

    pub fn id(&self) -> &ContextId {
        &self.id
    }

    pub fn replica_id(&self) -> ReplicaId {
        self.timestamp.replica_id
    }

    pub fn version(&self, cx: &App) -> ContextVersion {
        ContextVersion {
            context: self.version.clone(),
            buffer: self.buffer.read(cx).version(),
        }
    }

    pub fn slash_commands(&self) -> &Arc<SlashCommandWorkingSet> {
        &self.slash_commands
    }

    pub fn set_capability(&mut self, capability: language::Capability, cx: &mut Context<Self>) {
        self.buffer
            .update(cx, |buffer, cx| buffer.set_capability(capability, cx));
    }

    fn next_timestamp(&mut self) -> clock::Lamport {
        let timestamp = self.timestamp.tick();
        self.version.observe(timestamp);
        timestamp
    }

    pub fn serialize_ops(
        &self,
        since: &ContextVersion,
        cx: &App,
    ) -> Task<Vec<proto::ContextOperation>> {
        let buffer_ops = self
            .buffer
            .read(cx)
            .serialize_ops(Some(since.buffer.clone()), cx);

        let mut context_ops = self
            .operations
            .iter()
            .filter(|op| !since.context.observed(op.timestamp()))
            .cloned()
            .collect::<Vec<_>>();
        context_ops.extend(self.pending_ops.iter().cloned());

        cx.background_spawn(async move {
            let buffer_ops = buffer_ops.await;
            context_ops.sort_unstable_by_key(|op| op.timestamp());
            buffer_ops
                .into_iter()
                .map(|op| proto::ContextOperation {
                    variant: Some(proto::context_operation::Variant::BufferOperation(
                        proto::context_operation::BufferOperation {
                            operation: Some(op),
                        },
                    )),
                })
                .chain(context_ops.into_iter().map(|op| op.to_proto()))
                .collect()
        })
    }

    pub fn apply_ops(
        &mut self,
        ops: impl IntoIterator<Item = ContextOperation>,
        cx: &mut Context<Self>,
    ) {
        let mut buffer_ops = Vec::new();
        for op in ops {
            match op {
                ContextOperation::BufferOperation(buffer_op) => buffer_ops.push(buffer_op),
                op @ _ => self.pending_ops.push(op),
            }
        }
        self.buffer
            .update(cx, |buffer, cx| buffer.apply_ops(buffer_ops, cx));
        self.flush_ops(cx);
    }

    fn flush_ops(&mut self, cx: &mut Context<AssistantContext>) {
        let mut changed_messages = HashSet::default();
        let mut summary_changed = false;

        self.pending_ops.sort_unstable_by_key(|op| op.timestamp());
        for op in mem::take(&mut self.pending_ops) {
            if !self.can_apply_op(&op, cx) {
                self.pending_ops.push(op);
                continue;
            }

            let timestamp = op.timestamp();
            match op.clone() {
                ContextOperation::InsertMessage {
                    anchor, metadata, ..
                } => {
                    if self.messages_metadata.contains_key(&anchor.id) {
                        // We already applied this operation.
                    } else {
                        changed_messages.insert(anchor.id);
                        self.insert_message(anchor, metadata, cx);
                    }
                }
                ContextOperation::UpdateMessage {
                    message_id,
                    metadata: new_metadata,
                    ..
                } => {
                    let metadata = self.messages_metadata.get_mut(&message_id).unwrap();
                    if new_metadata.timestamp > metadata.timestamp {
                        *metadata = new_metadata;
                        changed_messages.insert(message_id);
                    }
                }
                ContextOperation::UpdateSummary {
                    summary: new_summary,
                    ..
                } => {
                    if self
                        .summary
                        .as_ref()
                        .map_or(true, |summary| new_summary.timestamp > summary.timestamp)
                    {
                        self.summary = Some(new_summary);
                        summary_changed = true;
                    }
                }
                ContextOperation::SlashCommandStarted {
                    id,
                    output_range,
                    name,
                    ..
                } => {
                    self.invoked_slash_commands.insert(
                        id,
                        InvokedSlashCommand {
                            name: name.into(),
                            range: output_range,
                            run_commands_in_ranges: Vec::new(),
                            status: InvokedSlashCommandStatus::Running(Task::ready(())),
                            transaction: None,
                            timestamp: id.0,
                        },
                    );
                    cx.emit(ContextEvent::InvokedSlashCommandChanged { command_id: id });
                }
                ContextOperation::SlashCommandOutputSectionAdded { section, .. } => {
                    let buffer = self.buffer.read(cx);
                    if let Err(ix) = self
                        .slash_command_output_sections
                        .binary_search_by(|probe| probe.range.cmp(&section.range, buffer))
                    {
                        self.slash_command_output_sections
                            .insert(ix, section.clone());
                        cx.emit(ContextEvent::SlashCommandOutputSectionAdded { section });
                    }
                }
                ContextOperation::ThoughtProcessOutputSectionAdded { section, .. } => {
                    let buffer = self.buffer.read(cx);
                    if let Err(ix) = self
                        .thought_process_output_sections
                        .binary_search_by(|probe| probe.range.cmp(&section.range, buffer))
                    {
                        self.thought_process_output_sections
                            .insert(ix, section.clone());
                    }
                }
                ContextOperation::SlashCommandFinished {
                    id,
                    error_message,
                    timestamp,
                    ..
                } => {
                    if let Some(slash_command) = self.invoked_slash_commands.get_mut(&id) {
                        if timestamp > slash_command.timestamp {
                            slash_command.timestamp = timestamp;
                            match error_message {
                                Some(message) => {
                                    slash_command.status =
                                        InvokedSlashCommandStatus::Error(message.into());
                                }
                                None => {
                                    slash_command.status = InvokedSlashCommandStatus::Finished;
                                }
                            }
                            cx.emit(ContextEvent::InvokedSlashCommandChanged { command_id: id });
                        }
                    }
                }
                ContextOperation::BufferOperation(_) => unreachable!(),
            }

            self.version.observe(timestamp);
            self.timestamp.observe(timestamp);
            self.operations.push(op);
        }

        if !changed_messages.is_empty() {
            self.message_roles_updated(changed_messages, cx);
            cx.emit(ContextEvent::MessagesEdited);
            cx.notify();
        }

        if summary_changed {
            cx.emit(ContextEvent::SummaryChanged);
            cx.notify();
        }
    }

    fn can_apply_op(&self, op: &ContextOperation, cx: &App) -> bool {
        if !self.version.observed_all(op.version()) {
            return false;
        }

        match op {
            ContextOperation::InsertMessage { anchor, .. } => self
                .buffer
                .read(cx)
                .version
                .observed(anchor.start.timestamp),
            ContextOperation::UpdateMessage { message_id, .. } => {
                self.messages_metadata.contains_key(message_id)
            }
            ContextOperation::UpdateSummary { .. } => true,
            ContextOperation::SlashCommandStarted { output_range, .. } => {
                self.has_received_operations_for_anchor_range(output_range.clone(), cx)
            }
            ContextOperation::SlashCommandOutputSectionAdded { section, .. } => {
                self.has_received_operations_for_anchor_range(section.range.clone(), cx)
            }
            ContextOperation::ThoughtProcessOutputSectionAdded { section, .. } => {
                self.has_received_operations_for_anchor_range(section.range.clone(), cx)
            }
            ContextOperation::SlashCommandFinished { .. } => true,
            ContextOperation::BufferOperation(_) => {
                panic!("buffer operations should always be applied")
            }
        }
    }

    fn has_received_operations_for_anchor_range(
        &self,
        range: Range<text::Anchor>,
        cx: &App,
    ) -> bool {
        let version = &self.buffer.read(cx).version;
        let observed_start = range.start == language::Anchor::MIN
            || range.start == language::Anchor::MAX
            || version.observed(range.start.timestamp);
        let observed_end = range.end == language::Anchor::MIN
            || range.end == language::Anchor::MAX
            || version.observed(range.end.timestamp);
        observed_start && observed_end
    }

    fn push_op(&mut self, op: ContextOperation, cx: &mut Context<Self>) {
        self.operations.push(op.clone());
        cx.emit(ContextEvent::Operation(op));
    }

    pub fn buffer(&self) -> &Entity<Buffer> {
        &self.buffer
    }

    pub fn language_registry(&self) -> Arc<LanguageRegistry> {
        self.language_registry.clone()
    }

    pub fn project(&self) -> Option<Entity<Project>> {
        self.project.clone()
    }

    pub fn prompt_builder(&self) -> Arc<PromptBuilder> {
        self.prompt_builder.clone()
    }

    pub fn path(&self) -> Option<&Path> {
        self.path.as_deref()
    }

    pub fn summary(&self) -> Option<&ContextSummary> {
        self.summary.as_ref()
    }

    pub fn patch_containing(&self, position: Point, cx: &App) -> Option<&AssistantPatch> {
        let buffer = self.buffer.read(cx);
        let index = self.patches.binary_search_by(|patch| {
            let patch_range = patch.range.to_point(&buffer);
            if position < patch_range.start {
                Ordering::Greater
            } else if position > patch_range.end {
                Ordering::Less
            } else {
                Ordering::Equal
            }
        });
        if let Ok(ix) = index {
            Some(&self.patches[ix])
        } else {
            None
        }
    }

    pub fn patch_ranges(&self) -> impl Iterator<Item = Range<language::Anchor>> + '_ {
        self.patches.iter().map(|patch| patch.range.clone())
    }

    pub fn patch_for_range(
        &self,
        range: &Range<language::Anchor>,
        cx: &App,
    ) -> Option<&AssistantPatch> {
        let buffer = self.buffer.read(cx);
        let index = self.patch_index_for_range(range, buffer).ok()?;
        Some(&self.patches[index])
    }

    fn patch_index_for_range(
        &self,
        tagged_range: &Range<text::Anchor>,
        buffer: &text::BufferSnapshot,
    ) -> Result<usize, usize> {
        self.patches
            .binary_search_by(|probe| probe.range.cmp(&tagged_range, buffer))
    }

    pub fn parsed_slash_commands(&self) -> &[ParsedSlashCommand] {
        &self.parsed_slash_commands
    }

    pub fn invoked_slash_command(
        &self,
        command_id: &InvokedSlashCommandId,
    ) -> Option<&InvokedSlashCommand> {
        self.invoked_slash_commands.get(command_id)
    }

    pub fn slash_command_output_sections(&self) -> &[SlashCommandOutputSection<language::Anchor>] {
        &self.slash_command_output_sections
    }

    pub fn thought_process_output_sections(
        &self,
    ) -> &[ThoughtProcessOutputSection<language::Anchor>] {
        &self.thought_process_output_sections
    }

    pub fn contains_files(&self, cx: &App) -> bool {
        let buffer = self.buffer.read(cx);
        self.slash_command_output_sections.iter().any(|section| {
            section.is_valid(buffer)
                && section
                    .metadata
                    .as_ref()
                    .and_then(|metadata| {
                        serde_json::from_value::<FileCommandMetadata>(metadata.clone()).ok()
                    })
                    .is_some()
        })
    }

    fn set_language(&mut self, cx: &mut Context<Self>) {
        let markdown = self.language_registry.language_for_name("Markdown");
        cx.spawn(async move |this, cx| {
            let markdown = markdown.await?;
            this.update(cx, |this, cx| {
                this.buffer
                    .update(cx, |buffer, cx| buffer.set_language(Some(markdown), cx));
            })
        })
        .detach_and_log_err(cx);
    }

    fn handle_buffer_event(
        &mut self,
        _: Entity<Buffer>,
        event: &language::BufferEvent,
        cx: &mut Context<Self>,
    ) {
        match event {
            language::BufferEvent::Operation {
                operation,
                is_local: true,
            } => cx.emit(ContextEvent::Operation(ContextOperation::BufferOperation(
                operation.clone(),
            ))),
            language::BufferEvent::Edited => {
                self.count_remaining_tokens(cx);
                self.reparse(cx);
                cx.emit(ContextEvent::MessagesEdited);
            }
            _ => {}
        }
    }

    pub fn token_count(&self) -> Option<usize> {
        self.token_count
    }

    pub(crate) fn count_remaining_tokens(&mut self, cx: &mut Context<Self>) {
        // Assume it will be a Chat request, even though that takes fewer tokens (and risks going over the limit),
        // because otherwise you see in the UI that your empty message has a bunch of tokens already used.
        let request = self.to_completion_request(RequestType::Chat, cx);
        let Some(model) = LanguageModelRegistry::read_global(cx).active_model() else {
            return;
        };
        let debounce = self.token_count.is_some();
        self.pending_token_count = cx.spawn(async move |this, cx| {
            async move {
                if debounce {
                    cx.background_executor()
                        .timer(Duration::from_millis(200))
                        .await;
                }

                let token_count = cx.update(|cx| model.count_tokens(request, cx))?.await?;
                this.update(cx, |this, cx| {
                    this.token_count = Some(token_count);
                    this.start_cache_warming(&model, cx);
                    cx.notify()
                })
            }
            .log_err()
            .await
        });
    }

    pub fn mark_cache_anchors(
        &mut self,
        cache_configuration: &Option<LanguageModelCacheConfiguration>,
        speculative: bool,
        cx: &mut Context<Self>,
    ) -> bool {
        let cache_configuration =
            cache_configuration
                .as_ref()
                .unwrap_or(&LanguageModelCacheConfiguration {
                    max_cache_anchors: 0,
                    should_speculate: false,
                    min_total_token: 0,
                });

        let messages: Vec<Message> = self.messages(cx).collect();

        let mut sorted_messages = messages.clone();
        if speculative {
            // Avoid caching the last message if this is a speculative cache fetch as
            // it's likely to change.
            sorted_messages.pop();
        }
        sorted_messages.retain(|m| m.role == Role::User);
        sorted_messages.sort_by(|a, b| b.offset_range.len().cmp(&a.offset_range.len()));

        let cache_anchors = if self.token_count.unwrap_or(0) < cache_configuration.min_total_token {
            // If we have't hit the minimum threshold to enable caching, don't cache anything.
            0
        } else {
            // Save 1 anchor for the inline assistant to use.
            max(cache_configuration.max_cache_anchors, 1) - 1
        };
        sorted_messages.truncate(cache_anchors);

        let anchors: HashSet<MessageId> = sorted_messages
            .into_iter()
            .map(|message| message.id)
            .collect();

        let buffer = self.buffer.read(cx).snapshot();
        let invalidated_caches: HashSet<MessageId> = messages
            .iter()
            .scan(false, |encountered_invalid, message| {
                let message_id = message.id;
                let is_invalid = self
                    .messages_metadata
                    .get(&message_id)
                    .map_or(true, |metadata| {
                        !metadata.is_cache_valid(&buffer, &message.offset_range)
                            || *encountered_invalid
                    });
                *encountered_invalid |= is_invalid;
                Some(if is_invalid { Some(message_id) } else { None })
            })
            .flatten()
            .collect();

        let last_anchor = messages.iter().rev().find_map(|message| {
            if anchors.contains(&message.id) {
                Some(message.id)
            } else {
                None
            }
        });

        let mut new_anchor_needs_caching = false;
        let current_version = &buffer.version;
        // If we have no anchors, mark all messages as not being cached.
        let mut hit_last_anchor = last_anchor.is_none();

        for message in messages.iter() {
            if hit_last_anchor {
                self.update_metadata(message.id, cx, |metadata| metadata.cache = None);
                continue;
            }

            if let Some(last_anchor) = last_anchor {
                if message.id == last_anchor {
                    hit_last_anchor = true;
                }
            }

            new_anchor_needs_caching = new_anchor_needs_caching
                || (invalidated_caches.contains(&message.id) && anchors.contains(&message.id));

            self.update_metadata(message.id, cx, |metadata| {
                let cache_status = if invalidated_caches.contains(&message.id) {
                    CacheStatus::Pending
                } else {
                    metadata
                        .cache
                        .as_ref()
                        .map_or(CacheStatus::Pending, |cm| cm.status.clone())
                };
                metadata.cache = Some(MessageCacheMetadata {
                    is_anchor: anchors.contains(&message.id),
                    is_final_anchor: hit_last_anchor,
                    status: cache_status,
                    cached_at: current_version.clone(),
                });
            });
        }
        new_anchor_needs_caching
    }

    fn start_cache_warming(&mut self, model: &Arc<dyn LanguageModel>, cx: &mut Context<Self>) {
        let cache_configuration = model.cache_configuration();

        if !self.mark_cache_anchors(&cache_configuration, true, cx) {
            return;
        }
        if !self.pending_completions.is_empty() {
            return;
        }
        if let Some(cache_configuration) = cache_configuration {
            if !cache_configuration.should_speculate {
                return;
            }
        }

        let request = {
            let mut req = self.to_completion_request(RequestType::Chat, cx);
            // Skip the last message because it's likely to change and
            // therefore would be a waste to cache.
            req.messages.pop();
            req.messages.push(LanguageModelRequestMessage {
                role: Role::User,
                content: vec!["Respond only with OK, nothing else.".into()],
                cache: false,
            });
            req
        };

        let model = Arc::clone(model);
        self.pending_cache_warming_task = cx.spawn(async move |this, cx| {
            async move {
                match model.stream_completion(request, &cx).await {
                    Ok(mut stream) => {
                        stream.next().await;
                        log::info!("Cache warming completed successfully");
                    }
                    Err(e) => {
                        log::warn!("Cache warming failed: {}", e);
                    }
                };
                this.update(cx, |this, cx| {
                    this.update_cache_status_for_completion(cx);
                })
                .ok();
                anyhow::Ok(())
            }
            .log_err()
            .await
        });
    }

    pub fn update_cache_status_for_completion(&mut self, cx: &mut Context<Self>) {
        let cached_message_ids: Vec<MessageId> = self
            .messages_metadata
            .iter()
            .filter_map(|(message_id, metadata)| {
                metadata.cache.as_ref().and_then(|cache| {
                    if cache.status == CacheStatus::Pending {
                        Some(*message_id)
                    } else {
                        None
                    }
                })
            })
            .collect();

        for message_id in cached_message_ids {
            self.update_metadata(message_id, cx, |metadata| {
                if let Some(cache) = &mut metadata.cache {
                    cache.status = CacheStatus::Cached;
                }
            });
        }
        cx.notify();
    }

    pub fn reparse(&mut self, cx: &mut Context<Self>) {
        let buffer = self.buffer.read(cx).text_snapshot();
        let mut row_ranges = self
            .edits_since_last_parse
            .consume()
            .into_iter()
            .map(|edit| {
                let start_row = buffer.offset_to_point(edit.new.start).row;
                let end_row = buffer.offset_to_point(edit.new.end).row + 1;
                start_row..end_row
            })
            .peekable();

        let mut removed_parsed_slash_command_ranges = Vec::new();
        let mut updated_parsed_slash_commands = Vec::new();
        let mut removed_patches = Vec::new();
        let mut updated_patches = Vec::new();
        while let Some(mut row_range) = row_ranges.next() {
            while let Some(next_row_range) = row_ranges.peek() {
                if row_range.end >= next_row_range.start {
                    row_range.end = next_row_range.end;
                    row_ranges.next();
                } else {
                    break;
                }
            }

            let start = buffer.anchor_before(Point::new(row_range.start, 0));
            let end = buffer.anchor_after(Point::new(
                row_range.end - 1,
                buffer.line_len(row_range.end - 1),
            ));

            self.reparse_slash_commands_in_range(
                start..end,
                &buffer,
                &mut updated_parsed_slash_commands,
                &mut removed_parsed_slash_command_ranges,
                cx,
            );
            self.invalidate_pending_slash_commands(&buffer, cx);
            self.reparse_patches_in_range(
                start..end,
                &buffer,
                &mut updated_patches,
                &mut removed_patches,
                cx,
            );
        }

        if !updated_parsed_slash_commands.is_empty()
            || !removed_parsed_slash_command_ranges.is_empty()
        {
            cx.emit(ContextEvent::ParsedSlashCommandsUpdated {
                removed: removed_parsed_slash_command_ranges,
                updated: updated_parsed_slash_commands,
            });
        }

        if !updated_patches.is_empty() || !removed_patches.is_empty() {
            cx.emit(ContextEvent::PatchesUpdated {
                removed: removed_patches,
                updated: updated_patches,
            });
        }
    }

    fn reparse_slash_commands_in_range(
        &mut self,
        range: Range<text::Anchor>,
        buffer: &BufferSnapshot,
        updated: &mut Vec<ParsedSlashCommand>,
        removed: &mut Vec<Range<text::Anchor>>,
        cx: &App,
    ) {
        let old_range = self.pending_command_indices_for_range(range.clone(), cx);

        let mut new_commands = Vec::new();
        let mut lines = buffer.text_for_range(range).lines();
        let mut offset = lines.offset();
        while let Some(line) = lines.next() {
            if let Some(command_line) = SlashCommandLine::parse(line) {
                let name = &line[command_line.name.clone()];
                let arguments = command_line
                    .arguments
                    .iter()
                    .filter_map(|argument_range| {
                        if argument_range.is_empty() {
                            None
                        } else {
                            line.get(argument_range.clone())
                        }
                    })
                    .map(ToOwned::to_owned)
                    .collect::<SmallVec<_>>();
                if let Some(command) = self.slash_commands.command(name, cx) {
                    if !command.requires_argument() || !arguments.is_empty() {
                        let start_ix = offset + command_line.name.start - 1;
                        let end_ix = offset
                            + command_line
                                .arguments
                                .last()
                                .map_or(command_line.name.end, |argument| argument.end);
                        let source_range =
                            buffer.anchor_after(start_ix)..buffer.anchor_after(end_ix);
                        let pending_command = ParsedSlashCommand {
                            name: name.to_string(),
                            arguments,
                            source_range,
                            status: PendingSlashCommandStatus::Idle,
                        };
                        updated.push(pending_command.clone());
                        new_commands.push(pending_command);
                    }
                }
            }

            offset = lines.offset();
        }

        let removed_commands = self.parsed_slash_commands.splice(old_range, new_commands);
        removed.extend(removed_commands.map(|command| command.source_range));
    }

    fn invalidate_pending_slash_commands(
        &mut self,
        buffer: &BufferSnapshot,
        cx: &mut Context<Self>,
    ) {
        let mut invalidated_command_ids = Vec::new();
        for (&command_id, command) in self.invoked_slash_commands.iter_mut() {
            if !matches!(command.status, InvokedSlashCommandStatus::Finished)
                && (!command.range.start.is_valid(buffer) || !command.range.end.is_valid(buffer))
            {
                command.status = InvokedSlashCommandStatus::Finished;
                cx.emit(ContextEvent::InvokedSlashCommandChanged { command_id });
                invalidated_command_ids.push(command_id);
            }
        }

        for command_id in invalidated_command_ids {
            let version = self.version.clone();
            let timestamp = self.next_timestamp();
            self.push_op(
                ContextOperation::SlashCommandFinished {
                    id: command_id,
                    timestamp,
                    error_message: None,
                    version: version.clone(),
                },
                cx,
            );
        }
    }

    fn reparse_patches_in_range(
        &mut self,
        range: Range<text::Anchor>,
        buffer: &BufferSnapshot,
        updated: &mut Vec<Range<text::Anchor>>,
        removed: &mut Vec<Range<text::Anchor>>,
        cx: &mut Context<Self>,
    ) {
        // Rebuild the XML tags in the edited range.
        let intersecting_tags_range =
            self.indices_intersecting_buffer_range(&self.xml_tags, range.clone(), cx);
        let new_tags = self.parse_xml_tags_in_range(buffer, range.clone(), cx);
        self.xml_tags
            .splice(intersecting_tags_range.clone(), new_tags);

        // Find which patches intersect the changed range.
        let intersecting_patches_range =
            self.indices_intersecting_buffer_range(&self.patches, range.clone(), cx);

        // Reparse all tags after the last unchanged patch before the change.
        let mut tags_start_ix = 0;
        if let Some(preceding_unchanged_patch) =
            self.patches[..intersecting_patches_range.start].last()
        {
            tags_start_ix = match self.xml_tags.binary_search_by(|tag| {
                tag.range
                    .start
                    .cmp(&preceding_unchanged_patch.range.end, buffer)
                    .then(Ordering::Less)
            }) {
                Ok(ix) | Err(ix) => ix,
            };
        }

        // Rebuild the patches in the range.
        let new_patches = self.parse_patches(tags_start_ix, range.end, buffer, cx);
        updated.extend(new_patches.iter().map(|patch| patch.range.clone()));
        let removed_patches = self.patches.splice(intersecting_patches_range, new_patches);
        removed.extend(
            removed_patches
                .map(|patch| patch.range)
                .filter(|range| !updated.contains(&range)),
        );
    }

    fn parse_xml_tags_in_range(
        &self,
        buffer: &BufferSnapshot,
        range: Range<text::Anchor>,
        cx: &App,
    ) -> Vec<XmlTag> {
        let mut messages = self.messages(cx).peekable();

        let mut tags = Vec::new();
        let mut lines = buffer.text_for_range(range).lines();
        let mut offset = lines.offset();

        while let Some(line) = lines.next() {
            while let Some(message) = messages.peek() {
                if offset < message.offset_range.end {
                    break;
                } else {
                    messages.next();
                }
            }

            let is_assistant_message = messages
                .peek()
                .map_or(false, |message| message.role == Role::Assistant);
            if is_assistant_message {
                for (start_ix, _) in line.match_indices('<') {
                    let mut name_start_ix = start_ix + 1;
                    let closing_bracket_ix = line[start_ix..].find('>').map(|i| start_ix + i);
                    if let Some(closing_bracket_ix) = closing_bracket_ix {
                        let end_ix = closing_bracket_ix + 1;
                        let mut is_open_tag = true;
                        if line[name_start_ix..closing_bracket_ix].starts_with('/') {
                            name_start_ix += 1;
                            is_open_tag = false;
                        }
                        let tag_inner = &line[name_start_ix..closing_bracket_ix];
                        let tag_name_len = tag_inner
                            .find(|c: char| c.is_whitespace())
                            .unwrap_or(tag_inner.len());
                        if let Ok(kind) = XmlTagKind::from_str(&tag_inner[..tag_name_len]) {
                            tags.push(XmlTag {
                                range: buffer.anchor_after(offset + start_ix)
                                    ..buffer.anchor_before(offset + end_ix),
                                is_open_tag,
                                kind,
                            });
                        };
                    }
                }
            }

            offset = lines.offset();
        }
        tags
    }

    fn parse_patches(
        &mut self,
        tags_start_ix: usize,
        buffer_end: text::Anchor,
        buffer: &BufferSnapshot,
        cx: &App,
    ) -> Vec<AssistantPatch> {
        let mut new_patches = Vec::new();
        let mut pending_patch = None;
        let mut patch_tag_depth = 0;
        let mut tags = self.xml_tags[tags_start_ix..].iter().peekable();
        'tags: while let Some(tag) = tags.next() {
            if tag.range.start.cmp(&buffer_end, buffer).is_gt() && patch_tag_depth == 0 {
                break;
            }

            if tag.kind == XmlTagKind::Patch && tag.is_open_tag {
                patch_tag_depth += 1;
                let patch_start = tag.range.start;
                let mut edits = Vec::<Result<AssistantEdit>>::new();
                let mut patch = AssistantPatch {
                    range: patch_start..patch_start,
                    title: String::new().into(),
                    edits: Default::default(),
                    status: crate::AssistantPatchStatus::Pending,
                };

                while let Some(tag) = tags.next() {
                    if tag.kind == XmlTagKind::Patch && !tag.is_open_tag {
                        patch_tag_depth -= 1;
                        if patch_tag_depth == 0 {
                            patch.range.end = tag.range.end;

                            // Include the line immediately after this <patch> tag if it's empty.
                            let patch_end_offset = patch.range.end.to_offset(buffer);
                            let mut patch_end_chars = buffer.chars_at(patch_end_offset);
                            if patch_end_chars.next() == Some('\n')
                                && patch_end_chars.next().map_or(true, |ch| ch == '\n')
                            {
                                let messages = self.messages_for_offsets(
                                    [patch_end_offset, patch_end_offset + 1],
                                    cx,
                                );
                                if messages.len() == 1 {
                                    patch.range.end = buffer.anchor_before(patch_end_offset + 1);
                                }
                            }

                            edits.sort_unstable_by(|a, b| {
                                if let (Ok(a), Ok(b)) = (a, b) {
                                    a.path.cmp(&b.path)
                                } else {
                                    Ordering::Equal
                                }
                            });
                            patch.edits = edits.into();
                            patch.status = AssistantPatchStatus::Ready;
                            new_patches.push(patch);
                            continue 'tags;
                        }
                    }

                    if tag.kind == XmlTagKind::Title && tag.is_open_tag {
                        let content_start = tag.range.end;
                        while let Some(tag) = tags.next() {
                            if tag.kind == XmlTagKind::Title && !tag.is_open_tag {
                                let content_end = tag.range.start;
                                patch.title =
                                    trimmed_text_in_range(buffer, content_start..content_end)
                                        .into();
                                break;
                            }
                        }
                    }

                    if tag.kind == XmlTagKind::Edit && tag.is_open_tag {
                        let mut path = None;
                        let mut old_text = None;
                        let mut new_text = None;
                        let mut operation = None;
                        let mut description = None;

                        while let Some(tag) = tags.next() {
                            if tag.kind == XmlTagKind::Edit && !tag.is_open_tag {
                                edits.push(AssistantEdit::new(
                                    path,
                                    operation,
                                    old_text,
                                    new_text,
                                    description,
                                ));
                                break;
                            }

                            if tag.is_open_tag
                                && [
                                    XmlTagKind::Path,
                                    XmlTagKind::OldText,
                                    XmlTagKind::NewText,
                                    XmlTagKind::Operation,
                                    XmlTagKind::Description,
                                ]
                                .contains(&tag.kind)
                            {
                                let kind = tag.kind;
                                let content_start = tag.range.end;
                                if let Some(tag) = tags.peek() {
                                    if tag.kind == kind && !tag.is_open_tag {
                                        let tag = tags.next().unwrap();
                                        let content_end = tag.range.start;
                                        let content = trimmed_text_in_range(
                                            buffer,
                                            content_start..content_end,
                                        );
                                        match kind {
                                            XmlTagKind::Path => path = Some(content),
                                            XmlTagKind::Operation => operation = Some(content),
                                            XmlTagKind::OldText => {
                                                old_text = Some(content).filter(|s| !s.is_empty())
                                            }
                                            XmlTagKind::NewText => {
                                                new_text = Some(content).filter(|s| !s.is_empty())
                                            }
                                            XmlTagKind::Description => {
                                                description =
                                                    Some(content).filter(|s| !s.is_empty())
                                            }
                                            _ => {}
                                        }
                                    }
                                }
                            }
                        }
                    }
                }

                patch.edits = edits.into();
                pending_patch = Some(patch);
            }
        }

        if let Some(mut pending_patch) = pending_patch {
            let patch_start = pending_patch.range.start.to_offset(buffer);
            if let Some(message) = self.message_for_offset(patch_start, cx) {
                if message.anchor_range.end == text::Anchor::MAX {
                    pending_patch.range.end = text::Anchor::MAX;
                } else {
                    let message_end = buffer.anchor_after(message.offset_range.end - 1);
                    pending_patch.range.end = message_end;
                }
            } else {
                pending_patch.range.end = text::Anchor::MAX;
            }

            new_patches.push(pending_patch);
        }

        new_patches
    }

    pub fn pending_command_for_position(
        &mut self,
        position: language::Anchor,
        cx: &mut Context<Self>,
    ) -> Option<&mut ParsedSlashCommand> {
        let buffer = self.buffer.read(cx);
        match self
            .parsed_slash_commands
            .binary_search_by(|probe| probe.source_range.end.cmp(&position, buffer))
        {
            Ok(ix) => Some(&mut self.parsed_slash_commands[ix]),
            Err(ix) => {
                let cmd = self.parsed_slash_commands.get_mut(ix)?;
                if position.cmp(&cmd.source_range.start, buffer).is_ge()
                    && position.cmp(&cmd.source_range.end, buffer).is_le()
                {
                    Some(cmd)
                } else {
                    None
                }
            }
        }
    }

    pub fn pending_commands_for_range(
        &self,
        range: Range<language::Anchor>,
        cx: &App,
    ) -> &[ParsedSlashCommand] {
        let range = self.pending_command_indices_for_range(range, cx);
        &self.parsed_slash_commands[range]
    }

    fn pending_command_indices_for_range(
        &self,
        range: Range<language::Anchor>,
        cx: &App,
    ) -> Range<usize> {
        self.indices_intersecting_buffer_range(&self.parsed_slash_commands, range, cx)
    }

    fn indices_intersecting_buffer_range<T: ContextAnnotation>(
        &self,
        all_annotations: &[T],
        range: Range<language::Anchor>,
        cx: &App,
    ) -> Range<usize> {
        let buffer = self.buffer.read(cx);
        let start_ix = match all_annotations
            .binary_search_by(|probe| probe.range().end.cmp(&range.start, &buffer))
        {
            Ok(ix) | Err(ix) => ix,
        };
        let end_ix = match all_annotations
            .binary_search_by(|probe| probe.range().start.cmp(&range.end, &buffer))
        {
            Ok(ix) => ix + 1,
            Err(ix) => ix,
        };
        start_ix..end_ix
    }

    pub fn insert_command_output(
        &mut self,
        command_source_range: Range<language::Anchor>,
        name: &str,
        output: Task<SlashCommandResult>,
        ensure_trailing_newline: bool,
        cx: &mut Context<Self>,
    ) {
        let version = self.version.clone();
        let command_id = InvokedSlashCommandId(self.next_timestamp());

        const PENDING_OUTPUT_END_MARKER: &str = "…";

        let (command_range, command_source_range, insert_position, first_transaction) =
            self.buffer.update(cx, |buffer, cx| {
                let command_source_range = command_source_range.to_offset(buffer);
                let mut insertion = format!("\n{PENDING_OUTPUT_END_MARKER}");
                if ensure_trailing_newline {
                    insertion.push('\n');
                }

                buffer.finalize_last_transaction();
                buffer.start_transaction();
                buffer.edit(
                    [(
                        command_source_range.end..command_source_range.end,
                        insertion,
                    )],
                    None,
                    cx,
                );
                let first_transaction = buffer.end_transaction(cx).unwrap();
                buffer.finalize_last_transaction();

                let insert_position = buffer.anchor_after(command_source_range.end + 1);
                let command_range = buffer.anchor_after(command_source_range.start)
                    ..buffer.anchor_before(
                        command_source_range.end + 1 + PENDING_OUTPUT_END_MARKER.len(),
                    );
                let command_source_range = buffer.anchor_before(command_source_range.start)
                    ..buffer.anchor_before(command_source_range.end + 1);
                (
                    command_range,
                    command_source_range,
                    insert_position,
                    first_transaction,
                )
            });
        self.reparse(cx);

        let insert_output_task = cx.spawn(async move |this, cx| {
            let run_command = async {
                let mut stream = output.await?;

                struct PendingSection {
                    start: language::Anchor,
                    icon: IconName,
                    label: SharedString,
                    metadata: Option<serde_json::Value>,
                }

                let mut pending_section_stack: Vec<PendingSection> = Vec::new();
                let mut last_role: Option<Role> = None;
                let mut last_section_range = None;

                while let Some(event) = stream.next().await {
                    let event = event?;
                    this.update(cx, |this, cx| {
                        this.buffer.update(cx, |buffer, _cx| {
                            buffer.finalize_last_transaction();
                            buffer.start_transaction()
                        });

                        match event {
                            SlashCommandEvent::StartMessage {
                                role,
                                merge_same_roles,
                            } => {
                                if !merge_same_roles && Some(role) != last_role {
                                    let offset = this.buffer.read_with(cx, |buffer, _cx| {
                                        insert_position.to_offset(buffer)
                                    });
                                    this.insert_message_at_offset(
                                        offset,
                                        role,
                                        MessageStatus::Pending,
                                        cx,
                                    );
                                }

                                last_role = Some(role);
                            }
                            SlashCommandEvent::StartSection {
                                icon,
                                label,
                                metadata,
                            } => {
                                this.buffer.update(cx, |buffer, cx| {
                                    let insert_point = insert_position.to_point(buffer);
                                    if insert_point.column > 0 {
                                        buffer.edit([(insert_point..insert_point, "\n")], None, cx);
                                    }

                                    pending_section_stack.push(PendingSection {
                                        start: buffer.anchor_before(insert_position),
                                        icon,
                                        label,
                                        metadata,
                                    });
                                });
                            }
                            SlashCommandEvent::Content(SlashCommandContent::Text {
                                text,
                                run_commands_in_text,
                            }) => {
                                let start = this.buffer.read(cx).anchor_before(insert_position);

                                this.buffer.update(cx, |buffer, cx| {
                                    buffer.edit(
                                        [(insert_position..insert_position, text)],
                                        None,
                                        cx,
                                    )
                                });

                                let end = this.buffer.read(cx).anchor_before(insert_position);
                                if run_commands_in_text {
                                    if let Some(invoked_slash_command) =
                                        this.invoked_slash_commands.get_mut(&command_id)
                                    {
                                        invoked_slash_command
                                            .run_commands_in_ranges
                                            .push(start..end);
                                    }
                                }
                            }
                            SlashCommandEvent::EndSection => {
                                if let Some(pending_section) = pending_section_stack.pop() {
                                    let offset_range = (pending_section.start..insert_position)
                                        .to_offset(this.buffer.read(cx));
                                    if !offset_range.is_empty() {
                                        let range = this.buffer.update(cx, |buffer, _cx| {
                                            buffer.anchor_after(offset_range.start)
                                                ..buffer.anchor_before(offset_range.end)
                                        });
                                        this.insert_slash_command_output_section(
                                            SlashCommandOutputSection {
                                                range: range.clone(),
                                                icon: pending_section.icon,
                                                label: pending_section.label,
                                                metadata: pending_section.metadata,
                                            },
                                            cx,
                                        );
                                        last_section_range = Some(range);
                                    }
                                }
                            }
                        }

                        this.buffer.update(cx, |buffer, cx| {
                            if let Some(event_transaction) = buffer.end_transaction(cx) {
                                buffer.merge_transactions(event_transaction, first_transaction);
                            }
                        });
                    })?;
                }

                this.update(cx, |this, cx| {
                    this.buffer.update(cx, |buffer, cx| {
                        buffer.finalize_last_transaction();
                        buffer.start_transaction();

                        let mut deletions = vec![(command_source_range.to_offset(buffer), "")];
                        let insert_position = insert_position.to_offset(buffer);
                        let command_range_end = command_range.end.to_offset(buffer);

                        if buffer.contains_str_at(insert_position, PENDING_OUTPUT_END_MARKER) {
                            deletions.push((
                                insert_position..insert_position + PENDING_OUTPUT_END_MARKER.len(),
                                "",
                            ));
                        }

                        if ensure_trailing_newline
                            && buffer.contains_str_at(command_range_end, "\n")
                        {
                            let newline_offset = insert_position.saturating_sub(1);
                            if buffer.contains_str_at(newline_offset, "\n")
                                && last_section_range.map_or(true, |last_section_range| {
                                    !last_section_range
                                        .to_offset(buffer)
                                        .contains(&newline_offset)
                                })
                            {
                                deletions.push((command_range_end..command_range_end + 1, ""));
                            }
                        }

                        buffer.edit(deletions, None, cx);

                        if let Some(deletion_transaction) = buffer.end_transaction(cx) {
                            buffer.merge_transactions(deletion_transaction, first_transaction);
                        }
                    });
                })?;

                debug_assert!(pending_section_stack.is_empty());

                anyhow::Ok(())
            };

            let command_result = run_command.await;

            this.update(cx, |this, cx| {
                let version = this.version.clone();
                let timestamp = this.next_timestamp();
                let Some(invoked_slash_command) = this.invoked_slash_commands.get_mut(&command_id)
                else {
                    return;
                };
                let mut error_message = None;
                match command_result {
                    Ok(()) => {
                        invoked_slash_command.status = InvokedSlashCommandStatus::Finished;
                    }
                    Err(error) => {
                        let message = error.to_string();
                        invoked_slash_command.status =
                            InvokedSlashCommandStatus::Error(message.clone().into());
                        error_message = Some(message);
                    }
                }

                cx.emit(ContextEvent::InvokedSlashCommandChanged { command_id });
                this.push_op(
                    ContextOperation::SlashCommandFinished {
                        id: command_id,
                        timestamp,
                        error_message,
                        version,
                    },
                    cx,
                );
            })
            .ok();
        });

        self.invoked_slash_commands.insert(
            command_id,
            InvokedSlashCommand {
                name: name.to_string().into(),
                range: command_range.clone(),
                run_commands_in_ranges: Vec::new(),
                status: InvokedSlashCommandStatus::Running(insert_output_task),
                transaction: Some(first_transaction),
                timestamp: command_id.0,
            },
        );
        cx.emit(ContextEvent::InvokedSlashCommandChanged { command_id });
        self.push_op(
            ContextOperation::SlashCommandStarted {
                id: command_id,
                output_range: command_range,
                name: name.to_string(),
                version,
            },
            cx,
        );
    }

    fn insert_slash_command_output_section(
        &mut self,
        section: SlashCommandOutputSection<language::Anchor>,
        cx: &mut Context<Self>,
    ) {
        let buffer = self.buffer.read(cx);
        let insertion_ix = match self
            .slash_command_output_sections
            .binary_search_by(|probe| probe.range.cmp(&section.range, buffer))
        {
            Ok(ix) | Err(ix) => ix,
        };
        self.slash_command_output_sections
            .insert(insertion_ix, section.clone());
        cx.emit(ContextEvent::SlashCommandOutputSectionAdded {
            section: section.clone(),
        });
        let version = self.version.clone();
        let timestamp = self.next_timestamp();
        self.push_op(
            ContextOperation::SlashCommandOutputSectionAdded {
                timestamp,
                section,
                version,
            },
            cx,
        );
    }

    fn insert_thought_process_output_section(
        &mut self,
        section: ThoughtProcessOutputSection<language::Anchor>,
        cx: &mut Context<Self>,
    ) {
        let buffer = self.buffer.read(cx);
        let insertion_ix = match self
            .thought_process_output_sections
            .binary_search_by(|probe| probe.range.cmp(&section.range, buffer))
        {
            Ok(ix) | Err(ix) => ix,
        };
        self.thought_process_output_sections
            .insert(insertion_ix, section.clone());
        // cx.emit(ContextEvent::ThoughtProcessOutputSectionAdded {
        //     section: section.clone(),
        // });
        let version = self.version.clone();
        let timestamp = self.next_timestamp();
        self.push_op(
            ContextOperation::ThoughtProcessOutputSectionAdded {
                timestamp,
                section,
                version,
            },
            cx,
        );
    }

    pub fn completion_provider_changed(&mut self, cx: &mut Context<Self>) {
        self.count_remaining_tokens(cx);
    }

    fn get_last_valid_message_id(&self, cx: &Context<Self>) -> Option<MessageId> {
        self.message_anchors.iter().rev().find_map(|message| {
            message
                .start
                .is_valid(self.buffer.read(cx))
                .then_some(message.id)
        })
    }

    pub fn assist(
        &mut self,
        request_type: RequestType,
        cx: &mut Context<Self>,
    ) -> Option<MessageAnchor> {
        let model_registry = LanguageModelRegistry::read_global(cx);
        let provider = model_registry.active_provider()?;
        let model = model_registry.active_model()?;
        let last_message_id = self.get_last_valid_message_id(cx)?;

        if !provider.is_authenticated(cx) {
            log::info!("completion provider has no credentials");
            return None;
        }
        // Compute which messages to cache, including the last one.
        self.mark_cache_anchors(&model.cache_configuration(), false, cx);

        let request = self.to_completion_request(request_type, cx);

        let assistant_message = self
            .insert_message_after(last_message_id, Role::Assistant, MessageStatus::Pending, cx)
            .unwrap();

        // Queue up the user's next reply.
        let user_message = self
            .insert_message_after(assistant_message.id, Role::User, MessageStatus::Done, cx)
            .unwrap();

        let pending_completion_id = post_inc(&mut self.completion_count);

        let task = cx.spawn({
            async move |this, cx| {
                let stream = model.stream_completion(request, &cx);
                let assistant_message_id = assistant_message.id;
                let mut response_latency = None;
                let stream_completion = async {
                    let request_start = Instant::now();
                    let mut events = stream.await?;
                    let mut stop_reason = StopReason::EndTurn;
                    let mut thought_process_stack = Vec::new();

                    const THOUGHT_PROCESS_START_MARKER: &str = "<think>\n";
                    const THOUGHT_PROCESS_END_MARKER: &str = "\n</think>";

                    while let Some(event) = events.next().await {
                        if response_latency.is_none() {
                            response_latency = Some(request_start.elapsed());
                        }
                        let event = event?;

<<<<<<< HEAD
                        let mut context_event = None;
                        let mut thought_process_output_section = None;

                        this.update(&mut cx, |this, cx| {
=======
                        this.update(cx, |this, cx| {
>>>>>>> 23e85190
                            let message_ix = this
                                .message_anchors
                                .iter()
                                .position(|message| message.id == assistant_message_id)?;
                            this.buffer.update(cx, |buffer, cx| {
                                let message_old_end_offset = this.message_anchors[message_ix + 1..]
                                    .iter()
                                    .find(|message| message.start.is_valid(buffer))
                                    .map_or(buffer.len(), |message| {
                                        message.start.to_offset(buffer).saturating_sub(1)
                                    });

                                match event {
                                    LanguageModelCompletionEvent::StartMessage { .. } => {}
                                    LanguageModelCompletionEvent::Stop(reason) => {
                                        stop_reason = reason;
                                    }
                                    LanguageModelCompletionEvent::Thinking(chunk) => {
                                        if thought_process_stack.is_empty() {
                                            let start =
                                                buffer.anchor_before(message_old_end_offset);
                                            thought_process_stack.push(start.clone());
                                            let chunk =
                                                format!("{THOUGHT_PROCESS_START_MARKER}{chunk}{THOUGHT_PROCESS_END_MARKER}");
                                            let chunk_len = chunk.len();
                                            buffer.edit(
                                                [(
                                                    message_old_end_offset..message_old_end_offset,
                                                    chunk,
                                                )],
                                                None,
                                                cx,
                                            );
                                            let end = buffer
                                                .anchor_before(message_old_end_offset + chunk_len);
                                            context_event = Some(
                                                ContextEvent::StartedThoughtProcess(start..end),
                                            );
                                        } else {
                                            // This ensures that all the thinking chunks are inserted inside the thinking tag
                                            let insertion_position =
                                                message_old_end_offset - THOUGHT_PROCESS_END_MARKER.len();
                                            buffer.edit(
                                                [(insertion_position..insertion_position, chunk)],
                                                None,
                                                cx,
                                            );
                                        }
                                    }
                                    LanguageModelCompletionEvent::Text(mut chunk) => {
                                        if let Some(start) = thought_process_stack.pop() {
                                            let end = buffer.anchor_before(message_old_end_offset);
                                            context_event =
                                                Some(ContextEvent::EndedThoughtProcess(end));
                                            thought_process_output_section =
                                                Some(ThoughtProcessOutputSection {
                                                    range: start..end.clone(),
                                                });
                                            chunk.insert_str(0, "\n\n");
                                        }

                                        buffer.edit(
                                            [(
                                                message_old_end_offset..message_old_end_offset,
                                                chunk,
                                            )],
                                            None,
                                            cx,
                                        );
                                    }
                                    LanguageModelCompletionEvent::ToolUse(_) => {}
                                    LanguageModelCompletionEvent::UsageUpdate(_) => {}
                                }
                            });

                            if let Some(section) = thought_process_output_section.take() {
                                this.insert_thought_process_output_section(section, cx);
                            }
                            if let Some(context_event) = context_event.take() {
                                cx.emit(context_event);
                            }

                            cx.emit(ContextEvent::StreamedCompletion);

                            Some(())
                        })?;
                        smol::future::yield_now().await;
                    }
                    this.update(cx, |this, cx| {
                        this.pending_completions
                            .retain(|completion| completion.id != pending_completion_id);
                        this.summarize(false, cx);
                        this.update_cache_status_for_completion(cx);
                    })?;

                    anyhow::Ok(stop_reason)
                };

                let result = stream_completion.await;

                this.update(cx, |this, cx| {
                    let error_message = if let Some(error) = result.as_ref().err() {
                        if error.is::<PaymentRequiredError>() {
                            cx.emit(ContextEvent::ShowPaymentRequiredError);
                            this.update_metadata(assistant_message_id, cx, |metadata| {
                                metadata.status = MessageStatus::Canceled;
                            });
                            Some(error.to_string())
                        } else if error.is::<MaxMonthlySpendReachedError>() {
                            cx.emit(ContextEvent::ShowMaxMonthlySpendReachedError);
                            this.update_metadata(assistant_message_id, cx, |metadata| {
                                metadata.status = MessageStatus::Canceled;
                            });
                            Some(error.to_string())
                        } else {
                            let error_message = error
                                .chain()
                                .map(|err| err.to_string())
                                .collect::<Vec<_>>()
                                .join("\n");
                            cx.emit(ContextEvent::ShowAssistError(SharedString::from(
                                error_message.clone(),
                            )));
                            this.update_metadata(assistant_message_id, cx, |metadata| {
                                metadata.status =
                                    MessageStatus::Error(SharedString::from(error_message.clone()));
                            });
                            Some(error_message)
                        }
                    } else {
                        this.update_metadata(assistant_message_id, cx, |metadata| {
                            metadata.status = MessageStatus::Done;
                        });
                        None
                    };

                    let language_name = this
                        .buffer
                        .read(cx)
                        .language()
                        .map(|language| language.name());
                    report_assistant_event(
                        AssistantEvent {
                            conversation_id: Some(this.id.0.clone()),
                            kind: AssistantKind::Panel,
                            phase: AssistantPhase::Response,
                            message_id: None,
                            model: model.telemetry_id(),
                            model_provider: model.provider_id().to_string(),
                            response_latency,
                            error_message,
                            language_name: language_name.map(|name| name.to_proto()),
                        },
                        this.telemetry.clone(),
                        cx.http_client(),
                        model.api_key(cx),
                        cx.background_executor(),
                    );

                    if let Ok(stop_reason) = result {
                        match stop_reason {
                            StopReason::ToolUse => {}
                            StopReason::EndTurn => {}
                            StopReason::MaxTokens => {}
                        }
                    }
                })
                .ok();
            }
        });

        self.pending_completions.push(PendingCompletion {
            id: pending_completion_id,
            assistant_message_id: assistant_message.id,
            _task: task,
        });

        Some(user_message)
    }

    pub fn to_completion_request(
        &self,
        request_type: RequestType,
        cx: &App,
    ) -> LanguageModelRequest {
        let buffer = self.buffer.read(cx);

        let mut contents = self.contents(cx).peekable();

        fn collect_text_content(buffer: &Buffer, range: Range<usize>) -> Option<String> {
            let text: String = buffer.text_for_range(range.clone()).collect();
            if text.trim().is_empty() {
                None
            } else {
                Some(text)
            }
        }

        let mut completion_request = LanguageModelRequest {
            messages: Vec::new(),
            tools: Vec::new(),
            stop: Vec::new(),
            temperature: None,
        };
        for message in self.messages(cx) {
            if message.status != MessageStatus::Done {
                continue;
            }

            let mut offset = message.offset_range.start;
            let mut request_message = LanguageModelRequestMessage {
                role: message.role,
                content: Vec::new(),
                cache: message
                    .cache
                    .as_ref()
                    .map_or(false, |cache| cache.is_anchor),
            };

            while let Some(content) = contents.peek() {
                if content
                    .range()
                    .end
                    .cmp(&message.anchor_range.end, buffer)
                    .is_lt()
                {
                    let content = contents.next().unwrap();
                    let range = content.range().to_offset(buffer);
                    request_message.content.extend(
                        collect_text_content(buffer, offset..range.start).map(MessageContent::Text),
                    );

                    match content {
                        Content::Image { image, .. } => {
                            if let Some(image) = image.clone().now_or_never().flatten() {
                                request_message
                                    .content
                                    .push(language_model::MessageContent::Image(image));
                            }
                        }
                    }

                    offset = range.end;
                } else {
                    break;
                }
            }

            request_message.content.extend(
                collect_text_content(buffer, offset..message.offset_range.end)
                    .map(MessageContent::Text),
            );

            completion_request.messages.push(request_message);
        }

        if let RequestType::SuggestEdits = request_type {
            if let Ok(preamble) = self.prompt_builder.generate_suggest_edits_prompt() {
                let last_elem_index = completion_request.messages.len();

                completion_request
                    .messages
                    .push(LanguageModelRequestMessage {
                        role: Role::User,
                        content: vec![MessageContent::Text(preamble)],
                        cache: false,
                    });

                // The preamble message should be sent right before the last actual user message.
                completion_request
                    .messages
                    .swap(last_elem_index, last_elem_index.saturating_sub(1));
            }
        }

        completion_request
    }

    pub fn cancel_last_assist(&mut self, cx: &mut Context<Self>) -> bool {
        if let Some(pending_completion) = self.pending_completions.pop() {
            self.update_metadata(pending_completion.assistant_message_id, cx, |metadata| {
                if metadata.status == MessageStatus::Pending {
                    metadata.status = MessageStatus::Canceled;
                }
            });
            true
        } else {
            false
        }
    }

    pub fn cycle_message_roles(&mut self, ids: HashSet<MessageId>, cx: &mut Context<Self>) {
        for id in &ids {
            if let Some(metadata) = self.messages_metadata.get(id) {
                let role = metadata.role.cycle();
                self.update_metadata(*id, cx, |metadata| metadata.role = role);
            }
        }

        self.message_roles_updated(ids, cx);
    }

    fn message_roles_updated(&mut self, ids: HashSet<MessageId>, cx: &mut Context<Self>) {
        let mut ranges = Vec::new();
        for message in self.messages(cx) {
            if ids.contains(&message.id) {
                ranges.push(message.anchor_range.clone());
            }
        }

        let buffer = self.buffer.read(cx).text_snapshot();
        let mut updated = Vec::new();
        let mut removed = Vec::new();
        for range in ranges {
            self.reparse_patches_in_range(range, &buffer, &mut updated, &mut removed, cx);
        }

        if !updated.is_empty() || !removed.is_empty() {
            cx.emit(ContextEvent::PatchesUpdated { removed, updated })
        }
    }

    pub fn update_metadata(
        &mut self,
        id: MessageId,
        cx: &mut Context<Self>,
        f: impl FnOnce(&mut MessageMetadata),
    ) {
        let version = self.version.clone();
        let timestamp = self.next_timestamp();
        if let Some(metadata) = self.messages_metadata.get_mut(&id) {
            f(metadata);
            metadata.timestamp = timestamp;
            let operation = ContextOperation::UpdateMessage {
                message_id: id,
                metadata: metadata.clone(),
                version,
            };
            self.push_op(operation, cx);
            cx.emit(ContextEvent::MessagesEdited);
            cx.notify();
        }
    }

    pub fn insert_message_after(
        &mut self,
        message_id: MessageId,
        role: Role,
        status: MessageStatus,
        cx: &mut Context<Self>,
    ) -> Option<MessageAnchor> {
        if let Some(prev_message_ix) = self
            .message_anchors
            .iter()
            .position(|message| message.id == message_id)
        {
            // Find the next valid message after the one we were given.
            let mut next_message_ix = prev_message_ix + 1;
            while let Some(next_message) = self.message_anchors.get(next_message_ix) {
                if next_message.start.is_valid(self.buffer.read(cx)) {
                    break;
                }
                next_message_ix += 1;
            }

            let buffer = self.buffer.read(cx);
            let offset = self
                .message_anchors
                .get(next_message_ix)
                .map_or(buffer.len(), |message| {
                    buffer.clip_offset(message.start.to_offset(buffer) - 1, Bias::Left)
                });
            Some(self.insert_message_at_offset(offset, role, status, cx))
        } else {
            None
        }
    }

    fn insert_message_at_offset(
        &mut self,
        offset: usize,
        role: Role,
        status: MessageStatus,
        cx: &mut Context<Self>,
    ) -> MessageAnchor {
        let start = self.buffer.update(cx, |buffer, cx| {
            buffer.edit([(offset..offset, "\n")], None, cx);
            buffer.anchor_before(offset + 1)
        });

        let version = self.version.clone();
        let anchor = MessageAnchor {
            id: MessageId(self.next_timestamp()),
            start,
        };
        let metadata = MessageMetadata {
            role,
            status,
            timestamp: anchor.id.0,
            cache: None,
        };
        self.insert_message(anchor.clone(), metadata.clone(), cx);
        self.push_op(
            ContextOperation::InsertMessage {
                anchor: anchor.clone(),
                metadata,
                version,
            },
            cx,
        );
        anchor
    }

    pub fn insert_content(&mut self, content: Content, cx: &mut Context<Self>) {
        let buffer = self.buffer.read(cx);
        let insertion_ix = match self
            .contents
            .binary_search_by(|probe| probe.cmp(&content, buffer))
        {
            Ok(ix) => {
                self.contents.remove(ix);
                ix
            }
            Err(ix) => ix,
        };
        self.contents.insert(insertion_ix, content);
        cx.emit(ContextEvent::MessagesEdited);
    }

    pub fn contents<'a>(&'a self, cx: &'a App) -> impl 'a + Iterator<Item = Content> {
        let buffer = self.buffer.read(cx);
        self.contents
            .iter()
            .filter(|content| {
                let range = content.range();
                range.start.is_valid(buffer) && range.end.is_valid(buffer)
            })
            .cloned()
    }

    pub fn split_message(
        &mut self,
        range: Range<usize>,
        cx: &mut Context<Self>,
    ) -> (Option<MessageAnchor>, Option<MessageAnchor>) {
        let start_message = self.message_for_offset(range.start, cx);
        let end_message = self.message_for_offset(range.end, cx);
        if let Some((start_message, end_message)) = start_message.zip(end_message) {
            // Prevent splitting when range spans multiple messages.
            if start_message.id != end_message.id {
                return (None, None);
            }

            let message = start_message;
            let role = message.role;
            let mut edited_buffer = false;

            let mut suffix_start = None;

            // TODO: why did this start panicking?
            if range.start > message.offset_range.start
                && range.end < message.offset_range.end.saturating_sub(1)
            {
                if self.buffer.read(cx).chars_at(range.end).next() == Some('\n') {
                    suffix_start = Some(range.end + 1);
                } else if self.buffer.read(cx).reversed_chars_at(range.end).next() == Some('\n') {
                    suffix_start = Some(range.end);
                }
            }

            let version = self.version.clone();
            let suffix = if let Some(suffix_start) = suffix_start {
                MessageAnchor {
                    id: MessageId(self.next_timestamp()),
                    start: self.buffer.read(cx).anchor_before(suffix_start),
                }
            } else {
                self.buffer.update(cx, |buffer, cx| {
                    buffer.edit([(range.end..range.end, "\n")], None, cx);
                });
                edited_buffer = true;
                MessageAnchor {
                    id: MessageId(self.next_timestamp()),
                    start: self.buffer.read(cx).anchor_before(range.end + 1),
                }
            };

            let suffix_metadata = MessageMetadata {
                role,
                status: MessageStatus::Done,
                timestamp: suffix.id.0,
                cache: None,
            };
            self.insert_message(suffix.clone(), suffix_metadata.clone(), cx);
            self.push_op(
                ContextOperation::InsertMessage {
                    anchor: suffix.clone(),
                    metadata: suffix_metadata,
                    version,
                },
                cx,
            );

            let new_messages =
                if range.start == range.end || range.start == message.offset_range.start {
                    (None, Some(suffix))
                } else {
                    let mut prefix_end = None;
                    if range.start > message.offset_range.start
                        && range.end < message.offset_range.end - 1
                    {
                        if self.buffer.read(cx).chars_at(range.start).next() == Some('\n') {
                            prefix_end = Some(range.start + 1);
                        } else if self.buffer.read(cx).reversed_chars_at(range.start).next()
                            == Some('\n')
                        {
                            prefix_end = Some(range.start);
                        }
                    }

                    let version = self.version.clone();
                    let selection = if let Some(prefix_end) = prefix_end {
                        MessageAnchor {
                            id: MessageId(self.next_timestamp()),
                            start: self.buffer.read(cx).anchor_before(prefix_end),
                        }
                    } else {
                        self.buffer.update(cx, |buffer, cx| {
                            buffer.edit([(range.start..range.start, "\n")], None, cx)
                        });
                        edited_buffer = true;
                        MessageAnchor {
                            id: MessageId(self.next_timestamp()),
                            start: self.buffer.read(cx).anchor_before(range.end + 1),
                        }
                    };

                    let selection_metadata = MessageMetadata {
                        role,
                        status: MessageStatus::Done,
                        timestamp: selection.id.0,
                        cache: None,
                    };
                    self.insert_message(selection.clone(), selection_metadata.clone(), cx);
                    self.push_op(
                        ContextOperation::InsertMessage {
                            anchor: selection.clone(),
                            metadata: selection_metadata,
                            version,
                        },
                        cx,
                    );

                    (Some(selection), Some(suffix))
                };

            if !edited_buffer {
                cx.emit(ContextEvent::MessagesEdited);
            }
            new_messages
        } else {
            (None, None)
        }
    }

    fn insert_message(
        &mut self,
        new_anchor: MessageAnchor,
        new_metadata: MessageMetadata,
        cx: &mut Context<Self>,
    ) {
        cx.emit(ContextEvent::MessagesEdited);

        self.messages_metadata.insert(new_anchor.id, new_metadata);

        let buffer = self.buffer.read(cx);
        let insertion_ix = self
            .message_anchors
            .iter()
            .position(|anchor| {
                let comparison = new_anchor.start.cmp(&anchor.start, buffer);
                comparison.is_lt() || (comparison.is_eq() && new_anchor.id > anchor.id)
            })
            .unwrap_or(self.message_anchors.len());
        self.message_anchors.insert(insertion_ix, new_anchor);
    }

    pub fn summarize(&mut self, replace_old: bool, cx: &mut Context<Self>) {
        let Some(provider) = LanguageModelRegistry::read_global(cx).active_provider() else {
            return;
        };
        let Some(model) = LanguageModelRegistry::read_global(cx).active_model() else {
            return;
        };

        if replace_old || (self.message_anchors.len() >= 2 && self.summary.is_none()) {
            if !provider.is_authenticated(cx) {
                return;
            }

            let mut request = self.to_completion_request(RequestType::Chat, cx);
            request.messages.push(LanguageModelRequestMessage {
                role: Role::User,
                content: vec![
                    "Generate a concise 3-7 word title for this conversation, omitting punctuation. Go straight to the title, without any preamble and prefix like `Here's a concise suggestion:...` or `Title:`"
                        .into(),
                ],
                cache: false,
            });

            self.pending_summary = cx.spawn(async move |this, cx| {
                async move {
                    let stream = model.stream_completion_text(request, &cx);
                    let mut messages = stream.await?;

                    let mut replaced = !replace_old;
                    while let Some(message) = messages.stream.next().await {
                        let text = message?;
                        let mut lines = text.lines();
                        this.update(cx, |this, cx| {
                            let version = this.version.clone();
                            let timestamp = this.next_timestamp();
                            let summary = this.summary.get_or_insert(ContextSummary::default());
                            if !replaced && replace_old {
                                summary.text.clear();
                                replaced = true;
                            }
                            summary.text.extend(lines.next());
                            summary.timestamp = timestamp;
                            let operation = ContextOperation::UpdateSummary {
                                summary: summary.clone(),
                                version,
                            };
                            this.push_op(operation, cx);
                            cx.emit(ContextEvent::SummaryChanged);
                        })?;

                        // Stop if the LLM generated multiple lines.
                        if lines.next().is_some() {
                            break;
                        }
                    }

                    this.update(cx, |this, cx| {
                        let version = this.version.clone();
                        let timestamp = this.next_timestamp();
                        if let Some(summary) = this.summary.as_mut() {
                            summary.done = true;
                            summary.timestamp = timestamp;
                            let operation = ContextOperation::UpdateSummary {
                                summary: summary.clone(),
                                version,
                            };
                            this.push_op(operation, cx);
                            cx.emit(ContextEvent::SummaryChanged);
                        }
                    })?;

                    anyhow::Ok(())
                }
                .log_err()
                .await
            });
        }
    }

    fn message_for_offset(&self, offset: usize, cx: &App) -> Option<Message> {
        self.messages_for_offsets([offset], cx).pop()
    }

    pub fn messages_for_offsets(
        &self,
        offsets: impl IntoIterator<Item = usize>,
        cx: &App,
    ) -> Vec<Message> {
        let mut result = Vec::new();

        let mut messages = self.messages(cx).peekable();
        let mut offsets = offsets.into_iter().peekable();
        let mut current_message = messages.next();
        while let Some(offset) = offsets.next() {
            // Locate the message that contains the offset.
            while current_message.as_ref().map_or(false, |message| {
                !message.offset_range.contains(&offset) && messages.peek().is_some()
            }) {
                current_message = messages.next();
            }
            let Some(message) = current_message.as_ref() else {
                break;
            };

            // Skip offsets that are in the same message.
            while offsets.peek().map_or(false, |offset| {
                message.offset_range.contains(offset) || messages.peek().is_none()
            }) {
                offsets.next();
            }

            result.push(message.clone());
        }
        result
    }

    fn messages_from_anchors<'a>(
        &'a self,
        message_anchors: impl Iterator<Item = &'a MessageAnchor> + 'a,
        cx: &'a App,
    ) -> impl 'a + Iterator<Item = Message> {
        let buffer = self.buffer.read(cx);

        Self::messages_from_iters(buffer, &self.messages_metadata, message_anchors.enumerate())
    }

    pub fn messages<'a>(&'a self, cx: &'a App) -> impl 'a + Iterator<Item = Message> {
        self.messages_from_anchors(self.message_anchors.iter(), cx)
    }

    pub fn messages_from_iters<'a>(
        buffer: &'a Buffer,
        metadata: &'a HashMap<MessageId, MessageMetadata>,
        messages: impl Iterator<Item = (usize, &'a MessageAnchor)> + 'a,
    ) -> impl 'a + Iterator<Item = Message> {
        let mut messages = messages.peekable();

        iter::from_fn(move || {
            if let Some((start_ix, message_anchor)) = messages.next() {
                let metadata = metadata.get(&message_anchor.id)?;

                let message_start = message_anchor.start.to_offset(buffer);
                let mut message_end = None;
                let mut end_ix = start_ix;
                while let Some((_, next_message)) = messages.peek() {
                    if next_message.start.is_valid(buffer) {
                        message_end = Some(next_message.start);
                        break;
                    } else {
                        end_ix += 1;
                        messages.next();
                    }
                }
                let message_end_anchor = message_end.unwrap_or(language::Anchor::MAX);
                let message_end = message_end_anchor.to_offset(buffer);

                return Some(Message {
                    index_range: start_ix..end_ix,
                    offset_range: message_start..message_end,
                    anchor_range: message_anchor.start..message_end_anchor,
                    id: message_anchor.id,
                    role: metadata.role,
                    status: metadata.status.clone(),
                    cache: metadata.cache.clone(),
                });
            }
            None
        })
    }

    pub fn save(
        &mut self,
        debounce: Option<Duration>,
        fs: Arc<dyn Fs>,
        cx: &mut Context<AssistantContext>,
    ) {
        if self.replica_id() != ReplicaId::default() {
            // Prevent saving a remote context for now.
            return;
        }

        self.pending_save = cx.spawn(async move |this, cx| {
            if let Some(debounce) = debounce {
                cx.background_executor().timer(debounce).await;
            }

            let (old_path, summary) = this.read_with(cx, |this, _| {
                let path = this.path.clone();
                let summary = if let Some(summary) = this.summary.as_ref() {
                    if summary.done {
                        Some(summary.text.clone())
                    } else {
                        None
                    }
                } else {
                    None
                };
                (path, summary)
            })?;

            if let Some(summary) = summary {
                let context = this.read_with(cx, |this, cx| this.serialize(cx))?;
                let mut discriminant = 1;
                let mut new_path;
                loop {
                    new_path = contexts_dir().join(&format!(
                        "{} - {}.zed.json",
                        summary.trim(),
                        discriminant
                    ));
                    if fs.is_file(&new_path).await {
                        discriminant += 1;
                    } else {
                        break;
                    }
                }

                fs.create_dir(contexts_dir().as_ref()).await?;
                fs.atomic_write(new_path.clone(), serde_json::to_string(&context).unwrap())
                    .await?;
                if let Some(old_path) = old_path {
                    if new_path != old_path {
                        fs.remove_file(
                            &old_path,
                            RemoveOptions {
                                recursive: false,
                                ignore_if_not_exists: true,
                            },
                        )
                        .await?;
                    }
                }

                this.update(cx, |this, _| this.path = Some(new_path))?;
            }

            Ok(())
        });
    }

    pub fn custom_summary(&mut self, custom_summary: String, cx: &mut Context<Self>) {
        let timestamp = self.next_timestamp();
        let summary = self.summary.get_or_insert(ContextSummary::default());
        summary.timestamp = timestamp;
        summary.done = true;
        summary.text = custom_summary;
        cx.emit(ContextEvent::SummaryChanged);
    }
}

fn trimmed_text_in_range(buffer: &BufferSnapshot, range: Range<text::Anchor>) -> String {
    let mut is_start = true;
    let mut content = buffer
        .text_for_range(range)
        .map(|mut chunk| {
            if is_start {
                chunk = chunk.trim_start_matches('\n');
                if !chunk.is_empty() {
                    is_start = false;
                }
            }
            chunk
        })
        .collect::<String>();
    content.truncate(content.trim_end().len());
    content
}

#[derive(Debug, Default)]
pub struct ContextVersion {
    context: clock::Global,
    buffer: clock::Global,
}

impl ContextVersion {
    pub fn from_proto(proto: &proto::ContextVersion) -> Self {
        Self {
            context: language::proto::deserialize_version(&proto.context_version),
            buffer: language::proto::deserialize_version(&proto.buffer_version),
        }
    }

    pub fn to_proto(&self, context_id: ContextId) -> proto::ContextVersion {
        proto::ContextVersion {
            context_id: context_id.to_proto(),
            context_version: language::proto::serialize_version(&self.context),
            buffer_version: language::proto::serialize_version(&self.buffer),
        }
    }
}

#[derive(Debug, Clone)]
pub struct ParsedSlashCommand {
    pub name: String,
    pub arguments: SmallVec<[String; 3]>,
    pub status: PendingSlashCommandStatus,
    pub source_range: Range<language::Anchor>,
}

#[derive(Debug)]
pub struct InvokedSlashCommand {
    pub name: SharedString,
    pub range: Range<language::Anchor>,
    pub run_commands_in_ranges: Vec<Range<language::Anchor>>,
    pub status: InvokedSlashCommandStatus,
    pub transaction: Option<language::TransactionId>,
    timestamp: clock::Lamport,
}

#[derive(Debug)]
pub enum InvokedSlashCommandStatus {
    Running(Task<()>),
    Error(SharedString),
    Finished,
}

#[derive(Debug, Clone)]
pub enum PendingSlashCommandStatus {
    Idle,
    Running { _task: Shared<Task<()>> },
    Error(String),
}

#[derive(Debug, Clone)]
pub struct PendingToolUse {
    pub id: LanguageModelToolUseId,
    pub name: String,
    pub input: serde_json::Value,
    pub status: PendingToolUseStatus,
    pub source_range: Range<language::Anchor>,
}

#[derive(Debug, Clone)]
pub enum PendingToolUseStatus {
    Idle,
    Running { _task: Shared<Task<()>> },
    Error(String),
}

impl PendingToolUseStatus {
    pub fn is_idle(&self) -> bool {
        matches!(self, PendingToolUseStatus::Idle)
    }
}

#[derive(Serialize, Deserialize)]
pub struct SavedMessage {
    pub id: MessageId,
    pub start: usize,
    pub metadata: MessageMetadata,
}

#[derive(Serialize, Deserialize)]
pub struct SavedContext {
    pub id: Option<ContextId>,
    pub zed: String,
    pub version: String,
    pub text: String,
    pub messages: Vec<SavedMessage>,
    pub summary: String,
    pub slash_command_output_sections:
        Vec<assistant_slash_command::SlashCommandOutputSection<usize>>,
    #[serde(default)]
    pub thought_process_output_sections: Vec<ThoughtProcessOutputSection<usize>>,
}

impl SavedContext {
    pub const VERSION: &'static str = "0.4.0";

    pub fn from_json(json: &str) -> Result<Self> {
        let saved_context_json = serde_json::from_str::<serde_json::Value>(json)?;
        match saved_context_json
            .get("version")
            .ok_or_else(|| anyhow!("version not found"))?
        {
            serde_json::Value::String(version) => match version.as_str() {
                SavedContext::VERSION => {
                    Ok(serde_json::from_value::<SavedContext>(saved_context_json)?)
                }
                SavedContextV0_3_0::VERSION => {
                    let saved_context =
                        serde_json::from_value::<SavedContextV0_3_0>(saved_context_json)?;
                    Ok(saved_context.upgrade())
                }
                SavedContextV0_2_0::VERSION => {
                    let saved_context =
                        serde_json::from_value::<SavedContextV0_2_0>(saved_context_json)?;
                    Ok(saved_context.upgrade())
                }
                SavedContextV0_1_0::VERSION => {
                    let saved_context =
                        serde_json::from_value::<SavedContextV0_1_0>(saved_context_json)?;
                    Ok(saved_context.upgrade())
                }
                _ => Err(anyhow!("unrecognized saved context version: {}", version)),
            },
            _ => Err(anyhow!("version not found on saved context")),
        }
    }

    fn into_ops(
        self,
        buffer: &Entity<Buffer>,
        cx: &mut Context<AssistantContext>,
    ) -> Vec<ContextOperation> {
        let mut operations = Vec::new();
        let mut version = clock::Global::new();
        let mut next_timestamp = clock::Lamport::new(ReplicaId::default());

        let mut first_message_metadata = None;
        for message in self.messages {
            if message.id == MessageId(clock::Lamport::default()) {
                first_message_metadata = Some(message.metadata);
            } else {
                operations.push(ContextOperation::InsertMessage {
                    anchor: MessageAnchor {
                        id: message.id,
                        start: buffer.read(cx).anchor_before(message.start),
                    },
                    metadata: MessageMetadata {
                        role: message.metadata.role,
                        status: message.metadata.status,
                        timestamp: message.metadata.timestamp,
                        cache: None,
                    },
                    version: version.clone(),
                });
                version.observe(message.id.0);
                next_timestamp.observe(message.id.0);
            }
        }

        if let Some(metadata) = first_message_metadata {
            let timestamp = next_timestamp.tick();
            operations.push(ContextOperation::UpdateMessage {
                message_id: MessageId(clock::Lamport::default()),
                metadata: MessageMetadata {
                    role: metadata.role,
                    status: metadata.status,
                    timestamp,
                    cache: None,
                },
                version: version.clone(),
            });
            version.observe(timestamp);
        }

        let buffer = buffer.read(cx);
        for section in self.slash_command_output_sections {
            let timestamp = next_timestamp.tick();
            operations.push(ContextOperation::SlashCommandOutputSectionAdded {
                timestamp,
                section: SlashCommandOutputSection {
                    range: buffer.anchor_after(section.range.start)
                        ..buffer.anchor_before(section.range.end),
                    icon: section.icon,
                    label: section.label,
                    metadata: section.metadata,
                },
                version: version.clone(),
            });

            version.observe(timestamp);
        }

        for section in self.thought_process_output_sections {
            let timestamp = next_timestamp.tick();
            operations.push(ContextOperation::ThoughtProcessOutputSectionAdded {
                timestamp,
                section: ThoughtProcessOutputSection {
                    range: buffer.anchor_after(section.range.start)
                        ..buffer.anchor_before(section.range.end),
                },
                version: version.clone(),
            });

            version.observe(timestamp);
        }

        let timestamp = next_timestamp.tick();
        operations.push(ContextOperation::UpdateSummary {
            summary: ContextSummary {
                text: self.summary,
                done: true,
                timestamp,
            },
            version: version.clone(),
        });
        version.observe(timestamp);

        operations
    }
}

#[derive(Copy, Clone, Debug, Eq, PartialEq, PartialOrd, Ord, Hash, Serialize, Deserialize)]
struct SavedMessageIdPreV0_4_0(usize);

#[derive(Serialize, Deserialize)]
struct SavedMessagePreV0_4_0 {
    id: SavedMessageIdPreV0_4_0,
    start: usize,
}

#[derive(Clone, Debug, Eq, PartialEq, Serialize, Deserialize)]
struct SavedMessageMetadataPreV0_4_0 {
    role: Role,
    status: MessageStatus,
}

#[derive(Serialize, Deserialize)]
struct SavedContextV0_3_0 {
    id: Option<ContextId>,
    zed: String,
    version: String,
    text: String,
    messages: Vec<SavedMessagePreV0_4_0>,
    message_metadata: HashMap<SavedMessageIdPreV0_4_0, SavedMessageMetadataPreV0_4_0>,
    summary: String,
    slash_command_output_sections: Vec<assistant_slash_command::SlashCommandOutputSection<usize>>,
}

impl SavedContextV0_3_0 {
    const VERSION: &'static str = "0.3.0";

    fn upgrade(self) -> SavedContext {
        SavedContext {
            id: self.id,
            zed: self.zed,
            version: SavedContext::VERSION.into(),
            text: self.text,
            messages: self
                .messages
                .into_iter()
                .filter_map(|message| {
                    let metadata = self.message_metadata.get(&message.id)?;
                    let timestamp = clock::Lamport {
                        replica_id: ReplicaId::default(),
                        value: message.id.0 as u32,
                    };
                    Some(SavedMessage {
                        id: MessageId(timestamp),
                        start: message.start,
                        metadata: MessageMetadata {
                            role: metadata.role,
                            status: metadata.status.clone(),
                            timestamp,
                            cache: None,
                        },
                    })
                })
                .collect(),
            summary: self.summary,
            slash_command_output_sections: self.slash_command_output_sections,
            thought_process_output_sections: Vec::new(),
        }
    }
}

#[derive(Serialize, Deserialize)]
struct SavedContextV0_2_0 {
    id: Option<ContextId>,
    zed: String,
    version: String,
    text: String,
    messages: Vec<SavedMessagePreV0_4_0>,
    message_metadata: HashMap<SavedMessageIdPreV0_4_0, SavedMessageMetadataPreV0_4_0>,
    summary: String,
}

impl SavedContextV0_2_0 {
    const VERSION: &'static str = "0.2.0";

    fn upgrade(self) -> SavedContext {
        SavedContextV0_3_0 {
            id: self.id,
            zed: self.zed,
            version: SavedContextV0_3_0::VERSION.to_string(),
            text: self.text,
            messages: self.messages,
            message_metadata: self.message_metadata,
            summary: self.summary,
            slash_command_output_sections: Vec::new(),
        }
        .upgrade()
    }
}

#[derive(Serialize, Deserialize)]
struct SavedContextV0_1_0 {
    id: Option<ContextId>,
    zed: String,
    version: String,
    text: String,
    messages: Vec<SavedMessagePreV0_4_0>,
    message_metadata: HashMap<SavedMessageIdPreV0_4_0, SavedMessageMetadataPreV0_4_0>,
    summary: String,
    api_url: Option<String>,
    model: OpenAiModel,
}

impl SavedContextV0_1_0 {
    const VERSION: &'static str = "0.1.0";

    fn upgrade(self) -> SavedContext {
        SavedContextV0_2_0 {
            id: self.id,
            zed: self.zed,
            version: SavedContextV0_2_0::VERSION.to_string(),
            text: self.text,
            messages: self.messages,
            message_metadata: self.message_metadata,
            summary: self.summary,
        }
        .upgrade()
    }
}

#[derive(Debug, Clone)]
pub struct SavedContextMetadata {
    pub title: String,
    pub path: PathBuf,
    pub mtime: chrono::DateTime<chrono::Local>,
}<|MERGE_RESOLUTION|>--- conflicted
+++ resolved
@@ -2348,14 +2348,10 @@
                         }
                         let event = event?;
 
-<<<<<<< HEAD
                         let mut context_event = None;
                         let mut thought_process_output_section = None;
 
-                        this.update(&mut cx, |this, cx| {
-=======
                         this.update(cx, |this, cx| {
->>>>>>> 23e85190
                             let message_ix = this
                                 .message_anchors
                                 .iter()
