use crate::{
<<<<<<< HEAD
    AssistantContext, AssistantEdit, AssistantEditKind, CacheStatus, ContextEvent, ContextId,
    ContextOperation, ContextSummary, InvokedSlashCommandId, MessageCacheMetadata, MessageId,
    MessageStatus, RequestType,
=======
    AssistantContext, CacheStatus, ContextEvent, ContextId, ContextOperation,
    InvokedSlashCommandId, MessageCacheMetadata, MessageId, MessageStatus,
>>>>>>> 08f516ce
};
use anyhow::Result;
use assistant_slash_command::{
    ArgumentCompletion, SlashCommand, SlashCommandContent, SlashCommandEvent, SlashCommandOutput,
    SlashCommandOutputSection, SlashCommandRegistry, SlashCommandResult, SlashCommandWorkingSet,
};
use assistant_slash_commands::FileSlashCommand;
use collections::{HashMap, HashSet};
use fs::FakeFs;
use futures::{
    channel::mpsc,
    stream::{self, StreamExt},
};
use gpui::{App, Entity, SharedString, Task, TestAppContext, WeakEntity, prelude::*};
use language::{Buffer, BufferSnapshot, LanguageRegistry, LspAdapterDelegate};
use language_model::{
    ConfiguredModel, LanguageModelCacheConfiguration, LanguageModelRegistry, Role,
    fake_provider::{FakeLanguageModel, FakeLanguageModelProvider},
};
use parking_lot::Mutex;
use pretty_assertions::assert_eq;
use project::Project;
use prompt_store::PromptBuilder;
use rand::prelude::*;
use serde_json::json;
use settings::SettingsStore;
use std::{
    cell::RefCell,
    env,
    ops::Range,
    path::Path,
    rc::Rc,
    sync::{Arc, atomic::AtomicBool},
};
use text::{ReplicaId, ToOffset, network::Network};
use ui::{IconName, Window};
use unindent::Unindent;
use util::RandomCharIter;
use workspace::Workspace;

#[gpui::test]
fn test_inserting_and_removing_messages(cx: &mut App) {
    init_test(cx);

    let registry = Arc::new(LanguageRegistry::test(cx.background_executor().clone()));
    let prompt_builder = Arc::new(PromptBuilder::new(None).unwrap());
    let context = cx.new(|cx| {
        AssistantContext::local(
            registry,
            None,
            None,
            prompt_builder.clone(),
            Arc::new(SlashCommandWorkingSet::default()),
            cx,
        )
    });
    let buffer = context.read(cx).buffer.clone();

    let message_1 = context.read(cx).message_anchors[0].clone();
    assert_eq!(
        messages(&context, cx),
        vec![(message_1.id, Role::User, 0..0)]
    );

    let message_2 = context.update(cx, |context, cx| {
        context
            .insert_message_after(message_1.id, Role::Assistant, MessageStatus::Done, cx)
            .unwrap()
    });
    assert_eq!(
        messages(&context, cx),
        vec![
            (message_1.id, Role::User, 0..1),
            (message_2.id, Role::Assistant, 1..1)
        ]
    );

    buffer.update(cx, |buffer, cx| {
        buffer.edit([(0..0, "1"), (1..1, "2")], None, cx)
    });
    assert_eq!(
        messages(&context, cx),
        vec![
            (message_1.id, Role::User, 0..2),
            (message_2.id, Role::Assistant, 2..3)
        ]
    );

    let message_3 = context.update(cx, |context, cx| {
        context
            .insert_message_after(message_2.id, Role::User, MessageStatus::Done, cx)
            .unwrap()
    });
    assert_eq!(
        messages(&context, cx),
        vec![
            (message_1.id, Role::User, 0..2),
            (message_2.id, Role::Assistant, 2..4),
            (message_3.id, Role::User, 4..4)
        ]
    );

    let message_4 = context.update(cx, |context, cx| {
        context
            .insert_message_after(message_2.id, Role::User, MessageStatus::Done, cx)
            .unwrap()
    });
    assert_eq!(
        messages(&context, cx),
        vec![
            (message_1.id, Role::User, 0..2),
            (message_2.id, Role::Assistant, 2..4),
            (message_4.id, Role::User, 4..5),
            (message_3.id, Role::User, 5..5),
        ]
    );

    buffer.update(cx, |buffer, cx| {
        buffer.edit([(4..4, "C"), (5..5, "D")], None, cx)
    });
    assert_eq!(
        messages(&context, cx),
        vec![
            (message_1.id, Role::User, 0..2),
            (message_2.id, Role::Assistant, 2..4),
            (message_4.id, Role::User, 4..6),
            (message_3.id, Role::User, 6..7),
        ]
    );

    // Deleting across message boundaries merges the messages.
    buffer.update(cx, |buffer, cx| buffer.edit([(1..4, "")], None, cx));
    assert_eq!(
        messages(&context, cx),
        vec![
            (message_1.id, Role::User, 0..3),
            (message_3.id, Role::User, 3..4),
        ]
    );

    // Undoing the deletion should also undo the merge.
    buffer.update(cx, |buffer, cx| buffer.undo(cx));
    assert_eq!(
        messages(&context, cx),
        vec![
            (message_1.id, Role::User, 0..2),
            (message_2.id, Role::Assistant, 2..4),
            (message_4.id, Role::User, 4..6),
            (message_3.id, Role::User, 6..7),
        ]
    );

    // Redoing the deletion should also redo the merge.
    buffer.update(cx, |buffer, cx| buffer.redo(cx));
    assert_eq!(
        messages(&context, cx),
        vec![
            (message_1.id, Role::User, 0..3),
            (message_3.id, Role::User, 3..4),
        ]
    );

    // Ensure we can still insert after a merged message.
    let message_5 = context.update(cx, |context, cx| {
        context
            .insert_message_after(message_1.id, Role::System, MessageStatus::Done, cx)
            .unwrap()
    });
    assert_eq!(
        messages(&context, cx),
        vec![
            (message_1.id, Role::User, 0..3),
            (message_5.id, Role::System, 3..4),
            (message_3.id, Role::User, 4..5)
        ]
    );
}

#[gpui::test]
fn test_message_splitting(cx: &mut App) {
    init_test(cx);

    let registry = Arc::new(LanguageRegistry::test(cx.background_executor().clone()));

    let prompt_builder = Arc::new(PromptBuilder::new(None).unwrap());
    let context = cx.new(|cx| {
        AssistantContext::local(
            registry.clone(),
            None,
            None,
            prompt_builder.clone(),
            Arc::new(SlashCommandWorkingSet::default()),
            cx,
        )
    });
    let buffer = context.read(cx).buffer.clone();

    let message_1 = context.read(cx).message_anchors[0].clone();
    assert_eq!(
        messages(&context, cx),
        vec![(message_1.id, Role::User, 0..0)]
    );

    buffer.update(cx, |buffer, cx| {
        buffer.edit([(0..0, "aaa\nbbb\nccc\nddd\n")], None, cx)
    });

    let (_, message_2) = context.update(cx, |context, cx| context.split_message(3..3, cx));
    let message_2 = message_2.unwrap();

    // We recycle newlines in the middle of a split message
    assert_eq!(buffer.read(cx).text(), "aaa\nbbb\nccc\nddd\n");
    assert_eq!(
        messages(&context, cx),
        vec![
            (message_1.id, Role::User, 0..4),
            (message_2.id, Role::User, 4..16),
        ]
    );

    let (_, message_3) = context.update(cx, |context, cx| context.split_message(3..3, cx));
    let message_3 = message_3.unwrap();

    // We don't recycle newlines at the end of a split message
    assert_eq!(buffer.read(cx).text(), "aaa\n\nbbb\nccc\nddd\n");
    assert_eq!(
        messages(&context, cx),
        vec![
            (message_1.id, Role::User, 0..4),
            (message_3.id, Role::User, 4..5),
            (message_2.id, Role::User, 5..17),
        ]
    );

    let (_, message_4) = context.update(cx, |context, cx| context.split_message(9..9, cx));
    let message_4 = message_4.unwrap();
    assert_eq!(buffer.read(cx).text(), "aaa\n\nbbb\nccc\nddd\n");
    assert_eq!(
        messages(&context, cx),
        vec![
            (message_1.id, Role::User, 0..4),
            (message_3.id, Role::User, 4..5),
            (message_2.id, Role::User, 5..9),
            (message_4.id, Role::User, 9..17),
        ]
    );

    let (_, message_5) = context.update(cx, |context, cx| context.split_message(9..9, cx));
    let message_5 = message_5.unwrap();
    assert_eq!(buffer.read(cx).text(), "aaa\n\nbbb\n\nccc\nddd\n");
    assert_eq!(
        messages(&context, cx),
        vec![
            (message_1.id, Role::User, 0..4),
            (message_3.id, Role::User, 4..5),
            (message_2.id, Role::User, 5..9),
            (message_4.id, Role::User, 9..10),
            (message_5.id, Role::User, 10..18),
        ]
    );

    let (message_6, message_7) =
        context.update(cx, |context, cx| context.split_message(14..16, cx));
    let message_6 = message_6.unwrap();
    let message_7 = message_7.unwrap();
    assert_eq!(buffer.read(cx).text(), "aaa\n\nbbb\n\nccc\ndd\nd\n");
    assert_eq!(
        messages(&context, cx),
        vec![
            (message_1.id, Role::User, 0..4),
            (message_3.id, Role::User, 4..5),
            (message_2.id, Role::User, 5..9),
            (message_4.id, Role::User, 9..10),
            (message_5.id, Role::User, 10..14),
            (message_6.id, Role::User, 14..17),
            (message_7.id, Role::User, 17..19),
        ]
    );
}

#[gpui::test]
fn test_messages_for_offsets(cx: &mut App) {
    init_test(cx);

    let registry = Arc::new(LanguageRegistry::test(cx.background_executor().clone()));
    let prompt_builder = Arc::new(PromptBuilder::new(None).unwrap());
    let context = cx.new(|cx| {
        AssistantContext::local(
            registry,
            None,
            None,
            prompt_builder.clone(),
            Arc::new(SlashCommandWorkingSet::default()),
            cx,
        )
    });
    let buffer = context.read(cx).buffer.clone();

    let message_1 = context.read(cx).message_anchors[0].clone();
    assert_eq!(
        messages(&context, cx),
        vec![(message_1.id, Role::User, 0..0)]
    );

    buffer.update(cx, |buffer, cx| buffer.edit([(0..0, "aaa")], None, cx));
    let message_2 = context
        .update(cx, |context, cx| {
            context.insert_message_after(message_1.id, Role::User, MessageStatus::Done, cx)
        })
        .unwrap();
    buffer.update(cx, |buffer, cx| buffer.edit([(4..4, "bbb")], None, cx));

    let message_3 = context
        .update(cx, |context, cx| {
            context.insert_message_after(message_2.id, Role::User, MessageStatus::Done, cx)
        })
        .unwrap();
    buffer.update(cx, |buffer, cx| buffer.edit([(8..8, "ccc")], None, cx));

    assert_eq!(buffer.read(cx).text(), "aaa\nbbb\nccc");
    assert_eq!(
        messages(&context, cx),
        vec![
            (message_1.id, Role::User, 0..4),
            (message_2.id, Role::User, 4..8),
            (message_3.id, Role::User, 8..11)
        ]
    );

    assert_eq!(
        message_ids_for_offsets(&context, &[0, 4, 9], cx),
        [message_1.id, message_2.id, message_3.id]
    );
    assert_eq!(
        message_ids_for_offsets(&context, &[0, 1, 11], cx),
        [message_1.id, message_3.id]
    );

    let message_4 = context
        .update(cx, |context, cx| {
            context.insert_message_after(message_3.id, Role::User, MessageStatus::Done, cx)
        })
        .unwrap();
    assert_eq!(buffer.read(cx).text(), "aaa\nbbb\nccc\n");
    assert_eq!(
        messages(&context, cx),
        vec![
            (message_1.id, Role::User, 0..4),
            (message_2.id, Role::User, 4..8),
            (message_3.id, Role::User, 8..12),
            (message_4.id, Role::User, 12..12)
        ]
    );
    assert_eq!(
        message_ids_for_offsets(&context, &[0, 4, 8, 12], cx),
        [message_1.id, message_2.id, message_3.id, message_4.id]
    );

    fn message_ids_for_offsets(
        context: &Entity<AssistantContext>,
        offsets: &[usize],
        cx: &App,
    ) -> Vec<MessageId> {
        context
            .read(cx)
            .messages_for_offsets(offsets.iter().copied(), cx)
            .into_iter()
            .map(|message| message.id)
            .collect()
    }
}

#[gpui::test]
async fn test_slash_commands(cx: &mut TestAppContext) {
    cx.update(init_test);

    let fs = FakeFs::new(cx.background_executor.clone());

    fs.insert_tree(
        "/test",
        json!({
            "src": {
                "lib.rs": "fn one() -> usize { 1 }",
                "main.rs": "
                    use crate::one;
                    fn main() { one(); }
                ".unindent(),
            }
        }),
    )
    .await;

    let slash_command_registry = cx.update(SlashCommandRegistry::default_global);
    slash_command_registry.register_command(FileSlashCommand, false);

    let registry = Arc::new(LanguageRegistry::test(cx.executor()));
    let prompt_builder = Arc::new(PromptBuilder::new(None).unwrap());
    let context = cx.new(|cx| {
        AssistantContext::local(
            registry.clone(),
            None,
            None,
            prompt_builder.clone(),
            Arc::new(SlashCommandWorkingSet::default()),
            cx,
        )
    });

    #[derive(Default)]
    struct ContextRanges {
        parsed_commands: HashSet<Range<language::Anchor>>,
        command_outputs: HashMap<InvokedSlashCommandId, Range<language::Anchor>>,
        output_sections: HashSet<Range<language::Anchor>>,
    }

    let context_ranges = Rc::new(RefCell::new(ContextRanges::default()));
    context.update(cx, |_, cx| {
        cx.subscribe(&context, {
            let context_ranges = context_ranges.clone();
            move |context, _, event, _| {
                let mut context_ranges = context_ranges.borrow_mut();
                match event {
                    ContextEvent::InvokedSlashCommandChanged { command_id } => {
                        let command = context.invoked_slash_command(command_id).unwrap();
                        context_ranges
                            .command_outputs
                            .insert(*command_id, command.range.clone());
                    }
                    ContextEvent::ParsedSlashCommandsUpdated { removed, updated } => {
                        for range in removed {
                            context_ranges.parsed_commands.remove(range);
                        }
                        for command in updated {
                            context_ranges
                                .parsed_commands
                                .insert(command.source_range.clone());
                        }
                    }
                    ContextEvent::SlashCommandOutputSectionAdded { section } => {
                        context_ranges.output_sections.insert(section.range.clone());
                    }
                    _ => {}
                }
            }
        })
        .detach();
    });

    let buffer = context.read_with(cx, |context, _| context.buffer.clone());

    // Insert a slash command
    buffer.update(cx, |buffer, cx| {
        buffer.edit([(0..0, "/file src/lib.rs")], None, cx);
    });
    assert_text_and_context_ranges(
        &buffer,
        &context_ranges,
        &"
        «/file src/lib.rs»"
            .unindent(),
        cx,
    );

    // Edit the argument of the slash command.
    buffer.update(cx, |buffer, cx| {
        let edit_offset = buffer.text().find("lib.rs").unwrap();
        buffer.edit([(edit_offset..edit_offset + "lib".len(), "main")], None, cx);
    });
    assert_text_and_context_ranges(
        &buffer,
        &context_ranges,
        &"
        «/file src/main.rs»"
            .unindent(),
        cx,
    );

    // Edit the name of the slash command, using one that doesn't exist.
    buffer.update(cx, |buffer, cx| {
        let edit_offset = buffer.text().find("/file").unwrap();
        buffer.edit(
            [(edit_offset..edit_offset + "/file".len(), "/unknown")],
            None,
            cx,
        );
    });
    assert_text_and_context_ranges(
        &buffer,
        &context_ranges,
        &"
        /unknown src/main.rs"
            .unindent(),
        cx,
    );

    // Undoing the insertion of an non-existent slash command resorts the previous one.
    buffer.update(cx, |buffer, cx| buffer.undo(cx));
    assert_text_and_context_ranges(
        &buffer,
        &context_ranges,
        &"
        «/file src/main.rs»"
            .unindent(),
        cx,
    );

    let (command_output_tx, command_output_rx) = mpsc::unbounded();
    context.update(cx, |context, cx| {
        let command_source_range = context.parsed_slash_commands[0].source_range.clone();
        context.insert_command_output(
            command_source_range,
            "file",
            Task::ready(Ok(command_output_rx.boxed())),
            true,
            cx,
        );
    });
    assert_text_and_context_ranges(
        &buffer,
        &context_ranges,
        &"
        ⟦«/file src/main.rs»
        …⟧
        "
        .unindent(),
        cx,
    );

    command_output_tx
        .unbounded_send(Ok(SlashCommandEvent::StartSection {
            icon: IconName::Ai,
            label: "src/main.rs".into(),
            metadata: None,
        }))
        .unwrap();
    command_output_tx
        .unbounded_send(Ok(SlashCommandEvent::Content("src/main.rs".into())))
        .unwrap();
    cx.run_until_parked();
    assert_text_and_context_ranges(
        &buffer,
        &context_ranges,
        &"
        ⟦«/file src/main.rs»
        src/main.rs…⟧
        "
        .unindent(),
        cx,
    );

    command_output_tx
        .unbounded_send(Ok(SlashCommandEvent::Content("\nfn main() {}".into())))
        .unwrap();
    cx.run_until_parked();
    assert_text_and_context_ranges(
        &buffer,
        &context_ranges,
        &"
        ⟦«/file src/main.rs»
        src/main.rs
        fn main() {}…⟧
        "
        .unindent(),
        cx,
    );

    command_output_tx
        .unbounded_send(Ok(SlashCommandEvent::EndSection))
        .unwrap();
    cx.run_until_parked();
    assert_text_and_context_ranges(
        &buffer,
        &context_ranges,
        &"
        ⟦«/file src/main.rs»
        ⟪src/main.rs
        fn main() {}⟫…⟧
        "
        .unindent(),
        cx,
    );

    drop(command_output_tx);
    cx.run_until_parked();
    assert_text_and_context_ranges(
        &buffer,
        &context_ranges,
        &"
        ⟦⟪src/main.rs
        fn main() {}⟫⟧
        "
        .unindent(),
        cx,
    );

    #[track_caller]
    fn assert_text_and_context_ranges(
        buffer: &Entity<Buffer>,
        ranges: &RefCell<ContextRanges>,
        expected_marked_text: &str,
        cx: &mut TestAppContext,
    ) {
        let mut actual_marked_text = String::new();
        buffer.update(cx, |buffer, _| {
            struct Endpoint {
                offset: usize,
                marker: char,
            }

            let ranges = ranges.borrow();
            let mut endpoints = Vec::new();
            for range in ranges.command_outputs.values() {
                endpoints.push(Endpoint {
                    offset: range.start.to_offset(buffer),
                    marker: '⟦',
                });
            }
            for range in ranges.parsed_commands.iter() {
                endpoints.push(Endpoint {
                    offset: range.start.to_offset(buffer),
                    marker: '«',
                });
            }
            for range in ranges.output_sections.iter() {
                endpoints.push(Endpoint {
                    offset: range.start.to_offset(buffer),
                    marker: '⟪',
                });
            }

            for range in ranges.output_sections.iter() {
                endpoints.push(Endpoint {
                    offset: range.end.to_offset(buffer),
                    marker: '⟫',
                });
            }
            for range in ranges.parsed_commands.iter() {
                endpoints.push(Endpoint {
                    offset: range.end.to_offset(buffer),
                    marker: '»',
                });
            }
            for range in ranges.command_outputs.values() {
                endpoints.push(Endpoint {
                    offset: range.end.to_offset(buffer),
                    marker: '⟧',
                });
            }

            endpoints.sort_by_key(|endpoint| endpoint.offset);
            let mut offset = 0;
            for endpoint in endpoints {
                actual_marked_text.extend(buffer.text_for_range(offset..endpoint.offset));
                actual_marked_text.push(endpoint.marker);
                offset = endpoint.offset;
            }
            actual_marked_text.extend(buffer.text_for_range(offset..buffer.len()));
        });

        assert_eq!(actual_marked_text, expected_marked_text);
    }
}

#[gpui::test]
async fn test_serialization(cx: &mut TestAppContext) {
    cx.update(init_test);

    let registry = Arc::new(LanguageRegistry::test(cx.executor()));
    let prompt_builder = Arc::new(PromptBuilder::new(None).unwrap());
    let context = cx.new(|cx| {
        AssistantContext::local(
            registry.clone(),
            None,
            None,
            prompt_builder.clone(),
            Arc::new(SlashCommandWorkingSet::default()),
            cx,
        )
    });
    let buffer = context.read_with(cx, |context, _| context.buffer.clone());
    let message_0 = context.read_with(cx, |context, _| context.message_anchors[0].id);
    let message_1 = context.update(cx, |context, cx| {
        context
            .insert_message_after(message_0, Role::Assistant, MessageStatus::Done, cx)
            .unwrap()
    });
    let message_2 = context.update(cx, |context, cx| {
        context
            .insert_message_after(message_1.id, Role::System, MessageStatus::Done, cx)
            .unwrap()
    });
    buffer.update(cx, |buffer, cx| {
        buffer.edit([(0..0, "a"), (1..1, "b\nc")], None, cx);
        buffer.finalize_last_transaction();
    });
    let _message_3 = context.update(cx, |context, cx| {
        context
            .insert_message_after(message_2.id, Role::System, MessageStatus::Done, cx)
            .unwrap()
    });
    buffer.update(cx, |buffer, cx| buffer.undo(cx));
    assert_eq!(buffer.read_with(cx, |buffer, _| buffer.text()), "a\nb\nc\n");
    assert_eq!(
        cx.read(|cx| messages(&context, cx)),
        [
            (message_0, Role::User, 0..2),
            (message_1.id, Role::Assistant, 2..6),
            (message_2.id, Role::System, 6..6),
        ]
    );

    let serialized_context = context.read_with(cx, |context, cx| context.serialize(cx));
    let deserialized_context = cx.new(|cx| {
        AssistantContext::deserialize(
            serialized_context,
            Path::new("").into(),
            registry.clone(),
            prompt_builder.clone(),
            Arc::new(SlashCommandWorkingSet::default()),
            None,
            None,
            cx,
        )
    });
    let deserialized_buffer =
        deserialized_context.read_with(cx, |context, _| context.buffer.clone());
    assert_eq!(
        deserialized_buffer.read_with(cx, |buffer, _| buffer.text()),
        "a\nb\nc\n"
    );
    assert_eq!(
        cx.read(|cx| messages(&deserialized_context, cx)),
        [
            (message_0, Role::User, 0..2),
            (message_1.id, Role::Assistant, 2..6),
            (message_2.id, Role::System, 6..6),
        ]
    );
}

#[gpui::test(iterations = 100)]
async fn test_random_context_collaboration(cx: &mut TestAppContext, mut rng: StdRng) {
    cx.update(init_test);

    let min_peers = env::var("MIN_PEERS")
        .map(|i| i.parse().expect("invalid `MIN_PEERS` variable"))
        .unwrap_or(2);
    let max_peers = env::var("MAX_PEERS")
        .map(|i| i.parse().expect("invalid `MAX_PEERS` variable"))
        .unwrap_or(5);
    let operations = env::var("OPERATIONS")
        .map(|i| i.parse().expect("invalid `OPERATIONS` variable"))
        .unwrap_or(50);

    let slash_commands = cx.update(SlashCommandRegistry::default_global);
    slash_commands.register_command(FakeSlashCommand("cmd-1".into()), false);
    slash_commands.register_command(FakeSlashCommand("cmd-2".into()), false);
    slash_commands.register_command(FakeSlashCommand("cmd-3".into()), false);

    let registry = Arc::new(LanguageRegistry::test(cx.background_executor.clone()));
    let network = Arc::new(Mutex::new(Network::new(rng.clone())));
    let mut contexts = Vec::new();

    let num_peers = rng.gen_range(min_peers..=max_peers);
    let context_id = ContextId::new();
    let prompt_builder = Arc::new(PromptBuilder::new(None).unwrap());
    for i in 0..num_peers {
        let context = cx.new(|cx| {
            AssistantContext::new(
                context_id.clone(),
                i as ReplicaId,
                language::Capability::ReadWrite,
                registry.clone(),
                prompt_builder.clone(),
                Arc::new(SlashCommandWorkingSet::default()),
                None,
                None,
                cx,
            )
        });

        cx.update(|cx| {
            cx.subscribe(&context, {
                let network = network.clone();
                move |_, event, _| {
                    if let ContextEvent::Operation(op) = event {
                        network
                            .lock()
                            .broadcast(i as ReplicaId, vec![op.to_proto()]);
                    }
                }
            })
            .detach();
        });

        contexts.push(context);
        network.lock().add_peer(i as ReplicaId);
    }

    let mut mutation_count = operations;

    while mutation_count > 0
        || !network.lock().is_idle()
        || network.lock().contains_disconnected_peers()
    {
        let context_index = rng.gen_range(0..contexts.len());
        let context = &contexts[context_index];

        match rng.gen_range(0..100) {
            0..=29 if mutation_count > 0 => {
                log::info!("Context {}: edit buffer", context_index);
                context.update(cx, |context, cx| {
                    context
                        .buffer
                        .update(cx, |buffer, cx| buffer.randomly_edit(&mut rng, 1, cx));
                });
                mutation_count -= 1;
            }
            30..=44 if mutation_count > 0 => {
                context.update(cx, |context, cx| {
                    let range = context.buffer.read(cx).random_byte_range(0, &mut rng);
                    log::info!("Context {}: split message at {:?}", context_index, range);
                    context.split_message(range, cx);
                });
                mutation_count -= 1;
            }
            45..=59 if mutation_count > 0 => {
                context.update(cx, |context, cx| {
                    if let Some(message) = context.messages(cx).choose(&mut rng) {
                        let role = *[Role::User, Role::Assistant, Role::System]
                            .choose(&mut rng)
                            .unwrap();
                        log::info!(
                            "Context {}: insert message after {:?} with {:?}",
                            context_index,
                            message.id,
                            role
                        );
                        context.insert_message_after(message.id, role, MessageStatus::Done, cx);
                    }
                });
                mutation_count -= 1;
            }
            60..=74 if mutation_count > 0 => {
                context.update(cx, |context, cx| {
                    let command_text = "/".to_string()
                        + slash_commands
                            .command_names()
                            .choose(&mut rng)
                            .unwrap()
                            .clone()
                            .as_ref();

                    let command_range = context.buffer.update(cx, |buffer, cx| {
                        let offset = buffer.random_byte_range(0, &mut rng).start;
                        buffer.edit(
                            [(offset..offset, format!("\n{}\n", command_text))],
                            None,
                            cx,
                        );
                        offset + 1..offset + 1 + command_text.len()
                    });

                    let output_text = RandomCharIter::new(&mut rng)
                        .filter(|c| *c != '\r')
                        .take(10)
                        .collect::<String>();

                    let mut events = vec![Ok(SlashCommandEvent::StartMessage {
                        role: Role::User,
                        merge_same_roles: true,
                    })];

                    let num_sections = rng.gen_range(0..=3);
                    let mut section_start = 0;
                    for _ in 0..num_sections {
                        let mut section_end = rng.gen_range(section_start..=output_text.len());
                        while !output_text.is_char_boundary(section_end) {
                            section_end += 1;
                        }
                        events.push(Ok(SlashCommandEvent::StartSection {
                            icon: IconName::Ai,
                            label: "section".into(),
                            metadata: None,
                        }));
                        events.push(Ok(SlashCommandEvent::Content(SlashCommandContent::Text {
                            text: output_text[section_start..section_end].to_string(),
                            run_commands_in_text: false,
                        })));
                        events.push(Ok(SlashCommandEvent::EndSection));
                        section_start = section_end;
                    }

                    if section_start < output_text.len() {
                        events.push(Ok(SlashCommandEvent::Content(SlashCommandContent::Text {
                            text: output_text[section_start..].to_string(),
                            run_commands_in_text: false,
                        })));
                    }

                    log::info!(
                        "Context {}: insert slash command output at {:?} with {:?} events",
                        context_index,
                        command_range,
                        events.len()
                    );

                    let command_range = context.buffer.read(cx).anchor_after(command_range.start)
                        ..context.buffer.read(cx).anchor_after(command_range.end);
                    context.insert_command_output(
                        command_range,
                        "/command",
                        Task::ready(Ok(stream::iter(events).boxed())),
                        true,
                        cx,
                    );
                });
                cx.run_until_parked();
                mutation_count -= 1;
            }
            75..=84 if mutation_count > 0 => {
                context.update(cx, |context, cx| {
                    if let Some(message) = context.messages(cx).choose(&mut rng) {
                        let new_status = match rng.gen_range(0..3) {
                            0 => MessageStatus::Done,
                            1 => MessageStatus::Pending,
                            _ => MessageStatus::Error(SharedString::from("Random error")),
                        };
                        log::info!(
                            "Context {}: update message {:?} status to {:?}",
                            context_index,
                            message.id,
                            new_status
                        );
                        context.update_metadata(message.id, cx, |metadata| {
                            metadata.status = new_status;
                        });
                    }
                });
                mutation_count -= 1;
            }
            _ => {
                let replica_id = context_index as ReplicaId;
                if network.lock().is_disconnected(replica_id) {
                    network.lock().reconnect_peer(replica_id, 0);

                    let (ops_to_send, ops_to_receive) = cx.read(|cx| {
                        let host_context = &contexts[0].read(cx);
                        let guest_context = context.read(cx);
                        (
                            guest_context.serialize_ops(&host_context.version(cx), cx),
                            host_context.serialize_ops(&guest_context.version(cx), cx),
                        )
                    });
                    let ops_to_send = ops_to_send.await;
                    let ops_to_receive = ops_to_receive
                        .await
                        .into_iter()
                        .map(ContextOperation::from_proto)
                        .collect::<Result<Vec<_>>>()
                        .unwrap();
                    log::info!(
                        "Context {}: reconnecting. Sent {} operations, received {} operations",
                        context_index,
                        ops_to_send.len(),
                        ops_to_receive.len()
                    );

                    network.lock().broadcast(replica_id, ops_to_send);
                    context.update(cx, |context, cx| context.apply_ops(ops_to_receive, cx));
                } else if rng.gen_bool(0.1) && replica_id != 0 {
                    log::info!("Context {}: disconnecting", context_index);
                    network.lock().disconnect_peer(replica_id);
                } else if network.lock().has_unreceived(replica_id) {
                    log::info!("Context {}: applying operations", context_index);
                    let ops = network.lock().receive(replica_id);
                    let ops = ops
                        .into_iter()
                        .map(ContextOperation::from_proto)
                        .collect::<Result<Vec<_>>>()
                        .unwrap();
                    context.update(cx, |context, cx| context.apply_ops(ops, cx));
                }
            }
        }
    }

    cx.read(|cx| {
        let first_context = contexts[0].read(cx);
        for context in &contexts[1..] {
            let context = context.read(cx);
            assert!(context.pending_ops.is_empty(), "pending ops: {:?}", context.pending_ops);
            assert_eq!(
                context.buffer.read(cx).text(),
                first_context.buffer.read(cx).text(),
                "Context {} text != Context 0 text",
                context.buffer.read(cx).replica_id()
            );
            assert_eq!(
                context.message_anchors,
                first_context.message_anchors,
                "Context {} messages != Context 0 messages",
                context.buffer.read(cx).replica_id()
            );
            assert_eq!(
                context.messages_metadata,
                first_context.messages_metadata,
                "Context {} message metadata != Context 0 message metadata",
                context.buffer.read(cx).replica_id()
            );
            assert_eq!(
                context.slash_command_output_sections,
                first_context.slash_command_output_sections,
                "Context {} slash command output sections != Context 0 slash command output sections",
                context.buffer.read(cx).replica_id()
            );
        }
    });
}

#[gpui::test]
fn test_mark_cache_anchors(cx: &mut App) {
    init_test(cx);

    let registry = Arc::new(LanguageRegistry::test(cx.background_executor().clone()));
    let prompt_builder = Arc::new(PromptBuilder::new(None).unwrap());
    let context = cx.new(|cx| {
        AssistantContext::local(
            registry,
            None,
            None,
            prompt_builder.clone(),
            Arc::new(SlashCommandWorkingSet::default()),
            cx,
        )
    });
    let buffer = context.read(cx).buffer.clone();

    // Create a test cache configuration
    let cache_configuration = &Some(LanguageModelCacheConfiguration {
        max_cache_anchors: 3,
        should_speculate: true,
        min_total_token: 10,
    });

    let message_1 = context.read(cx).message_anchors[0].clone();

    context.update(cx, |context, cx| {
        context.mark_cache_anchors(cache_configuration, false, cx)
    });

    assert_eq!(
        messages_cache(&context, cx)
            .iter()
            .filter(|(_, cache)| cache.as_ref().map_or(false, |cache| cache.is_anchor))
            .count(),
        0,
        "Empty messages should not have any cache anchors."
    );

    buffer.update(cx, |buffer, cx| buffer.edit([(0..0, "aaa")], None, cx));
    let message_2 = context
        .update(cx, |context, cx| {
            context.insert_message_after(message_1.id, Role::User, MessageStatus::Pending, cx)
        })
        .unwrap();

    buffer.update(cx, |buffer, cx| buffer.edit([(4..4, "bbbbbbb")], None, cx));
    let message_3 = context
        .update(cx, |context, cx| {
            context.insert_message_after(message_2.id, Role::User, MessageStatus::Pending, cx)
        })
        .unwrap();
    buffer.update(cx, |buffer, cx| buffer.edit([(12..12, "cccccc")], None, cx));

    context.update(cx, |context, cx| {
        context.mark_cache_anchors(cache_configuration, false, cx)
    });
    assert_eq!(buffer.read(cx).text(), "aaa\nbbbbbbb\ncccccc");
    assert_eq!(
        messages_cache(&context, cx)
            .iter()
            .filter(|(_, cache)| cache.as_ref().map_or(false, |cache| cache.is_anchor))
            .count(),
        0,
        "Messages should not be marked for cache before going over the token minimum."
    );
    context.update(cx, |context, _| {
        context.token_count = Some(20);
    });

    context.update(cx, |context, cx| {
        context.mark_cache_anchors(cache_configuration, true, cx)
    });
    assert_eq!(
        messages_cache(&context, cx)
            .iter()
            .map(|(_, cache)| cache.as_ref().map_or(false, |cache| cache.is_anchor))
            .collect::<Vec<bool>>(),
        vec![true, true, false],
        "Last message should not be an anchor on speculative request."
    );

    context
        .update(cx, |context, cx| {
            context.insert_message_after(message_3.id, Role::Assistant, MessageStatus::Pending, cx)
        })
        .unwrap();

    context.update(cx, |context, cx| {
        context.mark_cache_anchors(cache_configuration, false, cx)
    });
    assert_eq!(
        messages_cache(&context, cx)
            .iter()
            .map(|(_, cache)| cache.as_ref().map_or(false, |cache| cache.is_anchor))
            .collect::<Vec<bool>>(),
        vec![false, true, true, false],
        "Most recent message should also be cached if not a speculative request."
    );
    context.update(cx, |context, cx| {
        context.update_cache_status_for_completion(cx)
    });
    assert_eq!(
        messages_cache(&context, cx)
            .iter()
            .map(|(_, cache)| cache
                .as_ref()
                .map_or(None, |cache| Some(cache.status.clone())))
            .collect::<Vec<Option<CacheStatus>>>(),
        vec![
            Some(CacheStatus::Cached),
            Some(CacheStatus::Cached),
            Some(CacheStatus::Cached),
            None
        ],
        "All user messages prior to anchor should be marked as cached."
    );

    buffer.update(cx, |buffer, cx| buffer.edit([(14..14, "d")], None, cx));
    context.update(cx, |context, cx| {
        context.mark_cache_anchors(cache_configuration, false, cx)
    });
    assert_eq!(
        messages_cache(&context, cx)
            .iter()
            .map(|(_, cache)| cache
                .as_ref()
                .map_or(None, |cache| Some(cache.status.clone())))
            .collect::<Vec<Option<CacheStatus>>>(),
        vec![
            Some(CacheStatus::Cached),
            Some(CacheStatus::Cached),
            Some(CacheStatus::Pending),
            None
        ],
        "Modifying a message should invalidate it's cache but leave previous messages."
    );
    buffer.update(cx, |buffer, cx| buffer.edit([(2..2, "e")], None, cx));
    context.update(cx, |context, cx| {
        context.mark_cache_anchors(cache_configuration, false, cx)
    });
    assert_eq!(
        messages_cache(&context, cx)
            .iter()
            .map(|(_, cache)| cache
                .as_ref()
                .map_or(None, |cache| Some(cache.status.clone())))
            .collect::<Vec<Option<CacheStatus>>>(),
        vec![
            Some(CacheStatus::Pending),
            Some(CacheStatus::Pending),
            Some(CacheStatus::Pending),
            None
        ],
        "Modifying a message should invalidate all future messages."
    );
}

#[gpui::test]
async fn test_summarization(cx: &mut TestAppContext) {
    let (context, fake_model) = setup_context_editor_with_fake_model(cx);

    // Initial state should be pending
    context.read_with(cx, |context, _| {
        assert!(matches!(context.summary(), ContextSummary::Pending));
        assert_eq!(context.summary().or_default(), ContextSummary::DEFAULT);
    });

    let message_1 = context.read_with(cx, |context, _cx| context.message_anchors[0].clone());
    context.update(cx, |context, cx| {
        context
            .insert_message_after(message_1.id, Role::Assistant, MessageStatus::Done, cx)
            .unwrap();
    });

    // Send a message
    context.update(cx, |context, cx| {
        context.assist(RequestType::Chat, cx);
    });

    simulate_successful_response(&fake_model, cx);

    // Should start generating summary when there are >= 2 messages
    context.read_with(cx, |context, _| {
        assert!(!context.summary().content().unwrap().done);
    });

    cx.run_until_parked();
    fake_model.stream_last_completion_response("Brief".into());
    fake_model.stream_last_completion_response(" Introduction".into());
    fake_model.end_last_completion_stream();
    cx.run_until_parked();

    // Summary should be set
    context.read_with(cx, |context, _| {
        assert_eq!(context.summary().or_default(), "Brief Introduction");
    });

    // We should be able to manually set a summary
    context.update(cx, |context, cx| {
        context.set_custom_summary("Brief Intro".into(), cx);
    });

    context.read_with(cx, |context, _| {
        assert_eq!(context.summary().or_default(), "Brief Intro");
    });
}

#[gpui::test]
async fn test_thread_summary_error_set_manually(cx: &mut TestAppContext) {
    let (context, fake_model) = setup_context_editor_with_fake_model(cx);

    test_summarize_error(&fake_model, &context, cx);

    // Now we should be able to set a summary
    context.update(cx, |context, cx| {
        context.set_custom_summary("Brief Intro".into(), cx);
    });

    context.read_with(cx, |context, _| {
        assert_eq!(context.summary().or_default(), "Brief Intro");
    });
}

#[gpui::test]
async fn test_thread_summary_error_retry(cx: &mut TestAppContext) {
    let (context, fake_model) = setup_context_editor_with_fake_model(cx);

    test_summarize_error(&fake_model, &context, cx);

    // Sending another message should not trigger another summarize request
    context.update(cx, |context, cx| {
        context.assist(RequestType::Chat, cx);
    });

    simulate_successful_response(&fake_model, cx);

    context.read_with(cx, |context, _| {
        // State is still Error, not Generating
        assert!(matches!(context.summary(), ContextSummary::Error));
    });

    // But the summarize request can be invoked manually
    context.update(cx, |context, cx| {
        context.summarize(true, cx);
    });

    context.read_with(cx, |context, _| {
        assert!(!context.summary().content().unwrap().done);
    });

    cx.run_until_parked();
    fake_model.stream_last_completion_response("A successful summary".into());
    fake_model.end_last_completion_stream();
    cx.run_until_parked();

    context.read_with(cx, |context, _| {
        assert_eq!(context.summary().or_default(), "A successful summary");
    });
}

fn test_summarize_error(
    model: &Arc<FakeLanguageModel>,
    context: &Entity<AssistantContext>,
    cx: &mut TestAppContext,
) {
    let message_1 = context.read_with(cx, |context, _cx| context.message_anchors[0].clone());
    context.update(cx, |context, cx| {
        context
            .insert_message_after(message_1.id, Role::Assistant, MessageStatus::Done, cx)
            .unwrap();
    });

    // Send a message
    context.update(cx, |context, cx| {
        context.assist(RequestType::Chat, cx);
    });

    simulate_successful_response(&model, cx);

    context.read_with(cx, |context, _| {
        assert!(!context.summary().content().unwrap().done);
    });

    // Simulate summary request ending
    cx.run_until_parked();
    model.end_last_completion_stream();
    cx.run_until_parked();

    // State is set to Error and default message
    context.read_with(cx, |context, _| {
        assert_eq!(*context.summary(), ContextSummary::Error);
        assert_eq!(context.summary().or_default(), ContextSummary::DEFAULT);
    });
}

fn setup_context_editor_with_fake_model(
    cx: &mut TestAppContext,
) -> (Entity<AssistantContext>, Arc<FakeLanguageModel>) {
    let registry = Arc::new(LanguageRegistry::test(cx.executor().clone()));

    let fake_provider = Arc::new(FakeLanguageModelProvider);
    let fake_model = Arc::new(fake_provider.test_model());

    cx.update(|cx| {
        init_test(cx);
        LanguageModelRegistry::global(cx).update(cx, |registry, cx| {
            registry.set_default_model(
                Some(ConfiguredModel {
                    provider: fake_provider.clone(),
                    model: fake_model.clone(),
                }),
                cx,
            )
        })
    });

    let prompt_builder = Arc::new(PromptBuilder::new(None).unwrap());
    let context = cx.new(|cx| {
        AssistantContext::local(
            registry,
            None,
            None,
            prompt_builder.clone(),
            Arc::new(SlashCommandWorkingSet::default()),
            cx,
        )
    });

    (context, fake_model)
}

fn simulate_successful_response(fake_model: &FakeLanguageModel, cx: &mut TestAppContext) {
    cx.run_until_parked();
    fake_model.stream_last_completion_response("Assistant response".into());
    fake_model.end_last_completion_stream();
    cx.run_until_parked();
}

fn messages(context: &Entity<AssistantContext>, cx: &App) -> Vec<(MessageId, Role, Range<usize>)> {
    context
        .read(cx)
        .messages(cx)
        .map(|message| (message.id, message.role, message.offset_range))
        .collect()
}

fn messages_cache(
    context: &Entity<AssistantContext>,
    cx: &App,
) -> Vec<(MessageId, Option<MessageCacheMetadata>)> {
    context
        .read(cx)
        .messages(cx)
        .map(|message| (message.id, message.cache.clone()))
        .collect()
}

fn init_test(cx: &mut App) {
    let settings_store = SettingsStore::test(cx);
    prompt_store::init(cx);
    LanguageModelRegistry::test(cx);
    cx.set_global(settings_store);
    language::init(cx);
    assistant_settings::init(cx);
    Project::init_settings(cx);
}

#[derive(Clone)]
struct FakeSlashCommand(String);

impl SlashCommand for FakeSlashCommand {
    fn name(&self) -> String {
        self.0.clone()
    }

    fn description(&self) -> String {
        format!("Fake slash command: {}", self.0)
    }

    fn menu_text(&self) -> String {
        format!("Run fake command: {}", self.0)
    }

    fn complete_argument(
        self: Arc<Self>,
        _arguments: &[String],
        _cancel: Arc<AtomicBool>,
        _workspace: Option<WeakEntity<Workspace>>,
        _window: &mut Window,
        _cx: &mut App,
    ) -> Task<Result<Vec<ArgumentCompletion>>> {
        Task::ready(Ok(vec![]))
    }

    fn requires_argument(&self) -> bool {
        false
    }

    fn run(
        self: Arc<Self>,
        _arguments: &[String],
        _context_slash_command_output_sections: &[SlashCommandOutputSection<language::Anchor>],
        _context_buffer: BufferSnapshot,
        _workspace: WeakEntity<Workspace>,
        _delegate: Option<Arc<dyn LspAdapterDelegate>>,
        _window: &mut Window,
        _cx: &mut App,
    ) -> Task<SlashCommandResult> {
        Task::ready(Ok(SlashCommandOutput {
            text: format!("Executed fake command: {}", self.0),
            sections: vec![],
            run_commands_in_text: false,
        }
        .to_event_stream()))
    }
}<|MERGE_RESOLUTION|>--- conflicted
+++ resolved
@@ -1,12 +1,7 @@
 use crate::{
-<<<<<<< HEAD
     AssistantContext, AssistantEdit, AssistantEditKind, CacheStatus, ContextEvent, ContextId,
     ContextOperation, ContextSummary, InvokedSlashCommandId, MessageCacheMetadata, MessageId,
     MessageStatus, RequestType,
-=======
-    AssistantContext, CacheStatus, ContextEvent, ContextId, ContextOperation,
-    InvokedSlashCommandId, MessageCacheMetadata, MessageId, MessageStatus,
->>>>>>> 08f516ce
 };
 use anyhow::Result;
 use assistant_slash_command::{
