--- conflicted
+++ resolved
@@ -28,14 +28,13 @@
     pub ranges: Vec<Range<T>>,
 }
 
-<<<<<<< HEAD
 struct BufferEntry {
     base: Model<Buffer>,
     branch: Model<Buffer>,
-=======
+}
+
 pub struct ProposedChangesEditorToolbar {
     current_editor: Option<View<ProposedChangesEditor>>,
->>>>>>> 6167688a
 }
 
 impl ProposedChangesEditor {
