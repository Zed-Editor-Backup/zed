pub mod editor_lsp_test_context;
pub mod editor_test_context;

use std::{rc::Rc, sync::LazyLock};

use crate::{
    DisplayPoint, Editor, EditorMode, FoldPlaceholder, MultiBuffer,
    display_map::{CustomBlockId, DisplayMap, DisplaySnapshot, ToDisplayPoint},
};
use collections::HashMap;
use gpui::{
    AppContext as _, Context, Entity, Font, FontFeatures, FontStyle, FontWeight, Pixels,
    VisualTestContext, Window, font,
};
use project::Project;
use ui::{App, BorrowAppContext};
use util::test::{marked_text_offsets, marked_text_ranges};

pub use crate::rust_analyzer_ext::expand_macro_recursively;

#[cfg(test)]
#[ctor::ctor]
fn init_logger() {
    if std::env::var("RUST_LOG").is_ok() {
        env_logger::init();
    }
}

pub fn test_font() -> Font {
    static TEST_FONT: LazyLock<Font> = LazyLock::new(|| {
        #[cfg(not(target_os = "windows"))]
        {
            font("Helvetica")
        }

        #[cfg(target_os = "windows")]
        {
            font("Courier New")
        }
    });

    TEST_FONT.clone()
}

// Returns a snapshot from text containing '|' character markers with the markers removed, and DisplayPoints for each one.
pub fn marked_display_snapshot(
    text: &str,
    cx: &mut gpui::App,
) -> (DisplaySnapshot, Vec<DisplayPoint>) {
    let (unmarked_text, markers) = marked_text_offsets(text);

    let font = Font {
        family: "Zed Plex Mono".into(),
        features: FontFeatures::default(),
        fallbacks: None,
        weight: FontWeight::default(),
        style: FontStyle::default(),
    };
    let font_size: Pixels = 14usize.into();

    let buffer = MultiBuffer::build_simple(&unmarked_text, cx);
    let display_map = cx.new(|cx| {
        DisplayMap::new(
            buffer,
            font,
            font_size,
            None,
            1,
            1,
            FoldPlaceholder::test(),
            cx,
        )
    });
    let snapshot = display_map.update(cx, |map, cx| map.snapshot(cx));
    let markers = markers
        .into_iter()
        .map(|offset| offset.to_display_point(&snapshot))
        .collect();

    (snapshot, markers)
}

pub fn select_ranges(
    editor: &mut Editor,
    marked_text: &str,
    window: &mut Window,
    cx: &mut Context<Editor>,
) {
    let (unmarked_text, text_ranges) = marked_text_ranges(marked_text, true);
    assert_eq!(editor.text(cx), unmarked_text);
    editor.change_selections(None, window, cx, |s| s.select_ranges(text_ranges));
}

#[track_caller]
pub fn assert_text_with_selections(
    editor: &mut Editor,
    marked_text: &str,
    cx: &mut Context<Editor>,
) {
    let (unmarked_text, text_ranges) = marked_text_ranges(marked_text, true);
    assert_eq!(editor.text(cx), unmarked_text);
    assert_eq!(editor.selections.ranges(cx), text_ranges);
}

// RA thinks this is dead code even though it is used in a whole lot of tests
#[allow(dead_code)]
#[cfg(any(test, feature = "test-support"))]
pub(crate) fn build_editor(
    buffer: Entity<MultiBuffer>,
    window: &mut Window,
    cx: &mut Context<Editor>,
) -> Editor {
    Editor::new(EditorMode::full(), buffer, None, window, cx)
}

pub(crate) fn build_editor_with_project(
    project: Entity<Project>,
    buffer: Entity<MultiBuffer>,
    window: &mut Window,
    cx: &mut Context<Editor>,
) -> Editor {
<<<<<<< HEAD
    Editor::new(EditorMode::Full, buffer, Some(project), window, cx)
}

#[derive(Default)]
struct TestBlockContent(HashMap<CustomBlockId, Rc<dyn Fn(&mut VisualTestContext) -> String>>);

impl gpui::Global for TestBlockContent {}

pub fn set_block_content_for_tests(
    id: CustomBlockId,
    cx: &mut App,
    f: impl Fn(&mut VisualTestContext) -> String + 'static,
) {
    cx.update_default_global::<TestBlockContent, _>(|bc, _| bc.0.insert(id, Rc::new(f)));
}

pub fn block_content_for_tests(id: CustomBlockId, cx: &mut VisualTestContext) -> Option<String> {
    let f = cx.update(|_, cx| cx.default_global::<TestBlockContent>().0.get(&id).cloned())?;
    Some(f(cx))
=======
    Editor::new(EditorMode::full(), buffer, Some(project), window, cx)
>>>>>>> 5994ac5c
}<|MERGE_RESOLUTION|>--- conflicted
+++ resolved
@@ -119,8 +119,7 @@
     window: &mut Window,
     cx: &mut Context<Editor>,
 ) -> Editor {
-<<<<<<< HEAD
-    Editor::new(EditorMode::Full, buffer, Some(project), window, cx)
+    Editor::new(EditorMode::full(), buffer, Some(project), window, cx)
 }
 
 #[derive(Default)]
@@ -139,7 +138,4 @@
 pub fn block_content_for_tests(id: CustomBlockId, cx: &mut VisualTestContext) -> Option<String> {
     let f = cx.update(|_, cx| cx.default_global::<TestBlockContent>().0.get(&id).cloned())?;
     Some(f(cx))
-=======
-    Editor::new(EditorMode::full(), buffer, Some(project), window, cx)
->>>>>>> 5994ac5c
 }