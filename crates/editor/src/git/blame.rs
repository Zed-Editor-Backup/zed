use crate::Editor;
use anyhow::Result;
use collections::HashMap;
use git::{
<<<<<<< HEAD
    blame::{Blame, BlameEntry, ParsedCommitMessage},
    parse_git_remote_url, GitHostingProviderRegistry, GitRemote, Oid,
};
use gpui::{
    AnyElement, App, AppContext as _, Context, Entity, Hsla, Subscription, Task, TextStyle,
    WeakEntity, Window,
=======
    GitHostingProvider, GitHostingProviderRegistry, Oid,
    blame::{Blame, BlameEntry},
    parse_git_remote_url,
>>>>>>> 8a212be0
};
use language::{Bias, Buffer, BufferSnapshot, Edit};
use multi_buffer::RowInfo;
use project::{git_store::Repository, Project, ProjectItem};
use smallvec::SmallVec;
use std::{sync::Arc, time::Duration};
use sum_tree::SumTree;
use workspace::Workspace;

#[derive(Clone, Debug, Default)]
pub struct GitBlameEntry {
    pub rows: u32,
    pub blame: Option<BlameEntry>,
}

#[derive(Clone, Debug, Default)]
pub struct GitBlameEntrySummary {
    rows: u32,
}

impl sum_tree::Item for GitBlameEntry {
    type Summary = GitBlameEntrySummary;

    fn summary(&self, _cx: &()) -> Self::Summary {
        GitBlameEntrySummary { rows: self.rows }
    }
}

impl sum_tree::Summary for GitBlameEntrySummary {
    type Context = ();

    fn zero(_cx: &()) -> Self {
        Default::default()
    }

    fn add_summary(&mut self, summary: &Self, _cx: &()) {
        self.rows += summary.rows;
    }
}

impl<'a> sum_tree::Dimension<'a, GitBlameEntrySummary> for u32 {
    fn zero(_cx: &()) -> Self {
        Default::default()
    }

    fn add_summary(&mut self, summary: &'a GitBlameEntrySummary, _cx: &()) {
        *self += summary.rows;
    }
}

pub struct GitBlame {
    project: Entity<Project>,
    buffer: Entity<Buffer>,
    entries: SumTree<GitBlameEntry>,
    commit_details: HashMap<Oid, ParsedCommitMessage>,
    buffer_snapshot: BufferSnapshot,
    buffer_edits: text::Subscription,
    task: Task<Result<()>>,
    focused: bool,
    generated: bool,
    changed_while_blurred: bool,
    user_triggered: bool,
    regenerate_on_edit_task: Task<Result<()>>,
    _regenerate_subscriptions: Vec<Subscription>,
}

pub trait BlameRenderer {
    fn max_author_length(&self) -> usize;

    fn render_blame_entry(
        &self,
        _: &TextStyle,
        _: BlameEntry,
        _: Option<ParsedCommitMessage>,
        _: Entity<Repository>,
        _: WeakEntity<Workspace>,
        _: Entity<Editor>,
        _: usize,
        _: Hsla,
        _: &mut App,
    ) -> Option<AnyElement>;

    fn render_inline_blame_entry(
        &self,
        _: &TextStyle,
        _: BlameEntry,
        _: Option<ParsedCommitMessage>,
        _: Entity<Repository>,
        _: WeakEntity<Workspace>,
        _: Entity<Editor>,
        _: &mut App,
    ) -> Option<AnyElement>;

    fn open_blame_commit(
        &self,
        _: BlameEntry,
        _: Entity<Repository>,
        _: WeakEntity<Workspace>,
        _: &mut Window,
        _: &mut App,
    );
}

impl BlameRenderer for () {
    fn max_author_length(&self) -> usize {
        0
    }

    fn render_blame_entry(
        &self,
        _: &TextStyle,
        _: BlameEntry,
        _: Option<ParsedCommitMessage>,
        _: Entity<Repository>,
        _: WeakEntity<Workspace>,
        _: Entity<Editor>,
        _: usize,
        _: Hsla,
        _: &mut App,
    ) -> Option<AnyElement> {
        None
    }

    fn render_inline_blame_entry(
        &self,
        _: &TextStyle,
        _: BlameEntry,
        _: Option<ParsedCommitMessage>,
        _: Entity<Repository>,
        _: WeakEntity<Workspace>,
        _: Entity<Editor>,
        _: &mut App,
    ) -> Option<AnyElement> {
        None
    }

    fn open_blame_commit(
        &self,
        _: BlameEntry,
        _: Entity<Repository>,
        _: WeakEntity<Workspace>,
        _: &mut Window,
        _: &mut App,
    ) {
    }
}

pub(crate) struct GlobalBlameRenderer(pub Arc<dyn BlameRenderer>);

impl gpui::Global for GlobalBlameRenderer {}

impl GitBlame {
    pub fn new(
        buffer: Entity<Buffer>,
        project: Entity<Project>,
        user_triggered: bool,
        focused: bool,
        cx: &mut Context<Self>,
    ) -> Self {
        let entries = SumTree::from_item(
            GitBlameEntry {
                rows: buffer.read(cx).max_point().row + 1,
                blame: None,
            },
            &(),
        );

        let buffer_subscriptions = cx.subscribe(&buffer, |this, buffer, event, cx| match event {
            language::BufferEvent::DirtyChanged => {
                if !buffer.read(cx).is_dirty() {
                    this.generate(cx);
                }
            }
            language::BufferEvent::Edited => {
                this.regenerate_on_edit(cx);
            }
            _ => {}
        });

        let project_subscription = cx.subscribe(&project, {
            let buffer = buffer.clone();

            move |this, _, event, cx| match event {
                project::Event::WorktreeUpdatedEntries(_, updated) => {
                    let project_entry_id = buffer.read(cx).entry_id(cx);
                    if updated
                        .iter()
                        .any(|(_, entry_id, _)| project_entry_id == Some(*entry_id))
                    {
                        log::debug!("Updated buffers. Regenerating blame data...",);
                        this.generate(cx);
                    }
                }
                project::Event::GitStateUpdated => {
                    log::debug!("Status of git repositories updated. Regenerating blame data...",);
                    this.generate(cx);
                }
                _ => {}
            }
        });

        let buffer_snapshot = buffer.read(cx).snapshot();
        let buffer_edits = buffer.update(cx, |buffer, _| buffer.subscribe());

        let mut this = Self {
            project,
            buffer,
            buffer_snapshot,
            entries,
            buffer_edits,
            user_triggered,
            focused,
            changed_while_blurred: false,
            commit_details: HashMap::default(),
            task: Task::ready(Ok(())),
            generated: false,
            regenerate_on_edit_task: Task::ready(Ok(())),
            _regenerate_subscriptions: vec![buffer_subscriptions, project_subscription],
        };
        this.generate(cx);
        this
    }

    pub fn repository(&self, cx: &App) -> Option<Entity<Repository>> {
        self.project
            .read(cx)
            .git_store()
            .read(cx)
            .repository_and_path_for_buffer_id(self.buffer.read(cx).remote_id(), cx)
            .map(|(repo, _)| repo)
    }

    pub fn has_generated_entries(&self) -> bool {
        self.generated
    }

    pub fn details_for_entry(&self, entry: &BlameEntry) -> Option<ParsedCommitMessage> {
        self.commit_details.get(&entry.sha).cloned()
    }

    pub fn blame_for_rows<'a>(
        &'a mut self,
        rows: &'a [RowInfo],
        cx: &App,
    ) -> impl 'a + Iterator<Item = Option<BlameEntry>> {
        self.sync(cx);

        let buffer_id = self.buffer_snapshot.remote_id();
        let mut cursor = self.entries.cursor::<u32>(&());
        rows.into_iter().map(move |info| {
            let row = info
                .buffer_row
                .filter(|_| info.buffer_id == Some(buffer_id))?;
            cursor.seek_forward(&row, Bias::Right, &());
            cursor.item()?.blame.clone()
        })
    }

    pub fn max_author_length(&mut self, cx: &App) -> usize {
        self.sync(cx);

        let mut max_author_length = 0;

        for entry in self.entries.iter() {
            let author_len = entry
                .blame
                .as_ref()
                .and_then(|entry| entry.author.as_ref())
                .map(|author| author.len());
            if let Some(author_len) = author_len {
                if author_len > max_author_length {
                    max_author_length = author_len;
                }
            }
        }

        max_author_length
    }

    pub fn blur(&mut self, _: &mut Context<Self>) {
        self.focused = false;
    }

    pub fn focus(&mut self, cx: &mut Context<Self>) {
        if self.focused {
            return;
        }
        self.focused = true;
        if self.changed_while_blurred {
            self.changed_while_blurred = false;
            self.generate(cx);
        }
    }

    fn sync(&mut self, cx: &App) {
        let edits = self.buffer_edits.consume();
        let new_snapshot = self.buffer.read(cx).snapshot();

        let mut row_edits = edits
            .into_iter()
            .map(|edit| {
                let old_point_range = self.buffer_snapshot.offset_to_point(edit.old.start)
                    ..self.buffer_snapshot.offset_to_point(edit.old.end);
                let new_point_range = new_snapshot.offset_to_point(edit.new.start)
                    ..new_snapshot.offset_to_point(edit.new.end);

                if old_point_range.start.column
                    == self.buffer_snapshot.line_len(old_point_range.start.row)
                    && (new_snapshot.chars_at(edit.new.start).next() == Some('\n')
                        || self.buffer_snapshot.line_len(old_point_range.end.row) == 0)
                {
                    Edit {
                        old: old_point_range.start.row + 1..old_point_range.end.row + 1,
                        new: new_point_range.start.row + 1..new_point_range.end.row + 1,
                    }
                } else if old_point_range.start.column == 0
                    && old_point_range.end.column == 0
                    && new_point_range.end.column == 0
                {
                    Edit {
                        old: old_point_range.start.row..old_point_range.end.row,
                        new: new_point_range.start.row..new_point_range.end.row,
                    }
                } else {
                    Edit {
                        old: old_point_range.start.row..old_point_range.end.row + 1,
                        new: new_point_range.start.row..new_point_range.end.row + 1,
                    }
                }
            })
            .peekable();

        let mut new_entries = SumTree::default();
        let mut cursor = self.entries.cursor::<u32>(&());

        while let Some(mut edit) = row_edits.next() {
            while let Some(next_edit) = row_edits.peek() {
                if edit.old.end >= next_edit.old.start {
                    edit.old.end = next_edit.old.end;
                    edit.new.end = next_edit.new.end;
                    row_edits.next();
                } else {
                    break;
                }
            }

            new_entries.append(cursor.slice(&edit.old.start, Bias::Right, &()), &());

            if edit.new.start > new_entries.summary().rows {
                new_entries.push(
                    GitBlameEntry {
                        rows: edit.new.start - new_entries.summary().rows,
                        blame: cursor.item().and_then(|entry| entry.blame.clone()),
                    },
                    &(),
                );
            }

            cursor.seek(&edit.old.end, Bias::Right, &());
            if !edit.new.is_empty() {
                new_entries.push(
                    GitBlameEntry {
                        rows: edit.new.len() as u32,
                        blame: None,
                    },
                    &(),
                );
            }

            let old_end = cursor.end(&());
            if row_edits
                .peek()
                .map_or(true, |next_edit| next_edit.old.start >= old_end)
            {
                if let Some(entry) = cursor.item() {
                    if old_end > edit.old.end {
                        new_entries.push(
                            GitBlameEntry {
                                rows: cursor.end(&()) - edit.old.end,
                                blame: entry.blame.clone(),
                            },
                            &(),
                        );
                    }

                    cursor.next(&());
                }
            }
        }
        new_entries.append(cursor.suffix(&()), &());
        drop(cursor);

        self.buffer_snapshot = new_snapshot;
        self.entries = new_entries;
    }

    #[cfg(test)]
    fn check_invariants(&mut self, cx: &mut Context<Self>) {
        self.sync(cx);
        assert_eq!(
            self.entries.summary().rows,
            self.buffer.read(cx).max_point().row + 1
        );
    }

    fn generate(&mut self, cx: &mut Context<Self>) {
        if !self.focused {
            self.changed_while_blurred = true;
            return;
        }
        let buffer_edits = self.buffer.update(cx, |buffer, _| buffer.subscribe());
        let snapshot = self.buffer.read(cx).snapshot();
        let blame = self.project.read(cx).blame_buffer(&self.buffer, None, cx);
        let provider_registry = GitHostingProviderRegistry::default_global(cx);

        self.task = cx.spawn(async move |this, cx| {
            let result = cx
                .background_spawn({
                    let snapshot = snapshot.clone();
                    async move {
                        let Some(Blame {
                            entries,
                            messages,
                            remote_url,
                        }) = blame.await?
                        else {
                            return Ok(None);
                        };

                        let entries = build_blame_entry_sum_tree(entries, snapshot.max_point().row);
                        let commit_details =
                            parse_commit_messages(messages, remote_url, provider_registry).await;

                        anyhow::Ok(Some((entries, commit_details)))
                    }
                })
                .await;

            this.update(cx, |this, cx| match result {
                Ok(None) => {
                    // Nothing to do, e.g. no repository found
                }
                Ok(Some((entries, commit_details))) => {
                    this.buffer_edits = buffer_edits;
                    this.buffer_snapshot = snapshot;
                    this.entries = entries;
                    this.commit_details = commit_details;
                    this.generated = true;
                    cx.notify();
                }
                Err(error) => this.project.update(cx, |_, cx| {
                    if this.user_triggered {
                        log::error!("failed to get git blame data: {error:?}");
                        let notification = format!("{:#}", error).trim().to_string();
                        cx.emit(project::Event::Toast {
                            notification_id: "git-blame".into(),
                            message: notification,
                        });
                    } else {
                        // If we weren't triggered by a user, we just log errors in the background, instead of sending
                        // notifications.
                        log::error!("failed to get git blame data: {error:?}");
                    }
                }),
            })
        });
    }

    fn regenerate_on_edit(&mut self, cx: &mut Context<Self>) {
        self.regenerate_on_edit_task = cx.spawn(async move |this, cx| {
            cx.background_executor()
                .timer(REGENERATE_ON_EDIT_DEBOUNCE_INTERVAL)
                .await;

            this.update(cx, |this, cx| {
                this.generate(cx);
            })
        })
    }
}

const REGENERATE_ON_EDIT_DEBOUNCE_INTERVAL: Duration = Duration::from_secs(2);

fn build_blame_entry_sum_tree(entries: Vec<BlameEntry>, max_row: u32) -> SumTree<GitBlameEntry> {
    let mut current_row = 0;
    let mut entries = SumTree::from_iter(
        entries.into_iter().flat_map(|entry| {
            let mut entries = SmallVec::<[GitBlameEntry; 2]>::new();

            if entry.range.start > current_row {
                let skipped_rows = entry.range.start - current_row;
                entries.push(GitBlameEntry {
                    rows: skipped_rows,
                    blame: None,
                });
            }
            entries.push(GitBlameEntry {
                rows: entry.range.len() as u32,
                blame: Some(entry.clone()),
            });

            current_row = entry.range.end;
            entries
        }),
        &(),
    );

    if max_row >= current_row {
        entries.push(
            GitBlameEntry {
                rows: (max_row + 1) - current_row,
                blame: None,
            },
            &(),
        );
    }

    entries
}

async fn parse_commit_messages(
    messages: impl IntoIterator<Item = (Oid, String)>,
    remote_url: Option<String>,
    provider_registry: Arc<GitHostingProviderRegistry>,
) -> HashMap<Oid, ParsedCommitMessage> {
    let mut commit_details = HashMap::default();

    let parsed_remote_url = remote_url
        .as_deref()
        .and_then(|remote_url| parse_git_remote_url(provider_registry, remote_url));

    for (oid, message) in messages {
        let permalink = if let Some((provider, git_remote)) = parsed_remote_url.as_ref() {
            Some(provider.build_commit_permalink(
                git_remote,
                git::BuildCommitPermalinkParams {
                    sha: oid.to_string().as_str(),
                },
            ))
        } else {
            None
        };

        let remote = parsed_remote_url
            .as_ref()
            .map(|(provider, remote)| GitRemote {
                host: provider.clone(),
                owner: remote.owner.to_string(),
                repo: remote.repo.to_string(),
            });

        let pull_request = parsed_remote_url
            .as_ref()
            .and_then(|(provider, remote)| provider.extract_pull_request(remote, &message));

        commit_details.insert(
            oid,
            ParsedCommitMessage {
                message: message.into(),
                permalink,
                remote,
                pull_request,
            },
        );
    }

    commit_details
}

#[cfg(test)]
mod tests {
    use super::*;
    use gpui::Context;
    use language::{Point, Rope};
    use project::FakeFs;
    use rand::prelude::*;
    use serde_json::json;
    use settings::SettingsStore;
    use std::{cmp, env, ops::Range, path::Path};
    use text::BufferId;
    use unindent::Unindent as _;
    use util::{RandomCharIter, path};

    // macro_rules! assert_blame_rows {
    //     ($blame:expr, $rows:expr, $expected:expr, $cx:expr) => {
    //         assert_eq!(
    //             $blame
    //                 .blame_for_rows($rows.map(MultiBufferRow).map(Some), $cx)
    //                 .collect::<Vec<_>>(),
    //             $expected
    //         );
    //     };
    // }

    #[track_caller]
    fn assert_blame_rows(
        blame: &mut GitBlame,
        buffer_id: BufferId,
        rows: Range<u32>,
        expected: Vec<Option<BlameEntry>>,
        cx: &mut Context<GitBlame>,
    ) {
        pretty_assertions::assert_eq!(
            blame
                .blame_for_rows(
                    &rows
                        .map(|row| RowInfo {
                            buffer_row: Some(row),
                            buffer_id: Some(buffer_id),
                            ..Default::default()
                        })
                        .collect::<Vec<_>>(),
                    cx
                )
                .collect::<Vec<_>>(),
            expected
        );
    }

    fn init_test(cx: &mut gpui::TestAppContext) {
        cx.update(|cx| {
            let settings = SettingsStore::test(cx);
            cx.set_global(settings);

            theme::init(theme::LoadThemes::JustBase, cx);

            language::init(cx);
            client::init_settings(cx);
            workspace::init_settings(cx);
            Project::init_settings(cx);

            crate::init(cx);
        });
    }

    #[gpui::test]
    async fn test_blame_error_notifications(cx: &mut gpui::TestAppContext) {
        init_test(cx);

        let fs = FakeFs::new(cx.executor());
        fs.insert_tree(
            "/my-repo",
            json!({
                ".git": {},
                "file.txt": r#"
                    irrelevant contents
                "#
                .unindent()
            }),
        )
        .await;

        // Creating a GitBlame without a corresponding blame state
        // will result in an error.

        let project = Project::test(fs, ["/my-repo".as_ref()], cx).await;
        let buffer = project
            .update(cx, |project, cx| {
                project.open_local_buffer("/my-repo/file.txt", cx)
            })
            .await
            .unwrap();

        let blame = cx.new(|cx| GitBlame::new(buffer.clone(), project.clone(), true, true, cx));

        let event = project.next_event(cx).await;
        assert_eq!(
            event,
            project::Event::Toast {
                notification_id: "git-blame".into(),
                message: "Failed to blame \"file.txt\": failed to get blame for \"file.txt\""
                    .to_string()
            }
        );

        blame.update(cx, |blame, cx| {
            assert_eq!(
                blame
                    .blame_for_rows(
                        &(0..1)
                            .map(|row| RowInfo {
                                buffer_row: Some(row),
                                ..Default::default()
                            })
                            .collect::<Vec<_>>(),
                        cx
                    )
                    .collect::<Vec<_>>(),
                vec![None]
            );
        });
    }

    #[gpui::test]
    async fn test_blame_for_rows(cx: &mut gpui::TestAppContext) {
        init_test(cx);

        let fs = FakeFs::new(cx.executor());
        fs.insert_tree(
            "/my-repo",
            json!({
                ".git": {},
                "file.txt": r#"
                    AAA Line 1
                    BBB Line 2 - Modified 1
                    CCC Line 3 - Modified 2
                    modified in memory 1
                    modified in memory 1
                    DDD Line 4 - Modified 2
                    EEE Line 5 - Modified 1
                    FFF Line 6 - Modified 2
                "#
                .unindent()
            }),
        )
        .await;

        fs.set_blame_for_repo(
            Path::new("/my-repo/.git"),
            vec![(
                "file.txt".into(),
                Blame {
                    entries: vec![
                        blame_entry("1b1b1b", 0..1),
                        blame_entry("0d0d0d", 1..2),
                        blame_entry("3a3a3a", 2..3),
                        blame_entry("3a3a3a", 5..6),
                        blame_entry("0d0d0d", 6..7),
                        blame_entry("3a3a3a", 7..8),
                    ],
                    ..Default::default()
                },
            )],
        );
        let project = Project::test(fs, ["/my-repo".as_ref()], cx).await;
        let buffer = project
            .update(cx, |project, cx| {
                project.open_local_buffer("/my-repo/file.txt", cx)
            })
            .await
            .unwrap();
        let buffer_id = buffer.update(cx, |buffer, _| buffer.remote_id());

        let git_blame = cx.new(|cx| GitBlame::new(buffer.clone(), project, false, true, cx));

        cx.executor().run_until_parked();

        git_blame.update(cx, |blame, cx| {
            // All lines
            pretty_assertions::assert_eq!(
                blame
                    .blame_for_rows(
                        &(0..8)
                            .map(|buffer_row| RowInfo {
                                buffer_row: Some(buffer_row),
                                buffer_id: Some(buffer_id),
                                ..Default::default()
                            })
                            .collect::<Vec<_>>(),
                        cx
                    )
                    .collect::<Vec<_>>(),
                vec![
                    Some(blame_entry("1b1b1b", 0..1)),
                    Some(blame_entry("0d0d0d", 1..2)),
                    Some(blame_entry("3a3a3a", 2..3)),
                    None,
                    None,
                    Some(blame_entry("3a3a3a", 5..6)),
                    Some(blame_entry("0d0d0d", 6..7)),
                    Some(blame_entry("3a3a3a", 7..8)),
                ]
            );
            // Subset of lines
            pretty_assertions::assert_eq!(
                blame
                    .blame_for_rows(
                        &(1..4)
                            .map(|buffer_row| RowInfo {
                                buffer_row: Some(buffer_row),
                                buffer_id: Some(buffer_id),
                                ..Default::default()
                            })
                            .collect::<Vec<_>>(),
                        cx
                    )
                    .collect::<Vec<_>>(),
                vec![
                    Some(blame_entry("0d0d0d", 1..2)),
                    Some(blame_entry("3a3a3a", 2..3)),
                    None
                ]
            );
            // Subset of lines, with some not displayed
            pretty_assertions::assert_eq!(
                blame
                    .blame_for_rows(
                        &[
                            RowInfo {
                                buffer_row: Some(1),
                                buffer_id: Some(buffer_id),
                                ..Default::default()
                            },
                            Default::default(),
                            Default::default(),
                        ],
                        cx
                    )
                    .collect::<Vec<_>>(),
                vec![Some(blame_entry("0d0d0d", 1..2)), None, None]
            );
        });
    }

    #[gpui::test]
    async fn test_blame_for_rows_with_edits(cx: &mut gpui::TestAppContext) {
        init_test(cx);

        let fs = FakeFs::new(cx.executor());
        fs.insert_tree(
            path!("/my-repo"),
            json!({
                ".git": {},
                "file.txt": r#"
                    Line 1
                    Line 2
                    Line 3
                "#
                .unindent()
            }),
        )
        .await;

        fs.set_blame_for_repo(
            Path::new(path!("/my-repo/.git")),
            vec![(
                "file.txt".into(),
                Blame {
                    entries: vec![blame_entry("1b1b1b", 0..4)],
                    ..Default::default()
                },
            )],
        );

        let project = Project::test(fs, [path!("/my-repo").as_ref()], cx).await;
        let buffer = project
            .update(cx, |project, cx| {
                project.open_local_buffer(path!("/my-repo/file.txt"), cx)
            })
            .await
            .unwrap();
        let buffer_id = buffer.update(cx, |buffer, _| buffer.remote_id());

        let git_blame = cx.new(|cx| GitBlame::new(buffer.clone(), project, false, true, cx));

        cx.executor().run_until_parked();

        git_blame.update(cx, |blame, cx| {
            // Sanity check before edits: make sure that we get the same blame entry for all
            // lines.
            assert_blame_rows(
                blame,
                buffer_id,
                0..4,
                vec![
                    Some(blame_entry("1b1b1b", 0..4)),
                    Some(blame_entry("1b1b1b", 0..4)),
                    Some(blame_entry("1b1b1b", 0..4)),
                    Some(blame_entry("1b1b1b", 0..4)),
                ],
                cx,
            );
        });

        // Modify a single line, at the start of the line
        buffer.update(cx, |buffer, cx| {
            buffer.edit([(Point::new(0, 0)..Point::new(0, 0), "X")], None, cx);
        });
        git_blame.update(cx, |blame, cx| {
            assert_blame_rows(
                blame,
                buffer_id,
                0..2,
                vec![None, Some(blame_entry("1b1b1b", 0..4))],
                cx,
            );
        });
        // Modify a single line, in the middle of the line
        buffer.update(cx, |buffer, cx| {
            buffer.edit([(Point::new(1, 2)..Point::new(1, 2), "X")], None, cx);
        });
        git_blame.update(cx, |blame, cx| {
            assert_blame_rows(
                blame,
                buffer_id,
                1..4,
                vec![
                    None,
                    Some(blame_entry("1b1b1b", 0..4)),
                    Some(blame_entry("1b1b1b", 0..4)),
                ],
                cx,
            );
        });

        // Before we insert a newline at the end, sanity check:
        git_blame.update(cx, |blame, cx| {
            assert_blame_rows(
                blame,
                buffer_id,
                3..4,
                vec![Some(blame_entry("1b1b1b", 0..4))],
                cx,
            );
        });
        // Insert a newline at the end
        buffer.update(cx, |buffer, cx| {
            buffer.edit([(Point::new(3, 6)..Point::new(3, 6), "\n")], None, cx);
        });
        // Only the new line is marked as edited:
        git_blame.update(cx, |blame, cx| {
            assert_blame_rows(
                blame,
                buffer_id,
                3..5,
                vec![Some(blame_entry("1b1b1b", 0..4)), None],
                cx,
            );
        });

        // Before we insert a newline at the start, sanity check:
        git_blame.update(cx, |blame, cx| {
            assert_blame_rows(
                blame,
                buffer_id,
                2..3,
                vec![Some(blame_entry("1b1b1b", 0..4))],
                cx,
            );
        });

        // Usage example
        // Insert a newline at the start of the row
        buffer.update(cx, |buffer, cx| {
            buffer.edit([(Point::new(2, 0)..Point::new(2, 0), "\n")], None, cx);
        });
        // Only the new line is marked as edited:
        git_blame.update(cx, |blame, cx| {
            assert_blame_rows(
                blame,
                buffer_id,
                2..4,
                vec![None, Some(blame_entry("1b1b1b", 0..4))],
                cx,
            );
        });
    }

    #[gpui::test(iterations = 100)]
    async fn test_blame_random(mut rng: StdRng, cx: &mut gpui::TestAppContext) {
        let operations = env::var("OPERATIONS")
            .map(|i| i.parse().expect("invalid `OPERATIONS` variable"))
            .unwrap_or(10);
        let max_edits_per_operation = env::var("MAX_EDITS_PER_OPERATION")
            .map(|i| {
                i.parse()
                    .expect("invalid `MAX_EDITS_PER_OPERATION` variable")
            })
            .unwrap_or(5);

        init_test(cx);

        let fs = FakeFs::new(cx.executor());
        let buffer_initial_text_len = rng.gen_range(5..15);
        let mut buffer_initial_text = Rope::from(
            RandomCharIter::new(&mut rng)
                .take(buffer_initial_text_len)
                .collect::<String>()
                .as_str(),
        );

        let mut newline_ixs = (0..buffer_initial_text_len).choose_multiple(&mut rng, 5);
        newline_ixs.sort_unstable();
        for newline_ix in newline_ixs.into_iter().rev() {
            let newline_ix = buffer_initial_text.clip_offset(newline_ix, Bias::Right);
            buffer_initial_text.replace(newline_ix..newline_ix, "\n");
        }
        log::info!("initial buffer text: {:?}", buffer_initial_text);

        fs.insert_tree(
            path!("/my-repo"),
            json!({
                ".git": {},
                "file.txt": buffer_initial_text.to_string()
            }),
        )
        .await;

        let blame_entries = gen_blame_entries(buffer_initial_text.max_point().row, &mut rng);
        log::info!("initial blame entries: {:?}", blame_entries);
        fs.set_blame_for_repo(
            Path::new(path!("/my-repo/.git")),
            vec![(
                "file.txt".into(),
                Blame {
                    entries: blame_entries,
                    ..Default::default()
                },
            )],
        );

        let project = Project::test(fs.clone(), [path!("/my-repo").as_ref()], cx).await;
        let buffer = project
            .update(cx, |project, cx| {
                project.open_local_buffer(path!("/my-repo/file.txt"), cx)
            })
            .await
            .unwrap();

        let git_blame = cx.new(|cx| GitBlame::new(buffer.clone(), project, false, true, cx));
        cx.executor().run_until_parked();
        git_blame.update(cx, |blame, cx| blame.check_invariants(cx));

        for _ in 0..operations {
            match rng.gen_range(0..100) {
                0..=19 => {
                    log::info!("quiescing");
                    cx.executor().run_until_parked();
                }
                20..=69 => {
                    log::info!("editing buffer");
                    buffer.update(cx, |buffer, cx| {
                        buffer.randomly_edit(&mut rng, max_edits_per_operation, cx);
                        log::info!("buffer text: {:?}", buffer.text());
                    });

                    let blame_entries = gen_blame_entries(
                        buffer.read_with(cx, |buffer, _| buffer.max_point().row),
                        &mut rng,
                    );
                    log::info!("regenerating blame entries: {:?}", blame_entries);

                    fs.set_blame_for_repo(
                        Path::new(path!("/my-repo/.git")),
                        vec![(
                            "file.txt".into(),
                            Blame {
                                entries: blame_entries,
                                ..Default::default()
                            },
                        )],
                    );
                }
                _ => {
                    git_blame.update(cx, |blame, cx| blame.check_invariants(cx));
                }
            }
        }

        git_blame.update(cx, |blame, cx| blame.check_invariants(cx));
    }

    fn gen_blame_entries(max_row: u32, rng: &mut StdRng) -> Vec<BlameEntry> {
        let mut last_row = 0;
        let mut blame_entries = Vec::new();
        for ix in 0..5 {
            if last_row < max_row {
                let row_start = rng.gen_range(last_row..max_row);
                let row_end = rng.gen_range(row_start + 1..cmp::min(row_start + 3, max_row) + 1);
                blame_entries.push(blame_entry(&ix.to_string(), row_start..row_end));
                last_row = row_end;
            } else {
                break;
            }
        }
        blame_entries
    }

    fn blame_entry(sha: &str, range: Range<u32>) -> BlameEntry {
        BlameEntry {
            sha: sha.parse().unwrap(),
            range,
            ..Default::default()
        }
    }
}<|MERGE_RESOLUTION|>--- conflicted
+++ resolved
@@ -2,22 +2,17 @@
 use anyhow::Result;
 use collections::HashMap;
 use git::{
-<<<<<<< HEAD
+    GitHostingProviderRegistry, GitRemote, Oid,
     blame::{Blame, BlameEntry, ParsedCommitMessage},
-    parse_git_remote_url, GitHostingProviderRegistry, GitRemote, Oid,
+    parse_git_remote_url,
 };
 use gpui::{
     AnyElement, App, AppContext as _, Context, Entity, Hsla, Subscription, Task, TextStyle,
     WeakEntity, Window,
-=======
-    GitHostingProvider, GitHostingProviderRegistry, Oid,
-    blame::{Blame, BlameEntry},
-    parse_git_remote_url,
->>>>>>> 8a212be0
 };
 use language::{Bias, Buffer, BufferSnapshot, Edit};
 use multi_buffer::RowInfo;
-use project::{git_store::Repository, Project, ProjectItem};
+use project::{Project, ProjectItem, git_store::Repository};
 use smallvec::SmallVec;
 use std::{sync::Arc, time::Duration};
 use sum_tree::SumTree;
