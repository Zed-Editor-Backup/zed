use crate::{
    Anchor, AnchorRangeExt, DisplayPoint, DisplayRow, Editor, EditorSettings, EditorSnapshot,
    Hover,
    display_map::{InlayOffset, ToDisplayPoint, invisibles::is_invisible},
    hover_links::{InlayHighlight, RangeInEditor},
    scroll::{Autoscroll, ScrollAmount},
};
use gpui::{
    AnyElement, AsyncWindowContext, Context, Entity, Focusable as _, FontWeight, Hsla,
    InteractiveElement, IntoElement, MouseButton, ParentElement, Pixels, ScrollHandle, Size,
    Stateful, StatefulInteractiveElement, StyleRefinement, Styled, Task, TextStyleRefinement,
    Window, div, px,
};
use itertools::Itertools;
use language::{DiagnosticEntry, Language, LanguageRegistry};
use lsp::DiagnosticSeverity;
use markdown::{Markdown, MarkdownElement, MarkdownStyle};
use multi_buffer::{MultiOrSingleBufferOffsetRange, ToOffset};
use project::{HoverBlock, HoverBlockKind, InlayHintLabelPart};
use settings::Settings;
use std::{borrow::Cow, cell::RefCell};
use std::{ops::Range, sync::Arc, time::Duration};
use std::{path::PathBuf, rc::Rc};
use theme::ThemeSettings;
use ui::{Scrollbar, ScrollbarState, prelude::*, theme_is_transparent};
use url::Url;
use util::TryFutureExt;
use workspace::{OpenOptions, OpenVisible, Workspace};
pub const HOVER_REQUEST_DELAY_MILLIS: u64 = 200;

pub const MIN_POPOVER_CHARACTER_WIDTH: f32 = 20.;
pub const MIN_POPOVER_LINE_HEIGHT: f32 = 4.;
pub const HOVER_POPOVER_GAP: Pixels = px(10.);

/// Bindable action which uses the most recent selection head to trigger a hover
pub fn hover(editor: &mut Editor, _: &Hover, window: &mut Window, cx: &mut Context<Editor>) {
    let head = editor.selections.newest_anchor().head();
    show_hover(editor, head, true, window, cx);
}

/// The internal hover action dispatches between `show_hover` or `hide_hover`
/// depending on whether a point to hover over is provided.
pub fn hover_at(
    editor: &mut Editor,
    anchor: Option<Anchor>,
    window: &mut Window,
    cx: &mut Context<Editor>,
) {
    if EditorSettings::get_global(cx).hover_popover_enabled {
        if show_keyboard_hover(editor, window, cx) {
            return;
        }
        if let Some(anchor) = anchor {
            show_hover(editor, anchor, false, window, cx);
        } else {
            hide_hover(editor, cx);
        }
    }
}

pub fn show_keyboard_hover(
    editor: &mut Editor,
    window: &mut Window,
    cx: &mut Context<Editor>,
) -> bool {
    let info_popovers = editor.hover_state.info_popovers.clone();
    for p in info_popovers {
        let keyboard_grace = p.keyboard_grace.borrow();
        if *keyboard_grace {
            if let Some(anchor) = p.anchor {
                show_hover(editor, anchor, false, window, cx);
                return true;
            }
        }
    }

    let diagnostic_popover = editor.hover_state.diagnostic_popover.clone();
    if let Some(d) = diagnostic_popover {
        let keyboard_grace = d.keyboard_grace.borrow();
        if *keyboard_grace {
            if let Some(anchor) = d.anchor {
                show_hover(editor, anchor, false, window, cx);
                return true;
            }
        }
    }

    false
}

pub struct InlayHover {
    pub range: InlayHighlight,
    pub tooltip: HoverBlock,
}

pub fn find_hovered_hint_part(
    label_parts: Vec<InlayHintLabelPart>,
    hint_start: InlayOffset,
    hovered_offset: InlayOffset,
) -> Option<(InlayHintLabelPart, Range<InlayOffset>)> {
    if hovered_offset >= hint_start {
        let mut hovered_character = (hovered_offset - hint_start).0;
        let mut part_start = hint_start;
        for part in label_parts {
            let part_len = part.value.chars().count();
            if hovered_character > part_len {
                hovered_character -= part_len;
                part_start.0 += part_len;
            } else {
                let part_end = InlayOffset(part_start.0 + part_len);
                return Some((part, part_start..part_end));
            }
        }
    }
    None
}

pub fn hover_at_inlay(
    editor: &mut Editor,
    inlay_hover: InlayHover,
    window: &mut Window,
    cx: &mut Context<Editor>,
) {
    if EditorSettings::get_global(cx).hover_popover_enabled {
        if editor.pending_rename.is_some() {
            return;
        }

        let Some(project) = editor.project.clone() else {
            return;
        };

        if editor
            .hover_state
            .info_popovers
            .iter()
            .any(|InfoPopover { symbol_range, .. }| {
                if let RangeInEditor::Inlay(range) = symbol_range {
                    if range == &inlay_hover.range {
                        // Hover triggered from same location as last time. Don't show again.
                        return true;
                    }
                }
                false
            })
        {
            hide_hover(editor, cx);
        }

        let hover_popover_delay = EditorSettings::get_global(cx).hover_popover_delay;

        let task = cx.spawn_in(window, async move |this, cx| {
            async move {
                cx.background_executor()
                    .timer(Duration::from_millis(hover_popover_delay))
                    .await;
                this.update(cx, |this, _| {
                    this.hover_state.diagnostic_popover = None;
                })?;

                let language_registry = project.update(cx, |p, _| p.languages().clone())?;
                let blocks = vec![inlay_hover.tooltip];
                let parsed_content = parse_blocks(&blocks, &language_registry, None, cx).await;

                let scroll_handle = ScrollHandle::new();
                let hover_popover = InfoPopover {
                    symbol_range: RangeInEditor::Inlay(inlay_hover.range.clone()),
                    parsed_content,
                    scrollbar_state: ScrollbarState::new(scroll_handle.clone()),
                    scroll_handle,
                    keyboard_grace: Rc::new(RefCell::new(false)),
                    anchor: None,
                };

                this.update(cx, |this, cx| {
                    // TODO: no background highlights happen for inlays currently
                    this.hover_state.info_popovers = vec![hover_popover];
                    cx.notify();
                })?;

                anyhow::Ok(())
            }
            .log_err()
            .await
        });

        editor.hover_state.info_task = Some(task);
    }
}

/// Hides the type information popup.
/// Triggered by the `Hover` action when the cursor is not over a symbol or when the
/// selections changed.
pub fn hide_hover(editor: &mut Editor, cx: &mut Context<Editor>) -> bool {
    let info_popovers = editor.hover_state.info_popovers.drain(..);
    let diagnostics_popover = editor.hover_state.diagnostic_popover.take();
    let did_hide = info_popovers.count() > 0 || diagnostics_popover.is_some();

    editor.hover_state.info_task = None;
    editor.hover_state.triggered_from = None;

    editor.clear_background_highlights::<HoverState>(cx);

    if did_hide {
        cx.notify();
    }

    did_hide
}

/// Queries the LSP and shows type info and documentation
/// about the symbol the mouse is currently hovering over.
/// Triggered by the `Hover` action when the cursor may be over a symbol.
fn show_hover(
    editor: &mut Editor,
    anchor: Anchor,
    ignore_timeout: bool,
    window: &mut Window,
    cx: &mut Context<Editor>,
) -> Option<()> {
    if editor.pending_rename.is_some() {
        return None;
    }

    let snapshot = editor.snapshot(window, cx);

    let (buffer, buffer_position) = editor
        .buffer
        .read(cx)
        .text_anchor_for_position(anchor, cx)?;

    let (excerpt_id, _, _) = editor.buffer().read(cx).excerpt_containing(anchor, cx)?;

    let language_registry = editor.project.as_ref()?.read(cx).languages().clone();
    let provider = editor.semantics_provider.clone()?;

    if !ignore_timeout {
        if same_info_hover(editor, &snapshot, anchor)
            || same_diagnostic_hover(editor, &snapshot, anchor)
            || editor.hover_state.diagnostic_popover.is_some()
        {
            // Hover triggered from same location as last time. Don't show again.
            return None;
        } else {
            hide_hover(editor, cx);
        }
    }

    // Don't request again if the location is the same as the previous request
    if let Some(triggered_from) = &editor.hover_state.triggered_from {
        if triggered_from
            .cmp(&anchor, &snapshot.buffer_snapshot)
            .is_eq()
        {
            return None;
        }
    }

    let hover_popover_delay = EditorSettings::get_global(cx).hover_popover_delay;

    let task = cx.spawn_in(window, async move |this, cx| {
        async move {
            // If we need to delay, delay a set amount initially before making the lsp request
            let delay = if ignore_timeout {
                None
            } else {
                // Construct delay task to wait for later
                let total_delay = Some(
                    cx.background_executor()
                        .timer(Duration::from_millis(hover_popover_delay)),
                );

                cx.background_executor()
                    .timer(Duration::from_millis(HOVER_REQUEST_DELAY_MILLIS))
                    .await;
                total_delay
            };

            let hover_request = cx.update(|_, cx| provider.hover(&buffer, buffer_position, cx))?;

            if let Some(delay) = delay {
                delay.await;
            }

            let offset = anchor.to_offset(&snapshot.buffer_snapshot);
            let local_diagnostic = snapshot
                .buffer_snapshot
                .diagnostics_in_range::<usize>(offset..offset)
                // Find the entry with the most specific range
                .min_by_key(|entry| entry.range.len());

            let diagnostic_popover = if let Some(local_diagnostic) = local_diagnostic {
                let text = match local_diagnostic.diagnostic.source {
                    Some(ref source) => {
                        format!("{source}: {}", local_diagnostic.diagnostic.message)
                    }
                    None => local_diagnostic.diagnostic.message.clone(),
                };
                let local_diagnostic = DiagnosticEntry {
                    diagnostic: local_diagnostic.diagnostic,
                    range: snapshot
                        .buffer_snapshot
                        .anchor_before(local_diagnostic.range.start)
                        ..snapshot
                            .buffer_snapshot
                            .anchor_after(local_diagnostic.range.end),
                };

                let mut border_color: Option<Hsla> = None;
                let mut background_color: Option<Hsla> = None;

                let parsed_content = cx
                    .new_window_entity(|_window, cx| {
                        let status_colors = cx.theme().status();

                        match local_diagnostic.diagnostic.severity {
                            DiagnosticSeverity::ERROR => {
                                background_color = Some(status_colors.error_background);
                                border_color = Some(status_colors.error_border);
                            }
                            DiagnosticSeverity::WARNING => {
                                background_color = Some(status_colors.warning_background);
                                border_color = Some(status_colors.warning_border);
                            }
                            DiagnosticSeverity::INFORMATION => {
                                background_color = Some(status_colors.info_background);
                                border_color = Some(status_colors.info_border);
                            }
                            DiagnosticSeverity::HINT => {
                                background_color = Some(status_colors.hint_background);
                                border_color = Some(status_colors.hint_border);
                            }
                            _ => {
                                background_color = Some(status_colors.ignored_background);
                                border_color = Some(status_colors.ignored_border);
                            }
                        };

                        Markdown::new_text(SharedString::new(text), cx)
                    })
                    .ok();

                Some(DiagnosticPopover {
                    local_diagnostic,
                    parsed_content,
                    border_color,
                    background_color,
                    keyboard_grace: Rc::new(RefCell::new(ignore_timeout)),
                    anchor: Some(anchor),
                })
            } else {
                None
            };

            this.update(cx, |this, _| {
                this.hover_state.diagnostic_popover = diagnostic_popover;
            })?;

            let invisible_char = if let Some(invisible) = snapshot
                .buffer_snapshot
                .chars_at(anchor)
                .next()
                .filter(|&c| is_invisible(c))
            {
                let after = snapshot.buffer_snapshot.anchor_after(
                    anchor.to_offset(&snapshot.buffer_snapshot) + invisible.len_utf8(),
                );
                Some((invisible, anchor..after))
            } else if let Some(invisible) = snapshot
                .buffer_snapshot
                .reversed_chars_at(anchor)
                .next()
                .filter(|&c| is_invisible(c))
            {
                let before = snapshot.buffer_snapshot.anchor_before(
                    anchor.to_offset(&snapshot.buffer_snapshot) - invisible.len_utf8(),
                );

                Some((invisible, before..anchor))
            } else {
                None
            };

            let hovers_response = if let Some(hover_request) = hover_request {
                hover_request.await
            } else {
                Vec::new()
            };
            let snapshot = this.update_in(cx, |this, window, cx| this.snapshot(window, cx))?;
            let mut hover_highlights = Vec::with_capacity(hovers_response.len());
            let mut info_popovers = Vec::with_capacity(
                hovers_response.len() + if invisible_char.is_some() { 1 } else { 0 },
            );

            if let Some((invisible, range)) = invisible_char {
                let blocks = vec![HoverBlock {
                    text: format!("Unicode character U+{:02X}", invisible as u32),
                    kind: HoverBlockKind::PlainText,
                }];
                let parsed_content = parse_blocks(&blocks, &language_registry, None, cx).await;
                let scroll_handle = ScrollHandle::new();
                info_popovers.push(InfoPopover {
                    symbol_range: RangeInEditor::Text(range),
                    parsed_content,
                    scrollbar_state: ScrollbarState::new(scroll_handle.clone()),
                    scroll_handle,
                    keyboard_grace: Rc::new(RefCell::new(ignore_timeout)),
                    anchor: Some(anchor),
                })
            }

            for hover_result in hovers_response {
                // Create symbol range of anchors for highlighting and filtering of future requests.
                let range = hover_result
                    .range
                    .and_then(|range| {
                        let start = snapshot
                            .buffer_snapshot
                            .anchor_in_excerpt(excerpt_id, range.start)?;
                        let end = snapshot
                            .buffer_snapshot
                            .anchor_in_excerpt(excerpt_id, range.end)?;
                        Some(start..end)
                    })
                    .or_else(|| {
                        let snapshot = &snapshot.buffer_snapshot;
                        match snapshot.syntax_ancestor(anchor..anchor)?.1 {
                            MultiOrSingleBufferOffsetRange::Multi(range) => Some(
                                snapshot.anchor_before(range.start)
                                    ..snapshot.anchor_after(range.end),
                            ),
                            MultiOrSingleBufferOffsetRange::Single(_) => None,
                        }
                    })
                    .unwrap_or_else(|| anchor..anchor);

                let blocks = hover_result.contents;
                let language = hover_result.language;
                let parsed_content = parse_blocks(&blocks, &language_registry, language, cx).await;
                let scroll_handle = ScrollHandle::new();
                hover_highlights.push(range.clone());
                info_popovers.push(InfoPopover {
                    symbol_range: RangeInEditor::Text(range),
                    parsed_content,
                    scrollbar_state: ScrollbarState::new(scroll_handle.clone()),
                    scroll_handle,
                    keyboard_grace: Rc::new(RefCell::new(ignore_timeout)),
                    anchor: Some(anchor),
                });
            }

            this.update_in(cx, |editor, window, cx| {
                if hover_highlights.is_empty() {
                    editor.clear_background_highlights::<HoverState>(cx);
                } else {
                    // Highlight the selected symbol using a background highlight
                    editor.highlight_background::<HoverState>(
                        &hover_highlights,
                        |theme| theme.element_hover, // todo update theme
                        cx,
                    );
                }

                editor.hover_state.info_popovers = info_popovers;
                cx.notify();
                window.refresh();
            })?;

            anyhow::Ok(())
        }
        .log_err()
        .await
    });

    editor.hover_state.info_task = Some(task);
    None
}

fn same_info_hover(editor: &Editor, snapshot: &EditorSnapshot, anchor: Anchor) -> bool {
    editor
        .hover_state
        .info_popovers
        .iter()
        .any(|InfoPopover { symbol_range, .. }| {
            symbol_range
                .as_text_range()
                .map(|range| {
                    let hover_range = range.to_offset(&snapshot.buffer_snapshot);
                    let offset = anchor.to_offset(&snapshot.buffer_snapshot);
                    // LSP returns a hover result for the end index of ranges that should be hovered, so we need to
                    // use an inclusive range here to check if we should dismiss the popover
                    (hover_range.start..=hover_range.end).contains(&offset)
                })
                .unwrap_or(false)
        })
}

fn same_diagnostic_hover(editor: &Editor, snapshot: &EditorSnapshot, anchor: Anchor) -> bool {
    editor
        .hover_state
        .diagnostic_popover
        .as_ref()
        .map(|diagnostic| {
            let hover_range = diagnostic
                .local_diagnostic
                .range
                .to_offset(&snapshot.buffer_snapshot);
            let offset = anchor.to_offset(&snapshot.buffer_snapshot);

            // Here we do basically the same as in `same_info_hover`, see comment there for an explanation
            (hover_range.start..=hover_range.end).contains(&offset)
        })
        .unwrap_or(false)
}

async fn parse_blocks(
    blocks: &[HoverBlock],
    language_registry: &Arc<LanguageRegistry>,
    language: Option<Arc<Language>>,
    cx: &mut AsyncWindowContext,
) -> Option<Entity<Markdown>> {
    let fallback_language_name = if let Some(ref l) = language {
        let l = Arc::clone(l);
        Some(l.lsp_id().clone())
    } else {
        None
    };

    let combined_text = blocks
        .iter()
        .map(|block| match &block.kind {
            project::HoverBlockKind::PlainText | project::HoverBlockKind::Markdown => {
                Cow::Borrowed(block.text.trim())
            }
            project::HoverBlockKind::Code { language } => {
                Cow::Owned(format!("```{}\n{}\n```", language, block.text.trim()))
            }
        })
        .join("\n\n");

    let rendered_block = cx
        .new_window_entity(|_window, cx| {
            Markdown::new(
                combined_text.into(),
                Some(language_registry.clone()),
                fallback_language_name,
                cx,
            )
<<<<<<< HEAD
            .code_block_variant(markdown::CodeBlockVariant::Default { copy_button: false })
            .open_url(open_markdown_url)
=======
            .copy_code_block_buttons(false)
>>>>>>> 0414908c
        })
        .ok();

    rendered_block
}

pub fn hover_markdown_style(window: &Window, cx: &App) -> MarkdownStyle {
    let settings = ThemeSettings::get_global(cx);
    let ui_font_family = settings.ui_font.family.clone();
    let ui_font_fallbacks = settings.ui_font.fallbacks.clone();
    let buffer_font_family = settings.buffer_font.family.clone();
    let buffer_font_fallbacks = settings.buffer_font.fallbacks.clone();

    let mut base_text_style = window.text_style();
    base_text_style.refine(&TextStyleRefinement {
        font_family: Some(ui_font_family.clone()),
        font_fallbacks: ui_font_fallbacks,
        color: Some(cx.theme().colors().editor_foreground),
        ..Default::default()
    });
    MarkdownStyle {
        base_text_style,
        code_block: StyleRefinement::default().my(rems(1.)).font_buffer(cx),
        inline_code: TextStyleRefinement {
            background_color: Some(cx.theme().colors().background),
            font_family: Some(buffer_font_family),
            font_fallbacks: buffer_font_fallbacks,
            ..Default::default()
        },
        rule_color: cx.theme().colors().border,
        block_quote_border_color: Color::Muted.color(cx),
        block_quote: TextStyleRefinement {
            color: Some(Color::Muted.color(cx)),
            ..Default::default()
        },
        link: TextStyleRefinement {
            color: Some(cx.theme().colors().editor_foreground),
            underline: Some(gpui::UnderlineStyle {
                thickness: px(1.),
                color: Some(cx.theme().colors().editor_foreground),
                wavy: false,
            }),
            ..Default::default()
        },
        syntax: cx.theme().syntax().clone(),
        selection_background_color: { cx.theme().players().local().selection },
        heading: StyleRefinement::default()
            .font_weight(FontWeight::BOLD)
            .text_base()
            .mt(rems(1.))
            .mb_0(),
        ..Default::default()
    }
}

pub fn open_markdown_url(link: SharedString, window: &mut Window, cx: &mut App) {
    if let Ok(uri) = Url::parse(&link) {
        if uri.scheme() == "file" {
            if let Some(workspace) = window.root::<Workspace>().flatten() {
                workspace.update(cx, |workspace, cx| {
                    let task = workspace.open_abs_path(
                        PathBuf::from(uri.path()),
                        OpenOptions {
                            visible: Some(OpenVisible::None),
                            ..Default::default()
                        },
                        window,
                        cx,
                    );

                    cx.spawn_in(window, async move |_, cx| {
                        let item = task.await?;
                        // Ruby LSP uses URLs with #L1,1-4,4
                        // we'll just take the first number and assume it's a line number
                        let Some(fragment) = uri.fragment() else {
                            return anyhow::Ok(());
                        };
                        let mut accum = 0u32;
                        for c in fragment.chars() {
                            if c >= '0' && c <= '9' && accum < u32::MAX / 2 {
                                accum *= 10;
                                accum += c as u32 - '0' as u32;
                            } else if accum > 0 {
                                break;
                            }
                        }
                        if accum == 0 {
                            return Ok(());
                        }
                        let Some(editor) = cx.update(|_, cx| item.act_as::<Editor>(cx))? else {
                            return Ok(());
                        };
                        editor.update_in(cx, |editor, window, cx| {
                            editor.change_selections(
                                Some(Autoscroll::fit()),
                                window,
                                cx,
                                |selections| {
                                    selections.select_ranges([text::Point::new(accum - 1, 0)
                                        ..text::Point::new(accum - 1, 0)]);
                                },
                            );
                        })
                    })
                    .detach_and_log_err(cx);
                });
                return;
            }
        }
    }
    cx.open_url(&link);
}

#[derive(Default, Debug)]
pub struct HoverState {
    pub info_popovers: Vec<InfoPopover>,
    pub diagnostic_popover: Option<DiagnosticPopover>,
    pub triggered_from: Option<Anchor>,
    pub info_task: Option<Task<Option<()>>>,
}

impl HoverState {
    pub fn visible(&self) -> bool {
        !self.info_popovers.is_empty() || self.diagnostic_popover.is_some()
    }

    pub(crate) fn render(
        &mut self,
        snapshot: &EditorSnapshot,
        visible_rows: Range<DisplayRow>,
        max_size: Size<Pixels>,
        window: &mut Window,
        cx: &mut Context<Editor>,
    ) -> Option<(DisplayPoint, Vec<AnyElement>)> {
        // If there is a diagnostic, position the popovers based on that.
        // Otherwise use the start of the hover range
        let anchor = self
            .diagnostic_popover
            .as_ref()
            .map(|diagnostic_popover| &diagnostic_popover.local_diagnostic.range.start)
            .or_else(|| {
                self.info_popovers.iter().find_map(|info_popover| {
                    match &info_popover.symbol_range {
                        RangeInEditor::Text(range) => Some(&range.start),
                        RangeInEditor::Inlay(_) => None,
                    }
                })
            })
            .or_else(|| {
                self.info_popovers.iter().find_map(|info_popover| {
                    match &info_popover.symbol_range {
                        RangeInEditor::Text(_) => None,
                        RangeInEditor::Inlay(range) => Some(&range.inlay_position),
                    }
                })
            })?;
        let point = anchor.to_display_point(&snapshot.display_snapshot);

        // Don't render if the relevant point isn't on screen
        if !self.visible() || !visible_rows.contains(&point.row()) {
            return None;
        }

        let mut elements = Vec::new();

        if let Some(diagnostic_popover) = self.diagnostic_popover.as_ref() {
            elements.push(diagnostic_popover.render(max_size, window, cx));
        }
        for info_popover in &mut self.info_popovers {
            elements.push(info_popover.render(max_size, window, cx));
        }

        Some((point, elements))
    }

    pub fn focused(&self, window: &mut Window, cx: &mut Context<Editor>) -> bool {
        let mut hover_popover_is_focused = false;
        for info_popover in &self.info_popovers {
            if let Some(markdown_view) = &info_popover.parsed_content {
                if markdown_view.focus_handle(cx).is_focused(window) {
                    hover_popover_is_focused = true;
                }
            }
        }
        if let Some(diagnostic_popover) = &self.diagnostic_popover {
            if let Some(markdown_view) = &diagnostic_popover.parsed_content {
                if markdown_view.focus_handle(cx).is_focused(window) {
                    hover_popover_is_focused = true;
                }
            }
        }
        hover_popover_is_focused
    }
}

#[derive(Debug, Clone)]
pub(crate) struct InfoPopover {
    pub(crate) symbol_range: RangeInEditor,
    pub(crate) parsed_content: Option<Entity<Markdown>>,
    pub(crate) scroll_handle: ScrollHandle,
    pub(crate) scrollbar_state: ScrollbarState,
    pub(crate) keyboard_grace: Rc<RefCell<bool>>,
    pub(crate) anchor: Option<Anchor>,
}

impl InfoPopover {
    pub(crate) fn render(
        &mut self,
        max_size: Size<Pixels>,
        window: &mut Window,
        cx: &mut Context<Editor>,
    ) -> AnyElement {
        let keyboard_grace = Rc::clone(&self.keyboard_grace);
        let mut d = div()
            .id("info_popover")
            .elevation_2(cx)
            // Prevent a mouse down/move on the popover from being propagated to the editor,
            // because that would dismiss the popover.
            .on_mouse_move(|_, _, cx| cx.stop_propagation())
            .on_mouse_down(MouseButton::Left, move |_, _, cx| {
                let mut keyboard_grace = keyboard_grace.borrow_mut();
                *keyboard_grace = false;
                cx.stop_propagation();
            });

        if let Some(markdown) = &self.parsed_content {
            d = d
                .child(
                    div()
                        .id("info-md-container")
                        .overflow_y_scroll()
                        .max_w(max_size.width)
                        .max_h(max_size.height)
                        .p_2()
                        .track_scroll(&self.scroll_handle)
                        .child(
                            MarkdownElement::new(
                                markdown.clone(),
                                hover_markdown_style(window, cx),
                            )
                            .on_url_click(open_markdown_url),
                        ),
                )
                .child(self.render_vertical_scrollbar(cx));
        }
        d.into_any_element()
    }

    pub fn scroll(&self, amount: &ScrollAmount, window: &mut Window, cx: &mut Context<Editor>) {
        let mut current = self.scroll_handle.offset();
        current.y -= amount.pixels(
            window.line_height(),
            self.scroll_handle.bounds().size.height - px(16.),
        ) / 2.0;
        cx.notify();
        self.scroll_handle.set_offset(current);
    }

    fn render_vertical_scrollbar(&self, cx: &mut Context<Editor>) -> Stateful<Div> {
        div()
            .occlude()
            .id("info-popover-vertical-scroll")
            .on_mouse_move(cx.listener(|_, _, _, cx| {
                cx.notify();
                cx.stop_propagation()
            }))
            .on_hover(|_, _, cx| {
                cx.stop_propagation();
            })
            .on_any_mouse_down(|_, _, cx| {
                cx.stop_propagation();
            })
            .on_mouse_up(
                MouseButton::Left,
                cx.listener(|_, _, _, cx| {
                    cx.stop_propagation();
                }),
            )
            .on_scroll_wheel(cx.listener(|_, _, _, cx| {
                cx.notify();
            }))
            .h_full()
            .absolute()
            .right_1()
            .top_1()
            .bottom_0()
            .w(px(12.))
            .cursor_default()
            .children(Scrollbar::vertical(self.scrollbar_state.clone()))
    }
}

#[derive(Debug, Clone)]
pub struct DiagnosticPopover {
    pub(crate) local_diagnostic: DiagnosticEntry<Anchor>,
    parsed_content: Option<Entity<Markdown>>,
    border_color: Option<Hsla>,
    background_color: Option<Hsla>,
    pub keyboard_grace: Rc<RefCell<bool>>,
    pub anchor: Option<Anchor>,
}

impl DiagnosticPopover {
    pub fn render(
        &self,
        max_size: Size<Pixels>,
        window: &mut Window,
        cx: &mut Context<Editor>,
    ) -> AnyElement {
        let keyboard_grace = Rc::clone(&self.keyboard_grace);
        let mut markdown_div = div().py_1().px_2();
        if let Some(markdown) = &self.parsed_content {
            let settings = ThemeSettings::get_global(cx);
            let mut base_text_style = window.text_style();
            base_text_style.refine(&TextStyleRefinement {
                font_family: Some(settings.ui_font.family.clone()),
                font_fallbacks: settings.ui_font.fallbacks.clone(),
                font_size: Some(settings.ui_font_size(cx).into()),
                color: Some(cx.theme().colors().editor_foreground),
                background_color: Some(gpui::transparent_black()),
                ..Default::default()
            });
            let markdown_style = MarkdownStyle {
                base_text_style,
                selection_background_color: { cx.theme().players().local().selection },
                link: TextStyleRefinement {
                    underline: Some(gpui::UnderlineStyle {
                        thickness: px(1.),
                        color: Some(cx.theme().colors().editor_foreground),
                        wavy: false,
                    }),
                    ..Default::default()
                },
                ..Default::default()
            };

            markdown_div = markdown_div.child(
                MarkdownElement::new(markdown.clone(), markdown_style)
                    .on_url_click(open_markdown_url),
            );
        }

        if let Some(background_color) = &self.background_color {
            markdown_div = markdown_div.bg(*background_color);
        }

        if let Some(border_color) = &self.border_color {
            markdown_div = markdown_div
                .border_1()
                .border_color(*border_color)
                .rounded_lg();
        }

        let diagnostic_div = div()
            .id("diagnostic")
            .block()
            .max_h(max_size.height)
            .overflow_y_scroll()
            .max_w(max_size.width)
            .elevation_2_borderless(cx)
            // Don't draw the background color if the theme
            // allows transparent surfaces.
            .when(theme_is_transparent(cx), |this| {
                this.bg(gpui::transparent_black())
            })
            // Prevent a mouse move on the popover from being propagated to the editor,
            // because that would dismiss the popover.
            .on_mouse_move(|_, _, cx| cx.stop_propagation())
            // Prevent a mouse down on the popover from being propagated to the editor,
            // because that would move the cursor.
            .on_mouse_down(MouseButton::Left, move |_, _, cx| {
                let mut keyboard_grace = keyboard_grace.borrow_mut();
                *keyboard_grace = false;
                cx.stop_propagation();
            })
            .child(markdown_div);

        diagnostic_div.into_any_element()
    }
}

#[cfg(test)]
mod tests {
    use super::*;
    use crate::{
        InlayId, PointForPosition,
        actions::ConfirmCompletion,
        editor_tests::{handle_completion_request, init_test},
        hover_links::update_inlay_link_and_hover_points,
        inlay_hint_cache::tests::{cached_hint_labels, visible_hint_labels},
        test::editor_lsp_test_context::EditorLspTestContext,
    };
    use collections::BTreeSet;
    use gpui::App;
    use indoc::indoc;
    use language::{Diagnostic, DiagnosticSet, language_settings::InlayHintSettings};
    use lsp::LanguageServerId;
    use markdown::parser::MarkdownEvent;
    use smol::stream::StreamExt;
    use std::sync::atomic;
    use std::sync::atomic::AtomicUsize;
    use text::Bias;

    fn get_hover_popover_delay(cx: &gpui::TestAppContext) -> u64 {
        cx.read(|cx: &App| -> u64 { EditorSettings::get_global(cx).hover_popover_delay })
    }

    impl InfoPopover {
        fn get_rendered_text(&self, cx: &gpui::App) -> String {
            let mut rendered_text = String::new();
            if let Some(parsed_content) = self.parsed_content.clone() {
                let markdown = parsed_content.read(cx);
                let text = markdown.parsed_markdown().source().to_string();
                let data = markdown.parsed_markdown().events();
                let slice = data;

                for (range, event) in slice.iter() {
                    match event {
                        MarkdownEvent::SubstitutedText(parsed) => rendered_text.push_str(parsed),
                        MarkdownEvent::Text | MarkdownEvent::Code => {
                            rendered_text.push_str(&text[range.clone()])
                        }
                        _ => {}
                    }
                }
            }
            rendered_text
        }
    }

    #[gpui::test]
    async fn test_mouse_hover_info_popover_with_autocomplete_popover(
        cx: &mut gpui::TestAppContext,
    ) {
        init_test(cx, |_| {});

        let mut cx = EditorLspTestContext::new_rust(
            lsp::ServerCapabilities {
                hover_provider: Some(lsp::HoverProviderCapability::Simple(true)),
                completion_provider: Some(lsp::CompletionOptions {
                    trigger_characters: Some(vec![".".to_string(), ":".to_string()]),
                    resolve_provider: Some(true),
                    ..Default::default()
                }),
                ..Default::default()
            },
            cx,
        )
        .await;
        let counter = Arc::new(AtomicUsize::new(0));
        // Basic hover delays and then pops without moving the mouse
        cx.set_state(indoc! {"
                oneˇ
                two
                three
                fn test() { println!(); }
            "});

        //prompt autocompletion menu
        cx.simulate_keystroke(".");
        handle_completion_request(
            &mut cx,
            indoc! {"
                        one.|<>
                        two
                        three
                    "},
            vec!["first_completion", "second_completion"],
            counter.clone(),
        )
        .await;
        cx.condition(|editor, _| editor.context_menu_visible()) // wait until completion menu is visible
            .await;
        assert_eq!(counter.load(atomic::Ordering::Acquire), 1); // 1 completion request

        let hover_point = cx.display_point(indoc! {"
                one.
                two
                three
                fn test() { printˇln!(); }
            "});
        cx.update_editor(|editor, window, cx| {
            let snapshot = editor.snapshot(window, cx);
            let anchor = snapshot
                .buffer_snapshot
                .anchor_before(hover_point.to_offset(&snapshot, Bias::Left));
            hover_at(editor, Some(anchor), window, cx)
        });
        assert!(!cx.editor(|editor, _window, _cx| editor.hover_state.visible()));

        // After delay, hover should be visible.
        let symbol_range = cx.lsp_range(indoc! {"
                one.
                two
                three
                fn test() { «println!»(); }
            "});
        let mut requests =
            cx.set_request_handler::<lsp::request::HoverRequest, _, _>(move |_, _, _| async move {
                Ok(Some(lsp::Hover {
                    contents: lsp::HoverContents::Markup(lsp::MarkupContent {
                        kind: lsp::MarkupKind::Markdown,
                        value: "some basic docs".to_string(),
                    }),
                    range: Some(symbol_range),
                }))
            });
        cx.background_executor
            .advance_clock(Duration::from_millis(get_hover_popover_delay(&cx) + 100));
        requests.next().await;

        cx.editor(|editor, _window, cx| {
            assert!(editor.hover_state.visible());
            assert_eq!(
                editor.hover_state.info_popovers.len(),
                1,
                "Expected exactly one hover but got: {:?}",
                editor.hover_state.info_popovers
            );
            let rendered_text = editor
                .hover_state
                .info_popovers
                .first()
                .unwrap()
                .get_rendered_text(cx);
            assert_eq!(rendered_text, "some basic docs".to_string())
        });

        // check that the completion menu is still visible and that there still has only been 1 completion request
        cx.editor(|editor, _, _| assert!(editor.context_menu_visible()));
        assert_eq!(counter.load(atomic::Ordering::Acquire), 1);

        //apply a completion and check it was successfully applied
        let _apply_additional_edits = cx.update_editor(|editor, window, cx| {
            editor.context_menu_next(&Default::default(), window, cx);
            editor
                .confirm_completion(&ConfirmCompletion::default(), window, cx)
                .unwrap()
        });
        cx.assert_editor_state(indoc! {"
            one.second_completionˇ
            two
            three
            fn test() { println!(); }
        "});

        // check that the completion menu is no longer visible and that there still has only been 1 completion request
        cx.editor(|editor, _, _| assert!(!editor.context_menu_visible()));
        assert_eq!(counter.load(atomic::Ordering::Acquire), 1);

        //verify the information popover is still visible and unchanged
        cx.editor(|editor, _, cx| {
            assert!(editor.hover_state.visible());
            assert_eq!(
                editor.hover_state.info_popovers.len(),
                1,
                "Expected exactly one hover but got: {:?}",
                editor.hover_state.info_popovers
            );
            let rendered_text = editor
                .hover_state
                .info_popovers
                .first()
                .unwrap()
                .get_rendered_text(cx);

            assert_eq!(rendered_text, "some basic docs".to_string())
        });

        // Mouse moved with no hover response dismisses
        let hover_point = cx.display_point(indoc! {"
                one.second_completionˇ
                two
                three
                fn teˇst() { println!(); }
            "});
        let mut request = cx
            .lsp
            .set_request_handler::<lsp::request::HoverRequest, _, _>(
                |_, _| async move { Ok(None) },
            );
        cx.update_editor(|editor, window, cx| {
            let snapshot = editor.snapshot(window, cx);
            let anchor = snapshot
                .buffer_snapshot
                .anchor_before(hover_point.to_offset(&snapshot, Bias::Left));
            hover_at(editor, Some(anchor), window, cx)
        });
        cx.background_executor
            .advance_clock(Duration::from_millis(get_hover_popover_delay(&cx) + 100));
        request.next().await;

        // verify that the information popover is no longer visible
        cx.editor(|editor, _, _| {
            assert!(!editor.hover_state.visible());
        });
    }

    #[gpui::test]
    async fn test_mouse_hover_info_popover(cx: &mut gpui::TestAppContext) {
        init_test(cx, |_| {});

        let mut cx = EditorLspTestContext::new_rust(
            lsp::ServerCapabilities {
                hover_provider: Some(lsp::HoverProviderCapability::Simple(true)),
                ..Default::default()
            },
            cx,
        )
        .await;

        // Basic hover delays and then pops without moving the mouse
        cx.set_state(indoc! {"
            fn ˇtest() { println!(); }
        "});
        let hover_point = cx.display_point(indoc! {"
            fn test() { printˇln!(); }
        "});

        cx.update_editor(|editor, window, cx| {
            let snapshot = editor.snapshot(window, cx);
            let anchor = snapshot
                .buffer_snapshot
                .anchor_before(hover_point.to_offset(&snapshot, Bias::Left));
            hover_at(editor, Some(anchor), window, cx)
        });
        assert!(!cx.editor(|editor, _window, _cx| editor.hover_state.visible()));

        // After delay, hover should be visible.
        let symbol_range = cx.lsp_range(indoc! {"
            fn test() { «println!»(); }
        "});
        let mut requests =
            cx.set_request_handler::<lsp::request::HoverRequest, _, _>(move |_, _, _| async move {
                Ok(Some(lsp::Hover {
                    contents: lsp::HoverContents::Markup(lsp::MarkupContent {
                        kind: lsp::MarkupKind::Markdown,
                        value: "some basic docs".to_string(),
                    }),
                    range: Some(symbol_range),
                }))
            });
        cx.background_executor
            .advance_clock(Duration::from_millis(get_hover_popover_delay(&cx) + 100));
        requests.next().await;

        cx.editor(|editor, _, cx| {
            assert!(editor.hover_state.visible());
            assert_eq!(
                editor.hover_state.info_popovers.len(),
                1,
                "Expected exactly one hover but got: {:?}",
                editor.hover_state.info_popovers
            );
            let rendered_text = editor
                .hover_state
                .info_popovers
                .first()
                .unwrap()
                .get_rendered_text(cx);

            assert_eq!(rendered_text, "some basic docs".to_string())
        });

        // Mouse moved with no hover response dismisses
        let hover_point = cx.display_point(indoc! {"
            fn teˇst() { println!(); }
        "});
        let mut request = cx
            .lsp
            .set_request_handler::<lsp::request::HoverRequest, _, _>(
                |_, _| async move { Ok(None) },
            );
        cx.update_editor(|editor, window, cx| {
            let snapshot = editor.snapshot(window, cx);
            let anchor = snapshot
                .buffer_snapshot
                .anchor_before(hover_point.to_offset(&snapshot, Bias::Left));
            hover_at(editor, Some(anchor), window, cx)
        });
        cx.background_executor
            .advance_clock(Duration::from_millis(get_hover_popover_delay(&cx) + 100));
        request.next().await;
        cx.editor(|editor, _, _| {
            assert!(!editor.hover_state.visible());
        });
    }

    #[gpui::test]
    async fn test_keyboard_hover_info_popover(cx: &mut gpui::TestAppContext) {
        init_test(cx, |_| {});

        let mut cx = EditorLspTestContext::new_rust(
            lsp::ServerCapabilities {
                hover_provider: Some(lsp::HoverProviderCapability::Simple(true)),
                ..Default::default()
            },
            cx,
        )
        .await;

        // Hover with keyboard has no delay
        cx.set_state(indoc! {"
            fˇn test() { println!(); }
        "});
        cx.update_editor(|editor, window, cx| hover(editor, &Hover, window, cx));
        let symbol_range = cx.lsp_range(indoc! {"
            «fn» test() { println!(); }
        "});

        cx.editor(|editor, _window, _cx| {
            assert!(!editor.hover_state.visible());

            assert_eq!(
                editor.hover_state.info_popovers.len(),
                0,
                "Expected no hovers but got but got: {:?}",
                editor.hover_state.info_popovers
            );
        });

        let mut requests =
            cx.set_request_handler::<lsp::request::HoverRequest, _, _>(move |_, _, _| async move {
                Ok(Some(lsp::Hover {
                    contents: lsp::HoverContents::Markup(lsp::MarkupContent {
                        kind: lsp::MarkupKind::Markdown,
                        value: "some other basic docs".to_string(),
                    }),
                    range: Some(symbol_range),
                }))
            });

        requests.next().await;
        cx.dispatch_action(Hover);

        cx.condition(|editor, _| editor.hover_state.visible()).await;
        cx.editor(|editor, _, cx| {
            assert_eq!(
                editor.hover_state.info_popovers.len(),
                1,
                "Expected exactly one hover but got: {:?}",
                editor.hover_state.info_popovers
            );

            let rendered_text = editor
                .hover_state
                .info_popovers
                .first()
                .unwrap()
                .get_rendered_text(cx);

            assert_eq!(rendered_text, "some other basic docs".to_string())
        });
    }

    #[gpui::test]
    async fn test_empty_hovers_filtered(cx: &mut gpui::TestAppContext) {
        init_test(cx, |_| {});

        let mut cx = EditorLspTestContext::new_rust(
            lsp::ServerCapabilities {
                hover_provider: Some(lsp::HoverProviderCapability::Simple(true)),
                ..Default::default()
            },
            cx,
        )
        .await;

        // Hover with keyboard has no delay
        cx.set_state(indoc! {"
            fˇn test() { println!(); }
        "});
        cx.update_editor(|editor, window, cx| hover(editor, &Hover, window, cx));
        let symbol_range = cx.lsp_range(indoc! {"
            «fn» test() { println!(); }
        "});
        cx.set_request_handler::<lsp::request::HoverRequest, _, _>(move |_, _, _| async move {
            Ok(Some(lsp::Hover {
                contents: lsp::HoverContents::Array(vec![
                    lsp::MarkedString::String("regular text for hover to show".to_string()),
                    lsp::MarkedString::String("".to_string()),
                    lsp::MarkedString::LanguageString(lsp::LanguageString {
                        language: "Rust".to_string(),
                        value: "".to_string(),
                    }),
                ]),
                range: Some(symbol_range),
            }))
        })
        .next()
        .await;
        cx.dispatch_action(Hover);

        cx.condition(|editor, _| editor.hover_state.visible()).await;
        cx.editor(|editor, _, cx| {
            assert_eq!(
                editor.hover_state.info_popovers.len(),
                1,
                "Expected exactly one hover but got: {:?}",
                editor.hover_state.info_popovers
            );
            let rendered_text = editor
                .hover_state
                .info_popovers
                .first()
                .unwrap()
                .get_rendered_text(cx);

            assert_eq!(
                rendered_text,
                "regular text for hover to show".to_string(),
                "No empty string hovers should be shown"
            );
        });
    }

    #[gpui::test]
    async fn test_line_ends_trimmed(cx: &mut gpui::TestAppContext) {
        init_test(cx, |_| {});

        let mut cx = EditorLspTestContext::new_rust(
            lsp::ServerCapabilities {
                hover_provider: Some(lsp::HoverProviderCapability::Simple(true)),
                ..Default::default()
            },
            cx,
        )
        .await;

        // Hover with keyboard has no delay
        cx.set_state(indoc! {"
            fˇn test() { println!(); }
        "});
        cx.update_editor(|editor, window, cx| hover(editor, &Hover, window, cx));
        let symbol_range = cx.lsp_range(indoc! {"
            «fn» test() { println!(); }
        "});

        let code_str = "\nlet hovered_point: Vector2F // size = 8, align = 0x4\n";
        let markdown_string = format!("\n```rust\n{code_str}```");

        let closure_markdown_string = markdown_string.clone();
        cx.set_request_handler::<lsp::request::HoverRequest, _, _>(move |_, _, _| {
            let future_markdown_string = closure_markdown_string.clone();
            async move {
                Ok(Some(lsp::Hover {
                    contents: lsp::HoverContents::Markup(lsp::MarkupContent {
                        kind: lsp::MarkupKind::Markdown,
                        value: future_markdown_string,
                    }),
                    range: Some(symbol_range),
                }))
            }
        })
        .next()
        .await;

        cx.dispatch_action(Hover);

        cx.condition(|editor, _| editor.hover_state.visible()).await;
        cx.editor(|editor, _, cx| {
            assert_eq!(
                editor.hover_state.info_popovers.len(),
                1,
                "Expected exactly one hover but got: {:?}",
                editor.hover_state.info_popovers
            );
            let rendered_text = editor
                .hover_state
                .info_popovers
                .first()
                .unwrap()
                .get_rendered_text(cx);

            assert_eq!(
                rendered_text, code_str,
                "Should not have extra line breaks at end of rendered hover"
            );
        });
    }

    #[gpui::test]
    async fn test_hover_diagnostic_and_info_popovers(cx: &mut gpui::TestAppContext) {
        init_test(cx, |_| {});

        let mut cx = EditorLspTestContext::new_rust(
            lsp::ServerCapabilities {
                hover_provider: Some(lsp::HoverProviderCapability::Simple(true)),
                ..Default::default()
            },
            cx,
        )
        .await;

        // Hover with just diagnostic, pops DiagnosticPopover immediately and then
        // info popover once request completes
        cx.set_state(indoc! {"
            fn teˇst() { println!(); }
        "});

        // Send diagnostic to client
        let range = cx.text_anchor_range(indoc! {"
            fn «test»() { println!(); }
        "});
        cx.update_buffer(|buffer, cx| {
            let snapshot = buffer.text_snapshot();
            let set = DiagnosticSet::from_sorted_entries(
                vec![DiagnosticEntry {
                    range,
                    diagnostic: Diagnostic {
                        message: "A test diagnostic message.".to_string(),
                        ..Default::default()
                    },
                }],
                &snapshot,
            );
            buffer.update_diagnostics(LanguageServerId(0), set, cx);
        });

        // Hover pops diagnostic immediately
        cx.update_editor(|editor, window, cx| hover(editor, &Hover, window, cx));
        cx.background_executor.run_until_parked();

        cx.editor(|Editor { hover_state, .. }, _, _| {
            assert!(
                hover_state.diagnostic_popover.is_some() && hover_state.info_popovers.is_empty()
            )
        });

        // Info Popover shows after request responded to
        let range = cx.lsp_range(indoc! {"
            fn «test»() { println!(); }
        "});
        cx.set_request_handler::<lsp::request::HoverRequest, _, _>(move |_, _, _| async move {
            Ok(Some(lsp::Hover {
                contents: lsp::HoverContents::Markup(lsp::MarkupContent {
                    kind: lsp::MarkupKind::Markdown,
                    value: "some new docs".to_string(),
                }),
                range: Some(range),
            }))
        });
        cx.background_executor
            .advance_clock(Duration::from_millis(get_hover_popover_delay(&cx) + 100));

        cx.background_executor.run_until_parked();
        cx.editor(|Editor { hover_state, .. }, _, _| {
            hover_state.diagnostic_popover.is_some() && hover_state.info_task.is_some()
        });
    }

    #[gpui::test]
    // https://github.com/zed-industries/zed/issues/15498
    async fn test_info_hover_with_hrs(cx: &mut gpui::TestAppContext) {
        init_test(cx, |_| {});

        let mut cx = EditorLspTestContext::new_rust(
            lsp::ServerCapabilities {
                hover_provider: Some(lsp::HoverProviderCapability::Simple(true)),
                ..Default::default()
            },
            cx,
        )
        .await;

        cx.set_state(indoc! {"
            fn fuˇnc(abc def: i32) -> u32 {
            }
        "});

        cx.lsp
            .set_request_handler::<lsp::request::HoverRequest, _, _>({
                |_, _| async move {
                    Ok(Some(lsp::Hover {
                        contents: lsp::HoverContents::Markup(lsp::MarkupContent {
                            kind: lsp::MarkupKind::Markdown,
                            value: indoc!(
                                r#"
                    ### function `errands_data_read`

                    ---
                    → `char *`
                    Function to read a file into a string

                    ---
                    ```cpp
                    static char *errands_data_read()
                    ```
                    "#
                            )
                            .to_string(),
                        }),
                        range: None,
                    }))
                }
            });
        cx.update_editor(|editor, window, cx| hover(editor, &Default::default(), window, cx));
        cx.run_until_parked();

        cx.update_editor(|editor, _, cx| {
            let popover = editor.hover_state.info_popovers.first().unwrap();
            let content = popover.get_rendered_text(cx);

            assert!(content.contains("Function to read a file"));
        });
    }

    #[gpui::test]
    async fn test_hover_inlay_label_parts(cx: &mut gpui::TestAppContext) {
        init_test(cx, |settings| {
            settings.defaults.inlay_hints = Some(InlayHintSettings {
                enabled: true,
                edit_debounce_ms: 0,
                scroll_debounce_ms: 0,
                show_type_hints: true,
                show_parameter_hints: true,
                show_other_hints: true,
                show_background: false,
                toggle_on_modifiers_press: None,
            })
        });

        let mut cx = EditorLspTestContext::new_rust(
            lsp::ServerCapabilities {
                inlay_hint_provider: Some(lsp::OneOf::Right(
                    lsp::InlayHintServerCapabilities::Options(lsp::InlayHintOptions {
                        resolve_provider: Some(true),
                        ..Default::default()
                    }),
                )),
                ..Default::default()
            },
            cx,
        )
        .await;

        cx.set_state(indoc! {"
            struct TestStruct;

            // ==================

            struct TestNewType<T>(T);

            fn main() {
                let variableˇ = TestNewType(TestStruct);
            }
        "});

        let hint_start_offset = cx.ranges(indoc! {"
            struct TestStruct;

            // ==================

            struct TestNewType<T>(T);

            fn main() {
                let variableˇ = TestNewType(TestStruct);
            }
        "})[0]
            .start;
        let hint_position = cx.to_lsp(hint_start_offset);
        let new_type_target_range = cx.lsp_range(indoc! {"
            struct TestStruct;

            // ==================

            struct «TestNewType»<T>(T);

            fn main() {
                let variable = TestNewType(TestStruct);
            }
        "});
        let struct_target_range = cx.lsp_range(indoc! {"
            struct «TestStruct»;

            // ==================

            struct TestNewType<T>(T);

            fn main() {
                let variable = TestNewType(TestStruct);
            }
        "});

        let uri = cx.buffer_lsp_url.clone();
        let new_type_label = "TestNewType";
        let struct_label = "TestStruct";
        let entire_hint_label = ": TestNewType<TestStruct>";
        let closure_uri = uri.clone();
        cx.lsp
            .set_request_handler::<lsp::request::InlayHintRequest, _, _>(move |params, _| {
                let task_uri = closure_uri.clone();
                async move {
                    assert_eq!(params.text_document.uri, task_uri);
                    Ok(Some(vec![lsp::InlayHint {
                        position: hint_position,
                        label: lsp::InlayHintLabel::LabelParts(vec![lsp::InlayHintLabelPart {
                            value: entire_hint_label.to_string(),
                            ..Default::default()
                        }]),
                        kind: Some(lsp::InlayHintKind::TYPE),
                        text_edits: None,
                        tooltip: None,
                        padding_left: Some(false),
                        padding_right: Some(false),
                        data: None,
                    }]))
                }
            })
            .next()
            .await;
        cx.background_executor.run_until_parked();
        cx.update_editor(|editor, _, cx| {
            let expected_layers = vec![entire_hint_label.to_string()];
            assert_eq!(expected_layers, cached_hint_labels(editor));
            assert_eq!(expected_layers, visible_hint_labels(editor, cx));
        });

        let inlay_range = cx
            .ranges(indoc! {"
                struct TestStruct;

                // ==================

                struct TestNewType<T>(T);

                fn main() {
                    let variable« »= TestNewType(TestStruct);
                }
        "})
            .first()
            .cloned()
            .unwrap();
        let new_type_hint_part_hover_position = cx.update_editor(|editor, window, cx| {
            let snapshot = editor.snapshot(window, cx);
            let previous_valid = inlay_range.start.to_display_point(&snapshot);
            let next_valid = inlay_range.end.to_display_point(&snapshot);
            assert_eq!(previous_valid.row(), next_valid.row());
            assert!(previous_valid.column() < next_valid.column());
            let exact_unclipped = DisplayPoint::new(
                previous_valid.row(),
                previous_valid.column()
                    + (entire_hint_label.find(new_type_label).unwrap() + new_type_label.len() / 2)
                        as u32,
            );
            PointForPosition {
                previous_valid,
                next_valid,
                exact_unclipped,
                column_overshoot_after_line_end: 0,
            }
        });
        cx.update_editor(|editor, window, cx| {
            update_inlay_link_and_hover_points(
                &editor.snapshot(window, cx),
                new_type_hint_part_hover_position,
                editor,
                true,
                false,
                window,
                cx,
            );
        });

        let resolve_closure_uri = uri.clone();
        cx.lsp
            .set_request_handler::<lsp::request::InlayHintResolveRequest, _, _>(
                move |mut hint_to_resolve, _| {
                    let mut resolved_hint_positions = BTreeSet::new();
                    let task_uri = resolve_closure_uri.clone();
                    async move {
                        let inserted = resolved_hint_positions.insert(hint_to_resolve.position);
                        assert!(inserted, "Hint {hint_to_resolve:?} was resolved twice");

                        // `: TestNewType<TestStruct>`
                        hint_to_resolve.label = lsp::InlayHintLabel::LabelParts(vec![
                            lsp::InlayHintLabelPart {
                                value: ": ".to_string(),
                                ..Default::default()
                            },
                            lsp::InlayHintLabelPart {
                                value: new_type_label.to_string(),
                                location: Some(lsp::Location {
                                    uri: task_uri.clone(),
                                    range: new_type_target_range,
                                }),
                                tooltip: Some(lsp::InlayHintLabelPartTooltip::String(format!(
                                    "A tooltip for `{new_type_label}`"
                                ))),
                                ..Default::default()
                            },
                            lsp::InlayHintLabelPart {
                                value: "<".to_string(),
                                ..Default::default()
                            },
                            lsp::InlayHintLabelPart {
                                value: struct_label.to_string(),
                                location: Some(lsp::Location {
                                    uri: task_uri,
                                    range: struct_target_range,
                                }),
                                tooltip: Some(lsp::InlayHintLabelPartTooltip::MarkupContent(
                                    lsp::MarkupContent {
                                        kind: lsp::MarkupKind::Markdown,
                                        value: format!("A tooltip for `{struct_label}`"),
                                    },
                                )),
                                ..Default::default()
                            },
                            lsp::InlayHintLabelPart {
                                value: ">".to_string(),
                                ..Default::default()
                            },
                        ]);

                        Ok(hint_to_resolve)
                    }
                },
            )
            .next()
            .await;
        cx.background_executor.run_until_parked();

        cx.update_editor(|editor, window, cx| {
            update_inlay_link_and_hover_points(
                &editor.snapshot(window, cx),
                new_type_hint_part_hover_position,
                editor,
                true,
                false,
                window,
                cx,
            );
        });
        cx.background_executor
            .advance_clock(Duration::from_millis(get_hover_popover_delay(&cx) + 100));
        cx.background_executor.run_until_parked();
        cx.update_editor(|editor, _, cx| {
            let hover_state = &editor.hover_state;
            assert!(
                hover_state.diagnostic_popover.is_none() && hover_state.info_popovers.len() == 1
            );
            let popover = hover_state.info_popovers.first().cloned().unwrap();
            let buffer_snapshot = editor.buffer().update(cx, |buffer, cx| buffer.snapshot(cx));
            assert_eq!(
                popover.symbol_range,
                RangeInEditor::Inlay(InlayHighlight {
                    inlay: InlayId::Hint(0),
                    inlay_position: buffer_snapshot.anchor_at(inlay_range.start, Bias::Right),
                    range: ": ".len()..": ".len() + new_type_label.len(),
                }),
                "Popover range should match the new type label part"
            );
            assert_eq!(
                popover.get_rendered_text(cx),
                format!("A tooltip for {new_type_label}"),
            );
        });

        let struct_hint_part_hover_position = cx.update_editor(|editor, window, cx| {
            let snapshot = editor.snapshot(window, cx);
            let previous_valid = inlay_range.start.to_display_point(&snapshot);
            let next_valid = inlay_range.end.to_display_point(&snapshot);
            assert_eq!(previous_valid.row(), next_valid.row());
            assert!(previous_valid.column() < next_valid.column());
            let exact_unclipped = DisplayPoint::new(
                previous_valid.row(),
                previous_valid.column()
                    + (entire_hint_label.find(struct_label).unwrap() + struct_label.len() / 2)
                        as u32,
            );
            PointForPosition {
                previous_valid,
                next_valid,
                exact_unclipped,
                column_overshoot_after_line_end: 0,
            }
        });
        cx.update_editor(|editor, window, cx| {
            update_inlay_link_and_hover_points(
                &editor.snapshot(window, cx),
                struct_hint_part_hover_position,
                editor,
                true,
                false,
                window,
                cx,
            );
        });
        cx.background_executor
            .advance_clock(Duration::from_millis(get_hover_popover_delay(&cx) + 100));
        cx.background_executor.run_until_parked();
        cx.update_editor(|editor, _, cx| {
            let hover_state = &editor.hover_state;
            assert!(
                hover_state.diagnostic_popover.is_none() && hover_state.info_popovers.len() == 1
            );
            let popover = hover_state.info_popovers.first().cloned().unwrap();
            let buffer_snapshot = editor.buffer().update(cx, |buffer, cx| buffer.snapshot(cx));
            assert_eq!(
                popover.symbol_range,
                RangeInEditor::Inlay(InlayHighlight {
                    inlay: InlayId::Hint(0),
                    inlay_position: buffer_snapshot.anchor_at(inlay_range.start, Bias::Right),
                    range: ": ".len() + new_type_label.len() + "<".len()
                        ..": ".len() + new_type_label.len() + "<".len() + struct_label.len(),
                }),
                "Popover range should match the struct label part"
            );
            assert_eq!(
                popover.get_rendered_text(cx),
                format!("A tooltip for {struct_label}"),
                "Rendered markdown element should remove backticks from text"
            );
        });
    }
}<|MERGE_RESOLUTION|>--- conflicted
+++ resolved
@@ -546,12 +546,6 @@
                 fallback_language_name,
                 cx,
             )
-<<<<<<< HEAD
-            .code_block_variant(markdown::CodeBlockVariant::Default { copy_button: false })
-            .open_url(open_markdown_url)
-=======
-            .copy_code_block_buttons(false)
->>>>>>> 0414908c
         })
         .ok();
 
@@ -792,6 +786,9 @@
                                 markdown.clone(),
                                 hover_markdown_style(window, cx),
                             )
+                            .code_block_variant(markdown::CodeBlockVariant::Default {
+                                copy_button: false,
+                            })
                             .on_url_click(open_markdown_url),
                         ),
                 )
@@ -890,6 +887,7 @@
 
             markdown_div = markdown_div.child(
                 MarkdownElement::new(markdown.clone(), markdown_style)
+                    .code_block_variant(markdown::CodeBlockVariant::Default { copy_button: false })
                     .on_url_click(open_markdown_url),
             );
         }
