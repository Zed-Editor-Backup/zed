--- conflicted
+++ resolved
@@ -43,17 +43,8 @@
     transparent_black,
 };
 use itertools::Itertools;
-<<<<<<< HEAD
-use language::{
-    ChunkRendererContext,
-    language_settings::{
-        self, IndentGuideBackgroundColoring, IndentGuideColoring, IndentGuideSettings,
-        ShowWhitespaceSetting,
-    },
-=======
 use language::language_settings::{
     IndentGuideBackgroundColoring, IndentGuideColoring, IndentGuideSettings, ShowWhitespaceSetting,
->>>>>>> e123c4bc
 };
 use lsp::DiagnosticSeverity;
 use multi_buffer::{
