use crate::{
    BlockId, COLUMNAR_SELECTION_MODIFIERS, CURSORS_VISIBLE_FOR, ChunkReplacement,
    ContextMenuPlacement, CursorShape, CustomBlockId, DisplayDiffHunk, DisplayPoint, DisplayRow,
    DocumentHighlightRead, DocumentHighlightWrite, EditDisplayMode, Editor, EditorMode,
    EditorSettings, EditorSnapshot, EditorStyle, FILE_HEADER_HEIGHT, FocusedBlock,
    GutterDimensions, HalfPageDown, HalfPageUp, HandleInput, HoveredCursor, InlayHintRefreshReason,
    InlineCompletion, JumpData, LineDown, LineHighlight, LineUp, MAX_LINE_LEN,
    MIN_LINE_NUMBER_DIGITS, MULTI_BUFFER_EXCERPT_HEADER_HEIGHT, OpenExcerpts, PageDown, PageUp,
    Point, RowExt, RowRangeExt, SelectPhase, SelectedTextHighlight, Selection, SoftWrap,
    StickyHeaderExcerpt, ToPoint, ToggleFold,
    code_context_menus::{CodeActionsMenu, MENU_ASIDE_MAX_WIDTH, MENU_ASIDE_MIN_WIDTH, MENU_GAP},
    display_map::{
        Block, BlockContext, BlockStyle, DisplaySnapshot, HighlightedChunk, ToDisplayPoint,
    },
    editor_settings::{
        CurrentLineHighlight, DoubleClickInMultibuffer, Minimap, MinimapThumb, MultiCursorModifier,
        ScrollBeyondLastLine, ScrollbarAxes, ScrollbarDiagnostics, ShowMinimap, ShowScrollbar,
    },
    git::blame::{BlameRenderer, GitBlame, GlobalBlameRenderer},
    hover_popover::{
        self, HOVER_POPOVER_GAP, MIN_POPOVER_CHARACTER_WIDTH, MIN_POPOVER_LINE_HEIGHT, hover_at,
    },
    inlay_hint_settings,
    items::BufferSearchHighlights,
    mouse_context_menu::{self, MenuPosition},
    scroll::scroll_amount::ScrollAmount,
};
use buffer_diff::{DiffHunkStatus, DiffHunkStatusKind};
use client::ParticipantIndex;
use collections::{BTreeMap, HashMap, HashSet};
use feature_flags::{Debugger, FeatureFlagAppExt};
use file_icons::FileIcons;
use git::{Oid, blame::BlameEntry, status::FileStatus};
use gpui::{
    Action, Along, AnyElement, App, AvailableSpace, Axis as ScrollbarAxis, BorderStyle, Bounds,
    ClickEvent, ContentMask, Context, Corner, Corners, CursorStyle, DispatchPhase, Edges, Element,
    ElementInputHandler, Entity, Focusable as _, FontId, GlobalElementId, Hitbox, Hsla,
    InteractiveElement, IntoElement, Keystroke, Length, ModifiersChangedEvent, MouseButton,
    MouseDownEvent, MouseMoveEvent, MouseUpEvent, PaintQuad, ParentElement, Pixels, ScrollDelta,
    ScrollWheelEvent, ShapedLine, SharedString, Size, StatefulInteractiveElement, Style, Styled,
    TextRun, TextStyleRefinement, WeakEntity, Window, anchored, deferred, div, fill,
    linear_color_stop, linear_gradient, outline, point, px, quad, relative, size, solid_background,
    transparent_black,
};
use itertools::Itertools;
use language::{
    ChunkRendererContext,
    language_settings::{
        self, IndentGuideBackgroundColoring, IndentGuideColoring, IndentGuideSettings,
        ShowWhitespaceSetting,
    },
};
use lsp::DiagnosticSeverity;
use multi_buffer::{
    Anchor, ExcerptId, ExcerptInfo, ExpandExcerptDirection, ExpandInfo, MultiBufferPoint,
    MultiBufferRow, RowInfo,
};
use ordered_float::Float;
use project::{
    debugger::breakpoint_store::Breakpoint,
    project_settings::{self, GitGutterSetting, GitHunkStyleSetting, ProjectSettings},
};
use settings::Settings;
use smallvec::{SmallVec, smallvec};
use std::{
    any::TypeId,
    borrow::Cow,
    cmp::{self, Ordering},
    fmt::{self, Write},
    iter, mem,
    ops::{Deref, Range},
    rc::Rc,
    sync::Arc,
    time::Duration,
};
use sum_tree::Bias;
use text::BufferId;
use theme::{ActiveTheme, Appearance, BufferLineHeight, PlayerColor};
use ui::{ButtonLike, KeyBinding, POPOVER_Y_PADDING, Tooltip, h_flex, prelude::*};
use unicode_segmentation::UnicodeSegmentation;
use util::{RangeExt, ResultExt, debug_panic};
use workspace::{Workspace, item::Item, notifications::NotifyTaskExt};

const INLINE_BLAME_PADDING_EM_WIDTHS: f32 = 7.;

/// Determines what kinds of highlights should be applied to a lines background.
#[derive(Clone, Copy, Default)]
struct LineHighlightSpec {
    selection: bool,
    breakpoint: bool,
    _active_stack_frame: bool,
}

struct SelectionLayout {
    head: DisplayPoint,
    cursor_shape: CursorShape,
    is_newest: bool,
    is_local: bool,
    range: Range<DisplayPoint>,
    active_rows: Range<DisplayRow>,
    user_name: Option<SharedString>,
}

impl SelectionLayout {
    fn new<T: ToPoint + ToDisplayPoint + Clone>(
        selection: Selection<T>,
        line_mode: bool,
        cursor_shape: CursorShape,
        map: &DisplaySnapshot,
        is_newest: bool,
        is_local: bool,
        user_name: Option<SharedString>,
    ) -> Self {
        let point_selection = selection.map(|p| p.to_point(&map.buffer_snapshot));
        let display_selection = point_selection.map(|p| p.to_display_point(map));
        let mut range = display_selection.range();
        let mut head = display_selection.head();
        let mut active_rows = map.prev_line_boundary(point_selection.start).1.row()
            ..map.next_line_boundary(point_selection.end).1.row();

        // vim visual line mode
        if line_mode {
            let point_range = map.expand_to_line(point_selection.range());
            range = point_range.start.to_display_point(map)..point_range.end.to_display_point(map);
        }

        // any vim visual mode (including line mode)
        if (cursor_shape == CursorShape::Block || cursor_shape == CursorShape::Hollow)
            && !range.is_empty()
            && !selection.reversed
        {
            if head.column() > 0 {
                head = map.clip_point(DisplayPoint::new(head.row(), head.column() - 1), Bias::Left)
            } else if head.row().0 > 0 && head != map.max_point() {
                head = map.clip_point(
                    DisplayPoint::new(
                        head.row().previous_row(),
                        map.line_len(head.row().previous_row()),
                    ),
                    Bias::Left,
                );
                // updating range.end is a no-op unless you're cursor is
                // on the newline containing a multi-buffer divider
                // in which case the clip_point may have moved the head up
                // an additional row.
                range.end = DisplayPoint::new(head.row().next_row(), 0);
                active_rows.end = head.row();
            }
        }

        Self {
            head,
            cursor_shape,
            is_newest,
            is_local,
            range,
            active_rows,
            user_name,
        }
    }
}

pub struct EditorElement {
    editor: Entity<Editor>,
    style: EditorStyle,
}

type DisplayRowDelta = u32;

impl EditorElement {
    pub(crate) const SCROLLBAR_WIDTH: Pixels = px(15.);

    pub fn new(editor: &Entity<Editor>, style: EditorStyle) -> Self {
        Self {
            editor: editor.clone(),
            style,
        }
    }

    fn register_actions(&self, window: &mut Window, cx: &mut App) {
        let editor = &self.editor;
        editor.update(cx, |editor, cx| {
            for action in editor.editor_actions.borrow().values() {
                (action)(window, cx)
            }
        });

        crate::rust_analyzer_ext::apply_related_actions(editor, window, cx);
        crate::clangd_ext::apply_related_actions(editor, window, cx);

        register_action(editor, window, Editor::open_context_menu);
        register_action(editor, window, Editor::move_left);
        register_action(editor, window, Editor::move_right);
        register_action(editor, window, Editor::move_down);
        register_action(editor, window, Editor::move_down_by_lines);
        register_action(editor, window, Editor::select_down_by_lines);
        register_action(editor, window, Editor::move_up);
        register_action(editor, window, Editor::move_up_by_lines);
        register_action(editor, window, Editor::select_up_by_lines);
        register_action(editor, window, Editor::select_page_down);
        register_action(editor, window, Editor::select_page_up);
        register_action(editor, window, Editor::cancel);
        register_action(editor, window, Editor::newline);
        register_action(editor, window, Editor::newline_above);
        register_action(editor, window, Editor::newline_below);
        register_action(editor, window, Editor::backspace);
        register_action(editor, window, Editor::delete);
        register_action(editor, window, Editor::tab);
        register_action(editor, window, Editor::backtab);
        register_action(editor, window, Editor::indent);
        register_action(editor, window, Editor::outdent);
        register_action(editor, window, Editor::autoindent);
        register_action(editor, window, Editor::delete_line);
        register_action(editor, window, Editor::join_lines);
        register_action(editor, window, Editor::sort_lines_case_sensitive);
        register_action(editor, window, Editor::sort_lines_case_insensitive);
        register_action(editor, window, Editor::reverse_lines);
        register_action(editor, window, Editor::shuffle_lines);
        register_action(editor, window, Editor::convert_to_upper_case);
        register_action(editor, window, Editor::convert_to_lower_case);
        register_action(editor, window, Editor::convert_to_title_case);
        register_action(editor, window, Editor::convert_to_snake_case);
        register_action(editor, window, Editor::convert_to_kebab_case);
        register_action(editor, window, Editor::convert_to_upper_camel_case);
        register_action(editor, window, Editor::convert_to_lower_camel_case);
        register_action(editor, window, Editor::convert_to_opposite_case);
        register_action(editor, window, Editor::convert_to_rot13);
        register_action(editor, window, Editor::convert_to_rot47);
        register_action(editor, window, Editor::delete_to_previous_word_start);
        register_action(editor, window, Editor::delete_to_previous_subword_start);
        register_action(editor, window, Editor::delete_to_next_word_end);
        register_action(editor, window, Editor::delete_to_next_subword_end);
        register_action(editor, window, Editor::delete_to_beginning_of_line);
        register_action(editor, window, Editor::delete_to_end_of_line);
        register_action(editor, window, Editor::cut_to_end_of_line);
        register_action(editor, window, Editor::duplicate_line_up);
        register_action(editor, window, Editor::duplicate_line_down);
        register_action(editor, window, Editor::duplicate_selection);
        register_action(editor, window, Editor::move_line_up);
        register_action(editor, window, Editor::move_line_down);
        register_action(editor, window, Editor::transpose);
        register_action(editor, window, Editor::rewrap);
        register_action(editor, window, Editor::cut);
        register_action(editor, window, Editor::kill_ring_cut);
        register_action(editor, window, Editor::kill_ring_yank);
        register_action(editor, window, Editor::copy);
        register_action(editor, window, Editor::copy_and_trim);
        register_action(editor, window, Editor::paste);
        register_action(editor, window, Editor::undo);
        register_action(editor, window, Editor::redo);
        register_action(editor, window, Editor::move_page_up);
        register_action(editor, window, Editor::move_page_down);
        register_action(editor, window, Editor::next_screen);
        register_action(editor, window, Editor::scroll_cursor_top);
        register_action(editor, window, Editor::scroll_cursor_center);
        register_action(editor, window, Editor::scroll_cursor_bottom);
        register_action(editor, window, Editor::scroll_cursor_center_top_bottom);
        register_action(editor, window, |editor, _: &LineDown, window, cx| {
            editor.scroll_screen(&ScrollAmount::Line(1.), window, cx)
        });
        register_action(editor, window, |editor, _: &LineUp, window, cx| {
            editor.scroll_screen(&ScrollAmount::Line(-1.), window, cx)
        });
        register_action(editor, window, |editor, _: &HalfPageDown, window, cx| {
            editor.scroll_screen(&ScrollAmount::Page(0.5), window, cx)
        });
        register_action(
            editor,
            window,
            |editor, HandleInput(text): &HandleInput, window, cx| {
                if text.is_empty() {
                    return;
                }
                editor.handle_input(text, window, cx);
            },
        );
        register_action(editor, window, |editor, _: &HalfPageUp, window, cx| {
            editor.scroll_screen(&ScrollAmount::Page(-0.5), window, cx)
        });
        register_action(editor, window, |editor, _: &PageDown, window, cx| {
            editor.scroll_screen(&ScrollAmount::Page(1.), window, cx)
        });
        register_action(editor, window, |editor, _: &PageUp, window, cx| {
            editor.scroll_screen(&ScrollAmount::Page(-1.), window, cx)
        });
        register_action(editor, window, Editor::move_to_previous_word_start);
        register_action(editor, window, Editor::move_to_previous_subword_start);
        register_action(editor, window, Editor::move_to_next_word_end);
        register_action(editor, window, Editor::move_to_next_subword_end);
        register_action(editor, window, Editor::move_to_beginning_of_line);
        register_action(editor, window, Editor::move_to_end_of_line);
        register_action(editor, window, Editor::move_to_start_of_paragraph);
        register_action(editor, window, Editor::move_to_end_of_paragraph);
        register_action(editor, window, Editor::move_to_beginning);
        register_action(editor, window, Editor::move_to_end);
        register_action(editor, window, Editor::move_to_start_of_excerpt);
        register_action(editor, window, Editor::move_to_start_of_next_excerpt);
        register_action(editor, window, Editor::move_to_end_of_excerpt);
        register_action(editor, window, Editor::move_to_end_of_previous_excerpt);
        register_action(editor, window, Editor::select_up);
        register_action(editor, window, Editor::select_down);
        register_action(editor, window, Editor::select_left);
        register_action(editor, window, Editor::select_right);
        register_action(editor, window, Editor::select_to_previous_word_start);
        register_action(editor, window, Editor::select_to_previous_subword_start);
        register_action(editor, window, Editor::select_to_next_word_end);
        register_action(editor, window, Editor::select_to_next_subword_end);
        register_action(editor, window, Editor::select_to_beginning_of_line);
        register_action(editor, window, Editor::select_to_end_of_line);
        register_action(editor, window, Editor::select_to_start_of_paragraph);
        register_action(editor, window, Editor::select_to_end_of_paragraph);
        register_action(editor, window, Editor::select_to_start_of_excerpt);
        register_action(editor, window, Editor::select_to_start_of_next_excerpt);
        register_action(editor, window, Editor::select_to_end_of_excerpt);
        register_action(editor, window, Editor::select_to_end_of_previous_excerpt);
        register_action(editor, window, Editor::select_to_beginning);
        register_action(editor, window, Editor::select_to_end);
        register_action(editor, window, Editor::select_all);
        register_action(editor, window, |editor, action, window, cx| {
            editor.select_all_matches(action, window, cx).log_err();
        });
        register_action(editor, window, Editor::select_line);
        register_action(editor, window, Editor::split_selection_into_lines);
        register_action(editor, window, Editor::add_selection_above);
        register_action(editor, window, Editor::add_selection_below);
        register_action(editor, window, |editor, action, window, cx| {
            editor.select_next(action, window, cx).log_err();
        });
        register_action(editor, window, |editor, action, window, cx| {
            editor.select_previous(action, window, cx).log_err();
        });
        register_action(editor, window, Editor::toggle_comments);
        register_action(editor, window, Editor::select_larger_syntax_node);
        register_action(editor, window, Editor::select_smaller_syntax_node);
        register_action(editor, window, Editor::select_enclosing_symbol);
        register_action(editor, window, Editor::move_to_enclosing_bracket);
        register_action(editor, window, Editor::undo_selection);
        register_action(editor, window, Editor::redo_selection);
        if !editor.read(cx).is_singleton(cx) {
            register_action(editor, window, Editor::expand_excerpts);
            register_action(editor, window, Editor::expand_excerpts_up);
            register_action(editor, window, Editor::expand_excerpts_down);
        }
        register_action(editor, window, Editor::go_to_diagnostic);
        register_action(editor, window, Editor::go_to_prev_diagnostic);
        register_action(editor, window, Editor::go_to_next_hunk);
        register_action(editor, window, Editor::go_to_prev_hunk);
        register_action(editor, window, |editor, action, window, cx| {
            editor
                .go_to_definition(action, window, cx)
                .detach_and_log_err(cx);
        });
        register_action(editor, window, |editor, action, window, cx| {
            editor
                .go_to_definition_split(action, window, cx)
                .detach_and_log_err(cx);
        });
        register_action(editor, window, |editor, action, window, cx| {
            editor
                .go_to_declaration(action, window, cx)
                .detach_and_log_err(cx);
        });
        register_action(editor, window, |editor, action, window, cx| {
            editor
                .go_to_declaration_split(action, window, cx)
                .detach_and_log_err(cx);
        });
        register_action(editor, window, |editor, action, window, cx| {
            editor
                .go_to_implementation(action, window, cx)
                .detach_and_log_err(cx);
        });
        register_action(editor, window, |editor, action, window, cx| {
            editor
                .go_to_implementation_split(action, window, cx)
                .detach_and_log_err(cx);
        });
        register_action(editor, window, |editor, action, window, cx| {
            editor
                .go_to_type_definition(action, window, cx)
                .detach_and_log_err(cx);
        });
        register_action(editor, window, |editor, action, window, cx| {
            editor
                .go_to_type_definition_split(action, window, cx)
                .detach_and_log_err(cx);
        });
        register_action(editor, window, Editor::open_url);
        register_action(editor, window, Editor::open_selected_filename);
        register_action(editor, window, Editor::fold);
        register_action(editor, window, Editor::fold_at_level);
        register_action(editor, window, Editor::fold_all);
        register_action(editor, window, Editor::fold_function_bodies);
        register_action(editor, window, Editor::fold_at);
        register_action(editor, window, Editor::fold_recursive);
        register_action(editor, window, Editor::toggle_fold);
        register_action(editor, window, Editor::toggle_fold_recursive);
        register_action(editor, window, Editor::unfold_lines);
        register_action(editor, window, Editor::unfold_recursive);
        register_action(editor, window, Editor::unfold_all);
        register_action(editor, window, Editor::unfold_at);
        register_action(editor, window, Editor::fold_selected_ranges);
        register_action(editor, window, Editor::set_mark);
        register_action(editor, window, Editor::swap_selection_ends);
        register_action(editor, window, Editor::show_completions);
        register_action(editor, window, Editor::show_word_completions);
        register_action(editor, window, Editor::toggle_code_actions);
        register_action(editor, window, Editor::open_excerpts);
        register_action(editor, window, Editor::open_excerpts_in_split);
        register_action(editor, window, Editor::open_proposed_changes_editor);
        register_action(editor, window, Editor::toggle_soft_wrap);
        register_action(editor, window, Editor::toggle_tab_bar);
        register_action(editor, window, Editor::toggle_line_numbers);
        register_action(editor, window, Editor::toggle_relative_line_numbers);
        register_action(editor, window, Editor::toggle_indent_guides);
        register_action(editor, window, Editor::toggle_inlay_hints);
        register_action(editor, window, Editor::toggle_edit_predictions);
        register_action(editor, window, Editor::toggle_inline_diagnostics);
        register_action(editor, window, hover_popover::hover);
        register_action(editor, window, Editor::reveal_in_finder);
        register_action(editor, window, Editor::copy_path);
        register_action(editor, window, Editor::copy_relative_path);
        register_action(editor, window, Editor::copy_file_name);
        register_action(editor, window, Editor::copy_file_name_without_extension);
        register_action(editor, window, Editor::copy_highlight_json);
        register_action(editor, window, Editor::copy_permalink_to_line);
        register_action(editor, window, Editor::open_permalink_to_line);
        register_action(editor, window, Editor::copy_file_location);
        register_action(editor, window, Editor::toggle_git_blame);
        register_action(editor, window, Editor::toggle_git_blame_inline);
        register_action(editor, window, Editor::open_git_blame_commit);
        register_action(editor, window, Editor::toggle_selected_diff_hunks);
        register_action(editor, window, Editor::toggle_staged_selected_diff_hunks);
        register_action(editor, window, Editor::stage_and_next);
        register_action(editor, window, Editor::unstage_and_next);
        register_action(editor, window, Editor::expand_all_diff_hunks);

        register_action(editor, window, |editor, action, window, cx| {
            if let Some(task) = editor.format(action, window, cx) {
                task.detach_and_notify_err(window, cx);
            } else {
                cx.propagate();
            }
        });
        register_action(editor, window, |editor, action, window, cx| {
            if let Some(task) = editor.format_selections(action, window, cx) {
                task.detach_and_notify_err(window, cx);
            } else {
                cx.propagate();
            }
        });
        register_action(editor, window, |editor, action, window, cx| {
            if let Some(task) = editor.organize_imports(action, window, cx) {
                task.detach_and_notify_err(window, cx);
            } else {
                cx.propagate();
            }
        });
        register_action(editor, window, Editor::restart_language_server);
        register_action(editor, window, Editor::show_character_palette);
        register_action(editor, window, |editor, action, window, cx| {
            if let Some(task) = editor.confirm_completion(action, window, cx) {
                task.detach_and_notify_err(window, cx);
            } else {
                cx.propagate();
            }
        });
        register_action(editor, window, |editor, action, window, cx| {
            if let Some(task) = editor.compose_completion(action, window, cx) {
                task.detach_and_notify_err(window, cx);
            } else {
                cx.propagate();
            }
        });
        register_action(editor, window, |editor, action, window, cx| {
            if let Some(task) = editor.confirm_code_action(action, window, cx) {
                task.detach_and_notify_err(window, cx);
            } else {
                cx.propagate();
            }
        });
        register_action(editor, window, |editor, action, window, cx| {
            if let Some(task) = editor.rename(action, window, cx) {
                task.detach_and_notify_err(window, cx);
            } else {
                cx.propagate();
            }
        });
        register_action(editor, window, |editor, action, window, cx| {
            if let Some(task) = editor.confirm_rename(action, window, cx) {
                task.detach_and_notify_err(window, cx);
            } else {
                cx.propagate();
            }
        });
        register_action(editor, window, |editor, action, window, cx| {
            if let Some(task) = editor.find_all_references(action, window, cx) {
                task.detach_and_log_err(cx);
            } else {
                cx.propagate();
            }
        });
        register_action(editor, window, Editor::show_signature_help);
        register_action(editor, window, Editor::next_edit_prediction);
        register_action(editor, window, Editor::previous_edit_prediction);
        register_action(editor, window, Editor::show_inline_completion);
        register_action(editor, window, Editor::context_menu_first);
        register_action(editor, window, Editor::context_menu_prev);
        register_action(editor, window, Editor::context_menu_next);
        register_action(editor, window, Editor::context_menu_last);
        register_action(editor, window, Editor::display_cursor_names);
        register_action(editor, window, Editor::unique_lines_case_insensitive);
        register_action(editor, window, Editor::unique_lines_case_sensitive);
        register_action(editor, window, Editor::accept_partial_inline_completion);
        register_action(editor, window, Editor::accept_edit_prediction);
        register_action(editor, window, Editor::restore_file);
        register_action(editor, window, Editor::git_restore);
        register_action(editor, window, Editor::apply_all_diff_hunks);
        register_action(editor, window, Editor::apply_selected_diff_hunks);
        register_action(editor, window, Editor::open_active_item_in_terminal);
        register_action(editor, window, Editor::reload_file);
        register_action(editor, window, Editor::spawn_nearest_task);
        register_action(editor, window, Editor::insert_uuid_v4);
        register_action(editor, window, Editor::insert_uuid_v7);
        register_action(editor, window, Editor::open_selections_in_multibuffer);
        if cx.has_flag::<Debugger>() {
            register_action(editor, window, Editor::toggle_breakpoint);
            register_action(editor, window, Editor::edit_log_breakpoint);
            register_action(editor, window, Editor::enable_breakpoint);
            register_action(editor, window, Editor::disable_breakpoint);
        }
    }

    fn register_key_listeners(&self, window: &mut Window, _: &mut App, layout: &EditorLayout) {
        let position_map = layout.position_map.clone();
        window.on_key_event({
            let editor = self.editor.clone();
            move |event: &ModifiersChangedEvent, phase, window, cx| {
                if phase != DispatchPhase::Bubble {
                    return;
                }
                editor.update(cx, |editor, cx| {
                    let inlay_hint_settings = inlay_hint_settings(
                        editor.selections.newest_anchor().head(),
                        &editor.buffer.read(cx).snapshot(cx),
                        cx,
                    );

                    if let Some(inlay_modifiers) = inlay_hint_settings
                        .toggle_on_modifiers_press
                        .as_ref()
                        .filter(|modifiers| modifiers.modified())
                    {
                        editor.refresh_inlay_hints(
                            InlayHintRefreshReason::ModifiersChanged(
                                inlay_modifiers == &event.modifiers,
                            ),
                            cx,
                        );
                    }

                    if editor.hover_state.focused(window, cx) {
                        return;
                    }

                    editor.handle_modifiers_changed(event.modifiers, &position_map, window, cx);
                })
            }
        });
    }

    fn mouse_left_down(
        editor: &mut Editor,
        event: &MouseDownEvent,
        hovered_hunk: Option<Range<Anchor>>,
        position_map: &PositionMap,
        line_numbers: &HashMap<MultiBufferRow, LineNumberLayout>,
        window: &mut Window,
        cx: &mut Context<Editor>,
    ) {
        if window.default_prevented() {
            return;
        }

        let text_hitbox = &position_map.text_hitbox;
        let gutter_hitbox = &position_map.gutter_hitbox;
        let mut click_count = event.click_count;
        let mut modifiers = event.modifiers;

        if let Some(hovered_hunk) = hovered_hunk {
            editor.toggle_single_diff_hunk(hovered_hunk, cx);
            cx.notify();
            return;
        } else if gutter_hitbox.is_hovered(window) {
            click_count = 3; // Simulate triple-click when clicking the gutter to select lines
        } else if !text_hitbox.is_hovered(window) {
            return;
        }

        let is_singleton = editor.buffer().read(cx).is_singleton();

        if click_count == 2 && !is_singleton {
            match EditorSettings::get_global(cx).double_click_in_multibuffer {
                DoubleClickInMultibuffer::Select => {
                    // do nothing special on double click, all selection logic is below
                }
                DoubleClickInMultibuffer::Open => {
                    if modifiers.alt {
                        // if double click is made with alt, pretend it's a regular double click without opening and alt,
                        // and run the selection logic.
                        modifiers.alt = false;
                    } else {
                        let scroll_position_row =
                            position_map.scroll_pixel_position.y / position_map.line_height;
                        let display_row = (((event.position - gutter_hitbox.bounds.origin).y
                            + position_map.scroll_pixel_position.y)
                            / position_map.line_height)
                            as u32;
                        let multi_buffer_row = position_map
                            .snapshot
                            .display_point_to_point(
                                DisplayPoint::new(DisplayRow(display_row), 0),
                                Bias::Right,
                            )
                            .row;
                        let line_offset_from_top = display_row - scroll_position_row as u32;
                        // if double click is made without alt, open the corresponding excerp
                        editor.open_excerpts_common(
                            Some(JumpData::MultiBufferRow {
                                row: MultiBufferRow(multi_buffer_row),
                                line_offset_from_top,
                            }),
                            false,
                            window,
                            cx,
                        );
                        return;
                    }
                }
            }
        }

        let point_for_position = position_map.point_for_position(event.position);
        let position = point_for_position.previous_valid;
        if modifiers == COLUMNAR_SELECTION_MODIFIERS {
            editor.select(
                SelectPhase::BeginColumnar {
                    position,
                    reset: false,
                    goal_column: point_for_position.exact_unclipped.column(),
                },
                window,
                cx,
            );
        } else if modifiers.shift && !modifiers.control && !modifiers.alt && !modifiers.secondary()
        {
            editor.select(
                SelectPhase::Extend {
                    position,
                    click_count,
                },
                window,
                cx,
            );
        } else {
            let multi_cursor_setting = EditorSettings::get_global(cx).multi_cursor_modifier;
            let multi_cursor_modifier = match multi_cursor_setting {
                MultiCursorModifier::Alt => modifiers.alt,
                MultiCursorModifier::CmdOrCtrl => modifiers.secondary(),
            };
            editor.select(
                SelectPhase::Begin {
                    position,
                    add: multi_cursor_modifier,
                    click_count,
                },
                window,
                cx,
            );
        }
        cx.stop_propagation();

        if !is_singleton {
            let display_row = (((event.position - gutter_hitbox.bounds.origin).y
                + position_map.scroll_pixel_position.y)
                / position_map.line_height) as u32;
            let multi_buffer_row = position_map
                .snapshot
                .display_point_to_point(DisplayPoint::new(DisplayRow(display_row), 0), Bias::Right)
                .row;
            if line_numbers
                .get(&MultiBufferRow(multi_buffer_row))
                .and_then(|line_number| line_number.hitbox.as_ref())
                .is_some_and(|hitbox| hitbox.contains(&event.position))
            {
                let scroll_position_row =
                    position_map.scroll_pixel_position.y / position_map.line_height;
                let line_offset_from_top = display_row - scroll_position_row as u32;

                editor.open_excerpts_common(
                    Some(JumpData::MultiBufferRow {
                        row: MultiBufferRow(multi_buffer_row),
                        line_offset_from_top,
                    }),
                    modifiers.alt,
                    window,
                    cx,
                );
                cx.stop_propagation();
            }
        }
    }

    fn mouse_right_down(
        editor: &mut Editor,
        event: &MouseDownEvent,
        position_map: &PositionMap,
        window: &mut Window,
        cx: &mut Context<Editor>,
    ) {
        if position_map.gutter_hitbox.is_hovered(window) {
            let gutter_right_padding = editor.gutter_dimensions.right_padding;
            let hitbox = &position_map.gutter_hitbox;

            if event.position.x <= hitbox.bounds.right() - gutter_right_padding {
                let point_for_position = position_map.point_for_position(event.position);
                editor.set_breakpoint_context_menu(
                    point_for_position.previous_valid.row(),
                    None,
                    event.position,
                    window,
                    cx,
                );
            }
            return;
        }

        if !position_map.text_hitbox.is_hovered(window) {
            return;
        }

        let point_for_position = position_map.point_for_position(event.position);
        mouse_context_menu::deploy_context_menu(
            editor,
            Some(event.position),
            point_for_position.previous_valid,
            window,
            cx,
        );
        cx.stop_propagation();
    }

    fn mouse_middle_down(
        editor: &mut Editor,
        event: &MouseDownEvent,
        position_map: &PositionMap,
        window: &mut Window,
        cx: &mut Context<Editor>,
    ) {
        if !position_map.text_hitbox.is_hovered(window) || window.default_prevented() {
            return;
        }

        let point_for_position = position_map.point_for_position(event.position);
        let position = point_for_position.previous_valid;

        editor.select(
            SelectPhase::BeginColumnar {
                position,
                reset: true,
                goal_column: point_for_position.exact_unclipped.column(),
            },
            window,
            cx,
        );
    }

    fn mouse_up(
        editor: &mut Editor,
        event: &MouseUpEvent,
        position_map: &PositionMap,
        window: &mut Window,
        cx: &mut Context<Editor>,
    ) {
        let text_hitbox = &position_map.text_hitbox;
        let end_selection = editor.has_pending_selection();
        let pending_nonempty_selections = editor.has_pending_nonempty_selection();

        if end_selection {
            editor.select(SelectPhase::End, window, cx);
        }

        if end_selection && pending_nonempty_selections {
            cx.stop_propagation();
        } else if cfg!(any(target_os = "linux", target_os = "freebsd"))
            && event.button == MouseButton::Middle
        {
            if !text_hitbox.is_hovered(window) || editor.read_only(cx) {
                return;
            }

            #[cfg(any(target_os = "linux", target_os = "freebsd"))]
            if EditorSettings::get_global(cx).middle_click_paste {
                if let Some(text) = cx.read_from_primary().and_then(|item| item.text()) {
                    let point_for_position = position_map.point_for_position(event.position);
                    let position = point_for_position.previous_valid;

                    editor.select(
                        SelectPhase::Begin {
                            position,
                            add: false,
                            click_count: 1,
                        },
                        window,
                        cx,
                    );
                    editor.insert(&text, window, cx);
                }
                cx.stop_propagation()
            }
        }
    }

    fn click(
        editor: &mut Editor,
        event: &ClickEvent,
        position_map: &PositionMap,
        window: &mut Window,
        cx: &mut Context<Editor>,
    ) {
        let text_hitbox = &position_map.text_hitbox;
        let pending_nonempty_selections = editor.has_pending_nonempty_selection();

        let multi_cursor_setting = EditorSettings::get_global(cx).multi_cursor_modifier;
        let multi_cursor_modifier = match multi_cursor_setting {
            MultiCursorModifier::Alt => event.modifiers().secondary(),
            MultiCursorModifier::CmdOrCtrl => event.modifiers().alt,
        };

        if !pending_nonempty_selections && multi_cursor_modifier && text_hitbox.is_hovered(window) {
            let point = position_map.point_for_position(event.up.position);
            editor.handle_click_hovered_link(point, event.modifiers(), window, cx);

            cx.stop_propagation();
        }
    }

    fn mouse_dragged(
        editor: &mut Editor,
        event: &MouseMoveEvent,
        position_map: &PositionMap,
        window: &mut Window,
        cx: &mut Context<Editor>,
    ) {
        if !editor.has_pending_selection() {
            return;
        }

        let text_bounds = position_map.text_hitbox.bounds;
        let point_for_position = position_map.point_for_position(event.position);
        let mut scroll_delta = gpui::Point::<f32>::default();
        let vertical_margin = position_map.line_height.min(text_bounds.size.height / 3.0);
        let top = text_bounds.origin.y + vertical_margin;
        let bottom = text_bounds.bottom_left().y - vertical_margin;
        if event.position.y < top {
            scroll_delta.y = -scale_vertical_mouse_autoscroll_delta(top - event.position.y);
        }
        if event.position.y > bottom {
            scroll_delta.y = scale_vertical_mouse_autoscroll_delta(event.position.y - bottom);
        }

        // We need horizontal width of text
        let style = editor.style.clone().unwrap_or_default();
        let font_id = window.text_system().resolve_font(&style.text.font());
        let font_size = style.text.font_size.to_pixels(window.rem_size());
        let em_width = window.text_system().em_width(font_id, font_size).unwrap();

        let scroll_margin_x = EditorSettings::get_global(cx).horizontal_scroll_margin;

        let scroll_space: Pixels = scroll_margin_x * em_width;

        let left = text_bounds.origin.x + scroll_space;
        let right = text_bounds.top_right().x - scroll_space;

        if event.position.x < left {
            scroll_delta.x = -scale_horizontal_mouse_autoscroll_delta(left - event.position.x);
        }
        if event.position.x > right {
            scroll_delta.x = scale_horizontal_mouse_autoscroll_delta(event.position.x - right);
        }

        editor.select(
            SelectPhase::Update {
                position: point_for_position.previous_valid,
                goal_column: point_for_position.exact_unclipped.column(),
                scroll_delta,
            },
            window,
            cx,
        );
    }

    fn mouse_moved(
        editor: &mut Editor,
        event: &MouseMoveEvent,
        position_map: &PositionMap,
        window: &mut Window,
        cx: &mut Context<Editor>,
    ) {
        let text_hitbox = &position_map.text_hitbox;
        let gutter_hitbox = &position_map.gutter_hitbox;
        let modifiers = event.modifiers;
        let gutter_hovered = gutter_hitbox.is_hovered(window);
        editor.set_gutter_hovered(gutter_hovered, cx);
        editor.mouse_cursor_hidden = false;

        if gutter_hovered {
            let new_point = position_map
                .point_for_position(event.position)
                .previous_valid;
            let buffer_anchor = position_map
                .snapshot
                .display_point_to_anchor(new_point, Bias::Left);

            if position_map
                .snapshot
                .buffer_snapshot
                .buffer_for_excerpt(buffer_anchor.excerpt_id)
                .is_some_and(|buffer| buffer.file().is_some())
            {
                let was_hovered = editor.gutter_breakpoint_indicator.0.is_some();
                let is_visible = editor
                    .gutter_breakpoint_indicator
                    .0
                    .map_or(false, |(_, is_active)| is_active);
                editor.gutter_breakpoint_indicator.0 = Some((new_point, is_visible));

                editor.gutter_breakpoint_indicator.1.get_or_insert_with(|| {
                    cx.spawn(async move |this, cx| {
                        if !was_hovered {
                            cx.background_executor()
                                .timer(Duration::from_millis(200))
                                .await;
                        }

                        this.update(cx, |this, cx| {
                            if let Some((_, is_active)) =
                                this.gutter_breakpoint_indicator.0.as_mut()
                            {
                                *is_active = true;
                            }

                            cx.notify();
                        })
                        .ok();
                    })
                });
            } else {
                editor.gutter_breakpoint_indicator = (None, None);
            }
        } else {
            editor.gutter_breakpoint_indicator = (None, None);
        }

        cx.notify();

        // Don't trigger hover popover if mouse is hovering over context menu
        if text_hitbox.is_hovered(window) {
            let point_for_position = position_map.point_for_position(event.position);

            editor.update_hovered_link(
                point_for_position,
                &position_map.snapshot,
                modifiers,
                window,
                cx,
            );

            if let Some(point) = point_for_position.as_valid() {
                let anchor = position_map
                    .snapshot
                    .buffer_snapshot
                    .anchor_before(point.to_offset(&position_map.snapshot, Bias::Left));
                hover_at(editor, Some(anchor), window, cx);
                Self::update_visible_cursor(editor, point, position_map, window, cx);
            } else {
                hover_at(editor, None, window, cx);
            }
        } else {
            editor.hide_hovered_link(cx);
            hover_at(editor, None, window, cx);
            if gutter_hovered {
                cx.stop_propagation();
            }
        }
    }

    fn update_visible_cursor(
        editor: &mut Editor,
        point: DisplayPoint,
        position_map: &PositionMap,
        window: &mut Window,
        cx: &mut Context<Editor>,
    ) {
        let snapshot = &position_map.snapshot;
        let Some(hub) = editor.collaboration_hub() else {
            return;
        };
        let start = snapshot.display_snapshot.clip_point(
            DisplayPoint::new(point.row(), point.column().saturating_sub(1)),
            Bias::Left,
        );
        let end = snapshot.display_snapshot.clip_point(
            DisplayPoint::new(
                point.row(),
                (point.column() + 1).min(snapshot.line_len(point.row())),
            ),
            Bias::Right,
        );

        let range = snapshot
            .buffer_snapshot
            .anchor_at(start.to_point(&snapshot.display_snapshot), Bias::Left)
            ..snapshot
                .buffer_snapshot
                .anchor_at(end.to_point(&snapshot.display_snapshot), Bias::Right);

        let Some(selection) = snapshot.remote_selections_in_range(&range, hub, cx).next() else {
            return;
        };
        let key = crate::HoveredCursor {
            replica_id: selection.replica_id,
            selection_id: selection.selection.id,
        };
        editor.hovered_cursors.insert(
            key.clone(),
            cx.spawn_in(window, async move |editor, cx| {
                cx.background_executor().timer(CURSORS_VISIBLE_FOR).await;
                editor
                    .update(cx, |editor, cx| {
                        editor.hovered_cursors.remove(&key);
                        cx.notify();
                    })
                    .ok();
            }),
        );
        cx.notify()
    }

    fn layout_selections(
        &self,
        start_anchor: Anchor,
        end_anchor: Anchor,
        local_selections: &[Selection<Point>],
        snapshot: &EditorSnapshot,
        start_row: DisplayRow,
        end_row: DisplayRow,
        window: &mut Window,
        cx: &mut App,
    ) -> (
        Vec<(PlayerColor, Vec<SelectionLayout>)>,
        BTreeMap<DisplayRow, LineHighlightSpec>,
        Option<DisplayPoint>,
    ) {
        let mut selections: Vec<(PlayerColor, Vec<SelectionLayout>)> = Vec::new();
        let mut active_rows = BTreeMap::new();
        let mut newest_selection_head = None;
        self.editor.update(cx, |editor, cx| {
            if editor.show_local_selections {
                let mut layouts = Vec::new();
                let newest = editor.selections.newest(cx);
                for selection in local_selections.iter().cloned() {
                    let is_empty = selection.start == selection.end;
                    let is_newest = selection == newest;

                    let layout = SelectionLayout::new(
                        selection,
                        editor.selections.line_mode,
                        editor.cursor_shape,
                        &snapshot.display_snapshot,
                        is_newest,
                        editor.leader_peer_id.is_none(),
                        None,
                    );
                    if is_newest {
                        newest_selection_head = Some(layout.head);
                    }

                    for row in cmp::max(layout.active_rows.start.0, start_row.0)
                        ..=cmp::min(layout.active_rows.end.0, end_row.0)
                    {
                        let contains_non_empty_selection = active_rows
                            .entry(DisplayRow(row))
                            .or_insert_with(LineHighlightSpec::default);
                        contains_non_empty_selection.selection |= !is_empty;
                    }
                    layouts.push(layout);
                }

                let player = editor.current_user_player_color(cx);
                selections.push((player, layouts));
            }

            if let Some(collaboration_hub) = &editor.collaboration_hub {
                // When following someone, render the local selections in their color.
                if let Some(leader_id) = editor.leader_peer_id {
                    if let Some(collaborator) = collaboration_hub.collaborators(cx).get(&leader_id)
                    {
                        if let Some(participant_index) = collaboration_hub
                            .user_participant_indices(cx)
                            .get(&collaborator.user_id)
                        {
                            if let Some((local_selection_style, _)) = selections.first_mut() {
                                *local_selection_style = cx
                                    .theme()
                                    .players()
                                    .color_for_participant(participant_index.0);
                            }
                        }
                    }
                }

                let mut remote_selections = HashMap::default();
                for selection in snapshot.remote_selections_in_range(
                    &(start_anchor..end_anchor),
                    collaboration_hub.as_ref(),
                    cx,
                ) {
                    let selection_style =
                        Self::get_participant_color(selection.participant_index, cx);

                    // Don't re-render the leader's selections, since the local selections
                    // match theirs.
                    if Some(selection.peer_id) == editor.leader_peer_id {
                        continue;
                    }
                    let key = HoveredCursor {
                        replica_id: selection.replica_id,
                        selection_id: selection.selection.id,
                    };

                    let is_shown =
                        editor.show_cursor_names || editor.hovered_cursors.contains_key(&key);

                    remote_selections
                        .entry(selection.replica_id)
                        .or_insert((selection_style, Vec::new()))
                        .1
                        .push(SelectionLayout::new(
                            selection.selection,
                            selection.line_mode,
                            selection.cursor_shape,
                            &snapshot.display_snapshot,
                            false,
                            false,
                            if is_shown { selection.user_name } else { None },
                        ));
                }

                selections.extend(remote_selections.into_values());
            } else if !editor.is_focused(window) && editor.show_cursor_when_unfocused {
                let layouts = snapshot
                    .buffer_snapshot
                    .selections_in_range(&(start_anchor..end_anchor), true)
                    .map(move |(_, line_mode, cursor_shape, selection)| {
                        SelectionLayout::new(
                            selection,
                            line_mode,
                            cursor_shape,
                            &snapshot.display_snapshot,
                            false,
                            false,
                            None,
                        )
                    })
                    .collect::<Vec<_>>();
                let player = editor.current_user_player_color(cx);
                selections.push((player, layouts));
            }
        });
        (selections, active_rows, newest_selection_head)
    }

    fn collect_cursors(
        &self,
        snapshot: &EditorSnapshot,
        cx: &mut App,
    ) -> Vec<(DisplayPoint, Hsla)> {
        let editor = self.editor.read(cx);
        let mut cursors = Vec::new();
        let mut skip_local = false;
        let mut add_cursor = |anchor: Anchor, color| {
            cursors.push((anchor.to_display_point(&snapshot.display_snapshot), color));
        };
        // Remote cursors
        if let Some(collaboration_hub) = &editor.collaboration_hub {
            for remote_selection in snapshot.remote_selections_in_range(
                &(Anchor::min()..Anchor::max()),
                collaboration_hub.deref(),
                cx,
            ) {
                let color = Self::get_participant_color(remote_selection.participant_index, cx);
                add_cursor(remote_selection.selection.head(), color.cursor);
                if Some(remote_selection.peer_id) == editor.leader_peer_id {
                    skip_local = true;
                }
            }
        }
        // Local cursors
        if !skip_local {
            let color = cx.theme().players().local().cursor;
            editor.selections.disjoint.iter().for_each(|selection| {
                add_cursor(selection.head(), color);
            });
            if let Some(ref selection) = editor.selections.pending_anchor() {
                add_cursor(selection.head(), color);
            }
        }
        cursors
    }

    fn layout_visible_cursors(
        &self,
        snapshot: &EditorSnapshot,
        selections: &[(PlayerColor, Vec<SelectionLayout>)],
        block_start_rows: &HashSet<DisplayRow>,
        visible_display_row_range: Range<DisplayRow>,
        line_layouts: &[LineWithInvisibles],
        text_hitbox: &Hitbox,
        content_origin: gpui::Point<Pixels>,
        scroll_position: gpui::Point<f32>,
        scroll_pixel_position: gpui::Point<Pixels>,
        line_height: Pixels,
        em_width: Pixels,
        em_advance: Pixels,
        autoscroll_containing_element: bool,
        window: &mut Window,
        cx: &mut App,
    ) -> Vec<CursorLayout> {
        let mut autoscroll_bounds = None;
        let cursor_layouts = self.editor.update(cx, |editor, cx| {
            let mut cursors = Vec::new();

            let show_local_cursors = editor.show_local_cursors(window, cx);

            for (player_color, selections) in selections {
                for selection in selections {
                    let cursor_position = selection.head;

                    let in_range = visible_display_row_range.contains(&cursor_position.row());
                    if (selection.is_local && !show_local_cursors)
                        || !in_range
                        || block_start_rows.contains(&cursor_position.row())
                    {
                        continue;
                    }

                    let cursor_row_layout = &line_layouts
                        [cursor_position.row().minus(visible_display_row_range.start) as usize];
                    let cursor_column = cursor_position.column() as usize;

                    let cursor_character_x = cursor_row_layout.x_for_index(cursor_column);
                    let mut block_width =
                        cursor_row_layout.x_for_index(cursor_column + 1) - cursor_character_x;
                    if block_width == Pixels::ZERO {
                        block_width = em_advance;
                    }
                    let block_text = if let CursorShape::Block = selection.cursor_shape {
                        snapshot
                            .grapheme_at(cursor_position)
                            .or_else(|| {
                                if cursor_column == 0 {
                                    snapshot.placeholder_text().and_then(|s| {
                                        s.graphemes(true).next().map(|s| s.to_string().into())
                                    })
                                } else {
                                    None
                                }
                            })
                            .and_then(|text| {
                                let len = text.len();

                                let font = cursor_row_layout
                                    .font_id_for_index(cursor_column)
                                    .and_then(|cursor_font_id| {
                                        window.text_system().get_font_for_id(cursor_font_id)
                                    })
                                    .unwrap_or(self.style.text.font());

                                // Invert the text color for the block cursor. Ensure that the text
                                // color is opaque enough to be visible against the background color.
                                //
                                // 0.75 is an arbitrary threshold to determine if the background color is
                                // opaque enough to use as a text color.
                                //
                                // TODO: In the future we should ensure themes have a `text_inverse` color.
                                let color = if cx.theme().colors().editor_background.a < 0.75 {
                                    match cx.theme().appearance {
                                        Appearance::Dark => Hsla::black(),
                                        Appearance::Light => Hsla::white(),
                                    }
                                } else {
                                    cx.theme().colors().editor_background
                                };

                                window
                                    .text_system()
                                    .shape_line(
                                        text,
                                        cursor_row_layout.font_size,
                                        &[TextRun {
                                            len,
                                            font,
                                            color,
                                            background_color: None,
                                            strikethrough: None,
                                            underline: None,
                                        }],
                                    )
                                    .log_err()
                            })
                    } else {
                        None
                    };

                    let x = cursor_character_x - scroll_pixel_position.x;
                    let y = (cursor_position.row().as_f32()
                        - scroll_pixel_position.y / line_height)
                        * line_height;
                    if selection.is_newest {
                        editor.pixel_position_of_newest_cursor = Some(point(
                            text_hitbox.origin.x + x + block_width / 2.,
                            text_hitbox.origin.y + y + line_height / 2.,
                        ));

                        if autoscroll_containing_element {
                            let top = text_hitbox.origin.y
                                + (cursor_position.row().as_f32() - scroll_position.y - 3.).max(0.)
                                    * line_height;
                            let left = text_hitbox.origin.x
                                + (cursor_position.column() as f32 - scroll_position.x - 3.)
                                    .max(0.)
                                    * em_width;

                            let bottom = text_hitbox.origin.y
                                + (cursor_position.row().as_f32() - scroll_position.y + 4.)
                                    * line_height;
                            let right = text_hitbox.origin.x
                                + (cursor_position.column() as f32 - scroll_position.x + 4.)
                                    * em_width;

                            autoscroll_bounds =
                                Some(Bounds::from_corners(point(left, top), point(right, bottom)))
                        }
                    }

                    let mut cursor = CursorLayout {
                        color: player_color.cursor,
                        block_width,
                        origin: point(x, y),
                        line_height,
                        shape: selection.cursor_shape,
                        block_text,
                        cursor_name: None,
                    };
                    let cursor_name = selection.user_name.clone().map(|name| CursorName {
                        string: name,
                        color: self.style.background,
                        is_top_row: cursor_position.row().0 == 0,
                    });
                    cursor.layout(content_origin, cursor_name, window, cx);
                    cursors.push(cursor);
                }
            }

            cursors
        });

        if let Some(bounds) = autoscroll_bounds {
            window.request_autoscroll(bounds);
        }

        cursor_layouts
    }

    fn layout_scrollbars(
        &self,
        snapshot: &EditorSnapshot,
        scrollbar_layout_information: ScrollbarLayoutInformation,
        content_offset: gpui::Point<Pixels>,
        scroll_position: gpui::Point<f32>,
        non_visible_cursors: bool,
        minimap_width: Pixels,
        window: &mut Window,
        cx: &mut App,
    ) -> Option<EditorScrollbars> {
        if snapshot.mode != EditorMode::Full {
            return None;
        }

        // If a drag took place after we started dragging the scrollbar,
        // cancel the scrollbar drag.
        if cx.has_active_drag() {
            self.editor.update(cx, |editor, cx| {
                editor.scroll_manager.reset_scrollbar_dragging_state(cx)
            });
        }

        let scrollbar_settings = EditorSettings::get_global(cx).scrollbar;
        let show_scrollbars = self.editor.read(cx).show_scrollbars
            && match scrollbar_settings.show {
                ShowScrollbar::Auto => {
                    let editor = self.editor.read(cx);
                    let is_singleton = editor.is_singleton(cx);
                    // Git
                    (is_singleton && scrollbar_settings.git_diff && snapshot.buffer_snapshot.has_diff_hunks())
                    ||
                    // Buffer Search Results
                    (is_singleton && scrollbar_settings.search_results && editor.has_background_highlights::<BufferSearchHighlights>())
                    ||
                    // Selected Text Occurrences
                    (is_singleton && scrollbar_settings.selected_text && editor.has_background_highlights::<SelectedTextHighlight>())
                    ||
                    // Selected Symbol Occurrences
                    (is_singleton && scrollbar_settings.selected_symbol && (editor.has_background_highlights::<DocumentHighlightRead>() || editor.has_background_highlights::<DocumentHighlightWrite>()))
                    ||
                    // Diagnostics
                    (is_singleton && scrollbar_settings.diagnostics != ScrollbarDiagnostics::None && snapshot.buffer_snapshot.has_diagnostics())
                    ||
                    // Cursors out of sight
                    non_visible_cursors
                    ||
                    // Scrollmanager
                    editor.scroll_manager.scrollbars_visible()
                }
                ShowScrollbar::System => self.editor.read(cx).scroll_manager.scrollbars_visible(),
                ShowScrollbar::Always => true,
                ShowScrollbar::Never => return None,
            };

        Some(EditorScrollbars::from_scrollbar_axes(
            scrollbar_settings.axes,
            &scrollbar_layout_information,
            content_offset,
            scroll_position,
            self.style.scrollbar_width,
            minimap_width,
            show_scrollbars,
            window,
        ))
    }

    fn layout_minimap(
        &self,
        window: &mut Window,
        cx: &mut App,
        snapshot: &EditorSnapshot,
        max_scroll_top: f32,
        editor_scroll_top: f32,
        editor_height_in_lines: f32,
        minimap_width: Pixels,
        minimap_wrap_width: Pixels,
        minimap_settings: &Minimap,
        bounds: Bounds<Pixels>,
        scrollbars_layout: Option<&EditorScrollbars>,
    ) -> Option<MinimapLayout> {
        if !Self::should_show_minimap(snapshot, minimap_settings, scrollbars_layout) {
            return None;
        }

        let top_right_anchor = scrollbars_layout
            .and_then(|layout| layout.vertical.as_ref())
            .map(|vertical_scrollbar| vertical_scrollbar.hitbox.origin)
            .unwrap_or_else(|| bounds.top_right());

        let mut editor = self
            .editor
            .update(cx, |editor, cx| editor.clone(window, cx));

        let mut show_thumb = match minimap_settings.thumb {
            MinimapThumb::Always => true,
            MinimapThumb::Hover => self.editor.update(cx, |editor, _| {
                editor.scroll_manager.minimap_thumb_visible()
            }),
        };

        editor.mode = EditorMode::Minimap;
        editor.set_text_style_refinement(TextStyleRefinement {
            font_size: Some(px(minimap_settings.font_size).into()),
            font_weight: Some(gpui::FontWeight(900.)),
            ..Default::default()
        });

        let editor_entity = cx.new(|_| editor);

        // Override soft_wrap setting, if set, so that the minimap editor instance always wraps at the scaled equivalent of the main editor wrap width
        editor_entity.update(cx, |editor, cx| {
            if !matches!(editor.soft_wrap_mode(cx), SoftWrap::None) {
                editor.set_soft_wrap_mode(language_settings::SoftWrap::PreferredLineLength, cx);
                editor.set_wrap_width(Some(minimap_wrap_width), cx);
            }
        });

        let minimap_bounds = Self::get_minimap_bounds(minimap_width, top_right_anchor, &bounds);
        let minimap_line_height = self.get_minimap_line_height(window, &minimap_settings, cx);
        let minimap_height = minimap_bounds.size.height;

        let thumb_height = editor_height_in_lines * minimap_line_height;

        // The total line height of the contents of the minimap. This ensures we can overscroll the contents until only the
        // last line is visible, matching the behavior of the main editor.
        // let minimap_contents_full_height = max_scroll_top + editor_height_in_lines;

        // Clamp the thumb to the bounds of the minimap, or the height of the minimap contents, whichever is smaller.
        let thumb_top_max = px(
            (0.).max(minimap_height.0.min(max_scroll_top * minimap_line_height.0) - thumb_height.0)
        );
        show_thumb &= thumb_top_max.0 > 0.;
        let minimap_progress_pct = (editor_scroll_top / max_scroll_top).clamp(0., 1.);
        let thumb_top = minimap_progress_pct * thumb_top_max;
        let thumb_lines_from_top = thumb_top.0 / minimap_line_height.0;
        let minimap_scroll_top = editor_scroll_top - thumb_lines_from_top;

        let thumb_bounds = Bounds::new(
            point(minimap_bounds.origin.x, minimap_bounds.origin.y + thumb_top),
            size(minimap_bounds.size.width, thumb_height),
        );

        editor_entity.update(cx, |editor, cx| {
            editor.set_scroll_position(point(0., minimap_scroll_top), window, cx);
        });

        let mut minimap_elem = editor_entity.update(cx, |editor, cx| {
            editor.render(window, cx).into_any_element()
        });
        _ = minimap_elem.layout_as_root(minimap_bounds.size.into(), window, cx);
        window.with_absolute_element_offset(minimap_bounds.origin, |window| {
            minimap_elem.prepaint(window, cx)
        });
        Some(MinimapLayout {
            minimap: minimap_elem,
            hitbox: window.insert_hitbox(minimap_bounds, false),
            thumb_hitbox: window.insert_hitbox(thumb_bounds, false),
            show_thumb,
            minimap_line_height,
            minimap_scroll_top,
            max_scroll_top,
        })
    }

    fn should_show_minimap(
        snapshot: &EditorSnapshot,
        minimap_settings: &Minimap,
        scrollbar_layout: Option<&EditorScrollbars>,
    ) -> bool {
        snapshot.mode == EditorMode::Full
            && match minimap_settings.show {
                ShowMinimap::Always => true,
                ShowMinimap::Never => false,
                ShowMinimap::Auto => scrollbar_layout.is_some_and(|layout| layout.visible),
            }
    }

    fn get_minimap_bounds(
        minimap_width: Pixels,
        top_right_anchor: gpui::Point<Pixels>,
        editor_bounds: &Bounds<Pixels>,
    ) -> Bounds<Pixels> {
        Bounds::from_corner_and_size(
            Corner::TopRight,
            top_right_anchor,
            size(minimap_width, editor_bounds.size.height),
        )
    }

    fn get_minimap_width(minimap_wrap_width: Pixels, minimap_settings: &Minimap) -> Pixels {
        px(minimap_wrap_width.0.min(minimap_settings.width))
    }

    fn get_minimap_wrap_width(
        wrap_width: Pixels,
        editor_font_size: Pixels,
        minimap_settings: &Minimap,
    ) -> Pixels {
        px(wrap_width.0 * (minimap_settings.font_size / editor_font_size.0))
    }

    fn get_minimap_line_height(
        &self,
        window: &mut Window,
        minimap_settings: &Minimap,
        cx: &mut App,
    ) -> Pixels {
        let rem_size = self.rem_size(cx).unwrap_or(window.rem_size());
        let mut text_style = self.style.text.clone();
        text_style.font_size = px(minimap_settings.font_size).into();
        text_style.line_height_in_pixels(rem_size)
    }

    fn get_max_scroll_top(
        snapshot: &EditorSnapshot,
        max_row: f32,
        height_in_lines: f32,
        cx: &App,
    ) -> f32 {
        // The max scroll position for the top of the window
        if matches!(snapshot.mode, EditorMode::AutoHeight { .. }) {
            (max_row - height_in_lines + 1.).max(0.)
        } else {
            let settings = EditorSettings::get_global(cx);
            match settings.scroll_beyond_last_line {
                ScrollBeyondLastLine::OnePage => max_row,
                ScrollBeyondLastLine::Off => (max_row - height_in_lines + 1.).max(0.),
                ScrollBeyondLastLine::VerticalScrollMargin => {
                    (max_row - height_in_lines + 1. + settings.vertical_scroll_margin).max(0.)
                }
            }
        }
    }

    fn prepaint_crease_toggles(
        &self,
        crease_toggles: &mut [Option<AnyElement>],
        line_height: Pixels,
        gutter_dimensions: &GutterDimensions,
        gutter_settings: crate::editor_settings::Gutter,
        scroll_pixel_position: gpui::Point<Pixels>,
        gutter_hitbox: &Hitbox,
        window: &mut Window,
        cx: &mut App,
    ) {
        for (ix, crease_toggle) in crease_toggles.iter_mut().enumerate() {
            if let Some(crease_toggle) = crease_toggle {
                debug_assert!(gutter_settings.folds);
                let available_space = size(
                    AvailableSpace::MinContent,
                    AvailableSpace::Definite(line_height * 0.55),
                );
                let crease_toggle_size = crease_toggle.layout_as_root(available_space, window, cx);

                let position = point(
                    gutter_dimensions.width - gutter_dimensions.right_padding,
                    ix as f32 * line_height - (scroll_pixel_position.y % line_height),
                );
                let centering_offset = point(
                    (gutter_dimensions.fold_area_width() - crease_toggle_size.width) / 2.,
                    (line_height - crease_toggle_size.height) / 2.,
                );
                let origin = gutter_hitbox.origin + position + centering_offset;
                crease_toggle.prepaint_as_root(origin, available_space, window, cx);
            }
        }
    }

    fn prepaint_expand_toggles(
        &self,
        expand_toggles: &mut [Option<(AnyElement, gpui::Point<Pixels>)>],
        window: &mut Window,
        cx: &mut App,
    ) {
        for (expand_toggle, origin) in expand_toggles.iter_mut().flatten() {
            let available_space = size(AvailableSpace::MinContent, AvailableSpace::MinContent);
            expand_toggle.layout_as_root(available_space, window, cx);
            expand_toggle.prepaint_as_root(*origin, available_space, window, cx);
        }
    }

    fn prepaint_crease_trailers(
        &self,
        trailers: Vec<Option<AnyElement>>,
        lines: &[LineWithInvisibles],
        line_height: Pixels,
        content_origin: gpui::Point<Pixels>,
        scroll_pixel_position: gpui::Point<Pixels>,
        em_width: Pixels,
        window: &mut Window,
        cx: &mut App,
    ) -> Vec<Option<CreaseTrailerLayout>> {
        trailers
            .into_iter()
            .enumerate()
            .map(|(ix, element)| {
                let mut element = element?;
                let available_space = size(
                    AvailableSpace::MinContent,
                    AvailableSpace::Definite(line_height),
                );
                let size = element.layout_as_root(available_space, window, cx);

                let line = &lines[ix];
                let padding = if line.width == Pixels::ZERO {
                    Pixels::ZERO
                } else {
                    4. * em_width
                };
                let position = point(
                    scroll_pixel_position.x + line.width + padding,
                    ix as f32 * line_height - (scroll_pixel_position.y % line_height),
                );
                let centering_offset = point(px(0.), (line_height - size.height) / 2.);
                let origin = content_origin + position + centering_offset;
                element.prepaint_as_root(origin, available_space, window, cx);
                Some(CreaseTrailerLayout {
                    element,
                    bounds: Bounds::new(origin, size),
                })
            })
            .collect()
    }

    // Folds contained in a hunk are ignored apart from shrinking visual size
    // If a fold contains any hunks then that fold line is marked as modified
    fn layout_gutter_diff_hunks(
        &self,
        line_height: Pixels,
        gutter_hitbox: &Hitbox,
        display_rows: Range<DisplayRow>,
        snapshot: &EditorSnapshot,
        window: &mut Window,
        cx: &mut App,
    ) -> Vec<(DisplayDiffHunk, Option<Hitbox>)> {
        let folded_buffers = self.editor.read(cx).folded_buffers(cx);
        let mut display_hunks = snapshot
            .display_diff_hunks_for_rows(display_rows, folded_buffers)
            .map(|hunk| (hunk, None))
            .collect::<Vec<_>>();
        let git_gutter_setting = ProjectSettings::get_global(cx)
            .git
            .git_gutter
            .unwrap_or_default();
        if let GitGutterSetting::TrackedFiles = git_gutter_setting {
            for (hunk, hitbox) in &mut display_hunks {
                if matches!(hunk, DisplayDiffHunk::Unfolded { .. }) {
                    let hunk_bounds =
                        Self::diff_hunk_bounds(snapshot, line_height, gutter_hitbox.bounds, hunk);
                    *hitbox = Some(window.insert_hitbox(hunk_bounds, true));
                }
            }
        }

        display_hunks
    }

    fn layout_inline_diagnostics(
        &self,
        line_layouts: &[LineWithInvisibles],
        crease_trailers: &[Option<CreaseTrailerLayout>],
        content_origin: gpui::Point<Pixels>,
        scroll_pixel_position: gpui::Point<Pixels>,
        inline_completion_popover_origin: Option<gpui::Point<Pixels>>,
        start_row: DisplayRow,
        end_row: DisplayRow,
        line_height: Pixels,
        em_width: Pixels,
        style: &EditorStyle,
        window: &mut Window,
        cx: &mut App,
    ) -> HashMap<DisplayRow, AnyElement> {
        if self.editor.read(cx).mode() == EditorMode::Minimap {
            return HashMap::default();
        }
        let max_severity = ProjectSettings::get_global(cx)
            .diagnostics
            .inline
            .max_severity
            .map_or(DiagnosticSeverity::HINT, |severity| match severity {
                project_settings::DiagnosticSeverity::Error => DiagnosticSeverity::ERROR,
                project_settings::DiagnosticSeverity::Warning => DiagnosticSeverity::WARNING,
                project_settings::DiagnosticSeverity::Info => DiagnosticSeverity::INFORMATION,
                project_settings::DiagnosticSeverity::Hint => DiagnosticSeverity::HINT,
            });

        let active_diagnostics_group = self
            .editor
            .read(cx)
            .active_diagnostics
            .as_ref()
            .map(|active_diagnostics| active_diagnostics.group_id);

        let diagnostics_by_rows = self.editor.update(cx, |editor, cx| {
            let snapshot = editor.snapshot(window, cx);
            editor
                .inline_diagnostics
                .iter()
                .filter(|(_, diagnostic)| diagnostic.severity <= max_severity)
                .filter(|(_, diagnostic)| match active_diagnostics_group {
                    Some(active_diagnostics_group) => {
                        // Active diagnostics are all shown in the editor already, no need to display them inline
                        diagnostic.group_id != active_diagnostics_group
                    }
                    None => true,
                })
                .map(|(point, diag)| (point.to_display_point(&snapshot), diag.clone()))
                .skip_while(|(point, _)| point.row() < start_row)
                .take_while(|(point, _)| point.row() < end_row)
                .fold(HashMap::default(), |mut acc, (point, diagnostic)| {
                    acc.entry(point.row())
                        .or_insert_with(Vec::new)
                        .push(diagnostic);
                    acc
                })
        });

        if diagnostics_by_rows.is_empty() {
            return HashMap::default();
        }

        let severity_to_color = |sev: &DiagnosticSeverity| match sev {
            &DiagnosticSeverity::ERROR => Color::Error,
            &DiagnosticSeverity::WARNING => Color::Warning,
            &DiagnosticSeverity::INFORMATION => Color::Info,
            &DiagnosticSeverity::HINT => Color::Hint,
            _ => Color::Error,
        };

        let padding = ProjectSettings::get_global(cx).diagnostics.inline.padding as f32 * em_width;
        let min_x = ProjectSettings::get_global(cx)
            .diagnostics
            .inline
            .min_column as f32
            * em_width;

        let mut elements = HashMap::default();
        for (row, mut diagnostics) in diagnostics_by_rows {
            diagnostics.sort_by_key(|diagnostic| {
                (
                    diagnostic.severity,
                    std::cmp::Reverse(diagnostic.is_primary),
                    diagnostic.start.row,
                    diagnostic.start.column,
                )
            });

            let Some(diagnostic_to_render) = diagnostics
                .iter()
                .find(|diagnostic| diagnostic.is_primary)
                .or_else(|| diagnostics.first())
            else {
                continue;
            };

            let pos_y = content_origin.y
                + line_height * (row.0 as f32 - scroll_pixel_position.y / line_height);

            let window_ix = row.0.saturating_sub(start_row.0) as usize;
            let pos_x = {
                let crease_trailer_layout = &crease_trailers[window_ix];
                let line_layout = &line_layouts[window_ix];

                let line_end = if let Some(crease_trailer) = crease_trailer_layout {
                    crease_trailer.bounds.right()
                } else {
                    content_origin.x - scroll_pixel_position.x + line_layout.width
                };

                let padded_line = line_end + padding;
                let min_start = content_origin.x - scroll_pixel_position.x + min_x;

                cmp::max(padded_line, min_start)
            };

            let behind_inline_completion_popover = inline_completion_popover_origin
                .as_ref()
                .map_or(false, |inline_completion_popover_origin| {
                    (pos_y..pos_y + line_height).contains(&inline_completion_popover_origin.y)
                });
            let opacity = if behind_inline_completion_popover {
                0.5
            } else {
                1.0
            };

            let mut element = h_flex()
                .id(("diagnostic", row.0))
                .h(line_height)
                .w_full()
                .px_1()
                .rounded_xs()
                .opacity(opacity)
                .bg(severity_to_color(&diagnostic_to_render.severity)
                    .color(cx)
                    .opacity(0.05))
                .text_color(severity_to_color(&diagnostic_to_render.severity).color(cx))
                .text_sm()
                .font_family(style.text.font().family)
                .child(diagnostic_to_render.message.clone())
                .into_any();

            element.prepaint_as_root(point(pos_x, pos_y), AvailableSpace::min_size(), window, cx);

            elements.insert(row, element);
        }

        elements
    }

    fn layout_inline_blame(
        &self,
        display_row: DisplayRow,
        row_info: &RowInfo,
        line_layout: &LineWithInvisibles,
        crease_trailer: Option<&CreaseTrailerLayout>,
        em_width: Pixels,
        content_origin: gpui::Point<Pixels>,
        scroll_pixel_position: gpui::Point<Pixels>,
        line_height: Pixels,
        window: &mut Window,
        cx: &mut App,
    ) -> Option<AnyElement> {
        if !self
            .editor
            .update(cx, |editor, cx| editor.render_git_blame_inline(window, cx))
        {
            return None;
        }

        let editor = self.editor.read(cx);
        let blame = editor.blame.clone()?;
        let padding = {
            const INLINE_BLAME_PADDING_EM_WIDTHS: f32 = 6.;
            const INLINE_ACCEPT_SUGGESTION_EM_WIDTHS: f32 = 14.;

            let mut padding = INLINE_BLAME_PADDING_EM_WIDTHS;

            if let Some(inline_completion) = editor.active_inline_completion.as_ref() {
                match &inline_completion.completion {
                    InlineCompletion::Edit {
                        display_mode: EditDisplayMode::TabAccept,
                        ..
                    } => padding += INLINE_ACCEPT_SUGGESTION_EM_WIDTHS,
                    _ => {}
                }
            }

            padding * em_width
        };

        let workspace = editor.workspace()?.downgrade();
        let blame_entry = blame
            .update(cx, |blame, cx| {
                blame.blame_for_rows(&[*row_info], cx).next()
            })
            .flatten()?;

        let mut element = render_inline_blame_entry(
            self.editor.clone(),
            workspace,
            &blame,
            blame_entry,
            &self.style,
            cx,
        )?;

        let start_y = content_origin.y
            + line_height * (display_row.as_f32() - scroll_pixel_position.y / line_height);

        let start_x = {
            let line_end = if let Some(crease_trailer) = crease_trailer {
                crease_trailer.bounds.right()
            } else {
                content_origin.x - scroll_pixel_position.x + line_layout.width
            };

            let padded_line_end = line_end + padding;

            let min_column_in_pixels = ProjectSettings::get_global(cx)
                .git
                .inline_blame
                .and_then(|settings| settings.min_column)
                .map(|col| self.column_pixels(col as usize, window, cx))
                .unwrap_or(px(0.));
            let min_start = content_origin.x - scroll_pixel_position.x + min_column_in_pixels;

            cmp::max(padded_line_end, min_start)
        };

        let absolute_offset = point(start_x, start_y);
        element.prepaint_as_root(absolute_offset, AvailableSpace::min_size(), window, cx);

        Some(element)
    }

    fn layout_blame_entries(
        &self,
        buffer_rows: &[RowInfo],
        em_width: Pixels,
        scroll_position: gpui::Point<f32>,
        line_height: Pixels,
        gutter_hitbox: &Hitbox,
        max_width: Option<Pixels>,
        window: &mut Window,
        cx: &mut App,
    ) -> Option<Vec<AnyElement>> {
        if !self
            .editor
            .update(cx, |editor, cx| editor.render_git_blame_gutter(cx))
        {
            return None;
        }

        let blame = self.editor.read(cx).blame.clone()?;
        let workspace = self.editor.read(cx).workspace()?;
        let blamed_rows: Vec<_> = blame.update(cx, |blame, cx| {
            blame.blame_for_rows(buffer_rows, cx).collect()
        });

        let width = if let Some(max_width) = max_width {
            AvailableSpace::Definite(max_width)
        } else {
            AvailableSpace::MaxContent
        };
        let scroll_top = scroll_position.y * line_height;
        let start_x = em_width;

        let mut last_used_color: Option<(PlayerColor, Oid)> = None;
        let blame_renderer = cx.global::<GlobalBlameRenderer>().0.clone();

        let shaped_lines = blamed_rows
            .into_iter()
            .enumerate()
            .flat_map(|(ix, blame_entry)| {
                let mut element = render_blame_entry(
                    ix,
                    &blame,
                    blame_entry?,
                    &self.style,
                    &mut last_used_color,
                    self.editor.clone(),
                    workspace.clone(),
                    blame_renderer.clone(),
                    cx,
                )?;

                let start_y = ix as f32 * line_height - (scroll_top % line_height);
                let absolute_offset = gutter_hitbox.origin + point(start_x, start_y);

                element.prepaint_as_root(
                    absolute_offset,
                    size(width, AvailableSpace::MinContent),
                    window,
                    cx,
                );

                Some(element)
            })
            .collect();

        Some(shaped_lines)
    }

    fn layout_indent_guides(
        &self,
        content_origin: gpui::Point<Pixels>,
        text_origin: gpui::Point<Pixels>,
        visible_buffer_range: Range<MultiBufferRow>,
        scroll_pixel_position: gpui::Point<Pixels>,
        line_height: Pixels,
        snapshot: &DisplaySnapshot,
        window: &mut Window,
        cx: &mut App,
    ) -> Option<Vec<IndentGuideLayout>> {
        if self.editor.read(cx).mode() == EditorMode::Minimap {
            return None;
        }
        let indent_guides = self.editor.update(cx, |editor, cx| {
            editor.indent_guides(visible_buffer_range, snapshot, cx)
        })?;

        let active_indent_guide_indices = self.editor.update(cx, |editor, cx| {
            editor
                .find_active_indent_guide_indices(&indent_guides, snapshot, window, cx)
                .unwrap_or_default()
        });

        Some(
            indent_guides
                .into_iter()
                .enumerate()
                .filter_map(|(i, indent_guide)| {
                    let single_indent_width =
                        self.column_pixels(indent_guide.tab_size as usize, window, cx);
                    let total_width = single_indent_width * indent_guide.depth as f32;
                    let start_x = content_origin.x + total_width - scroll_pixel_position.x;
                    if start_x >= text_origin.x {
                        let (offset_y, length) = Self::calculate_indent_guide_bounds(
                            indent_guide.start_row..indent_guide.end_row,
                            line_height,
                            snapshot,
                        );

                        let start_y = content_origin.y + offset_y - scroll_pixel_position.y;

                        Some(IndentGuideLayout {
                            origin: point(start_x, start_y),
                            length,
                            single_indent_width,
                            depth: indent_guide.depth,
                            active: active_indent_guide_indices.contains(&i),
                            settings: indent_guide.settings,
                        })
                    } else {
                        None
                    }
                })
                .collect(),
        )
    }

    fn calculate_indent_guide_bounds(
        row_range: Range<MultiBufferRow>,
        line_height: Pixels,
        snapshot: &DisplaySnapshot,
    ) -> (gpui::Pixels, gpui::Pixels) {
        let start_point = Point::new(row_range.start.0, 0);
        let end_point = Point::new(row_range.end.0, 0);

        let row_range = start_point.to_display_point(snapshot).row()
            ..end_point.to_display_point(snapshot).row();

        let mut prev_line = start_point;
        prev_line.row = prev_line.row.saturating_sub(1);
        let prev_line = prev_line.to_display_point(snapshot).row();

        let mut cons_line = end_point;
        cons_line.row += 1;
        let cons_line = cons_line.to_display_point(snapshot).row();

        let mut offset_y = row_range.start.0 as f32 * line_height;
        let mut length = (cons_line.0.saturating_sub(row_range.start.0)) as f32 * line_height;

        // If we are at the end of the buffer, ensure that the indent guide extends to the end of the line.
        if row_range.end == cons_line {
            length += line_height;
        }

        // If there is a block (e.g. diagnostic) in between the start of the indent guide and the line above,
        // we want to extend the indent guide to the start of the block.
        let mut block_height = 0;
        let mut block_offset = 0;
        let mut found_excerpt_header = false;
        for (_, block) in snapshot.blocks_in_range(prev_line..row_range.start) {
            if matches!(block, Block::ExcerptBoundary { .. }) {
                found_excerpt_header = true;
                break;
            }
            block_offset += block.height();
            block_height += block.height();
        }
        if !found_excerpt_header {
            offset_y -= block_offset as f32 * line_height;
            length += block_height as f32 * line_height;
        }

        // If there is a block (e.g. diagnostic) at the end of an multibuffer excerpt,
        // we want to ensure that the indent guide stops before the excerpt header.
        let mut block_height = 0;
        let mut found_excerpt_header = false;
        for (_, block) in snapshot.blocks_in_range(row_range.end..cons_line) {
            if matches!(block, Block::ExcerptBoundary { .. }) {
                found_excerpt_header = true;
            }
            block_height += block.height();
        }
        if found_excerpt_header {
            length -= block_height as f32 * line_height;
        }

        (offset_y, length)
    }

    fn layout_breakpoints(
        &self,
        line_height: Pixels,
        range: Range<DisplayRow>,
        scroll_pixel_position: gpui::Point<Pixels>,
        gutter_dimensions: &GutterDimensions,
        gutter_hitbox: &Hitbox,
        display_hunks: &[(DisplayDiffHunk, Option<Hitbox>)],
        snapshot: &EditorSnapshot,
        breakpoints: HashMap<DisplayRow, (Anchor, Breakpoint)>,
        row_infos: &[RowInfo],
        window: &mut Window,
        cx: &mut App,
    ) -> Vec<AnyElement> {
        self.editor.update(cx, |editor, cx| {
            breakpoints
                .into_iter()
                .filter_map(|(display_row, (text_anchor, bp))| {
                    if row_infos
                        .get((display_row.0.saturating_sub(range.start.0)) as usize)
                        .is_some_and(|row_info| {
                            row_info.expand_info.is_some()
                                || row_info
                                    .diff_status
                                    .is_some_and(|status| status.is_deleted())
                        })
                    {
                        return None;
                    }

                    if range.start > display_row || range.end < display_row {
                        return None;
                    }

                    let row =
                        MultiBufferRow(DisplayPoint::new(display_row, 0).to_point(&snapshot).row);
                    if snapshot.is_line_folded(row) {
                        return None;
                    }

                    let button = editor.render_breakpoint(text_anchor, display_row, &bp, cx);

                    let button = prepaint_gutter_button(
                        button,
                        display_row,
                        line_height,
                        gutter_dimensions,
                        scroll_pixel_position,
                        gutter_hitbox,
                        display_hunks,
                        window,
                        cx,
                    );
                    Some(button)
                })
                .collect_vec()
        })
    }

    #[allow(clippy::too_many_arguments)]
    fn layout_run_indicators(
        &self,
        line_height: Pixels,
        range: Range<DisplayRow>,
        row_infos: &[RowInfo],
        scroll_pixel_position: gpui::Point<Pixels>,
        gutter_dimensions: &GutterDimensions,
        gutter_hitbox: &Hitbox,
        display_hunks: &[(DisplayDiffHunk, Option<Hitbox>)],
        snapshot: &EditorSnapshot,
        breakpoints: &mut HashMap<DisplayRow, (Anchor, Breakpoint)>,
        window: &mut Window,
        cx: &mut App,
    ) -> Vec<AnyElement> {
        self.editor.update(cx, |editor, cx| {
            let active_task_indicator_row =
                if let Some(crate::CodeContextMenu::CodeActions(CodeActionsMenu {
                    deployed_from_indicator,
                    actions,
                    ..
                })) = editor.context_menu.borrow().as_ref()
                {
                    actions
                        .tasks
                        .as_ref()
                        .map(|tasks| tasks.position.to_display_point(snapshot).row())
                        .or(*deployed_from_indicator)
                } else {
                    None
                };

            let offset_range_start =
                snapshot.display_point_to_point(DisplayPoint::new(range.start, 0), Bias::Left);

            let offset_range_end =
                snapshot.display_point_to_point(DisplayPoint::new(range.end, 0), Bias::Right);

            editor
                .tasks
                .iter()
                .filter_map(|(_, tasks)| {
                    let multibuffer_point = tasks.offset.to_point(&snapshot.buffer_snapshot);
                    if multibuffer_point < offset_range_start
                        || multibuffer_point > offset_range_end
                    {
                        return None;
                    }
                    let multibuffer_row = MultiBufferRow(multibuffer_point.row);
                    let buffer_folded = snapshot
                        .buffer_snapshot
                        .buffer_line_for_row(multibuffer_row)
                        .map(|(buffer_snapshot, _)| buffer_snapshot.remote_id())
                        .map(|buffer_id| editor.is_buffer_folded(buffer_id, cx))
                        .unwrap_or(false);
                    if buffer_folded {
                        return None;
                    }

                    if snapshot.is_line_folded(multibuffer_row) {
                        // Skip folded indicators, unless it's the starting line of a fold.
                        if multibuffer_row
                            .0
                            .checked_sub(1)
                            .map_or(false, |previous_row| {
                                snapshot.is_line_folded(MultiBufferRow(previous_row))
                            })
                        {
                            return None;
                        }
                    }

                    let display_row = multibuffer_point.to_display_point(snapshot).row();
                    if row_infos
                        .get((display_row - range.start).0 as usize)
                        .is_some_and(|row_info| row_info.expand_info.is_some())
                    {
                        return None;
                    }

                    let button = editor.render_run_indicator(
                        &self.style,
                        Some(display_row) == active_task_indicator_row,
                        display_row,
                        breakpoints.remove(&display_row),
                        cx,
                    );

                    let button = prepaint_gutter_button(
                        button,
                        display_row,
                        line_height,
                        gutter_dimensions,
                        scroll_pixel_position,
                        gutter_hitbox,
                        display_hunks,
                        window,
                        cx,
                    );
                    Some(button)
                })
                .collect_vec()
        })
    }

    fn layout_expand_toggles(
        &self,
        gutter_hitbox: &Hitbox,
        gutter_dimensions: GutterDimensions,
        em_width: Pixels,
        line_height: Pixels,
        scroll_position: gpui::Point<f32>,
        buffer_rows: &[RowInfo],
        window: &mut Window,
        cx: &mut App,
    ) -> Vec<Option<(AnyElement, gpui::Point<Pixels>)>> {
        let editor_font_size = self.style.text.font_size.to_pixels(window.rem_size()) * 1.2;

        let scroll_top = scroll_position.y * line_height;

        let max_line_number_length = self
            .editor
            .read(cx)
            .buffer()
            .read(cx)
            .snapshot(cx)
            .widest_line_number()
            .ilog10()
            + 1;

        let elements = buffer_rows
            .into_iter()
            .enumerate()
            .map(|(ix, row_info)| {
                let ExpandInfo {
                    excerpt_id,
                    direction,
                } = row_info.expand_info?;

                let icon_name = match direction {
                    ExpandExcerptDirection::Up => IconName::ExpandUp,
                    ExpandExcerptDirection::Down => IconName::ExpandDown,
                    ExpandExcerptDirection::UpAndDown => IconName::ExpandVertical,
                };

                let git_gutter_width = Self::gutter_strip_width(line_height);
                let available_width = gutter_dimensions.left_padding - git_gutter_width;

                let editor = self.editor.clone();
                let is_wide = max_line_number_length >= MIN_LINE_NUMBER_DIGITS
                    && row_info
                        .buffer_row
                        .is_some_and(|row| (row + 1).ilog10() + 1 == max_line_number_length)
                    || gutter_dimensions.right_padding == px(0.);

                let width = if is_wide {
                    available_width - px(2.)
                } else {
                    available_width + em_width - px(2.)
                };

                let toggle = IconButton::new(("expand", ix), icon_name)
                    .icon_color(Color::Custom(cx.theme().colors().editor_line_number))
                    .selected_icon_color(Color::Custom(cx.theme().colors().editor_foreground))
                    .icon_size(IconSize::Custom(rems(editor_font_size / window.rem_size())))
                    .width(width.into())
                    .on_click(move |_, window, cx| {
                        editor.update(cx, |editor, cx| {
                            editor.expand_excerpt(excerpt_id, direction, window, cx);
                        });
                    })
                    .tooltip(Tooltip::for_action_title(
                        "Expand Excerpt",
                        &crate::actions::ExpandExcerpts::default(),
                    ))
                    .into_any_element();

                let position = point(
                    git_gutter_width + px(1.),
                    ix as f32 * line_height - (scroll_top % line_height) + px(1.),
                );
                let origin = gutter_hitbox.origin + position;

                Some((toggle, origin))
            })
            .collect();

        elements
    }

    fn layout_code_actions_indicator(
        &self,
        line_height: Pixels,
        newest_selection_head: DisplayPoint,
        scroll_pixel_position: gpui::Point<Pixels>,
        gutter_dimensions: &GutterDimensions,
        gutter_hitbox: &Hitbox,
        breakpoint_points: &mut HashMap<DisplayRow, (Anchor, Breakpoint)>,
        display_hunks: &[(DisplayDiffHunk, Option<Hitbox>)],
        window: &mut Window,
        cx: &mut App,
    ) -> Option<AnyElement> {
        let mut active = false;
        let mut button = None;
        let row = newest_selection_head.row();
        self.editor.update(cx, |editor, cx| {
            if let Some(crate::CodeContextMenu::CodeActions(CodeActionsMenu {
                deployed_from_indicator,
                ..
            })) = editor.context_menu.borrow().as_ref()
            {
                active = deployed_from_indicator.map_or(true, |indicator_row| indicator_row == row);
            };

            let breakpoint = breakpoint_points.get(&row);
            button = editor.render_code_actions_indicator(&self.style, row, active, breakpoint, cx);
        });

        let button = button?;
        breakpoint_points.remove(&row);

        let button = prepaint_gutter_button(
            button,
            row,
            line_height,
            gutter_dimensions,
            scroll_pixel_position,
            gutter_hitbox,
            display_hunks,
            window,
            cx,
        );

        Some(button)
    }

    fn get_participant_color(participant_index: Option<ParticipantIndex>, cx: &App) -> PlayerColor {
        if let Some(index) = participant_index {
            cx.theme().players().color_for_participant(index.0)
        } else {
            cx.theme().players().absent()
        }
    }

    fn calculate_relative_line_numbers(
        &self,
        snapshot: &EditorSnapshot,
        rows: &Range<DisplayRow>,
        relative_to: Option<DisplayRow>,
    ) -> HashMap<DisplayRow, DisplayRowDelta> {
        let mut relative_rows: HashMap<DisplayRow, DisplayRowDelta> = Default::default();
        let Some(relative_to) = relative_to else {
            return relative_rows;
        };

        let start = rows.start.min(relative_to);
        let end = rows.end.max(relative_to);

        let buffer_rows = snapshot
            .row_infos(start)
            .take(1 + end.minus(start) as usize)
            .collect::<Vec<_>>();

        let head_idx = relative_to.minus(start);
        let mut delta = 1;
        let mut i = head_idx + 1;
        while i < buffer_rows.len() as u32 {
            if buffer_rows[i as usize].buffer_row.is_some() {
                if rows.contains(&DisplayRow(i + start.0)) {
                    relative_rows.insert(DisplayRow(i + start.0), delta);
                }
                delta += 1;
            }
            i += 1;
        }
        delta = 1;
        i = head_idx.min(buffer_rows.len() as u32 - 1);
        while i > 0 && buffer_rows[i as usize].buffer_row.is_none() {
            i -= 1;
        }

        while i > 0 {
            i -= 1;
            if buffer_rows[i as usize].buffer_row.is_some() {
                if rows.contains(&DisplayRow(i + start.0)) {
                    relative_rows.insert(DisplayRow(i + start.0), delta);
                }
                delta += 1;
            }
        }

        relative_rows
    }

    fn layout_line_numbers(
        &self,
        gutter_hitbox: Option<&Hitbox>,
        gutter_dimensions: GutterDimensions,
        line_height: Pixels,
        scroll_position: gpui::Point<f32>,
        rows: Range<DisplayRow>,
        buffer_rows: &[RowInfo],
        active_rows: &BTreeMap<DisplayRow, LineHighlightSpec>,
        newest_selection_head: Option<DisplayPoint>,
        snapshot: &EditorSnapshot,
        window: &mut Window,
        cx: &mut App,
    ) -> Arc<HashMap<MultiBufferRow, LineNumberLayout>> {
        let include_line_numbers = snapshot.show_line_numbers.unwrap_or_else(|| {
            EditorSettings::get_global(cx).gutter.line_numbers && snapshot.mode == EditorMode::Full
        });
        if !include_line_numbers {
            return Arc::default();
        }

        let (newest_selection_head, is_relative) = self.editor.update(cx, |editor, cx| {
            let newest_selection_head = newest_selection_head.unwrap_or_else(|| {
                let newest = editor.selections.newest::<Point>(cx);
                SelectionLayout::new(
                    newest,
                    editor.selections.line_mode,
                    editor.cursor_shape,
                    &snapshot.display_snapshot,
                    true,
                    true,
                    None,
                )
                .head
            });
            let is_relative = editor.should_use_relative_line_numbers(cx);
            (newest_selection_head, is_relative)
        });

        let relative_to = if is_relative {
            Some(newest_selection_head.row())
        } else {
            None
        };
        let relative_rows = self.calculate_relative_line_numbers(snapshot, &rows, relative_to);
        let mut line_number = String::new();
        let line_numbers = buffer_rows
            .into_iter()
            .enumerate()
            .flat_map(|(ix, row_info)| {
                let display_row = DisplayRow(rows.start.0 + ix as u32);
                line_number.clear();
                let non_relative_number = row_info.buffer_row? + 1;
                let number = relative_rows
                    .get(&display_row)
                    .unwrap_or(&non_relative_number);
                write!(&mut line_number, "{number}").unwrap();
                if row_info
                    .diff_status
                    .is_some_and(|status| status.is_deleted())
                {
                    return None;
                }

                let color = active_rows
                    .get(&display_row)
                    .map(|spec| {
                        if spec.breakpoint {
                            cx.theme().colors().debugger_accent
                        } else {
                            cx.theme().colors().editor_active_line_number
                        }
                    })
                    .unwrap_or_else(|| cx.theme().colors().editor_line_number);
                let shaped_line = self
                    .shape_line_number(SharedString::from(&line_number), color, window)
                    .log_err()?;
                let scroll_top = scroll_position.y * line_height;
                let line_origin = gutter_hitbox.map(|hitbox| {
                    hitbox.origin
                        + point(
                            hitbox.size.width - shaped_line.width - gutter_dimensions.right_padding,
                            ix as f32 * line_height - (scroll_top % line_height),
                        )
                });

                #[cfg(not(test))]
                let hitbox = line_origin.map(|line_origin| {
                    window.insert_hitbox(
                        Bounds::new(line_origin, size(shaped_line.width, line_height)),
                        false,
                    )
                });
                #[cfg(test)]
                let hitbox = {
                    let _ = line_origin;
                    None
                };

                let multi_buffer_row = DisplayPoint::new(display_row, 0).to_point(snapshot).row;
                let multi_buffer_row = MultiBufferRow(multi_buffer_row);
                let line_number = LineNumberLayout {
                    shaped_line,
                    hitbox,
                };
                Some((multi_buffer_row, line_number))
            })
            .collect();
        Arc::new(line_numbers)
    }

    fn layout_crease_toggles(
        &self,
        rows: Range<DisplayRow>,
        row_infos: &[RowInfo],
        active_rows: &BTreeMap<DisplayRow, LineHighlightSpec>,
        snapshot: &EditorSnapshot,
        window: &mut Window,
        cx: &mut App,
    ) -> Vec<Option<AnyElement>> {
        let include_fold_statuses = EditorSettings::get_global(cx).gutter.folds
            && snapshot.mode == EditorMode::Full
            && self.editor.read(cx).is_singleton(cx);
        if include_fold_statuses {
            row_infos
                .into_iter()
                .enumerate()
                .map(|(ix, info)| {
                    if info.expand_info.is_some() {
                        return None;
                    }
                    let row = info.multibuffer_row?;
                    let display_row = DisplayRow(rows.start.0 + ix as u32);
                    let active = active_rows.contains_key(&display_row);

                    snapshot.render_crease_toggle(row, active, self.editor.clone(), window, cx)
                })
                .collect()
        } else {
            Vec::new()
        }
    }

    fn layout_crease_trailers(
        &self,
        buffer_rows: impl IntoIterator<Item = RowInfo>,
        snapshot: &EditorSnapshot,
        window: &mut Window,
        cx: &mut App,
    ) -> Vec<Option<AnyElement>> {
        buffer_rows
            .into_iter()
            .map(|row_info| {
                if row_info.expand_info.is_some() {
                    return None;
                }
                if let Some(row) = row_info.multibuffer_row {
                    snapshot.render_crease_trailer(row, window, cx)
                } else {
                    None
                }
            })
            .collect()
    }

    fn layout_lines(
        rows: Range<DisplayRow>,
        snapshot: &EditorSnapshot,
        style: &EditorStyle,
        editor_width: Pixels,
        is_row_soft_wrapped: impl Copy + Fn(usize) -> bool,
        window: &mut Window,
        cx: &mut App,
    ) -> Vec<LineWithInvisibles> {
        if rows.start >= rows.end {
            return Vec::new();
        }

        // Show the placeholder when the editor is empty
        if snapshot.is_empty() {
            let font_size = style.text.font_size.to_pixels(window.rem_size());
            let placeholder_color = cx.theme().colors().text_placeholder;
            let placeholder_text = snapshot.placeholder_text();

            let placeholder_lines = placeholder_text
                .as_ref()
                .map_or("", AsRef::as_ref)
                .split('\n')
                .skip(rows.start.0 as usize)
                .chain(iter::repeat(""))
                .take(rows.len());
            placeholder_lines
                .filter_map(move |line| {
                    let run = TextRun {
                        len: line.len(),
                        font: style.text.font(),
                        color: placeholder_color,
                        background_color: None,
                        underline: Default::default(),
                        strikethrough: None,
                    };
                    window
                        .text_system()
                        .shape_line(line.to_string().into(), font_size, &[run])
                        .log_err()
                })
                .map(|line| LineWithInvisibles {
                    width: line.width,
                    len: line.len,
                    fragments: smallvec![LineFragment::Text(line)],
                    invisibles: Vec::new(),
                    font_size,
                })
                .collect()
        } else {
            let chunks = snapshot.highlighted_chunks(rows.clone(), true, style);
            LineWithInvisibles::from_chunks(
                chunks,
                &style,
                MAX_LINE_LEN,
                rows.len(),
                snapshot.mode,
                editor_width,
                is_row_soft_wrapped,
                window,
                cx,
            )
        }
    }

    fn prepaint_lines(
        &self,
        start_row: DisplayRow,
        line_layouts: &mut [LineWithInvisibles],
        line_height: Pixels,
        scroll_pixel_position: gpui::Point<Pixels>,
        content_origin: gpui::Point<Pixels>,
        window: &mut Window,
        cx: &mut App,
    ) -> SmallVec<[AnyElement; 1]> {
        let mut line_elements = SmallVec::new();
        for (ix, line) in line_layouts.iter_mut().enumerate() {
            let row = start_row + DisplayRow(ix as u32);
            line.prepaint(
                line_height,
                scroll_pixel_position,
                row,
                content_origin,
                &mut line_elements,
                window,
                cx,
            );
        }
        line_elements
    }

    fn render_block(
        &self,
        block: &Block,
        available_width: AvailableSpace,
        block_id: BlockId,
        block_row_start: DisplayRow,
        snapshot: &EditorSnapshot,
        text_x: Pixels,
        rows: &Range<DisplayRow>,
        line_layouts: &[LineWithInvisibles],
        gutter_dimensions: &GutterDimensions,
        line_height: Pixels,
        em_width: Pixels,
        text_hitbox: &Hitbox,
        editor_width: Pixels,
        scroll_width: &mut Pixels,
        resized_blocks: &mut HashMap<CustomBlockId, u32>,
        selections: &[Selection<Point>],
        selected_buffer_ids: &Vec<BufferId>,
        is_row_soft_wrapped: impl Copy + Fn(usize) -> bool,
        sticky_header_excerpt_id: Option<ExcerptId>,
        window: &mut Window,
        cx: &mut App,
    ) -> (AnyElement, Size<Pixels>) {
        let mut element = match block {
            Block::Custom(block) => {
                let block_start = block.start().to_point(&snapshot.buffer_snapshot);
                let block_end = block.end().to_point(&snapshot.buffer_snapshot);
                let align_to = block_start.to_display_point(snapshot);
                let anchor_x = text_x
                    + if rows.contains(&align_to.row()) {
                        line_layouts[align_to.row().minus(rows.start) as usize]
                            .x_for_index(align_to.column() as usize)
                    } else {
                        layout_line(
                            align_to.row(),
                            snapshot,
                            &self.style,
                            editor_width,
                            is_row_soft_wrapped,
                            window,
                            cx,
                        )
                        .x_for_index(align_to.column() as usize)
                    };

                let selected = selections
                    .binary_search_by(|selection| {
                        if selection.end <= block_start {
                            Ordering::Less
                        } else if selection.start >= block_end {
                            Ordering::Greater
                        } else {
                            Ordering::Equal
                        }
                    })
                    .is_ok();

                div()
                    .size_full()
                    .child(block.render(&mut BlockContext {
                        window,
                        app: cx,
                        anchor_x,
                        gutter_dimensions,
                        line_height,
                        em_width,
                        block_id,
                        selected,
                        max_width: text_hitbox.size.width.max(*scroll_width),
                        editor_style: &self.style,
                    }))
                    .into_any()
            }

            Block::FoldedBuffer {
                first_excerpt,
                height,
                ..
            } => {
                let selected = selected_buffer_ids.contains(&first_excerpt.buffer_id);
                let result = v_flex().id(block_id).w_full();

                let jump_data = header_jump_data(snapshot, block_row_start, *height, first_excerpt);
                result
                    .child(self.render_buffer_header(
                        first_excerpt,
                        true,
                        selected,
                        false,
                        jump_data,
                        window,
                        cx,
                    ))
                    .into_any_element()
            }

            Block::ExcerptBoundary {
                excerpt,
                height,
                starts_new_buffer,
                ..
            } => {
                let color = cx.theme().colors().clone();
                let mut result = v_flex().id(block_id).w_full();

                let jump_data = header_jump_data(snapshot, block_row_start, *height, excerpt);

                if *starts_new_buffer {
                    if sticky_header_excerpt_id != Some(excerpt.id) {
                        let selected = selected_buffer_ids.contains(&excerpt.buffer_id);

                        result = result.child(self.render_buffer_header(
                            excerpt, false, selected, false, jump_data, window, cx,
                        ));
                    } else {
                        result =
                            result.child(div().h(FILE_HEADER_HEIGHT as f32 * window.line_height()));
                    }
                } else {
                    result = result.child(
                        h_flex().relative().child(
                            div()
                                .top(line_height / 2.)
                                .absolute()
                                .w_full()
                                .h_px()
                                .bg(color.border_variant),
                        ),
                    );
                };

                result.into_any()
            }
        };

        // Discover the element's content height, then round up to the nearest multiple of line height.
        let preliminary_size = element.layout_as_root(
            size(available_width, AvailableSpace::MinContent),
            window,
            cx,
        );
        let quantized_height = (preliminary_size.height / line_height).ceil() * line_height;
        let final_size = if preliminary_size.height == quantized_height {
            preliminary_size
        } else {
            element.layout_as_root(size(available_width, quantized_height.into()), window, cx)
        };

        if let BlockId::Custom(custom_block_id) = block_id {
            if block.height() > 0 {
                let element_height_in_lines =
                    ((final_size.height / line_height).ceil() as u32).max(1);
                if element_height_in_lines != block.height() {
                    resized_blocks.insert(custom_block_id, element_height_in_lines);
                }
            }
        }

        (element, final_size)
    }

    fn render_buffer_header(
        &self,
        for_excerpt: &ExcerptInfo,
        is_folded: bool,
        is_selected: bool,
        is_sticky: bool,
        jump_data: JumpData,
        window: &mut Window,
        cx: &mut App,
    ) -> Div {
        let editor = self.editor.read(cx);
        let file_status = editor
            .buffer
            .read(cx)
            .all_diff_hunks_expanded()
            .then(|| {
                editor
                    .project
                    .as_ref()?
                    .read(cx)
                    .status_for_buffer_id(for_excerpt.buffer_id, cx)
            })
            .flatten();

        let include_root = editor
            .project
            .as_ref()
            .map(|project| project.read(cx).visible_worktrees(cx).count() > 1)
            .unwrap_or_default();
        let can_open_excerpts = Editor::can_open_excerpts_in_file(for_excerpt.buffer.file());
        let path = for_excerpt.buffer.resolve_file_path(cx, include_root);
        let filename = path
            .as_ref()
            .and_then(|path| Some(path.file_name()?.to_string_lossy().to_string()));
        let parent_path = path.as_ref().and_then(|path| {
            Some(path.parent()?.to_string_lossy().to_string() + std::path::MAIN_SEPARATOR_STR)
        });
        let focus_handle = editor.focus_handle(cx);
        let colors = cx.theme().colors();

        div()
            .p_1()
            .w_full()
            .h(FILE_HEADER_HEIGHT as f32 * window.line_height())
            .child(
                h_flex()
                    .size_full()
                    .gap_2()
                    .flex_basis(Length::Definite(DefiniteLength::Fraction(0.667)))
                    .pl_0p5()
                    .pr_5()
                    .rounded_sm()
                    .when(is_sticky, |el| el.shadow_md())
                    .border_1()
                    .map(|div| {
                        let border_color = if is_selected
                            && is_folded
                            && focus_handle.contains_focused(window, cx)
                        {
                            colors.border_focused
                        } else {
                            colors.border
                        };
                        div.border_color(border_color)
                    })
                    .bg(colors.editor_subheader_background)
                    .hover(|style| style.bg(colors.element_hover))
                    .map(|header| {
                        let editor = self.editor.clone();
                        let buffer_id = for_excerpt.buffer_id;
                        let toggle_chevron_icon =
                            FileIcons::get_chevron_icon(!is_folded, cx).map(Icon::from_path);
                        header.child(
                            div()
                                .hover(|style| style.bg(colors.element_selected))
                                .rounded_xs()
                                .child(
                                    ButtonLike::new("toggle-buffer-fold")
                                        .style(ui::ButtonStyle::Transparent)
                                        .height(px(28.).into())
                                        .width(px(28.).into())
                                        .children(toggle_chevron_icon)
                                        .tooltip({
                                            let focus_handle = focus_handle.clone();
                                            move |window, cx| {
                                                Tooltip::for_action_in(
                                                    "Toggle Excerpt Fold",
                                                    &ToggleFold,
                                                    &focus_handle,
                                                    window,
                                                    cx,
                                                )
                                            }
                                        })
                                        .on_click(move |_, _, cx| {
                                            if is_folded {
                                                editor.update(cx, |editor, cx| {
                                                    editor.unfold_buffer(buffer_id, cx);
                                                });
                                            } else {
                                                editor.update(cx, |editor, cx| {
                                                    editor.fold_buffer(buffer_id, cx);
                                                });
                                            }
                                        }),
                                ),
                        )
                    })
                    .children(
                        editor
                            .addons
                            .values()
                            .filter_map(|addon| {
                                addon.render_buffer_header_controls(for_excerpt, window, cx)
                            })
                            .take(1),
                    )
                    .child(
                        h_flex()
                            .cursor_pointer()
                            .id("path header block")
                            .size_full()
                            .justify_between()
                            .child(
                                h_flex()
                                    .gap_2()
                                    .child(
                                        Label::new(
                                            filename
                                                .map(SharedString::from)
                                                .unwrap_or_else(|| "untitled".into()),
                                        )
                                        .single_line()
                                        .when_some(
                                            file_status,
                                            |el, status| {
                                                el.color(if status.is_conflicted() {
                                                    Color::Conflict
                                                } else if status.is_modified() {
                                                    Color::Modified
                                                } else if status.is_deleted() {
                                                    Color::Disabled
                                                } else {
                                                    Color::Created
                                                })
                                                .when(status.is_deleted(), |el| el.strikethrough())
                                            },
                                        ),
                                    )
                                    .when_some(parent_path, |then, path| {
                                        then.child(div().child(path).text_color(
                                            if file_status.is_some_and(FileStatus::is_deleted) {
                                                colors.text_disabled
                                            } else {
                                                colors.text_muted
                                            },
                                        ))
                                    }),
                            )
                            .when(can_open_excerpts && is_selected && path.is_some(), |el| {
                                el.child(
                                    h_flex()
                                        .id("jump-to-file-button")
                                        .gap_2p5()
                                        .child(Label::new("Jump To File"))
                                        .children(
                                            KeyBinding::for_action_in(
                                                &OpenExcerpts,
                                                &focus_handle,
                                                window,
                                                cx,
                                            )
                                            .map(|binding| binding.into_any_element()),
                                        ),
                                )
                            })
                            .on_mouse_down(MouseButton::Left, |_, _, cx| cx.stop_propagation())
                            .on_click(window.listener_for(&self.editor, {
                                move |editor, e: &ClickEvent, window, cx| {
                                    editor.open_excerpts_common(
                                        Some(jump_data.clone()),
                                        e.down.modifiers.secondary(),
                                        window,
                                        cx,
                                    );
                                }
                            })),
                    ),
            )
    }

    fn render_blocks(
        &self,
        rows: Range<DisplayRow>,
        snapshot: &EditorSnapshot,
        hitbox: &Hitbox,
        text_hitbox: &Hitbox,
        editor_width: Pixels,
        scroll_width: &mut Pixels,
        gutter_dimensions: &GutterDimensions,
        em_width: Pixels,
        text_x: Pixels,
        line_height: Pixels,
        line_layouts: &[LineWithInvisibles],
        selections: &[Selection<Point>],
        selected_buffer_ids: &Vec<BufferId>,
        is_row_soft_wrapped: impl Copy + Fn(usize) -> bool,
        sticky_header_excerpt_id: Option<ExcerptId>,
        window: &mut Window,
        cx: &mut App,
    ) -> Result<Vec<BlockLayout>, HashMap<CustomBlockId, u32>> {
        let (fixed_blocks, non_fixed_blocks) = snapshot
            .blocks_in_range(rows.clone())
            .partition::<Vec<_>, _>(|(_, block)| block.style() == BlockStyle::Fixed);

        let mut focused_block = self
            .editor
            .update(cx, |editor, _| editor.take_focused_block());
        let mut fixed_block_max_width = Pixels::ZERO;
        let mut blocks = Vec::new();
        let mut resized_blocks = HashMap::default();

        for (row, block) in fixed_blocks {
            let block_id = block.id();

            if focused_block.as_ref().map_or(false, |b| b.id == block_id) {
                focused_block = None;
            }

            let (element, element_size) = self.render_block(
                block,
                AvailableSpace::MinContent,
                block_id,
                row,
                snapshot,
                text_x,
                &rows,
                line_layouts,
                gutter_dimensions,
                line_height,
                em_width,
                text_hitbox,
                editor_width,
                scroll_width,
                &mut resized_blocks,
                selections,
                selected_buffer_ids,
                is_row_soft_wrapped,
                sticky_header_excerpt_id,
                window,
                cx,
            );
            fixed_block_max_width = fixed_block_max_width.max(element_size.width + em_width);
            blocks.push(BlockLayout {
                id: block_id,
                row: Some(row),
                element,
                available_space: size(AvailableSpace::MinContent, element_size.height.into()),
                style: BlockStyle::Fixed,
                is_buffer_header: block.is_buffer_header(),
            });
        }

        for (row, block) in non_fixed_blocks {
            let style = block.style();
            let width = match style {
                BlockStyle::Sticky => hitbox.size.width,
                BlockStyle::Flex => hitbox
                    .size
                    .width
                    .max(fixed_block_max_width)
                    .max(gutter_dimensions.width + *scroll_width),
                BlockStyle::Fixed => unreachable!(),
            };
            let block_id = block.id();

            if focused_block.as_ref().map_or(false, |b| b.id == block_id) {
                focused_block = None;
            }

            let (element, element_size) = self.render_block(
                block,
                width.into(),
                block_id,
                row,
                snapshot,
                text_x,
                &rows,
                line_layouts,
                gutter_dimensions,
                line_height,
                em_width,
                text_hitbox,
                editor_width,
                scroll_width,
                &mut resized_blocks,
                selections,
                selected_buffer_ids,
                is_row_soft_wrapped,
                sticky_header_excerpt_id,
                window,
                cx,
            );

            blocks.push(BlockLayout {
                id: block_id,
                row: Some(row),
                element,
                available_space: size(width.into(), element_size.height.into()),
                style,
                is_buffer_header: block.is_buffer_header(),
            });
        }

        if let Some(focused_block) = focused_block {
            if let Some(focus_handle) = focused_block.focus_handle.upgrade() {
                if focus_handle.is_focused(window) {
                    if let Some(block) = snapshot.block_for_id(focused_block.id) {
                        let style = block.style();
                        let width = match style {
                            BlockStyle::Fixed => AvailableSpace::MinContent,
                            BlockStyle::Flex => AvailableSpace::Definite(
                                hitbox
                                    .size
                                    .width
                                    .max(fixed_block_max_width)
                                    .max(gutter_dimensions.width + *scroll_width),
                            ),
                            BlockStyle::Sticky => AvailableSpace::Definite(hitbox.size.width),
                        };

                        let (element, element_size) = self.render_block(
                            &block,
                            width,
                            focused_block.id,
                            rows.end,
                            snapshot,
                            text_x,
                            &rows,
                            line_layouts,
                            gutter_dimensions,
                            line_height,
                            em_width,
                            text_hitbox,
                            editor_width,
                            scroll_width,
                            &mut resized_blocks,
                            selections,
                            selected_buffer_ids,
                            is_row_soft_wrapped,
                            sticky_header_excerpt_id,
                            window,
                            cx,
                        );

                        blocks.push(BlockLayout {
                            id: block.id(),
                            row: None,
                            element,
                            available_space: size(width, element_size.height.into()),
                            style,
                            is_buffer_header: block.is_buffer_header(),
                        });
                    }
                }
            }
        }

        if resized_blocks.is_empty() {
            *scroll_width = (*scroll_width).max(fixed_block_max_width - gutter_dimensions.width);
            Ok(blocks)
        } else {
            Err(resized_blocks)
        }
    }

    /// Returns true if any of the blocks changed size since the previous frame. This will trigger
    /// a restart of rendering for the editor based on the new sizes.
    fn layout_blocks(
        &self,
        blocks: &mut Vec<BlockLayout>,
        block_starts: &mut HashSet<DisplayRow>,
        hitbox: &Hitbox,
        line_height: Pixels,
        scroll_pixel_position: gpui::Point<Pixels>,
        window: &mut Window,
        cx: &mut App,
    ) {
        for block in blocks {
            let mut origin = if let Some(row) = block.row {
                block_starts.insert(row);
                hitbox.origin
                    + point(
                        Pixels::ZERO,
                        row.as_f32() * line_height - scroll_pixel_position.y,
                    )
            } else {
                // Position the block outside the visible area
                hitbox.origin + point(Pixels::ZERO, hitbox.size.height)
            };

            if !matches!(block.style, BlockStyle::Sticky) {
                origin += point(-scroll_pixel_position.x, Pixels::ZERO);
            }

            let focus_handle =
                block
                    .element
                    .prepaint_as_root(origin, block.available_space, window, cx);

            if let Some(focus_handle) = focus_handle {
                self.editor.update(cx, |editor, _cx| {
                    editor.set_focused_block(FocusedBlock {
                        id: block.id,
                        focus_handle: focus_handle.downgrade(),
                    });
                });
            }
        }
    }

    fn layout_sticky_buffer_header(
        &self,
        StickyHeaderExcerpt { excerpt }: StickyHeaderExcerpt<'_>,
        scroll_position: f32,
        line_height: Pixels,
        snapshot: &EditorSnapshot,
        hitbox: &Hitbox,
        selected_buffer_ids: &Vec<BufferId>,
        blocks: &[BlockLayout],
        window: &mut Window,
        cx: &mut App,
    ) -> AnyElement {
        let jump_data = header_jump_data(
            snapshot,
            DisplayRow(scroll_position as u32),
            FILE_HEADER_HEIGHT + MULTI_BUFFER_EXCERPT_HEADER_HEIGHT,
            excerpt,
        );

        let editor_bg_color = cx.theme().colors().editor_background;

        let selected = selected_buffer_ids.contains(&excerpt.buffer_id);

        let mut header = v_flex()
            .relative()
            .child(
                div()
                    .w(hitbox.bounds.size.width)
                    .h(FILE_HEADER_HEIGHT as f32 * line_height)
                    .bg(linear_gradient(
                        0.,
                        linear_color_stop(editor_bg_color.opacity(0.), 0.),
                        linear_color_stop(editor_bg_color, 0.6),
                    ))
                    .absolute()
                    .top_0(),
            )
            .child(
                self.render_buffer_header(excerpt, false, selected, true, jump_data, window, cx)
                    .into_any_element(),
            )
            .into_any_element();

        let mut origin = hitbox.origin;
        // Move floating header up to avoid colliding with the next buffer header.
        for block in blocks.iter() {
            if !block.is_buffer_header {
                continue;
            }

            let Some(display_row) = block.row.filter(|row| row.0 > scroll_position as u32) else {
                continue;
            };

            let max_row = display_row.0.saturating_sub(FILE_HEADER_HEIGHT);
            let offset = scroll_position - max_row as f32;

            if offset > 0.0 {
                origin.y -= offset * line_height;
            }
            break;
        }

        let size = size(
            AvailableSpace::Definite(hitbox.size.width),
            AvailableSpace::MinContent,
        );

        header.prepaint_as_root(origin, size, window, cx);

        header
    }

    fn layout_cursor_popovers(
        &self,
        line_height: Pixels,
        text_hitbox: &Hitbox,
        content_origin: gpui::Point<Pixels>,
        start_row: DisplayRow,
        scroll_pixel_position: gpui::Point<Pixels>,
        line_layouts: &[LineWithInvisibles],
        cursor: DisplayPoint,
        cursor_point: Point,
        style: &EditorStyle,
        window: &mut Window,
        cx: &mut App,
    ) {
        let mut min_menu_height = Pixels::ZERO;
        let mut max_menu_height = Pixels::ZERO;
        let mut height_above_menu = Pixels::ZERO;
        let height_below_menu = Pixels::ZERO;
        let mut edit_prediction_popover_visible = false;
        let mut context_menu_visible = false;
        let context_menu_placement;

        {
            let editor = self.editor.read(cx);
            if editor
                .edit_prediction_visible_in_cursor_popover(editor.has_active_inline_completion())
            {
                height_above_menu +=
                    editor.edit_prediction_cursor_popover_height() + POPOVER_Y_PADDING;
                edit_prediction_popover_visible = true;
            }

            if editor.context_menu_visible() {
                if let Some(crate::ContextMenuOrigin::Cursor) = editor.context_menu_origin() {
                    let (min_height_in_lines, max_height_in_lines) = editor
                        .context_menu_options
                        .as_ref()
                        .map_or((3, 12), |options| {
                            (options.min_entries_visible, options.max_entries_visible)
                        });

                    min_menu_height += line_height * min_height_in_lines as f32 + POPOVER_Y_PADDING;
                    max_menu_height += line_height * max_height_in_lines as f32 + POPOVER_Y_PADDING;
                    context_menu_visible = true;
                }
            }
            context_menu_placement = editor
                .context_menu_options
                .as_ref()
                .and_then(|options| options.placement.clone());
        }

        let visible = edit_prediction_popover_visible || context_menu_visible;
        if !visible {
            return;
        }

        let cursor_row_layout = &line_layouts[cursor.row().minus(start_row) as usize];
        let target_position = content_origin
            + gpui::Point {
                x: cmp::max(
                    px(0.),
                    cursor_row_layout.x_for_index(cursor.column() as usize)
                        - scroll_pixel_position.x,
                ),
                y: cmp::max(
                    px(0.),
                    cursor.row().next_row().as_f32() * line_height - scroll_pixel_position.y,
                ),
            };

        let viewport_bounds =
            Bounds::new(Default::default(), window.viewport_size()).extend(Edges {
                right: -Self::SCROLLBAR_WIDTH - MENU_GAP,
                ..Default::default()
            });

        let min_height = height_above_menu + min_menu_height + height_below_menu;
        let max_height = height_above_menu + max_menu_height + height_below_menu;
        let Some((laid_out_popovers, y_flipped)) = self.layout_popovers_above_or_below_line(
            target_position,
            line_height,
            min_height,
            max_height,
            context_menu_placement,
            text_hitbox,
            viewport_bounds,
            window,
            cx,
            |height, max_width_for_stable_x, y_flipped, window, cx| {
                // First layout the menu to get its size - others can be at least this wide.
                let context_menu = if context_menu_visible {
                    let menu_height = if y_flipped {
                        height - height_below_menu
                    } else {
                        height - height_above_menu
                    };
                    let mut element = self
                        .render_context_menu(line_height, menu_height, y_flipped, window, cx)
                        .expect("Visible context menu should always render.");
                    let size = element.layout_as_root(AvailableSpace::min_size(), window, cx);
                    Some((CursorPopoverType::CodeContextMenu, element, size))
                } else {
                    None
                };
                let min_width = context_menu
                    .as_ref()
                    .map_or(px(0.), |(_, _, size)| size.width);
                let max_width = max_width_for_stable_x.max(
                    context_menu
                        .as_ref()
                        .map_or(px(0.), |(_, _, size)| size.width),
                );

                let edit_prediction = if edit_prediction_popover_visible {
                    self.editor.update(cx, move |editor, cx| {
                        let accept_binding = editor.accept_edit_prediction_keybind(window, cx);
                        let mut element = editor.render_edit_prediction_cursor_popover(
                            min_width,
                            max_width,
                            cursor_point,
                            style,
                            accept_binding.keystroke(),
                            window,
                            cx,
                        )?;
                        let size = element.layout_as_root(AvailableSpace::min_size(), window, cx);
                        Some((CursorPopoverType::EditPrediction, element, size))
                    })
                } else {
                    None
                };
                vec![edit_prediction, context_menu]
                    .into_iter()
                    .flatten()
                    .collect::<Vec<_>>()
            },
        ) else {
            return;
        };

        let Some((menu_ix, (_, menu_bounds))) = laid_out_popovers
            .iter()
            .find_position(|(x, _)| matches!(x, CursorPopoverType::CodeContextMenu))
        else {
            return;
        };
        let last_ix = laid_out_popovers.len() - 1;
        let menu_is_last = menu_ix == last_ix;
        let first_popover_bounds = laid_out_popovers[0].1;
        let last_popover_bounds = laid_out_popovers[last_ix].1;

        // Bounds to layout the aside around. When y_flipped, the aside goes either above or to the
        // right, and otherwise it goes below or to the right.
        let mut target_bounds = Bounds::from_corners(
            first_popover_bounds.origin,
            last_popover_bounds.bottom_right(),
        );
        target_bounds.size.width = menu_bounds.size.width;

        // Like `target_bounds`, but with the max height it could occupy. Choosing an aside position
        // based on this is preferred for layout stability.
        let mut max_target_bounds = target_bounds;
        max_target_bounds.size.height = max_height;
        if y_flipped {
            max_target_bounds.origin.y -= max_height - target_bounds.size.height;
        }

        // Add spacing around `target_bounds` and `max_target_bounds`.
        let mut extend_amount = Edges::all(MENU_GAP);
        if y_flipped {
            extend_amount.bottom = line_height;
        } else {
            extend_amount.top = line_height;
        }
        let target_bounds = target_bounds.extend(extend_amount);
        let max_target_bounds = max_target_bounds.extend(extend_amount);

        let must_place_above_or_below =
            if y_flipped && !menu_is_last && menu_bounds.size.height < max_menu_height {
                laid_out_popovers[menu_ix + 1..]
                    .iter()
                    .any(|(_, popover_bounds)| popover_bounds.size.width > menu_bounds.size.width)
            } else {
                false
            };

        self.layout_context_menu_aside(
            y_flipped,
            *menu_bounds,
            target_bounds,
            max_target_bounds,
            max_menu_height,
            must_place_above_or_below,
            text_hitbox,
            viewport_bounds,
            window,
            cx,
        );
    }

    fn layout_gutter_menu(
        &self,
        line_height: Pixels,
        text_hitbox: &Hitbox,
        content_origin: gpui::Point<Pixels>,
        scroll_pixel_position: gpui::Point<Pixels>,
        gutter_overshoot: Pixels,
        window: &mut Window,
        cx: &mut App,
    ) {
        let editor = self.editor.read(cx);
        if !editor.context_menu_visible() {
            return;
        }
        let Some(crate::ContextMenuOrigin::GutterIndicator(gutter_row)) =
            editor.context_menu_origin()
        else {
            return;
        };
        // Context menu was spawned via a click on a gutter. Ensure it's a bit closer to the
        // indicator than just a plain first column of the text field.
        let target_position = content_origin
            + gpui::Point {
                x: -gutter_overshoot,
                y: gutter_row.next_row().as_f32() * line_height - scroll_pixel_position.y,
            };

        let (min_height_in_lines, max_height_in_lines) = editor
            .context_menu_options
            .as_ref()
            .map_or((3, 12), |options| {
                (options.min_entries_visible, options.max_entries_visible)
            });

        let min_height = line_height * min_height_in_lines as f32 + POPOVER_Y_PADDING;
        let max_height = line_height * max_height_in_lines as f32 + POPOVER_Y_PADDING;
        let viewport_bounds =
            Bounds::new(Default::default(), window.viewport_size()).extend(Edges {
                right: -Self::SCROLLBAR_WIDTH - MENU_GAP,
                ..Default::default()
            });
        self.layout_popovers_above_or_below_line(
            target_position,
            line_height,
            min_height,
            max_height,
            editor
                .context_menu_options
                .as_ref()
                .and_then(|options| options.placement.clone()),
            text_hitbox,
            viewport_bounds,
            window,
            cx,
            move |height, _max_width_for_stable_x, y_flipped, window, cx| {
                let mut element = self
                    .render_context_menu(line_height, height, y_flipped, window, cx)
                    .expect("Visible context menu should always render.");
                let size = element.layout_as_root(AvailableSpace::min_size(), window, cx);
                vec![(CursorPopoverType::CodeContextMenu, element, size)]
            },
        );
    }

    fn layout_popovers_above_or_below_line(
        &self,
        target_position: gpui::Point<Pixels>,
        line_height: Pixels,
        min_height: Pixels,
        max_height: Pixels,
        placement: Option<ContextMenuPlacement>,
        text_hitbox: &Hitbox,
        viewport_bounds: Bounds<Pixels>,
        window: &mut Window,
        cx: &mut App,
        make_sized_popovers: impl FnOnce(
            Pixels,
            Pixels,
            bool,
            &mut Window,
            &mut App,
        ) -> Vec<(CursorPopoverType, AnyElement, Size<Pixels>)>,
    ) -> Option<(Vec<(CursorPopoverType, Bounds<Pixels>)>, bool)> {
        let text_style = TextStyleRefinement {
            line_height: Some(DefiniteLength::Fraction(
                BufferLineHeight::Comfortable.value(),
            )),
            ..Default::default()
        };
        window.with_text_style(Some(text_style), |window| {
            // If the max height won't fit below and there is more space above, put it above the line.
            let bottom_y_when_flipped = target_position.y - line_height;
            let available_above = bottom_y_when_flipped - text_hitbox.top();
            let available_below = text_hitbox.bottom() - target_position.y;
            let y_overflows_below = max_height > available_below;
            let mut y_flipped = match placement {
                Some(ContextMenuPlacement::Above) => true,
                Some(ContextMenuPlacement::Below) => false,
                None => y_overflows_below && available_above > available_below,
            };
            let mut height = cmp::min(
                max_height,
                if y_flipped {
                    available_above
                } else {
                    available_below
                },
            );

            // If the min height doesn't fit within text bounds, instead fit within the window.
            if height < min_height {
                let available_above = bottom_y_when_flipped;
                let available_below = viewport_bounds.bottom() - target_position.y;
                let (y_flipped_override, height_override) = match placement {
                    Some(ContextMenuPlacement::Above) => {
                        (true, cmp::min(available_above, min_height))
                    }
                    Some(ContextMenuPlacement::Below) => {
                        (false, cmp::min(available_below, min_height))
                    }
                    None => {
                        if available_below > min_height {
                            (false, min_height)
                        } else if available_above > min_height {
                            (true, min_height)
                        } else if available_above > available_below {
                            (true, available_above)
                        } else {
                            (false, available_below)
                        }
                    }
                };
                y_flipped = y_flipped_override;
                height = height_override;
            }

            let max_width_for_stable_x = viewport_bounds.right() - target_position.x;

            // TODO: Use viewport_bounds.width as a max width so that it doesn't get clipped on the left
            // for very narrow windows.
            let popovers =
                make_sized_popovers(height, max_width_for_stable_x, y_flipped, window, cx);
            if popovers.is_empty() {
                return None;
            }

            let max_width = popovers
                .iter()
                .map(|(_, _, size)| size.width)
                .max()
                .unwrap_or_default();

            let mut current_position = gpui::Point {
                // Snap the right edge of the list to the right edge of the window if its horizontal bounds
                // overflow. Include space for the scrollbar.
                x: target_position
                    .x
                    .min((viewport_bounds.right() - max_width).max(Pixels::ZERO)),
                y: if y_flipped {
                    bottom_y_when_flipped
                } else {
                    target_position.y
                },
            };

            let mut laid_out_popovers = popovers
                .into_iter()
                .map(|(popover_type, element, size)| {
                    if y_flipped {
                        current_position.y -= size.height;
                    }
                    let position = current_position;
                    window.defer_draw(element, current_position, 1);
                    if !y_flipped {
                        current_position.y += size.height + MENU_GAP;
                    } else {
                        current_position.y -= MENU_GAP;
                    }
                    (popover_type, Bounds::new(position, size))
                })
                .collect::<Vec<_>>();

            if y_flipped {
                laid_out_popovers.reverse();
            }

            Some((laid_out_popovers, y_flipped))
        })
    }

    fn layout_context_menu_aside(
        &self,
        y_flipped: bool,
        menu_bounds: Bounds<Pixels>,
        target_bounds: Bounds<Pixels>,
        max_target_bounds: Bounds<Pixels>,
        max_height: Pixels,
        must_place_above_or_below: bool,
        text_hitbox: &Hitbox,
        viewport_bounds: Bounds<Pixels>,
        window: &mut Window,
        cx: &mut App,
    ) {
        let available_within_viewport = target_bounds.space_within(&viewport_bounds);
        let positioned_aside = if available_within_viewport.right >= MENU_ASIDE_MIN_WIDTH
            && !must_place_above_or_below
        {
            let max_width = cmp::min(
                available_within_viewport.right - px(1.),
                MENU_ASIDE_MAX_WIDTH,
            );
            let Some(mut aside) = self.render_context_menu_aside(
                size(max_width, max_height - POPOVER_Y_PADDING),
                window,
                cx,
            ) else {
                return;
            };
            aside.layout_as_root(AvailableSpace::min_size(), window, cx);
            let right_position = point(target_bounds.right(), menu_bounds.origin.y);
            Some((aside, right_position))
        } else {
            let max_size = size(
                // TODO(mgsloan): Once the menu is bounded by viewport width the bound on viewport
                // won't be needed here.
                cmp::min(
                    cmp::max(menu_bounds.size.width - px(2.), MENU_ASIDE_MIN_WIDTH),
                    viewport_bounds.right(),
                ),
                cmp::min(
                    max_height,
                    cmp::max(
                        available_within_viewport.top,
                        available_within_viewport.bottom,
                    ),
                ) - POPOVER_Y_PADDING,
            );
            let Some(mut aside) = self.render_context_menu_aside(max_size, window, cx) else {
                return;
            };
            let actual_size = aside.layout_as_root(AvailableSpace::min_size(), window, cx);

            let top_position = point(
                menu_bounds.origin.x,
                target_bounds.top() - actual_size.height,
            );
            let bottom_position = point(menu_bounds.origin.x, target_bounds.bottom());

            let fit_within = |available: Edges<Pixels>, wanted: Size<Pixels>| {
                // Prefer to fit on the same side of the line as the menu, then on the other side of
                // the line.
                if !y_flipped && wanted.height < available.bottom {
                    Some(bottom_position)
                } else if !y_flipped && wanted.height < available.top {
                    Some(top_position)
                } else if y_flipped && wanted.height < available.top {
                    Some(top_position)
                } else if y_flipped && wanted.height < available.bottom {
                    Some(bottom_position)
                } else {
                    None
                }
            };

            // Prefer choosing a direction using max sizes rather than actual size for stability.
            let available_within_text = max_target_bounds.space_within(&text_hitbox.bounds);
            let wanted = size(MENU_ASIDE_MAX_WIDTH, max_height);
            let aside_position = fit_within(available_within_text, wanted)
                // Fallback: fit max size in window.
                .or_else(|| fit_within(max_target_bounds.space_within(&viewport_bounds), wanted))
                // Fallback: fit actual size in window.
                .or_else(|| fit_within(available_within_viewport, actual_size));

            aside_position.map(|position| (aside, position))
        };

        // Skip drawing if it doesn't fit anywhere.
        if let Some((aside, position)) = positioned_aside {
            window.defer_draw(aside, position, 2);
        }
    }

    fn render_context_menu(
        &self,
        line_height: Pixels,
        height: Pixels,
        y_flipped: bool,
        window: &mut Window,
        cx: &mut App,
    ) -> Option<AnyElement> {
        let max_height_in_lines = ((height - POPOVER_Y_PADDING) / line_height).floor() as u32;
        self.editor.update(cx, |editor, cx| {
            editor.render_context_menu(&self.style, max_height_in_lines, y_flipped, window, cx)
        })
    }

    fn render_context_menu_aside(
        &self,
        max_size: Size<Pixels>,
        window: &mut Window,
        cx: &mut App,
    ) -> Option<AnyElement> {
        if max_size.width < px(100.) || max_size.height < px(12.) {
            None
        } else {
            self.editor.update(cx, |editor, cx| {
                editor.render_context_menu_aside(max_size, window, cx)
            })
        }
    }

    fn layout_mouse_context_menu(
        &self,
        editor_snapshot: &EditorSnapshot,
        visible_range: Range<DisplayRow>,
        content_origin: gpui::Point<Pixels>,
        window: &mut Window,
        cx: &mut App,
    ) -> Option<AnyElement> {
        let position = self.editor.update(cx, |editor, _cx| {
            let visible_start_point = editor.display_to_pixel_point(
                DisplayPoint::new(visible_range.start, 0),
                editor_snapshot,
                window,
            )?;
            let visible_end_point = editor.display_to_pixel_point(
                DisplayPoint::new(visible_range.end, 0),
                editor_snapshot,
                window,
            )?;

            let mouse_context_menu = editor.mouse_context_menu.as_ref()?;
            let (source_display_point, position) = match mouse_context_menu.position {
                MenuPosition::PinnedToScreen(point) => (None, point),
                MenuPosition::PinnedToEditor { source, offset } => {
                    let source_display_point = source.to_display_point(editor_snapshot);
                    let source_point = editor.to_pixel_point(source, editor_snapshot, window)?;
                    let position = content_origin + source_point + offset;
                    (Some(source_display_point), position)
                }
            };

            let source_included = source_display_point.map_or(true, |source_display_point| {
                visible_range
                    .to_inclusive()
                    .contains(&source_display_point.row())
            });
            let position_included =
                visible_start_point.y <= position.y && position.y <= visible_end_point.y;
            if !source_included && !position_included {
                None
            } else {
                Some(position)
            }
        })?;

        let text_style = TextStyleRefinement {
            line_height: Some(DefiniteLength::Fraction(
                BufferLineHeight::Comfortable.value(),
            )),
            ..Default::default()
        };
        window.with_text_style(Some(text_style), |window| {
            let mut element = self.editor.update(cx, |editor, _| {
                let mouse_context_menu = editor.mouse_context_menu.as_ref()?;
                let context_menu = mouse_context_menu.context_menu.clone();

                Some(
                    deferred(
                        anchored()
                            .position(position)
                            .child(context_menu)
                            .anchor(Corner::TopLeft)
                            .snap_to_window_with_margin(px(8.)),
                    )
                    .with_priority(1)
                    .into_any(),
                )
            })?;

            element.prepaint_as_root(position, AvailableSpace::min_size(), window, cx);
            Some(element)
        })
    }

    fn layout_hover_popovers(
        &self,
        snapshot: &EditorSnapshot,
        hitbox: &Hitbox,
        text_hitbox: &Hitbox,
        visible_display_row_range: Range<DisplayRow>,
        content_origin: gpui::Point<Pixels>,
        scroll_pixel_position: gpui::Point<Pixels>,
        line_layouts: &[LineWithInvisibles],
        line_height: Pixels,
        em_width: Pixels,
        window: &mut Window,
        cx: &mut App,
    ) {
        struct MeasuredHoverPopover {
            element: AnyElement,
            size: Size<Pixels>,
            horizontal_offset: Pixels,
        }

        let max_size = size(
            (120. * em_width) // Default size
                .min(hitbox.size.width / 2.) // Shrink to half of the editor width
                .max(MIN_POPOVER_CHARACTER_WIDTH * em_width), // Apply minimum width of 20 characters
            (16. * line_height) // Default size
                .min(hitbox.size.height / 2.) // Shrink to half of the editor height
                .max(MIN_POPOVER_LINE_HEIGHT * line_height), // Apply minimum height of 4 lines
        );

        let hover_popovers = self.editor.update(cx, |editor, cx| {
            editor
                .hover_state
                .render(snapshot, visible_display_row_range.clone(), max_size, cx)
        });
        let Some((position, hover_popovers)) = hover_popovers else {
            return;
        };

        // This is safe because we check on layout whether the required row is available
        let hovered_row_layout =
            &line_layouts[position.row().minus(visible_display_row_range.start) as usize];

        // Compute Hovered Point
        let x =
            hovered_row_layout.x_for_index(position.column() as usize) - scroll_pixel_position.x;
        let y = position.row().as_f32() * line_height - scroll_pixel_position.y;
        let hovered_point = content_origin + point(x, y);

        let mut overall_height = Pixels::ZERO;
        let mut measured_hover_popovers = Vec::new();
        for mut hover_popover in hover_popovers {
            let size = hover_popover.layout_as_root(AvailableSpace::min_size(), window, cx);
            let horizontal_offset =
                (text_hitbox.top_right().x - (hovered_point.x + size.width)).min(Pixels::ZERO);

            overall_height += HOVER_POPOVER_GAP + size.height;

            measured_hover_popovers.push(MeasuredHoverPopover {
                element: hover_popover,
                size,
                horizontal_offset,
            });
        }
        overall_height += HOVER_POPOVER_GAP;

        fn draw_occluder(
            width: Pixels,
            origin: gpui::Point<Pixels>,
            window: &mut Window,
            cx: &mut App,
        ) {
            let mut occlusion = div()
                .size_full()
                .occlude()
                .on_mouse_move(|_, _, cx| cx.stop_propagation())
                .into_any_element();
            occlusion.layout_as_root(size(width, HOVER_POPOVER_GAP).into(), window, cx);
            window.defer_draw(occlusion, origin, 2);
        }

        if hovered_point.y > overall_height {
            // There is enough space above. Render popovers above the hovered point
            let mut current_y = hovered_point.y;
            for (position, popover) in measured_hover_popovers.into_iter().with_position() {
                let size = popover.size;
                let popover_origin = point(
                    hovered_point.x + popover.horizontal_offset,
                    current_y - size.height,
                );

                window.defer_draw(popover.element, popover_origin, 2);
                if position != itertools::Position::Last {
                    let origin = point(popover_origin.x, popover_origin.y - HOVER_POPOVER_GAP);
                    draw_occluder(size.width, origin, window, cx);
                }

                current_y = popover_origin.y - HOVER_POPOVER_GAP;
            }
        } else {
            // There is not enough space above. Render popovers below the hovered point
            let mut current_y = hovered_point.y + line_height;
            for (position, popover) in measured_hover_popovers.into_iter().with_position() {
                let size = popover.size;
                let popover_origin = point(hovered_point.x + popover.horizontal_offset, current_y);

                window.defer_draw(popover.element, popover_origin, 2);
                if position != itertools::Position::Last {
                    let origin = point(popover_origin.x, popover_origin.y + size.height);
                    draw_occluder(size.width, origin, window, cx);
                }

                current_y = popover_origin.y + size.height + HOVER_POPOVER_GAP;
            }
        }
    }

    fn layout_diff_hunk_controls(
        &self,
        row_range: Range<DisplayRow>,
        row_infos: &[RowInfo],
        text_hitbox: &Hitbox,
        position_map: &PositionMap,
        newest_cursor_position: Option<DisplayPoint>,
        line_height: Pixels,
        scroll_pixel_position: gpui::Point<Pixels>,
        display_hunks: &[(DisplayDiffHunk, Option<Hitbox>)],
        editor: Entity<Editor>,
        window: &mut Window,
        cx: &mut App,
    ) -> Vec<AnyElement> {
        let render_diff_hunk_controls = editor.read(cx).render_diff_hunk_controls.clone();
        let point_for_position = position_map.point_for_position(window.mouse_position());

        let mut controls = vec![];

        let active_positions = [
            Some(point_for_position.previous_valid),
            newest_cursor_position,
        ];

        for (hunk, _) in display_hunks {
            if let DisplayDiffHunk::Unfolded {
                display_row_range,
                multi_buffer_range,
                status,
                is_created_file,
                ..
            } = &hunk
            {
                if display_row_range.start < row_range.start
                    || display_row_range.start >= row_range.end
                {
                    continue;
                }
                let row_ix = (display_row_range.start - row_range.start).0 as usize;
                if row_infos[row_ix].diff_status.is_none() {
                    continue;
                }
                if row_infos[row_ix]
                    .diff_status
                    .is_some_and(|status| status.is_added())
                    && !status.is_added()
                {
                    continue;
                }
                if active_positions
                    .iter()
                    .any(|p| p.map_or(false, |p| display_row_range.contains(&p.row())))
                {
                    let y = display_row_range.start.as_f32() * line_height
                        + text_hitbox.bounds.top()
                        - scroll_pixel_position.y;

                    let mut element = render_diff_hunk_controls(
                        display_row_range.start.0,
                        status,
                        multi_buffer_range.clone(),
                        *is_created_file,
                        line_height,
                        &editor,
                        window,
                        cx,
                    );
                    let size =
                        element.layout_as_root(size(px(100.0), line_height).into(), window, cx);

                    let x = text_hitbox.bounds.right()
                        - self.style.scrollbar_width
                        - px(10.)
                        - size.width;

                    window.with_absolute_element_offset(gpui::Point::new(x, y), |window| {
                        element.prepaint(window, cx)
                    });
                    controls.push(element);
                }
            }
        }

        controls
    }

    fn layout_signature_help(
        &self,
        hitbox: &Hitbox,
        content_origin: gpui::Point<Pixels>,
        scroll_pixel_position: gpui::Point<Pixels>,
        newest_selection_head: Option<DisplayPoint>,
        start_row: DisplayRow,
        line_layouts: &[LineWithInvisibles],
        line_height: Pixels,
        em_width: Pixels,
        window: &mut Window,
        cx: &mut App,
    ) {
        if !self.editor.focus_handle(cx).is_focused(window) {
            return;
        }
        let Some(newest_selection_head) = newest_selection_head else {
            return;
        };
        let selection_row = newest_selection_head.row();
        if selection_row < start_row {
            return;
        }
        let Some(cursor_row_layout) = line_layouts.get(selection_row.minus(start_row) as usize)
        else {
            return;
        };

        let start_x = cursor_row_layout.x_for_index(newest_selection_head.column() as usize)
            - scroll_pixel_position.x
            + content_origin.x;
        let start_y =
            selection_row.as_f32() * line_height + content_origin.y - scroll_pixel_position.y;

        let max_size = size(
            (120. * em_width) // Default size
                .min(hitbox.size.width / 2.) // Shrink to half of the editor width
                .max(MIN_POPOVER_CHARACTER_WIDTH * em_width), // Apply minimum width of 20 characters
            (16. * line_height) // Default size
                .min(hitbox.size.height / 2.) // Shrink to half of the editor height
                .max(MIN_POPOVER_LINE_HEIGHT * line_height), // Apply minimum height of 4 lines
        );

        let maybe_element = self.editor.update(cx, |editor, cx| {
            if let Some(popover) = editor.signature_help_state.popover_mut() {
                let element = popover.render(max_size, cx);
                Some(element)
            } else {
                None
            }
        });
        if let Some(mut element) = maybe_element {
            let window_size = window.viewport_size();
            let size = element.layout_as_root(Size::<AvailableSpace>::default(), window, cx);
            let mut point = point(start_x, start_y - size.height);

            // Adjusting to ensure the popover does not overflow in the X-axis direction.
            if point.x + size.width >= window_size.width {
                point.x = window_size.width - size.width;
            }

            window.defer_draw(element, point, 1)
        }
    }

    fn paint_background(&self, layout: &EditorLayout, window: &mut Window, cx: &mut App) {
        window.paint_layer(layout.hitbox.bounds, |window| {
            let scroll_top = layout.position_map.snapshot.scroll_position().y;
            let gutter_bg = cx.theme().colors().editor_gutter_background;
            window.paint_quad(fill(layout.gutter_hitbox.bounds, gutter_bg));
            window.paint_quad(fill(
                layout.position_map.text_hitbox.bounds,
                self.style.background,
            ));

            if let EditorMode::Full = layout.mode {
                let mut active_rows = layout.active_rows.iter().peekable();
                while let Some((start_row, contains_non_empty_selection)) = active_rows.next() {
                    let mut end_row = start_row.0;
                    while active_rows
                        .peek()
                        .map_or(false, |(active_row, has_selection)| {
                            active_row.0 == end_row + 1
                                && has_selection.selection == contains_non_empty_selection.selection
                        })
                    {
                        active_rows.next().unwrap();
                        end_row += 1;
                    }

                    if !contains_non_empty_selection.selection {
                        let highlight_h_range =
                            match layout.position_map.snapshot.current_line_highlight {
                                CurrentLineHighlight::Gutter => Some(Range {
                                    start: layout.hitbox.left(),
                                    end: layout.gutter_hitbox.right(),
                                }),
                                CurrentLineHighlight::Line => Some(Range {
                                    start: layout.position_map.text_hitbox.bounds.left(),
                                    end: layout.position_map.text_hitbox.bounds.right(),
                                }),
                                CurrentLineHighlight::All => Some(Range {
                                    start: layout.hitbox.left(),
                                    end: layout.hitbox.right(),
                                }),
                                CurrentLineHighlight::None => None,
                            };
                        if let Some(range) = highlight_h_range {
                            let active_line_bg = cx.theme().colors().editor_active_line_background;
                            let bounds = Bounds {
                                origin: point(
                                    range.start,
                                    layout.hitbox.origin.y
                                        + (start_row.as_f32() - scroll_top)
                                            * layout.position_map.line_height,
                                ),
                                size: size(
                                    range.end - range.start,
                                    layout.position_map.line_height
                                        * (end_row - start_row.0 + 1) as f32,
                                ),
                            };
                            window.paint_quad(fill(bounds, active_line_bg));
                        }
                    }
                }

                let mut paint_highlight = |highlight_row_start: DisplayRow,
                                           highlight_row_end: DisplayRow,
                                           highlight: crate::LineHighlight,
                                           edges| {
                    let origin = point(
                        layout.hitbox.origin.x,
                        layout.hitbox.origin.y
                            + (highlight_row_start.as_f32() - scroll_top)
                                * layout.position_map.line_height,
                    );
                    let size = size(
                        layout.hitbox.size.width,
                        layout.position_map.line_height
                            * highlight_row_end.next_row().minus(highlight_row_start) as f32,
                    );
                    let mut quad = fill(Bounds { origin, size }, highlight.background);
                    if let Some(border_color) = highlight.border {
                        quad.border_color = border_color;
                        quad.border_widths = edges
                    }
                    window.paint_quad(quad);
                };

                let mut current_paint: Option<(LineHighlight, Range<DisplayRow>, Edges<Pixels>)> =
                    None;
                for (&new_row, &new_background) in &layout.highlighted_rows {
                    match &mut current_paint {
                        &mut Some((current_background, ref mut current_range, mut edges)) => {
                            let new_range_started = current_background != new_background
                                || current_range.end.next_row() != new_row;
                            if new_range_started {
                                if current_range.end.next_row() == new_row {
                                    edges.bottom = px(0.);
                                };
                                paint_highlight(
                                    current_range.start,
                                    current_range.end,
                                    current_background,
                                    edges,
                                );
                                let edges = Edges {
                                    top: if current_range.end.next_row() != new_row {
                                        px(1.)
                                    } else {
                                        px(0.)
                                    },
                                    bottom: px(1.),
                                    ..Default::default()
                                };
                                current_paint = Some((new_background, new_row..new_row, edges));
                                continue;
                            } else {
                                current_range.end = current_range.end.next_row();
                            }
                        }
                        None => {
                            let edges = Edges {
                                top: px(1.),
                                bottom: px(1.),
                                ..Default::default()
                            };
                            current_paint = Some((new_background, new_row..new_row, edges))
                        }
                    };
                }
                if let Some((color, range, edges)) = current_paint {
                    paint_highlight(range.start, range.end, color, edges);
                }

                let scroll_left =
                    layout.position_map.snapshot.scroll_position().x * layout.position_map.em_width;

                for (wrap_position, active) in layout.wrap_guides.iter() {
                    let x = (layout.position_map.text_hitbox.origin.x
                        + *wrap_position
                        + layout.position_map.em_width / 2.)
                        - scroll_left;

                    let show_scrollbars = layout
                        .scrollbars_layout
                        .as_ref()
                        .map_or(false, |layout| layout.visible);

                    if x < layout.position_map.text_hitbox.origin.x
                        || (show_scrollbars && x > self.scrollbar_left(&layout.hitbox.bounds))
                    {
                        continue;
                    }

                    let color = if *active {
                        cx.theme().colors().editor_active_wrap_guide
                    } else {
                        cx.theme().colors().editor_wrap_guide
                    };
                    window.paint_quad(fill(
                        Bounds {
                            origin: point(x, layout.position_map.text_hitbox.origin.y),
                            size: size(px(1.), layout.position_map.text_hitbox.size.height),
                        },
                        color,
                    ));
                }
            }
        })
    }

    fn paint_indent_guides(
        &mut self,
        layout: &mut EditorLayout,
        window: &mut Window,
        cx: &mut App,
    ) {
        let Some(indent_guides) = &layout.indent_guides else {
            return;
        };

        let faded_color = |color: Hsla, alpha: f32| {
            let mut faded = color;
            faded.a = alpha;
            faded
        };

        for indent_guide in indent_guides {
            let indent_accent_colors = cx.theme().accents().color_for_index(indent_guide.depth);
            let settings = indent_guide.settings;

            // TODO fixed for now, expose them through themes later
            const INDENT_AWARE_ALPHA: f32 = 0.2;
            const INDENT_AWARE_ACTIVE_ALPHA: f32 = 0.4;
            const INDENT_AWARE_BACKGROUND_ALPHA: f32 = 0.1;
            const INDENT_AWARE_BACKGROUND_ACTIVE_ALPHA: f32 = 0.2;

            let line_color = match (settings.coloring, indent_guide.active) {
                (IndentGuideColoring::Disabled, _) => None,
                (IndentGuideColoring::Fixed, false) => {
                    Some(cx.theme().colors().editor_indent_guide)
                }
                (IndentGuideColoring::Fixed, true) => {
                    Some(cx.theme().colors().editor_indent_guide_active)
                }
                (IndentGuideColoring::IndentAware, false) => {
                    Some(faded_color(indent_accent_colors, INDENT_AWARE_ALPHA))
                }
                (IndentGuideColoring::IndentAware, true) => {
                    Some(faded_color(indent_accent_colors, INDENT_AWARE_ACTIVE_ALPHA))
                }
            };

            let background_color = match (settings.background_coloring, indent_guide.active) {
                (IndentGuideBackgroundColoring::Disabled, _) => None,
                (IndentGuideBackgroundColoring::IndentAware, false) => Some(faded_color(
                    indent_accent_colors,
                    INDENT_AWARE_BACKGROUND_ALPHA,
                )),
                (IndentGuideBackgroundColoring::IndentAware, true) => Some(faded_color(
                    indent_accent_colors,
                    INDENT_AWARE_BACKGROUND_ACTIVE_ALPHA,
                )),
            };

            let requested_line_width = if indent_guide.active {
                settings.active_line_width
            } else {
                settings.line_width
            }
            .clamp(1, 10);
            let mut line_indicator_width = 0.;
            if let Some(color) = line_color {
                window.paint_quad(fill(
                    Bounds {
                        origin: indent_guide.origin,
                        size: size(px(requested_line_width as f32), indent_guide.length),
                    },
                    color,
                ));
                line_indicator_width = requested_line_width as f32;
            }

            if let Some(color) = background_color {
                let width = indent_guide.single_indent_width - px(line_indicator_width);
                window.paint_quad(fill(
                    Bounds {
                        origin: point(
                            indent_guide.origin.x + px(line_indicator_width),
                            indent_guide.origin.y,
                        ),
                        size: size(width, indent_guide.length),
                    },
                    color,
                ));
            }
        }
    }

    fn paint_line_numbers(&mut self, layout: &mut EditorLayout, window: &mut Window, cx: &mut App) {
        let is_singleton = self.editor.read(cx).is_singleton(cx);

        let line_height = layout.position_map.line_height;
        window.set_cursor_style(CursorStyle::Arrow, Some(&layout.gutter_hitbox));

        for LineNumberLayout {
            shaped_line,
            hitbox,
        } in layout.line_numbers.values()
        {
            let Some(hitbox) = hitbox else {
                continue;
            };

            let Some(()) = (if !is_singleton && hitbox.is_hovered(window) {
                let color = cx.theme().colors().editor_hover_line_number;

                let Some(line) = self
                    .shape_line_number(shaped_line.text.clone(), color, window)
                    .log_err()
                else {
                    continue;
                };

                line.paint(hitbox.origin, line_height, window, cx).log_err()
            } else {
                shaped_line
                    .paint(hitbox.origin, line_height, window, cx)
                    .log_err()
            }) else {
                continue;
            };

            // In singleton buffers, we select corresponding lines on the line number click, so use | -like cursor.
            // In multi buffers, we open file at the line number clicked, so use a pointing hand cursor.
            if is_singleton {
                window.set_cursor_style(CursorStyle::IBeam, Some(&hitbox));
            } else {
                window.set_cursor_style(CursorStyle::PointingHand, Some(&hitbox));
            }
        }
    }

    fn paint_gutter_diff_hunks(layout: &mut EditorLayout, window: &mut Window, cx: &mut App) {
        if layout.display_hunks.is_empty() {
            return;
        }

        let line_height = layout.position_map.line_height;
        window.paint_layer(layout.gutter_hitbox.bounds, |window| {
            for (hunk, hitbox) in &layout.display_hunks {
                let hunk_to_paint = match hunk {
                    DisplayDiffHunk::Folded { .. } => {
                        let hunk_bounds = Self::diff_hunk_bounds(
                            &layout.position_map.snapshot,
                            line_height,
                            layout.gutter_hitbox.bounds,
                            &hunk,
                        );
                        Some((
                            hunk_bounds,
                            cx.theme().colors().version_control_modified,
                            Corners::all(px(0.)),
                            DiffHunkStatus::modified_none(),
                        ))
                    }
                    DisplayDiffHunk::Unfolded {
                        status,
                        display_row_range,
                        ..
                    } => hitbox.as_ref().map(|hunk_hitbox| match status.kind {
                        DiffHunkStatusKind::Added => (
                            hunk_hitbox.bounds,
                            cx.theme().colors().version_control_added,
                            Corners::all(px(0.)),
                            *status,
                        ),
                        DiffHunkStatusKind::Modified => (
                            hunk_hitbox.bounds,
                            cx.theme().colors().version_control_modified,
                            Corners::all(px(0.)),
                            *status,
                        ),
                        DiffHunkStatusKind::Deleted if !display_row_range.is_empty() => (
                            hunk_hitbox.bounds,
                            cx.theme().colors().version_control_deleted,
                            Corners::all(px(0.)),
                            *status,
                        ),
                        DiffHunkStatusKind::Deleted => (
                            Bounds::new(
                                point(
                                    hunk_hitbox.origin.x - hunk_hitbox.size.width,
                                    hunk_hitbox.origin.y,
                                ),
                                size(hunk_hitbox.size.width * 2., hunk_hitbox.size.height),
                            ),
                            cx.theme().colors().version_control_deleted,
                            Corners::all(1. * line_height),
                            *status,
                        ),
                    }),
                };

                if let Some((hunk_bounds, background_color, corner_radii, status)) = hunk_to_paint {
                    // Flatten the background color with the editor color to prevent
                    // elements below transparent hunks from showing through
                    let flattened_background_color = cx
                        .theme()
                        .colors()
                        .editor_background
                        .blend(background_color);

                    if !Self::diff_hunk_hollow(status, cx) {
                        window.paint_quad(quad(
                            hunk_bounds,
                            corner_radii,
                            flattened_background_color,
                            Edges::default(),
                            transparent_black(),
                            BorderStyle::default(),
                        ));
                    } else {
                        let flattened_unstaged_background_color = cx
                            .theme()
                            .colors()
                            .editor_background
                            .blend(background_color.opacity(0.3));

                        window.paint_quad(quad(
                            hunk_bounds,
                            corner_radii,
                            flattened_unstaged_background_color,
                            Edges::all(Pixels(1.0)),
                            flattened_background_color,
                            BorderStyle::Solid,
                        ));
                    }
                }
            }
        });
    }

    fn gutter_strip_width(line_height: Pixels) -> Pixels {
        (0.275 * line_height).floor()
    }

    fn diff_hunk_bounds(
        snapshot: &EditorSnapshot,
        line_height: Pixels,
        gutter_bounds: Bounds<Pixels>,
        hunk: &DisplayDiffHunk,
    ) -> Bounds<Pixels> {
        let scroll_position = snapshot.scroll_position();
        let scroll_top = scroll_position.y * line_height;
        let gutter_strip_width = Self::gutter_strip_width(line_height);

        match hunk {
            DisplayDiffHunk::Folded { display_row, .. } => {
                let start_y = display_row.as_f32() * line_height - scroll_top;
                let end_y = start_y + line_height;
                let highlight_origin = gutter_bounds.origin + point(px(0.), start_y);
                let highlight_size = size(gutter_strip_width, end_y - start_y);
                Bounds::new(highlight_origin, highlight_size)
            }
            DisplayDiffHunk::Unfolded {
                display_row_range,
                status,
                ..
            } => {
                if status.is_deleted() && display_row_range.is_empty() {
                    let row = display_row_range.start;

                    let offset = line_height / 2.;
                    let start_y = row.as_f32() * line_height - offset - scroll_top;
                    let end_y = start_y + line_height;

                    let width = (0.35 * line_height).floor();
                    let highlight_origin = gutter_bounds.origin + point(px(0.), start_y);
                    let highlight_size = size(width, end_y - start_y);
                    Bounds::new(highlight_origin, highlight_size)
                } else {
                    let start_row = display_row_range.start;
                    let end_row = display_row_range.end;
                    // If we're in a multibuffer, row range span might include an
                    // excerpt header, so if we were to draw the marker straight away,
                    // the hunk might include the rows of that header.
                    // Making the range inclusive doesn't quite cut it, as we rely on the exclusivity for the soft wrap.
                    // Instead, we simply check whether the range we're dealing with includes
                    // any excerpt headers and if so, we stop painting the diff hunk on the first row of that header.
                    let end_row_in_current_excerpt = snapshot
                        .blocks_in_range(start_row..end_row)
                        .find_map(|(start_row, block)| {
                            if matches!(block, Block::ExcerptBoundary { .. }) {
                                Some(start_row)
                            } else {
                                None
                            }
                        })
                        .unwrap_or(end_row);

                    let start_y = start_row.as_f32() * line_height - scroll_top;
                    let end_y = end_row_in_current_excerpt.as_f32() * line_height - scroll_top;

                    let highlight_origin = gutter_bounds.origin + point(px(0.), start_y);
                    let highlight_size = size(gutter_strip_width, end_y - start_y);
                    Bounds::new(highlight_origin, highlight_size)
                }
            }
        }
    }

    fn paint_gutter_indicators(
        &self,
        layout: &mut EditorLayout,
        window: &mut Window,
        cx: &mut App,
    ) {
        window.paint_layer(layout.gutter_hitbox.bounds, |window| {
            window.with_element_namespace("crease_toggles", |window| {
                for crease_toggle in layout.crease_toggles.iter_mut().flatten() {
                    crease_toggle.paint(window, cx);
                }
            });

            window.with_element_namespace("expand_toggles", |window| {
                for (expand_toggle, _) in layout.expand_toggles.iter_mut().flatten() {
                    expand_toggle.paint(window, cx);
                }
            });

            for breakpoint in layout.breakpoints.iter_mut() {
                breakpoint.paint(window, cx);
            }

            for test_indicator in layout.test_indicators.iter_mut() {
                test_indicator.paint(window, cx);
            }

            if let Some(indicator) = layout.code_actions_indicator.as_mut() {
                indicator.paint(window, cx);
            }
        });
    }

    fn paint_gutter_highlights(
        &self,
        layout: &mut EditorLayout,
        window: &mut Window,
        cx: &mut App,
    ) {
        for (_, hunk_hitbox) in &layout.display_hunks {
            if let Some(hunk_hitbox) = hunk_hitbox {
                if !self
                    .editor
                    .read(cx)
                    .buffer()
                    .read(cx)
                    .all_diff_hunks_expanded()
                {
                    window.set_cursor_style(CursorStyle::PointingHand, Some(hunk_hitbox));
                }
            }
        }

        let show_git_gutter = layout
            .position_map
            .snapshot
            .show_git_diff_gutter
            .unwrap_or_else(|| {
                matches!(
                    ProjectSettings::get_global(cx).git.git_gutter,
                    Some(GitGutterSetting::TrackedFiles)
                )
            });
        if show_git_gutter {
            Self::paint_gutter_diff_hunks(layout, window, cx)
        }

        let highlight_width = 0.275 * layout.position_map.line_height;
        let highlight_corner_radii = Corners::all(0.05 * layout.position_map.line_height);
        window.paint_layer(layout.gutter_hitbox.bounds, |window| {
            for (range, color) in &layout.highlighted_gutter_ranges {
                let start_row = if range.start.row() < layout.visible_display_row_range.start {
                    layout.visible_display_row_range.start - DisplayRow(1)
                } else {
                    range.start.row()
                };
                let end_row = if range.end.row() > layout.visible_display_row_range.end {
                    layout.visible_display_row_range.end + DisplayRow(1)
                } else {
                    range.end.row()
                };

                let start_y = layout.gutter_hitbox.top()
                    + start_row.0 as f32 * layout.position_map.line_height
                    - layout.position_map.scroll_pixel_position.y;
                let end_y = layout.gutter_hitbox.top()
                    + (end_row.0 + 1) as f32 * layout.position_map.line_height
                    - layout.position_map.scroll_pixel_position.y;
                let bounds = Bounds::from_corners(
                    point(layout.gutter_hitbox.left(), start_y),
                    point(layout.gutter_hitbox.left() + highlight_width, end_y),
                );
                window.paint_quad(fill(bounds, *color).corner_radii(highlight_corner_radii));
            }
        });
    }

    fn paint_blamed_display_rows(
        &self,
        layout: &mut EditorLayout,
        window: &mut Window,
        cx: &mut App,
    ) {
        let Some(blamed_display_rows) = layout.blamed_display_rows.take() else {
            return;
        };

        window.paint_layer(layout.gutter_hitbox.bounds, |window| {
            for mut blame_element in blamed_display_rows.into_iter() {
                blame_element.paint(window, cx);
            }
        })
    }

    fn paint_text(&mut self, layout: &mut EditorLayout, window: &mut Window, cx: &mut App) {
        window.with_content_mask(
            Some(ContentMask {
                bounds: layout.position_map.text_hitbox.bounds,
            }),
            |window| {
                let editor = self.editor.read(cx);
                if editor.mouse_cursor_hidden {
                    window.set_cursor_style(CursorStyle::None, None);
                } else if editor
                    .hovered_link_state
                    .as_ref()
                    .is_some_and(|hovered_link_state| !hovered_link_state.links.is_empty())
                {
                    window.set_cursor_style(
                        CursorStyle::PointingHand,
                        Some(&layout.position_map.text_hitbox),
                    );
                } else {
                    window.set_cursor_style(
                        CursorStyle::IBeam,
                        Some(&layout.position_map.text_hitbox),
                    );
                };

                self.paint_lines_background(layout, window, cx);
                let invisible_display_ranges = self.paint_highlights(layout, window);
                self.paint_lines(&invisible_display_ranges, layout, window, cx);
                self.paint_redactions(layout, window);
                self.paint_cursors(layout, window, cx);
                self.paint_inline_diagnostics(layout, window, cx);
                self.paint_inline_blame(layout, window, cx);
                self.paint_diff_hunk_controls(layout, window, cx);
                window.with_element_namespace("crease_trailers", |window| {
                    for trailer in layout.crease_trailers.iter_mut().flatten() {
                        trailer.element.paint(window, cx);
                    }
                });
            },
        )
    }

    fn paint_highlights(
        &mut self,
        layout: &mut EditorLayout,
        window: &mut Window,
    ) -> SmallVec<[Range<DisplayPoint>; 32]> {
        window.paint_layer(layout.position_map.text_hitbox.bounds, |window| {
            let mut invisible_display_ranges = SmallVec::<[Range<DisplayPoint>; 32]>::new();
            let line_end_overshoot = 0.15 * layout.position_map.line_height;
            for (range, color) in &layout.highlighted_ranges {
                self.paint_highlighted_range(
                    range.clone(),
                    *color,
                    Pixels::ZERO,
                    line_end_overshoot,
                    layout,
                    window,
                );
            }

            let corner_radius = 0.15 * layout.position_map.line_height;

            for (player_color, selections) in &layout.selections {
                for selection in selections.iter() {
                    self.paint_highlighted_range(
                        selection.range.clone(),
                        player_color.selection,
                        corner_radius,
                        corner_radius * 2.,
                        layout,
                        window,
                    );

                    if selection.is_local && !selection.range.is_empty() {
                        invisible_display_ranges.push(selection.range.clone());
                    }
                }
            }
            invisible_display_ranges
        })
    }

    fn paint_lines(
        &mut self,
        invisible_display_ranges: &[Range<DisplayPoint>],
        layout: &mut EditorLayout,
        window: &mut Window,
        cx: &mut App,
    ) {
        let whitespace_setting = self
            .editor
            .read(cx)
            .buffer
            .read(cx)
            .language_settings(cx)
            .show_whitespaces;

        for (ix, line_with_invisibles) in layout.position_map.line_layouts.iter().enumerate() {
            let row = DisplayRow(layout.visible_display_row_range.start.0 + ix as u32);
            line_with_invisibles.draw(
                layout,
                row,
                layout.content_origin,
                whitespace_setting,
                invisible_display_ranges,
                window,
                cx,
            )
        }

        for line_element in &mut layout.line_elements {
            line_element.paint(window, cx);
        }
    }

    fn paint_lines_background(
        &mut self,
        layout: &mut EditorLayout,
        window: &mut Window,
        cx: &mut App,
    ) {
        for (ix, line_with_invisibles) in layout.position_map.line_layouts.iter().enumerate() {
            let row = DisplayRow(layout.visible_display_row_range.start.0 + ix as u32);
            line_with_invisibles.draw_background(layout, row, layout.content_origin, window, cx);
        }
    }

    fn paint_redactions(&mut self, layout: &EditorLayout, window: &mut Window) {
        if layout.redacted_ranges.is_empty() {
            return;
        }

        let line_end_overshoot = layout.line_end_overshoot();

        // A softer than perfect black
        let redaction_color = gpui::rgb(0x0e1111);

        window.paint_layer(layout.position_map.text_hitbox.bounds, |window| {
            for range in layout.redacted_ranges.iter() {
                self.paint_highlighted_range(
                    range.clone(),
                    redaction_color.into(),
                    Pixels::ZERO,
                    line_end_overshoot,
                    layout,
                    window,
                );
            }
        });
    }

    fn paint_cursors(&mut self, layout: &mut EditorLayout, window: &mut Window, cx: &mut App) {
        for cursor in &mut layout.visible_cursors {
            cursor.paint(layout.content_origin, window, cx);
        }
    }

    fn paint_scrollbars(&mut self, layout: &mut EditorLayout, window: &mut Window, cx: &mut App) {
        let Some(scrollbars_layout) = &layout.scrollbars_layout else {
            return;
        };

        for (scrollbar_layout, axis) in scrollbars_layout.iter_scrollbars() {
            let hitbox = &scrollbar_layout.hitbox;
            let thumb_bounds = scrollbar_layout.thumb_bounds();

            if scrollbars_layout.visible {
                let scrollbar_edges = match axis {
                    ScrollbarAxis::Horizontal => Edges {
                        top: Pixels::ZERO,
                        right: Pixels::ZERO,
                        bottom: Pixels::ZERO,
                        left: Pixels::ZERO,
                    },
                    ScrollbarAxis::Vertical => Edges {
                        top: Pixels::ZERO,
                        right: Pixels::ZERO,
                        bottom: Pixels::ZERO,
                        left: ScrollbarLayout::BORDER_WIDTH,
                    },
                };

                window.paint_layer(hitbox.bounds, |window| {
                    window.paint_quad(quad(
                        hitbox.bounds,
                        Corners::default(),
                        cx.theme().colors().scrollbar_track_background,
                        scrollbar_edges,
                        cx.theme().colors().scrollbar_track_border,
                        BorderStyle::Solid,
                    ));

                    if axis == ScrollbarAxis::Vertical {
                        let fast_markers =
                            self.collect_fast_scrollbar_markers(layout, &scrollbar_layout, cx);
                        // Refresh slow scrollbar markers in the background. Below, we
                        // paint whatever markers have already been computed.
                        self.refresh_slow_scrollbar_markers(layout, &scrollbar_layout, window, cx);

                        let markers = self.editor.read(cx).scrollbar_marker_state.markers.clone();
                        for marker in markers.iter().chain(&fast_markers) {
                            let mut marker = marker.clone();
                            marker.bounds.origin += hitbox.origin;
                            window.paint_quad(marker);
                        }
                    }

                    window.paint_quad(quad(
                        thumb_bounds,
                        Corners::default(),
                        cx.theme().colors().scrollbar_thumb_background,
                        scrollbar_edges,
                        cx.theme().colors().scrollbar_thumb_border,
                        BorderStyle::Solid,
                    ));
                })
            }
            window.set_cursor_style(CursorStyle::Arrow, Some(&hitbox));
        }

        window.on_mouse_event({
            let editor = self.editor.clone();
            let scrollbars_layout = scrollbars_layout.clone();

            let mut mouse_position = window.mouse_position();
            move |event: &MouseMoveEvent, phase, window, cx| {
                if phase == DispatchPhase::Capture {
                    return;
                }

                editor.update(cx, |editor, cx| {
                    if let Some((scrollbar_layout, axis)) = event
                        .pressed_button
                        .filter(|button| *button == MouseButton::Left)
                        .and(editor.scroll_manager.dragging_scrollbar_axis())
                        .and_then(|axis| {
                            scrollbars_layout
                                .iter_scrollbars()
                                .find(|(_, a)| *a == axis)
                        })
                    {
                        let ScrollbarLayout {
                            hitbox,
                            text_unit_size,
                            ..
                        } = scrollbar_layout;

                        let old_position = mouse_position.along(axis);
                        let new_position = event.position.along(axis);
                        if (hitbox.origin.along(axis)..hitbox.bottom_right().along(axis))
                            .contains(&old_position)
                        {
                            let position = editor.scroll_position(cx).apply_along(axis, |p| {
                                (p + (new_position - old_position) / *text_unit_size).max(0.)
                            });
                            editor.set_scroll_position(position, window, cx);
                        }
                        cx.stop_propagation();
                    } else {
                        editor.scroll_manager.reset_scrollbar_dragging_state(cx);
                    }

                    if scrollbars_layout.get_hovered_axis(window).is_some() {
                        editor.scroll_manager.show_scrollbars(window, cx);
                    }

                    mouse_position = event.position;
                })
            }
        });

        if self.editor.read(cx).scroll_manager.any_scrollbar_dragged() {
            window.on_mouse_event({
                let editor = self.editor.clone();
                move |_: &MouseUpEvent, phase, _, cx| {
                    if phase == DispatchPhase::Capture {
                        return;
                    }

                    editor.update(cx, |editor, cx| {
                        editor.scroll_manager.reset_scrollbar_dragging_state(cx);
                        cx.stop_propagation();
                    });
                }
            });
        } else {
            window.on_mouse_event({
                let editor = self.editor.clone();
                let scrollbars_layout = scrollbars_layout.clone();

                move |event: &MouseDownEvent, phase, window, cx| {
                    if phase == DispatchPhase::Capture {
                        return;
                    }
                    let Some((scrollbar_layout, axis)) = scrollbars_layout.get_hovered_axis(window)
                    else {
                        return;
                    };

                    let ScrollbarLayout {
                        hitbox,
                        visible_range,
                        text_unit_size,
                        ..
                    } = scrollbar_layout;

                    let thumb_bounds = scrollbar_layout.thumb_bounds();

                    editor.update(cx, |editor, cx| {
                        editor.scroll_manager.set_dragged_scrollbar_axis(axis, cx);

                        let event_position = event.position.along(axis);

                        if event_position < thumb_bounds.origin.along(axis)
                            || thumb_bounds.bottom_right().along(axis) < event_position
                        {
                            let center_position = ((event_position - hitbox.origin.along(axis))
                                / *text_unit_size)
                                .round() as u32;
                            let start_position = center_position.saturating_sub(
                                (visible_range.end - visible_range.start) as u32 / 2,
                            );

                            let position = editor
                                .scroll_position(cx)
                                .apply_along(axis, |_| start_position as f32);

                            editor.set_scroll_position(position, window, cx);
                        } else {
                            editor.scroll_manager.show_scrollbars(window, cx);
                        }

                        cx.stop_propagation();
                    });
                }
            });
        }
    }

    fn collect_fast_scrollbar_markers(
        &self,
        layout: &EditorLayout,
        scrollbar_layout: &ScrollbarLayout,
        cx: &mut App,
    ) -> Vec<PaintQuad> {
        const LIMIT: usize = 100;
        if !EditorSettings::get_global(cx).scrollbar.cursors || layout.cursors.len() > LIMIT {
            return vec![];
        }
        let cursor_ranges = layout
            .cursors
            .iter()
            .map(|(point, color)| ColoredRange {
                start: point.row(),
                end: point.row(),
                color: *color,
            })
            .collect_vec();
        scrollbar_layout.marker_quads_for_ranges(cursor_ranges, None)
    }

    fn refresh_slow_scrollbar_markers(
        &self,
        layout: &EditorLayout,
        scrollbar_layout: &ScrollbarLayout,
        window: &mut Window,
        cx: &mut App,
    ) {
        self.editor.update(cx, |editor, cx| {
            if !editor.is_singleton(cx)
                || !editor
                    .scrollbar_marker_state
                    .should_refresh(scrollbar_layout.hitbox.size)
            {
                return;
            }

            let scrollbar_layout = scrollbar_layout.clone();
            let background_highlights = editor.background_highlights.clone();
            let snapshot = layout.position_map.snapshot.clone();
            let theme = cx.theme().clone();
            let scrollbar_settings = EditorSettings::get_global(cx).scrollbar;

            editor.scrollbar_marker_state.dirty = false;
            editor.scrollbar_marker_state.pending_refresh =
                Some(cx.spawn_in(window, async move |editor, cx| {
                    let scrollbar_size = scrollbar_layout.hitbox.size;
                    let scrollbar_markers = cx
                        .background_spawn(async move {
                            let max_point = snapshot.display_snapshot.buffer_snapshot.max_point();
                            let mut marker_quads = Vec::new();
                            if scrollbar_settings.git_diff {
                                let marker_row_ranges =
                                    snapshot.buffer_snapshot.diff_hunks().map(|hunk| {
                                        let start_display_row =
                                            MultiBufferPoint::new(hunk.row_range.start.0, 0)
                                                .to_display_point(&snapshot.display_snapshot)
                                                .row();
                                        let mut end_display_row =
                                            MultiBufferPoint::new(hunk.row_range.end.0, 0)
                                                .to_display_point(&snapshot.display_snapshot)
                                                .row();
                                        if end_display_row != start_display_row {
                                            end_display_row.0 -= 1;
                                        }
                                        let color = match &hunk.status().kind {
                                            DiffHunkStatusKind::Added => {
                                                theme.colors().version_control_added
                                            }
                                            DiffHunkStatusKind::Modified => {
                                                theme.colors().version_control_modified
                                            }
                                            DiffHunkStatusKind::Deleted => {
                                                theme.colors().version_control_deleted
                                            }
                                        };
                                        ColoredRange {
                                            start: start_display_row,
                                            end: end_display_row,
                                            color,
                                        }
                                    });

                                marker_quads.extend(
                                    scrollbar_layout
                                        .marker_quads_for_ranges(marker_row_ranges, Some(0)),
                                );
                            }

                            for (background_highlight_id, (_, background_ranges)) in
                                background_highlights.iter()
                            {
                                let is_search_highlights = *background_highlight_id
                                    == TypeId::of::<BufferSearchHighlights>();
                                let is_text_highlights = *background_highlight_id
                                    == TypeId::of::<SelectedTextHighlight>();
                                let is_symbol_occurrences = *background_highlight_id
                                    == TypeId::of::<DocumentHighlightRead>()
                                    || *background_highlight_id
                                        == TypeId::of::<DocumentHighlightWrite>();
                                if (is_search_highlights && scrollbar_settings.search_results)
                                    || (is_text_highlights && scrollbar_settings.selected_text)
                                    || (is_symbol_occurrences && scrollbar_settings.selected_symbol)
                                {
                                    let mut color = theme.status().info;
                                    if is_symbol_occurrences {
                                        color.fade_out(0.5);
                                    }
                                    let marker_row_ranges = background_ranges.iter().map(|range| {
                                        let display_start = range
                                            .start
                                            .to_display_point(&snapshot.display_snapshot);
                                        let display_end =
                                            range.end.to_display_point(&snapshot.display_snapshot);
                                        ColoredRange {
                                            start: display_start.row(),
                                            end: display_end.row(),
                                            color,
                                        }
                                    });
                                    marker_quads.extend(
                                        scrollbar_layout
                                            .marker_quads_for_ranges(marker_row_ranges, Some(1)),
                                    );
                                }
                            }

                            if scrollbar_settings.diagnostics != ScrollbarDiagnostics::None {
                                let diagnostics = snapshot
                                    .buffer_snapshot
                                    .diagnostics_in_range::<Point>(Point::zero()..max_point)
                                    // Don't show diagnostics the user doesn't care about
                                    .filter(|diagnostic| {
                                        match (
                                            scrollbar_settings.diagnostics,
                                            diagnostic.diagnostic.severity,
                                        ) {
                                            (ScrollbarDiagnostics::All, _) => true,
                                            (
                                                ScrollbarDiagnostics::Error,
                                                DiagnosticSeverity::ERROR,
                                            ) => true,
                                            (
                                                ScrollbarDiagnostics::Warning,
                                                DiagnosticSeverity::ERROR
                                                | DiagnosticSeverity::WARNING,
                                            ) => true,
                                            (
                                                ScrollbarDiagnostics::Information,
                                                DiagnosticSeverity::ERROR
                                                | DiagnosticSeverity::WARNING
                                                | DiagnosticSeverity::INFORMATION,
                                            ) => true,
                                            (_, _) => false,
                                        }
                                    })
                                    // We want to sort by severity, in order to paint the most severe diagnostics last.
                                    .sorted_by_key(|diagnostic| {
                                        std::cmp::Reverse(diagnostic.diagnostic.severity)
                                    });

                                let marker_row_ranges = diagnostics.into_iter().map(|diagnostic| {
                                    let start_display = diagnostic
                                        .range
                                        .start
                                        .to_display_point(&snapshot.display_snapshot);
                                    let end_display = diagnostic
                                        .range
                                        .end
                                        .to_display_point(&snapshot.display_snapshot);
                                    let color = match diagnostic.diagnostic.severity {
                                        DiagnosticSeverity::ERROR => theme.status().error,
                                        DiagnosticSeverity::WARNING => theme.status().warning,
                                        DiagnosticSeverity::INFORMATION => theme.status().info,
                                        _ => theme.status().hint,
                                    };
                                    ColoredRange {
                                        start: start_display.row(),
                                        end: end_display.row(),
                                        color,
                                    }
                                });
                                marker_quads.extend(
                                    scrollbar_layout
                                        .marker_quads_for_ranges(marker_row_ranges, Some(2)),
                                );
                            }

                            Arc::from(marker_quads)
                        })
                        .await;

                    editor.update(cx, |editor, cx| {
                        editor.scrollbar_marker_state.markers = scrollbar_markers;
                        editor.scrollbar_marker_state.scrollbar_size = scrollbar_size;
                        editor.scrollbar_marker_state.pending_refresh = None;
                        cx.notify();
                    })?;

                    Ok(())
                }));
        });
    }

    fn paint_highlighted_range(
        &self,
        range: Range<DisplayPoint>,
        color: Hsla,
        corner_radius: Pixels,
        line_end_overshoot: Pixels,
        layout: &EditorLayout,
        window: &mut Window,
    ) {
        let start_row = layout.visible_display_row_range.start;
        let end_row = layout.visible_display_row_range.end;
        if range.start != range.end {
            let row_range = if range.end.column() == 0 {
                cmp::max(range.start.row(), start_row)..cmp::min(range.end.row(), end_row)
            } else {
                cmp::max(range.start.row(), start_row)
                    ..cmp::min(range.end.row().next_row(), end_row)
            };

            let highlighted_range = HighlightedRange {
                color,
                line_height: layout.position_map.line_height,
                corner_radius,
                start_y: layout.content_origin.y
                    + row_range.start.as_f32() * layout.position_map.line_height
                    - layout.position_map.scroll_pixel_position.y,
                lines: row_range
                    .iter_rows()
                    .map(|row| {
                        let line_layout =
                            &layout.position_map.line_layouts[row.minus(start_row) as usize];
                        HighlightedRangeLine {
                            start_x: if row == range.start.row() {
                                layout.content_origin.x
                                    + line_layout.x_for_index(range.start.column() as usize)
                                    - layout.position_map.scroll_pixel_position.x
                            } else {
                                layout.content_origin.x
                                    - layout.position_map.scroll_pixel_position.x
                            },
                            end_x: if row == range.end.row() {
                                layout.content_origin.x
                                    + line_layout.x_for_index(range.end.column() as usize)
                                    - layout.position_map.scroll_pixel_position.x
                            } else {
                                layout.content_origin.x + line_layout.width + line_end_overshoot
                                    - layout.position_map.scroll_pixel_position.x
                            },
                        }
                    })
                    .collect(),
            };

            highlighted_range.paint(layout.position_map.text_hitbox.bounds, window);
        }
    }

    fn paint_inline_diagnostics(
        &mut self,
        layout: &mut EditorLayout,
        window: &mut Window,
        cx: &mut App,
    ) {
        for mut inline_diagnostic in layout.inline_diagnostics.drain() {
            inline_diagnostic.1.paint(window, cx);
        }
    }

    fn paint_inline_blame(&mut self, layout: &mut EditorLayout, window: &mut Window, cx: &mut App) {
        if let Some(mut inline_blame) = layout.inline_blame.take() {
            window.paint_layer(layout.position_map.text_hitbox.bounds, |window| {
                inline_blame.paint(window, cx);
            })
        }
    }

    fn paint_diff_hunk_controls(
        &mut self,
        layout: &mut EditorLayout,
        window: &mut Window,
        cx: &mut App,
    ) {
        for mut diff_hunk_control in layout.diff_hunk_controls.drain(..) {
            diff_hunk_control.paint(window, cx);
        }
    }

    fn paint_minimap(&self, layout: &mut EditorLayout, window: &mut Window, cx: &mut App) {
        if let Some(mut layout) = layout.minimap.take() {
            let minimap_hitbox = layout.hitbox.clone();
            let thumb_hitbox = layout.thumb_hitbox.clone();

            window.paint_layer(layout.hitbox.bounds, |window| {
                window.with_element_namespace("minimap", |window| {
                    layout.minimap.paint(window, cx);
                    if layout.show_thumb {
                        window.paint_layer(minimap_hitbox.bounds, |window| {
                            window.paint_quad(quad(
                                thumb_hitbox.bounds,
                                Corners::default(),
                                cx.theme().colors().scrollbar_thumb_background,
                                Edges {
                                    top: ScrollbarLayout::BORDER_WIDTH,
                                    right: ScrollbarLayout::BORDER_WIDTH,
                                    bottom: ScrollbarLayout::BORDER_WIDTH,
                                    left: Pixels::ZERO,
                                },
                                cx.theme().colors().scrollbar_thumb_border,
                                BorderStyle::Solid,
                            ));
                        });
                    }
                });
            });

            window.set_cursor_style(CursorStyle::Arrow, Some(&minimap_hitbox));

            window.on_mouse_event({
                let editor = self.editor.clone();
                let minimap_hitbox = minimap_hitbox.clone();

                let mut mouse_position = window.mouse_position();
                move |event: &MouseMoveEvent, phase, window, cx| {
                    if phase == DispatchPhase::Capture {
                        return;
                    }

                    editor.update(cx, |editor, cx| {
                        if event.pressed_button == Some(MouseButton::Left)
                            && editor.scroll_manager.is_dragging_minimap()
                        {
                            let y = mouse_position.y;
                            if (minimap_hitbox.top()..minimap_hitbox.bottom()).contains(&y) {
                                let thumb_top = (0.).max(
                                    event.position.y.0
                                        - minimap_hitbox.bounds.origin.y.0
                                        - (thumb_hitbox.bounds.size.height.0 / 2.),
                                );
                                let pct_progress = thumb_top
                                    / (minimap_hitbox.bounds.size.height.0
                                        - thumb_hitbox.bounds.size.height.0);
                                editor.set_scroll_top_row(
                                    DisplayRow((pct_progress * layout.max_scroll_top) as u32),
                                    window,
                                    cx,
                                );
                            }

                            cx.stop_propagation();
                        } else {
                            editor.scroll_manager.set_is_dragging_minimap(false, cx);

                            if minimap_hitbox.is_hovered(window) {
                                editor.scroll_manager.show_minimap_thumb(cx);
                            } else {
                                editor.scroll_manager.hide_minimap_thumb(cx);
                            }
                        }
                        mouse_position = event.position;
                    });
                }
            });

            if self.editor.read(cx).scroll_manager.is_dragging_minimap() {
                window.on_mouse_event({
                    let editor = self.editor.clone();
                    move |_: &MouseUpEvent, phase, _, cx| {
                        if phase == DispatchPhase::Capture {
                            return;
                        }

                        editor.update(cx, |editor, cx| {
                            editor.scroll_manager.set_is_dragging_minimap(false, cx);
                            cx.stop_propagation();
                        });
                    }
                });
            } else {
                window.on_mouse_event({
                    let editor = self.editor.clone();

                    move |event: &MouseDownEvent, phase, window, cx| {
                        if phase == DispatchPhase::Capture || !minimap_hitbox.is_hovered(window) {
                            return;
                        }

                        editor.update(cx, |editor, cx| {
                            editor.scroll_manager.set_is_dragging_minimap(true, cx);

                            let thumb_top = event.position.y
                                - minimap_hitbox.bounds.origin.y
                                - (thumb_hitbox.bounds.size.height / 2.);
                            editor.set_scroll_top_row(
                                DisplayRow(
                                    (layout.minimap_scroll_top
                                        + (thumb_top.0 / layout.minimap_line_height.0))
                                        .clamp(0., layout.max_scroll_top)
                                        as u32,
                                ),
                                window,
                                cx,
                            );
                            cx.stop_propagation();
                        });
                    }
                });
            }
        }
    }

    fn paint_blocks(&mut self, layout: &mut EditorLayout, window: &mut Window, cx: &mut App) {
        for mut block in layout.blocks.drain(..) {
            block.element.paint(window, cx);
        }
    }

    fn paint_inline_completion_popover(
        &mut self,
        layout: &mut EditorLayout,
        window: &mut Window,
        cx: &mut App,
    ) {
        if let Some(inline_completion_popover) = layout.inline_completion_popover.as_mut() {
            inline_completion_popover.paint(window, cx);
        }
    }

    fn paint_mouse_context_menu(
        &mut self,
        layout: &mut EditorLayout,
        window: &mut Window,
        cx: &mut App,
    ) {
        if let Some(mouse_context_menu) = layout.mouse_context_menu.as_mut() {
            mouse_context_menu.paint(window, cx);
        }
    }

    fn paint_scroll_wheel_listener(
        &mut self,
        layout: &EditorLayout,
        window: &mut Window,
        cx: &mut App,
    ) {
        window.on_mouse_event({
            let position_map = layout.position_map.clone();
            let editor = self.editor.clone();
            let hitbox = layout.hitbox.clone();
            let mut delta = ScrollDelta::default();

            // Set a minimum scroll_sensitivity of 0.01 to make sure the user doesn't
            // accidentally turn off their scrolling.
            let scroll_sensitivity = EditorSettings::get_global(cx).scroll_sensitivity.max(0.01);

            move |event: &ScrollWheelEvent, phase, window, cx| {
                if phase == DispatchPhase::Bubble && hitbox.is_hovered(window) {
                    delta = delta.coalesce(event.delta);
                    editor.update(cx, |editor, cx| {
                        let position_map: &PositionMap = &position_map;

                        let line_height = position_map.line_height;
                        let max_glyph_width = position_map.em_width;
                        let (delta, axis) = match delta {
                            gpui::ScrollDelta::Pixels(mut pixels) => {
                                //Trackpad
                                let axis = position_map.snapshot.ongoing_scroll.filter(&mut pixels);
                                (pixels, axis)
                            }

                            gpui::ScrollDelta::Lines(lines) => {
                                //Not trackpad
                                let pixels =
                                    point(lines.x * max_glyph_width, lines.y * line_height);
                                (pixels, None)
                            }
                        };

                        let current_scroll_position = position_map.snapshot.scroll_position();
                        let x = (current_scroll_position.x * max_glyph_width
                            - (delta.x * scroll_sensitivity))
                            / max_glyph_width;
                        let y = (current_scroll_position.y * line_height
                            - (delta.y * scroll_sensitivity))
                            / line_height;
                        let mut scroll_position =
                            point(x, y).clamp(&point(0., 0.), &position_map.scroll_max);
                        let forbid_vertical_scroll = editor.scroll_manager.forbid_vertical_scroll();
                        if forbid_vertical_scroll {
                            scroll_position.y = current_scroll_position.y;
                        }

                        if scroll_position != current_scroll_position {
                            editor.scroll(scroll_position, axis, window, cx);
                            cx.stop_propagation();
                        } else if y < 0. {
                            // Due to clamping, we may fail to detect cases of overscroll to the top;
                            // We want the scroll manager to get an update in such cases and detect the change of direction
                            // on the next frame.
                            cx.notify();
                        }
                    });
                }
            }
        });
    }

    fn paint_mouse_listeners(&mut self, layout: &EditorLayout, window: &mut Window, cx: &mut App) {
        if self.editor.read(cx).mode == EditorMode::Minimap {
            return;
        }

        self.paint_scroll_wheel_listener(layout, window, cx);

        window.on_mouse_event({
            let position_map = layout.position_map.clone();
            let editor = self.editor.clone();
            let diff_hunk_range =
                layout
                    .display_hunks
                    .iter()
                    .find_map(|(hunk, hunk_hitbox)| match hunk {
                        DisplayDiffHunk::Folded { .. } => None,
                        DisplayDiffHunk::Unfolded {
                            multi_buffer_range, ..
                        } => {
                            if hunk_hitbox
                                .as_ref()
                                .map(|hitbox| hitbox.is_hovered(window))
                                .unwrap_or(false)
                            {
                                Some(multi_buffer_range.clone())
                            } else {
                                None
                            }
                        }
                    });
            let line_numbers = layout.line_numbers.clone();

            move |event: &MouseDownEvent, phase, window, cx| {
                if phase == DispatchPhase::Bubble {
                    match event.button {
                        MouseButton::Left => editor.update(cx, |editor, cx| {
                            let pending_mouse_down = editor
                                .pending_mouse_down
                                .get_or_insert_with(Default::default)
                                .clone();

                            *pending_mouse_down.borrow_mut() = Some(event.clone());

                            Self::mouse_left_down(
                                editor,
                                event,
                                diff_hunk_range.clone(),
                                &position_map,
                                line_numbers.as_ref(),
                                window,
                                cx,
                            );
                        }),
                        MouseButton::Right => editor.update(cx, |editor, cx| {
                            Self::mouse_right_down(editor, event, &position_map, window, cx);
                        }),
                        MouseButton::Middle => editor.update(cx, |editor, cx| {
                            Self::mouse_middle_down(editor, event, &position_map, window, cx);
                        }),
                        _ => {}
                    };
                }
            }
        });

        window.on_mouse_event({
            let editor = self.editor.clone();
            let position_map = layout.position_map.clone();

            move |event: &MouseUpEvent, phase, window, cx| {
                if phase == DispatchPhase::Bubble {
                    editor.update(cx, |editor, cx| {
                        Self::mouse_up(editor, event, &position_map, window, cx)
                    });
                }
            }
        });

        window.on_mouse_event({
            let editor = self.editor.clone();
            let position_map = layout.position_map.clone();
            let mut captured_mouse_down = None;

            move |event: &MouseUpEvent, phase, window, cx| match phase {
                // Clear the pending mouse down during the capture phase,
                // so that it happens even if another event handler stops
                // propagation.
                DispatchPhase::Capture => editor.update(cx, |editor, _cx| {
                    let pending_mouse_down = editor
                        .pending_mouse_down
                        .get_or_insert_with(Default::default)
                        .clone();

                    let mut pending_mouse_down = pending_mouse_down.borrow_mut();
                    if pending_mouse_down.is_some() && position_map.text_hitbox.is_hovered(window) {
                        captured_mouse_down = pending_mouse_down.take();
                        window.refresh();
                    }
                }),
                // Fire click handlers during the bubble phase.
                DispatchPhase::Bubble => editor.update(cx, |editor, cx| {
                    if let Some(mouse_down) = captured_mouse_down.take() {
                        let event = ClickEvent {
                            down: mouse_down,
                            up: event.clone(),
                        };
                        Self::click(editor, &event, &position_map, window, cx);
                    }
                }),
            }
        });

        window.on_mouse_event({
            let position_map = layout.position_map.clone();
            let editor = self.editor.clone();

            move |event: &MouseMoveEvent, phase, window, cx| {
                if phase == DispatchPhase::Bubble {
                    editor.update(cx, |editor, cx| {
                        if editor.hover_state.focused(window, cx) {
                            return;
                        }
                        if event.pressed_button == Some(MouseButton::Left)
                            || event.pressed_button == Some(MouseButton::Middle)
                        {
                            Self::mouse_dragged(editor, event, &position_map, window, cx)
                        }

                        Self::mouse_moved(editor, event, &position_map, window, cx)
                    });
                }
            }
        });
    }

    fn scrollbar_left(&self, bounds: &Bounds<Pixels>) -> Pixels {
        bounds.top_right().x - self.style.scrollbar_width
    }

    fn column_pixels(&self, column: usize, window: &mut Window, _: &mut App) -> Pixels {
        let style = &self.style;
        let font_size = style.text.font_size.to_pixels(window.rem_size());
        let layout = window
            .text_system()
            .shape_line(
                SharedString::from(" ".repeat(column)),
                font_size,
                &[TextRun {
                    len: column,
                    font: style.text.font(),
                    color: Hsla::default(),
                    background_color: None,
                    underline: None,
                    strikethrough: None,
                }],
            )
            .unwrap();

        layout.width
    }

    fn max_line_number_width(
        &self,
        snapshot: &EditorSnapshot,
        window: &mut Window,
        cx: &mut App,
    ) -> Pixels {
        let digit_count = snapshot.widest_line_number().ilog10() + 1;
        self.column_pixels(digit_count as usize, window, cx)
    }

    fn shape_line_number(
        &self,
        text: SharedString,
        color: Hsla,
        window: &mut Window,
    ) -> anyhow::Result<ShapedLine> {
        let run = TextRun {
            len: text.len(),
            font: self.style.text.font(),
            color,
            background_color: None,
            underline: None,
            strikethrough: None,
        };
        window.text_system().shape_line(
            text,
            self.style.text.font_size.to_pixels(window.rem_size()),
            &[run],
        )
    }

    fn diff_hunk_hollow(status: DiffHunkStatus, cx: &mut App) -> bool {
        let unstaged = status.has_secondary_hunk();
        let unstaged_hollow = ProjectSettings::get_global(cx)
            .git
            .hunk_style
            .map_or(false, |style| {
                matches!(style, GitHunkStyleSetting::UnstagedHollow)
            });

        unstaged == unstaged_hollow
    }
}

fn header_jump_data(
    snapshot: &EditorSnapshot,
    block_row_start: DisplayRow,
    height: u32,
    for_excerpt: &ExcerptInfo,
) -> JumpData {
    let range = &for_excerpt.range;
    let buffer = &for_excerpt.buffer;
    let jump_anchor = range.primary.start;

    let excerpt_start = range.context.start;
    let jump_position = language::ToPoint::to_point(&jump_anchor, buffer);
    let rows_from_excerpt_start = if jump_anchor == excerpt_start {
        0
    } else {
        let excerpt_start_point = language::ToPoint::to_point(&excerpt_start, buffer);
        jump_position.row.saturating_sub(excerpt_start_point.row)
    };

    let line_offset_from_top = (block_row_start.0 + height + rows_from_excerpt_start)
        .saturating_sub(
            snapshot
                .scroll_anchor
                .scroll_position(&snapshot.display_snapshot)
                .y as u32,
        );

    JumpData::MultiBufferPoint {
        excerpt_id: for_excerpt.id,
        anchor: jump_anchor,
        position: jump_position,
        line_offset_from_top,
    }
}

pub struct AcceptEditPredictionBinding(pub(crate) Option<gpui::KeyBinding>);

impl AcceptEditPredictionBinding {
    pub fn keystroke(&self) -> Option<&Keystroke> {
        if let Some(binding) = self.0.as_ref() {
            match &binding.keystrokes() {
                [keystroke] => Some(keystroke),
                _ => None,
            }
        } else {
            None
        }
    }
}

fn prepaint_gutter_button(
    button: IconButton,
    row: DisplayRow,
    line_height: Pixels,
    gutter_dimensions: &GutterDimensions,
    scroll_pixel_position: gpui::Point<Pixels>,
    gutter_hitbox: &Hitbox,
    display_hunks: &[(DisplayDiffHunk, Option<Hitbox>)],
    window: &mut Window,
    cx: &mut App,
) -> AnyElement {
    let mut button = button.into_any_element();

    let available_space = size(
        AvailableSpace::MinContent,
        AvailableSpace::Definite(line_height),
    );
    let indicator_size = button.layout_as_root(available_space, window, cx);

    let blame_width = gutter_dimensions.git_blame_entries_width;
    let gutter_width = display_hunks
        .binary_search_by(|(hunk, _)| match hunk {
            DisplayDiffHunk::Folded { display_row } => display_row.cmp(&row),
            DisplayDiffHunk::Unfolded {
                display_row_range, ..
            } => {
                if display_row_range.end <= row {
                    Ordering::Less
                } else if display_row_range.start > row {
                    Ordering::Greater
                } else {
                    Ordering::Equal
                }
            }
        })
        .ok()
        .and_then(|ix| Some(display_hunks[ix].1.as_ref()?.size.width));
    let left_offset = blame_width.max(gutter_width).unwrap_or_default();

    let mut x = left_offset;
    let available_width = gutter_dimensions.margin + gutter_dimensions.left_padding
        - indicator_size.width
        - left_offset;
    x += available_width / 2.;

    let mut y = row.as_f32() * line_height - scroll_pixel_position.y;
    y += (line_height - indicator_size.height) / 2.;

    button.prepaint_as_root(
        gutter_hitbox.origin + point(x, y),
        available_space,
        window,
        cx,
    );
    button
}

fn render_inline_blame_entry(
    editor: Entity<Editor>,
    workspace: WeakEntity<Workspace>,
    blame: &Entity<GitBlame>,
    blame_entry: BlameEntry,
    style: &EditorStyle,
    cx: &mut App,
) -> Option<AnyElement> {
    let renderer = cx.global::<GlobalBlameRenderer>().0.clone();
    let blame = blame.read(cx);
    let details = blame.details_for_entry(&blame_entry);
    let repository = blame.repository(cx)?.clone();
    renderer.render_inline_blame_entry(
        &style.text,
        blame_entry,
        details,
        repository,
        workspace,
        editor,
        cx,
    )
}

fn render_blame_entry(
    ix: usize,
    blame: &Entity<GitBlame>,
    blame_entry: BlameEntry,
    style: &EditorStyle,
    last_used_color: &mut Option<(PlayerColor, Oid)>,
    editor: Entity<Editor>,
    workspace: Entity<Workspace>,
    renderer: Arc<dyn BlameRenderer>,
    cx: &mut App,
) -> Option<AnyElement> {
    let mut sha_color = cx
        .theme()
        .players()
        .color_for_participant(blame_entry.sha.into());

    // If the last color we used is the same as the one we get for this line, but
    // the commit SHAs are different, then we try again to get a different color.
    match *last_used_color {
        Some((color, sha)) if sha != blame_entry.sha && color.cursor == sha_color.cursor => {
            let index: u32 = blame_entry.sha.into();
            sha_color = cx.theme().players().color_for_participant(index + 1);
        }
        _ => {}
    };
    last_used_color.replace((sha_color, blame_entry.sha));

    let blame = blame.read(cx);
    let details = blame.details_for_entry(&blame_entry);
    let repository = blame.repository(cx)?;
    renderer.render_blame_entry(
        &style.text,
        blame_entry,
        details,
        repository,
        workspace.downgrade(),
        editor,
        ix,
        sha_color.cursor,
        cx,
    )
}

#[derive(Debug)]
pub(crate) struct LineWithInvisibles {
    fragments: SmallVec<[LineFragment; 1]>,
    invisibles: Vec<Invisible>,
    len: usize,
    pub(crate) width: Pixels,
    font_size: Pixels,
}

#[allow(clippy::large_enum_variant)]
enum LineFragment {
    Text(ShapedLine),
    Element {
        element: Option<AnyElement>,
        size: Size<Pixels>,
        len: usize,
    },
}

impl fmt::Debug for LineFragment {
    fn fmt(&self, f: &mut fmt::Formatter) -> fmt::Result {
        match self {
            LineFragment::Text(shaped_line) => f.debug_tuple("Text").field(shaped_line).finish(),
            LineFragment::Element { size, len, .. } => f
                .debug_struct("Element")
                .field("size", size)
                .field("len", len)
                .finish(),
        }
    }
}

impl LineWithInvisibles {
    fn from_chunks<'a>(
        chunks: impl Iterator<Item = HighlightedChunk<'a>>,
        editor_style: &EditorStyle,
        max_line_len: usize,
        max_line_count: usize,
        editor_mode: EditorMode,
        text_width: Pixels,
        is_row_soft_wrapped: impl Copy + Fn(usize) -> bool,
        window: &mut Window,
        cx: &mut App,
    ) -> Vec<Self> {
        let text_style = &editor_style.text;
        let mut layouts = Vec::with_capacity(max_line_count);
        let mut fragments: SmallVec<[LineFragment; 1]> = SmallVec::new();
        let mut line = String::new();
        let mut invisibles = Vec::new();
        let mut width = Pixels::ZERO;
        let mut len = 0;
        let mut styles = Vec::new();
        let mut non_whitespace_added = false;
        let mut row = 0;
        let mut line_exceeded_max_len = false;
        let font_size = text_style.font_size.to_pixels(window.rem_size());

        let ellipsis = SharedString::from("⋯");

        for highlighted_chunk in chunks.chain([HighlightedChunk {
            text: "\n",
            style: None,
            is_tab: false,
            replacement: None,
        }]) {
            if let Some(replacement) = highlighted_chunk.replacement {
                if !line.is_empty() {
                    let shaped_line = window
                        .text_system()
                        .shape_line(line.clone().into(), font_size, &styles)
                        .unwrap();
                    width += shaped_line.width;
                    len += shaped_line.len;
                    fragments.push(LineFragment::Text(shaped_line));
                    line.clear();
                    styles.clear();
                }

                match replacement {
                    ChunkReplacement::Renderer(renderer) => {
                        let available_width = if renderer.constrain_width {
                            let chunk = if highlighted_chunk.text == ellipsis.as_ref() {
                                ellipsis.clone()
                            } else {
                                SharedString::from(Arc::from(highlighted_chunk.text))
                            };
                            let shaped_line = window
                                .text_system()
                                .shape_line(
                                    chunk,
                                    font_size,
                                    &[text_style.to_run(highlighted_chunk.text.len())],
                                )
                                .unwrap();
                            AvailableSpace::Definite(shaped_line.width)
                        } else {
                            AvailableSpace::MinContent
                        };

                        let mut element = (renderer.render)(&mut ChunkRendererContext {
                            context: cx,
                            window,
                            max_width: text_width,
                        });
                        let line_height = text_style.line_height_in_pixels(window.rem_size());
                        let size = element.layout_as_root(
                            size(available_width, AvailableSpace::Definite(line_height)),
                            window,
                            cx,
                        );

                        width += size.width;
                        len += highlighted_chunk.text.len();
                        fragments.push(LineFragment::Element {
                            element: Some(element),
                            size,
                            len: highlighted_chunk.text.len(),
                        });
                    }
                    ChunkReplacement::Str(x) => {
                        let text_style = if let Some(style) = highlighted_chunk.style {
                            Cow::Owned(text_style.clone().highlight(style))
                        } else {
                            Cow::Borrowed(text_style)
                        };

                        let run = TextRun {
                            len: x.len(),
                            font: text_style.font(),
                            color: text_style.color,
                            background_color: text_style.background_color,
                            underline: text_style.underline,
                            strikethrough: text_style.strikethrough,
                        };
                        let line_layout = window
                            .text_system()
                            .shape_line(x, font_size, &[run])
                            .unwrap()
                            .with_len(highlighted_chunk.text.len());

                        width += line_layout.width;
                        len += highlighted_chunk.text.len();
                        fragments.push(LineFragment::Text(line_layout))
                    }
                }
            } else {
                for (ix, mut line_chunk) in highlighted_chunk.text.split('\n').enumerate() {
                    if ix > 0 {
                        let shaped_line = window
                            .text_system()
                            .shape_line(line.clone().into(), font_size, &styles)
                            .unwrap();
                        width += shaped_line.width;
                        len += shaped_line.len;
                        fragments.push(LineFragment::Text(shaped_line));
                        layouts.push(Self {
                            width: mem::take(&mut width),
                            len: mem::take(&mut len),
                            fragments: mem::take(&mut fragments),
                            invisibles: std::mem::take(&mut invisibles),
                            font_size,
                        });

                        line.clear();
                        styles.clear();
                        row += 1;
                        line_exceeded_max_len = false;
                        non_whitespace_added = false;
                        if row == max_line_count {
                            return layouts;
                        }
                    }

                    if !line_chunk.is_empty() && !line_exceeded_max_len {
                        let text_style = if let Some(style) = highlighted_chunk.style {
                            Cow::Owned(text_style.clone().highlight(style))
                        } else {
                            Cow::Borrowed(text_style)
                        };

                        if line.len() + line_chunk.len() > max_line_len {
                            let mut chunk_len = max_line_len - line.len();
                            while !line_chunk.is_char_boundary(chunk_len) {
                                chunk_len -= 1;
                            }
                            line_chunk = &line_chunk[..chunk_len];
                            line_exceeded_max_len = true;
                        }

                        styles.push(TextRun {
                            len: line_chunk.len(),
                            font: text_style.font(),
                            color: text_style.color,
                            background_color: text_style.background_color,
                            underline: text_style.underline,
                            strikethrough: text_style.strikethrough,
                        });

                        if editor_mode == EditorMode::Full {
                            // Line wrap pads its contents with fake whitespaces,
                            // avoid printing them
                            let is_soft_wrapped = is_row_soft_wrapped(row);
                            if highlighted_chunk.is_tab {
                                if non_whitespace_added || !is_soft_wrapped {
                                    invisibles.push(Invisible::Tab {
                                        line_start_offset: line.len(),
                                        line_end_offset: line.len() + line_chunk.len(),
                                    });
                                }
                            } else {
                                invisibles.extend(line_chunk.char_indices().filter_map(
                                    |(index, c)| {
                                        let is_whitespace = c.is_whitespace();
                                        non_whitespace_added |= !is_whitespace;
                                        if is_whitespace
                                            && (non_whitespace_added || !is_soft_wrapped)
                                        {
                                            Some(Invisible::Whitespace {
                                                line_offset: line.len() + index,
                                            })
                                        } else {
                                            None
                                        }
                                    },
                                ))
                            }
                        }

                        line.push_str(line_chunk);
                    }
                }
            }
        }

        layouts
    }

    fn prepaint(
        &mut self,
        line_height: Pixels,
        scroll_pixel_position: gpui::Point<Pixels>,
        row: DisplayRow,
        content_origin: gpui::Point<Pixels>,
        line_elements: &mut SmallVec<[AnyElement; 1]>,
        window: &mut Window,
        cx: &mut App,
    ) {
        let line_y = line_height * (row.as_f32() - scroll_pixel_position.y / line_height);
        let mut fragment_origin = content_origin + gpui::point(-scroll_pixel_position.x, line_y);
        for fragment in &mut self.fragments {
            match fragment {
                LineFragment::Text(line) => {
                    fragment_origin.x += line.width;
                }
                LineFragment::Element { element, size, .. } => {
                    let mut element = element
                        .take()
                        .expect("you can't prepaint LineWithInvisibles twice");

                    // Center the element vertically within the line.
                    let mut element_origin = fragment_origin;
                    element_origin.y += (line_height - size.height) / 2.;
                    element.prepaint_at(element_origin, window, cx);
                    line_elements.push(element);

                    fragment_origin.x += size.width;
                }
            }
        }
    }

    fn draw(
        &self,
        layout: &EditorLayout,
        row: DisplayRow,
        content_origin: gpui::Point<Pixels>,
        whitespace_setting: ShowWhitespaceSetting,
        selection_ranges: &[Range<DisplayPoint>],
        window: &mut Window,
        cx: &mut App,
    ) {
        let line_height = layout.position_map.line_height;
        let line_y = line_height
            * (row.as_f32() - layout.position_map.scroll_pixel_position.y / line_height);

        let mut fragment_origin =
            content_origin + gpui::point(-layout.position_map.scroll_pixel_position.x, line_y);

        for fragment in &self.fragments {
            match fragment {
                LineFragment::Text(line) => {
                    line.paint(fragment_origin, line_height, window, cx)
                        .log_err();
                    fragment_origin.x += line.width;
                }
                LineFragment::Element { size, .. } => {
                    fragment_origin.x += size.width;
                }
            }
        }

        self.draw_invisibles(
            selection_ranges,
            layout,
            content_origin,
            line_y,
            row,
            line_height,
            whitespace_setting,
            window,
            cx,
        );
    }

    fn draw_background(
        &self,
        layout: &EditorLayout,
        row: DisplayRow,
        content_origin: gpui::Point<Pixels>,
        window: &mut Window,
        cx: &mut App,
    ) {
        let line_height = layout.position_map.line_height;
        let line_y = line_height
            * (row.as_f32() - layout.position_map.scroll_pixel_position.y / line_height);

        let mut fragment_origin =
            content_origin + gpui::point(-layout.position_map.scroll_pixel_position.x, line_y);

        for fragment in &self.fragments {
            match fragment {
                LineFragment::Text(line) => {
                    line.paint_background(fragment_origin, line_height, window, cx)
                        .log_err();
                    fragment_origin.x += line.width;
                }
                LineFragment::Element { size, .. } => {
                    fragment_origin.x += size.width;
                }
            }
        }
    }

    fn draw_invisibles(
        &self,
        selection_ranges: &[Range<DisplayPoint>],
        layout: &EditorLayout,
        content_origin: gpui::Point<Pixels>,
        line_y: Pixels,
        row: DisplayRow,
        line_height: Pixels,
        whitespace_setting: ShowWhitespaceSetting,
        window: &mut Window,
        cx: &mut App,
    ) {
        let extract_whitespace_info = |invisible: &Invisible| {
            let (token_offset, token_end_offset, invisible_symbol) = match invisible {
                Invisible::Tab {
                    line_start_offset,
                    line_end_offset,
                } => (*line_start_offset, *line_end_offset, &layout.tab_invisible),
                Invisible::Whitespace { line_offset } => {
                    (*line_offset, line_offset + 1, &layout.space_invisible)
                }
            };

            let x_offset = self.x_for_index(token_offset);
            let invisible_offset =
                (layout.position_map.em_width - invisible_symbol.width).max(Pixels::ZERO) / 2.0;
            let origin = content_origin
                + gpui::point(
                    x_offset + invisible_offset - layout.position_map.scroll_pixel_position.x,
                    line_y,
                );

            (
                [token_offset, token_end_offset],
                Box::new(move |window: &mut Window, cx: &mut App| {
                    invisible_symbol
                        .paint(origin, line_height, window, cx)
                        .log_err();
                }),
            )
        };

        let invisible_iter = self.invisibles.iter().map(extract_whitespace_info);
        match whitespace_setting {
            ShowWhitespaceSetting::None => (),
            ShowWhitespaceSetting::All => invisible_iter.for_each(|(_, paint)| paint(window, cx)),
            ShowWhitespaceSetting::Selection => invisible_iter.for_each(|([start, _], paint)| {
                let invisible_point = DisplayPoint::new(row, start as u32);
                if !selection_ranges
                    .iter()
                    .any(|region| region.start <= invisible_point && invisible_point < region.end)
                {
                    return;
                }

                paint(window, cx);
            }),

            // For a whitespace to be on a boundary, any of the following conditions need to be met:
            // - It is a tab
            // - It is adjacent to an edge (start or end)
            // - It is adjacent to a whitespace (left or right)
            ShowWhitespaceSetting::Boundary => {
                // We'll need to keep track of the last invisible we've seen and then check if we are adjacent to it for some of
                // the above cases.
                // Note: We zip in the original `invisibles` to check for tab equality
                let mut last_seen: Option<(bool, usize, Box<dyn Fn(&mut Window, &mut App)>)> = None;
                for (([start, end], paint), invisible) in
                    invisible_iter.zip_eq(self.invisibles.iter())
                {
                    let should_render = match (&last_seen, invisible) {
                        (_, Invisible::Tab { .. }) => true,
                        (Some((_, last_end, _)), _) => *last_end == start,
                        _ => false,
                    };

                    if should_render || start == 0 || end == self.len {
                        paint(window, cx);

                        // Since we are scanning from the left, we will skip over the first available whitespace that is part
                        // of a boundary between non-whitespace segments, so we correct by manually redrawing it if needed.
                        if let Some((should_render_last, last_end, paint_last)) = last_seen {
                            // Note that we need to make sure that the last one is actually adjacent
                            if !should_render_last && last_end == start {
                                paint_last(window, cx);
                            }
                        }
                    }

                    // Manually render anything within a selection
                    let invisible_point = DisplayPoint::new(row, start as u32);
                    if selection_ranges.iter().any(|region| {
                        region.start <= invisible_point && invisible_point < region.end
                    }) {
                        paint(window, cx);
                    }

                    last_seen = Some((should_render, end, paint));
                }
            }
        }
    }

    pub fn x_for_index(&self, index: usize) -> Pixels {
        let mut fragment_start_x = Pixels::ZERO;
        let mut fragment_start_index = 0;

        for fragment in &self.fragments {
            match fragment {
                LineFragment::Text(shaped_line) => {
                    let fragment_end_index = fragment_start_index + shaped_line.len;
                    if index < fragment_end_index {
                        return fragment_start_x
                            + shaped_line.x_for_index(index - fragment_start_index);
                    }
                    fragment_start_x += shaped_line.width;
                    fragment_start_index = fragment_end_index;
                }
                LineFragment::Element { len, size, .. } => {
                    let fragment_end_index = fragment_start_index + len;
                    if index < fragment_end_index {
                        return fragment_start_x;
                    }
                    fragment_start_x += size.width;
                    fragment_start_index = fragment_end_index;
                }
            }
        }

        fragment_start_x
    }

    pub fn index_for_x(&self, x: Pixels) -> Option<usize> {
        let mut fragment_start_x = Pixels::ZERO;
        let mut fragment_start_index = 0;

        for fragment in &self.fragments {
            match fragment {
                LineFragment::Text(shaped_line) => {
                    let fragment_end_x = fragment_start_x + shaped_line.width;
                    if x < fragment_end_x {
                        return Some(
                            fragment_start_index + shaped_line.index_for_x(x - fragment_start_x)?,
                        );
                    }
                    fragment_start_x = fragment_end_x;
                    fragment_start_index += shaped_line.len;
                }
                LineFragment::Element { len, size, .. } => {
                    let fragment_end_x = fragment_start_x + size.width;
                    if x < fragment_end_x {
                        return Some(fragment_start_index);
                    }
                    fragment_start_index += len;
                    fragment_start_x = fragment_end_x;
                }
            }
        }

        None
    }

    pub fn font_id_for_index(&self, index: usize) -> Option<FontId> {
        let mut fragment_start_index = 0;

        for fragment in &self.fragments {
            match fragment {
                LineFragment::Text(shaped_line) => {
                    let fragment_end_index = fragment_start_index + shaped_line.len;
                    if index < fragment_end_index {
                        return shaped_line.font_id_for_index(index - fragment_start_index);
                    }
                    fragment_start_index = fragment_end_index;
                }
                LineFragment::Element { len, .. } => {
                    let fragment_end_index = fragment_start_index + len;
                    if index < fragment_end_index {
                        return None;
                    }
                    fragment_start_index = fragment_end_index;
                }
            }
        }

        None
    }
}

#[derive(Debug, Clone, Copy, PartialEq, Eq)]
enum Invisible {
    /// A tab character
    ///
    /// A tab character is internally represented by spaces (configured by the user's tab width)
    /// aligned to the nearest column, so it's necessary to store the start and end offset for
    /// adjacency checks.
    Tab {
        line_start_offset: usize,
        line_end_offset: usize,
    },
    Whitespace {
        line_offset: usize,
    },
}

impl EditorElement {
    /// Returns the rem size to use when rendering the [`EditorElement`].
    ///
    /// This allows UI elements to scale based on the `buffer_font_size`.
    fn rem_size(&self, cx: &mut App) -> Option<Pixels> {
        match self.editor.read(cx).mode {
            EditorMode::Full | EditorMode::Minimap => {
                let buffer_font_size = self.style.text.font_size;
                match buffer_font_size {
                    AbsoluteLength::Pixels(pixels) => {
                        let rem_size_scale = {
                            // Our default UI font size is 14px on a 16px base scale.
                            // This means the default UI font size is 0.875rems.
                            let default_font_size_scale = 14. / ui::BASE_REM_SIZE_IN_PX;

                            // We then determine the delta between a single rem and the default font
                            // size scale.
                            let default_font_size_delta = 1. - default_font_size_scale;

                            // Finally, we add this delta to 1rem to get the scale factor that
                            // should be used to scale up the UI.
                            1. + default_font_size_delta
                        };

                        Some(pixels * rem_size_scale)
                    }
                    AbsoluteLength::Rems(rems) => {
                        Some(rems.to_pixels(ui::BASE_REM_SIZE_IN_PX.into()))
                    }
                }
            }
            // We currently use single-line and auto-height editors in UI contexts,
            // so we don't want to scale everything with the buffer font size, as it
            // ends up looking off.
            EditorMode::SingleLine { .. } | EditorMode::AutoHeight { .. } => None,
        }
    }
}

impl Element for EditorElement {
    type RequestLayoutState = ();
    type PrepaintState = EditorLayout;

    fn id(&self) -> Option<ElementId> {
        None
    }

    fn request_layout(
        &mut self,
        _: Option<&GlobalElementId>,
        window: &mut Window,
        cx: &mut App,
    ) -> (gpui::LayoutId, ()) {
        let rem_size = self.rem_size(cx);
        window.with_rem_size(rem_size, |window| {
            self.editor.update(cx, |editor, cx| {
                editor.set_style(self.style.clone(), window, cx);

                let layout_id = match editor.mode {
                    EditorMode::SingleLine { auto_width } => {
                        let rem_size = window.rem_size();

                        let height = self.style.text.line_height_in_pixels(rem_size);
                        if auto_width {
                            let editor_handle = cx.entity().clone();
                            let style = self.style.clone();
                            window.request_measured_layout(
                                Style::default(),
                                move |_, _, window, cx| {
                                    let editor_snapshot = editor_handle
                                        .update(cx, |editor, cx| editor.snapshot(window, cx));
                                    let line = Self::layout_lines(
                                        DisplayRow(0)..DisplayRow(1),
                                        &editor_snapshot,
                                        &style,
                                        px(f32::MAX),
                                        |_| false, // Single lines never soft wrap
                                        window,
                                        cx,
                                    )
                                    .pop()
                                    .unwrap();

                                    let font_id =
                                        window.text_system().resolve_font(&style.text.font());
                                    let font_size =
                                        style.text.font_size.to_pixels(window.rem_size());
                                    let em_width =
                                        window.text_system().em_width(font_id, font_size).unwrap();

                                    size(line.width + em_width, height)
                                },
                            )
                        } else {
                            let mut style = Style::default();
                            style.size.height = height.into();
                            style.size.width = relative(1.).into();
                            window.request_layout(style, None, cx)
                        }
                    }
                    EditorMode::AutoHeight { max_lines } => {
                        let editor_handle = cx.entity().clone();
                        let max_line_number_width =
                            self.max_line_number_width(&editor.snapshot(window, cx), window, cx);
                        window.request_measured_layout(
                            Style::default(),
                            move |known_dimensions, available_space, window, cx| {
                                editor_handle
                                    .update(cx, |editor, cx| {
                                        compute_auto_height_layout(
                                            editor,
                                            max_lines,
                                            max_line_number_width,
                                            known_dimensions,
                                            available_space.width,
                                            window,
                                            cx,
                                        )
                                    })
                                    .unwrap_or_default()
                            },
                        )
                    }
                    EditorMode::Minimap | EditorMode::Full => {
                        let mut style = Style::default();
                        style.size.width = relative(1.).into();
                        style.size.height = relative(1.).into();
                        window.request_layout(style, None, cx)
                    }
                };

                (layout_id, ())
            })
        })
    }

    fn prepaint(
        &mut self,
        _: Option<&GlobalElementId>,
        bounds: Bounds<Pixels>,
        _: &mut Self::RequestLayoutState,
        window: &mut Window,
        cx: &mut App,
    ) -> Self::PrepaintState {
        let text_style = TextStyleRefinement {
            font_size: Some(self.style.text.font_size),
            line_height: Some(self.style.text.line_height),
            ..Default::default()
        };
        let focus_handle = self.editor.focus_handle(cx);
        window.set_view_id(self.editor.entity_id());
        window.set_focus_handle(&focus_handle, cx);

        let rem_size = self.rem_size(cx);
        window.with_rem_size(rem_size, |window| {
            window.with_text_style(Some(text_style), |window| {
                window.with_content_mask(Some(ContentMask { bounds }), |window| {
<<<<<<< HEAD
                    let mut snapshot = self
                        .editor
                        .update(cx, |editor, cx| editor.snapshot(window, cx));

=======
                    let (mut snapshot, is_read_only) = self.editor.update(cx, |editor, cx| {
                        (editor.snapshot(window, cx), editor.read_only(cx))
                    });
>>>>>>> ece4a1cd
                    let style = self.style.clone();

                    let font_id = window.text_system().resolve_font(&style.text.font());
                    let font_size = style.text.font_size.to_pixels(window.rem_size());
                    let line_height = style.text.line_height_in_pixels(window.rem_size());
                    let em_width = window.text_system().em_width(font_id, font_size).unwrap();
                    let em_advance = window.text_system().em_advance(font_id, font_size).unwrap();

                    let glyph_grid_cell = size(em_width, line_height);

                    let gutter_dimensions = snapshot
                        .gutter_dimensions(
                            font_id,
                            font_size,
                            self.max_line_number_width(&snapshot, window, cx),
                            cx,
                        )
                        .unwrap_or_default();
                    let text_width = bounds.size.width - gutter_dimensions.width;

                    let editor_width =
                        text_width - gutter_dimensions.margin - em_width - style.scrollbar_width;
                    let mut wrap_width = Pixels::MAX;

                    snapshot = self.editor.update(cx, |editor, cx| {
                        editor.last_bounds = Some(bounds);
                        editor.gutter_dimensions = gutter_dimensions;
                        editor.set_visible_line_count(bounds.size.height / line_height, window, cx);

                        if matches!(editor.mode, EditorMode::AutoHeight { .. })
                            || matches!(editor.mode, EditorMode::Minimap)
                        {
                            snapshot
                        } else {
                            let soft_wrap_width = match editor.soft_wrap_mode(cx) {
                                SoftWrap::GitDiff => None,
                                SoftWrap::None => Some((MAX_LINE_LEN / 2) as f32 * em_advance),
                                SoftWrap::EditorWidth => Some(editor_width),
                                SoftWrap::Column(column) => Some(column as f32 * em_advance),
                                SoftWrap::Bounded(column) => {
                                    Some(editor_width.min(column as f32 * em_advance))
                                }
                            };

                            if soft_wrap_width.is_some() {
                                wrap_width = soft_wrap_width.unwrap();
                            }

                            if editor.set_wrap_width(soft_wrap_width, cx) {
                                editor.snapshot(window, cx)
                            } else {
                                snapshot
                            }
                        }
                    });

                    let wrap_guides = self
                        .editor
                        .read(cx)
                        .wrap_guides(cx)
                        .iter()
                        .map(|(guide, active)| (self.column_pixels(*guide, window, cx), *active))
                        .collect::<SmallVec<[_; 2]>>();

                    let hitbox = window.insert_hitbox(bounds, false);
                    let gutter_hitbox =
                        window.insert_hitbox(gutter_bounds(bounds, gutter_dimensions), false);
                    let text_hitbox = window.insert_hitbox(
                        Bounds {
                            origin: gutter_hitbox.top_right(),
                            size: size(text_width, bounds.size.height),
                        },
                        false,
                    );

                    // Offset the content_bounds from the text_bounds by the gutter margin (which
                    // is roughly half a character wide) to make hit testing work more like how we want.
                    let content_offset = point(gutter_dimensions.margin, Pixels::ZERO);
                    let content_origin = text_hitbox.origin + content_offset;

                    let editor_text_bounds =
                        Bounds::from_corners(content_origin, bounds.bottom_right());

                    let height_in_lines = editor_text_bounds.size.height / line_height;

                    let max_row = snapshot.max_point().row().as_f32();

                    // TODO: max_scroll_top
                    let max_scroll_top =
                        Self::get_max_scroll_top(&snapshot, max_row, height_in_lines, cx);

                    // TODO: Autoscrolling for both axes
                    let mut autoscroll_request = None;
                    let mut autoscroll_containing_element = false;
                    let mut autoscroll_horizontally = false;
                    self.editor.update(cx, |editor, cx| {
                        autoscroll_request = editor.autoscroll_request();
                        autoscroll_containing_element =
                            autoscroll_request.is_some() || editor.has_pending_selection();
                        // TODO: Is this horizontal or vertical?!
                        autoscroll_horizontally = editor.autoscroll_vertically(
                            bounds,
                            line_height,
                            max_scroll_top,
                            window,
                            cx,
                        );
                        snapshot = editor.snapshot(window, cx);
                    });

                    let mut scroll_position = snapshot.scroll_position();

                    // The scroll position is a fractional point, the whole number of which represents
                    // the top of the window in terms of display rows.
                    let start_row = DisplayRow(scroll_position.y as u32);
                    let max_row = snapshot.max_point().row();
                    let end_row = cmp::min(
                        (scroll_position.y + height_in_lines).ceil() as u32,
                        max_row.next_row().0,
                    );
                    let end_row = DisplayRow(end_row);

                    let row_infos = snapshot
                        .row_infos(start_row)
                        .take((start_row..end_row).len())
                        .collect::<Vec<RowInfo>>();
                    let is_row_soft_wrapped = |row: usize| {
                        row_infos
                            .get(row)
                            .map_or(true, |info| info.buffer_row.is_none())
                    };

                    let start_anchor = if start_row == Default::default() {
                        Anchor::min()
                    } else {
                        snapshot.buffer_snapshot.anchor_before(
                            DisplayPoint::new(start_row, 0).to_offset(&snapshot, Bias::Left),
                        )
                    };
                    let end_anchor = if end_row > max_row {
                        Anchor::max()
                    } else {
                        snapshot.buffer_snapshot.anchor_before(
                            DisplayPoint::new(end_row, 0).to_offset(&snapshot, Bias::Right),
                        )
                    };

                    let mut highlighted_rows = self
                        .editor
                        .update(cx, |editor, cx| editor.highlighted_display_rows(window, cx));

                    let is_light = cx.theme().appearance().is_light();

                    for (ix, row_info) in row_infos.iter().enumerate() {
                        let Some(diff_status) = row_info.diff_status else {
                            continue;
                        };

                        let background_color = match diff_status.kind {
                            DiffHunkStatusKind::Added => cx.theme().colors().version_control_added,
                            DiffHunkStatusKind::Deleted => {
                                cx.theme().colors().version_control_deleted
                            }
                            DiffHunkStatusKind::Modified => {
                                debug_panic!("modified diff status for row info");
                                continue;
                            }
                        };

                        let hunk_opacity = if is_light { 0.16 } else { 0.12 };

                        let hollow_highlight = LineHighlight {
                            background: (background_color.opacity(if is_light {
                                0.08
                            } else {
                                0.06
                            }))
                            .into(),
                            border: Some(if is_light {
                                background_color.opacity(0.48)
                            } else {
                                background_color.opacity(0.36)
                            }),
                        };

                        let filled_highlight =
                            solid_background(background_color.opacity(hunk_opacity)).into();

                        let background = if Self::diff_hunk_hollow(diff_status, cx) {
                            hollow_highlight
                        } else {
                            filled_highlight
                        };

                        highlighted_rows
                            .entry(start_row + DisplayRow(ix as u32))
                            .or_insert(background);
                    }

                    let highlighted_ranges = self.editor.read(cx).background_highlights_in_range(
                        start_anchor..end_anchor,
                        &snapshot.display_snapshot,
                        cx.theme().colors(),
                    );
                    let highlighted_gutter_ranges =
                        self.editor.read(cx).gutter_highlights_in_range(
                            start_anchor..end_anchor,
                            &snapshot.display_snapshot,
                            cx,
                        );

                    let redacted_ranges = self.editor.read(cx).redacted_ranges(
                        start_anchor..end_anchor,
                        &snapshot.display_snapshot,
                        cx,
                    );

                    let (local_selections, selected_buffer_ids): (
                        Vec<Selection<Point>>,
                        Vec<BufferId>,
                    ) = self.editor.update(cx, |editor, cx| {
                        let all_selections = editor.selections.all::<Point>(cx);
                        let selected_buffer_ids = if editor.is_singleton(cx) {
                            Vec::new()
                        } else {
                            let mut selected_buffer_ids = Vec::with_capacity(all_selections.len());

                            for selection in all_selections {
                                for buffer_id in snapshot
                                    .buffer_snapshot
                                    .buffer_ids_for_range(selection.range())
                                {
                                    if selected_buffer_ids.last() != Some(&buffer_id) {
                                        selected_buffer_ids.push(buffer_id);
                                    }
                                }
                            }

                            selected_buffer_ids
                        };

                        let mut selections = editor
                            .selections
                            .disjoint_in_range(start_anchor..end_anchor, cx);
                        selections.extend(editor.selections.pending(cx));

                        (selections, selected_buffer_ids)
                    });

                    let (selections, mut active_rows, newest_selection_head) = self
                        .layout_selections(
                            start_anchor,
                            end_anchor,
                            &local_selections,
                            &snapshot,
                            start_row,
                            end_row,
                            window,
                            cx,
                        );
                    let mut breakpoint_rows = self.editor.update(cx, |editor, cx| {
                        editor.active_breakpoints(start_row..end_row, window, cx)
                    });
                    if cx.has_flag::<Debugger>() {
                        for display_row in breakpoint_rows.keys() {
                            active_rows.entry(*display_row).or_default().breakpoint = true;
                        }
                    }

                    let line_numbers = self.layout_line_numbers(
                        Some(&gutter_hitbox),
                        gutter_dimensions,
                        line_height,
                        scroll_position,
                        start_row..end_row,
                        &row_infos,
                        &active_rows,
                        newest_selection_head,
                        &snapshot,
                        window,
                        cx,
                    );

                    // We add the gutter breakpoint indicator to breakpoint_rows after painting
                    // line numbers so we don't paint a line number debug accent color if a user
                    // has their mouse over that line when a breakpoint isn't there
                    if cx.has_flag::<Debugger>() {
                        let gutter_breakpoint_indicator =
                            self.editor.read(cx).gutter_breakpoint_indicator.0;
                        if let Some((gutter_breakpoint_point, _)) =
                            gutter_breakpoint_indicator.filter(|(_, is_active)| *is_active)
                        {
                            breakpoint_rows
                                .entry(gutter_breakpoint_point.row())
                                .or_insert_with(|| {
                                    let position = snapshot.display_point_to_anchor(
                                        gutter_breakpoint_point,
                                        Bias::Right,
                                    );
                                    let breakpoint = Breakpoint::new_standard();

                                    (position, breakpoint)
                                });
                        }
                    }

                    let mut expand_toggles =
                        window.with_element_namespace("expand_toggles", |window| {
                            self.layout_expand_toggles(
                                &gutter_hitbox,
                                gutter_dimensions,
                                em_width,
                                line_height,
                                scroll_position,
                                &row_infos,
                                window,
                                cx,
                            )
                        });

                    let mut crease_toggles =
                        window.with_element_namespace("crease_toggles", |window| {
                            self.layout_crease_toggles(
                                start_row..end_row,
                                &row_infos,
                                &active_rows,
                                &snapshot,
                                window,
                                cx,
                            )
                        });
                    let crease_trailers =
                        window.with_element_namespace("crease_trailers", |window| {
                            self.layout_crease_trailers(
                                row_infos.iter().copied(),
                                &snapshot,
                                window,
                                cx,
                            )
                        });

                    let display_hunks = self.layout_gutter_diff_hunks(
                        line_height,
                        &gutter_hitbox,
                        start_row..end_row,
                        &snapshot,
                        window,
                        cx,
                    );

                    let mut line_layouts = Self::layout_lines(
                        start_row..end_row,
                        &snapshot,
                        &self.style,
                        editor_width,
                        is_row_soft_wrapped,
                        window,
                        cx,
                    );

                    let longest_line_blame_width = self
                        .editor
                        .update(cx, |editor, cx| {
                            if !editor.show_git_blame_inline {
                                return None;
                            }
                            let blame = editor.blame.as_ref()?;
                            let blame_entry = blame
                                .update(cx, |blame, cx| {
                                    let row_infos =
                                        snapshot.row_infos(snapshot.longest_row()).next()?;
                                    blame.blame_for_rows(&[row_infos], cx).next()
                                })
                                .flatten()?;
                            let mut element = render_inline_blame_entry(
                                self.editor.clone(),
                                editor.workspace()?.downgrade(),
                                blame,
                                blame_entry,
                                &style,
                                cx,
                            )?;
                            let inline_blame_padding = INLINE_BLAME_PADDING_EM_WIDTHS * em_advance;
                            Some(
                                element
                                    .layout_as_root(AvailableSpace::min_size(), window, cx)
                                    .width
                                    + inline_blame_padding,
                            )
                        })
                        .unwrap_or(Pixels::ZERO);

                    let longest_line_width = layout_line(
                        snapshot.longest_row(),
                        &snapshot,
                        &style,
                        editor_width,
                        is_row_soft_wrapped,
                        window,
                        cx,
                    )
                    .width;

                    let scrollbar_layout_information = ScrollbarLayoutInformation::new(
                        text_hitbox.bounds,
                        glyph_grid_cell,
                        size(longest_line_width, max_row.as_f32() * line_height),
                        longest_line_blame_width,
                        style.scrollbar_width,
                        editor_width,
                        EditorSettings::get_global(cx),
                    );

                    let mut scroll_width = scrollbar_layout_information.scroll_range.width;

                    let sticky_header_excerpt = if snapshot.buffer_snapshot.show_headers() {
                        snapshot.sticky_header_excerpt(scroll_position.y)
                    } else {
                        None
                    };
                    let sticky_header_excerpt_id =
                        sticky_header_excerpt.as_ref().map(|top| top.excerpt.id);

                    let blocks = window.with_element_namespace("blocks", |window| {
                        self.render_blocks(
                            start_row..end_row,
                            &snapshot,
                            &hitbox,
                            &text_hitbox,
                            editor_width,
                            &mut scroll_width,
                            &gutter_dimensions,
                            em_width,
                            gutter_dimensions.full_width(),
                            line_height,
                            &line_layouts,
                            &local_selections,
                            &selected_buffer_ids,
                            is_row_soft_wrapped,
                            sticky_header_excerpt_id,
                            window,
                            cx,
                        )
                    });
                    let mut blocks = match blocks {
                        Ok(blocks) => blocks,
                        Err(resized_blocks) => {
                            self.editor.update(cx, |editor, cx| {
                                editor.resize_blocks(resized_blocks, autoscroll_request, cx)
                            });
                            return self.prepaint(None, bounds, &mut (), window, cx);
                        }
                    };

                    let sticky_buffer_header = sticky_header_excerpt.map(|sticky_header_excerpt| {
                        window.with_element_namespace("blocks", |window| {
                            self.layout_sticky_buffer_header(
                                sticky_header_excerpt,
                                scroll_position.y,
                                line_height,
                                &snapshot,
                                &hitbox,
                                &selected_buffer_ids,
                                &blocks,
                                window,
                                cx,
                            )
                        })
                    });

                    let start_buffer_row =
                        MultiBufferRow(start_anchor.to_point(&snapshot.buffer_snapshot).row);
                    let end_buffer_row =
                        MultiBufferRow(end_anchor.to_point(&snapshot.buffer_snapshot).row);

                    let scroll_max = point(
                        ((scroll_width - editor_text_bounds.size.width) / em_width).max(0.0),
                        max_scroll_top,
                    );

                    self.editor.update(cx, |editor, cx| {
                        let clamped = editor.scroll_manager.clamp_scroll_left(scroll_max.x);

                        let autoscrolled = if autoscroll_horizontally {
                            editor.autoscroll_horizontally(
                                start_row,
                                editor_width - (glyph_grid_cell.width / 2.0)
                                    + style.scrollbar_width,
                                scroll_width,
                                em_width,
                                &line_layouts,
                                cx,
                            )
                        } else {
                            false
                        };

                        if (clamped || autoscrolled) && editor.mode != EditorMode::Minimap {
                            snapshot = editor.snapshot(window, cx);
                            scroll_position = snapshot.scroll_position();
                        }
                    });

                    let scroll_pixel_position = point(
                        scroll_position.x * em_width,
                        scroll_position.y * line_height,
                    );

                    let indent_guides = self.layout_indent_guides(
                        content_origin,
                        text_hitbox.origin,
                        start_buffer_row..end_buffer_row,
                        scroll_pixel_position,
                        line_height,
                        &snapshot,
                        window,
                        cx,
                    );

                    let crease_trailers =
                        window.with_element_namespace("crease_trailers", |window| {
                            self.prepaint_crease_trailers(
                                crease_trailers,
                                &line_layouts,
                                line_height,
                                content_origin,
                                scroll_pixel_position,
                                em_width,
                                window,
                                cx,
                            )
                        });

                    let (inline_completion_popover, inline_completion_popover_origin) = self
                        .editor
                        .update(cx, |editor, cx| {
                            editor.render_edit_prediction_popover(
                                &text_hitbox.bounds,
                                content_origin,
                                &snapshot,
                                start_row..end_row,
                                scroll_position.y,
                                scroll_position.y + height_in_lines,
                                &line_layouts,
                                line_height,
                                scroll_pixel_position,
                                newest_selection_head,
                                editor_width,
                                &style,
                                window,
                                cx,
                            )
                        })
                        .unzip();

                    let mut inline_diagnostics = self.layout_inline_diagnostics(
                        &line_layouts,
                        &crease_trailers,
                        content_origin,
                        scroll_pixel_position,
                        inline_completion_popover_origin,
                        start_row,
                        end_row,
                        line_height,
                        em_width,
                        &style,
                        window,
                        cx,
                    );

                    let mut inline_blame = None;
                    if let Some(newest_selection_head) = newest_selection_head {
                        let display_row = newest_selection_head.row();
                        if (start_row..end_row).contains(&display_row) {
                            let line_ix = display_row.minus(start_row) as usize;
                            let row_info = &row_infos[line_ix];
                            let line_layout = &line_layouts[line_ix];
                            let crease_trailer_layout = crease_trailers[line_ix].as_ref();
                            inline_blame = self.layout_inline_blame(
                                display_row,
                                row_info,
                                line_layout,
                                crease_trailer_layout,
                                em_width,
                                content_origin,
                                scroll_pixel_position,
                                line_height,
                                window,
                                cx,
                            );
                            if inline_blame.is_some() {
                                // Blame overrides inline diagnostics
                                inline_diagnostics.remove(&display_row);
                            }
                        }
                    }

                    let blamed_display_rows = self.layout_blame_entries(
                        &row_infos,
                        em_width,
                        scroll_position,
                        line_height,
                        &gutter_hitbox,
                        gutter_dimensions.git_blame_entries_width,
                        window,
                        cx,
                    );

                    self.editor.update(cx, |editor, cx| {
                        let clamped = editor.scroll_manager.clamp_scroll_left(scroll_max.x);

                        let autoscrolled = if autoscroll_horizontally {
                            editor.autoscroll_horizontally(
                                start_row,
                                editor_width - (glyph_grid_cell.width / 2.0)
                                    + style.scrollbar_width,
                                scroll_width,
                                em_width,
                                &line_layouts,
                                cx,
                            )
                        } else {
                            false
                        };

                        if clamped || autoscrolled {
                            snapshot = editor.snapshot(window, cx);
                            scroll_position = snapshot.scroll_position();
                        }
                    });

                    let line_elements = self.prepaint_lines(
                        start_row,
                        &mut line_layouts,
                        line_height,
                        scroll_pixel_position,
                        content_origin,
                        window,
                        cx,
                    );

                    let mut block_start_rows = HashSet::default();

                    window.with_element_namespace("blocks", |window| {
                        self.layout_blocks(
                            &mut blocks,
                            &mut block_start_rows,
                            &hitbox,
                            line_height,
                            scroll_pixel_position,
                            window,
                            cx,
                        );
                    });

                    let cursors = self.collect_cursors(&snapshot, cx);
                    let visible_row_range = start_row..end_row;
                    let non_visible_cursors = cursors
                        .iter()
                        .any(|c| !visible_row_range.contains(&c.0.row()));

                    let visible_cursors = self.layout_visible_cursors(
                        &snapshot,
                        &selections,
                        &block_start_rows,
                        start_row..end_row,
                        &line_layouts,
                        &text_hitbox,
                        content_origin,
                        scroll_position,
                        scroll_pixel_position,
                        line_height,
                        em_width,
                        em_advance,
                        autoscroll_containing_element,
                        window,
                        cx,
                    );

                    let minimap_settings = EditorSettings::get_global(cx).minimap;
                    let minimap_wrap_width =
                        Self::get_minimap_wrap_width(wrap_width, font_size, &minimap_settings);
                    let minimap_width =
                        Self::get_minimap_width(minimap_wrap_width, &minimap_settings);

                    let scrollbars_layout = self.layout_scrollbars(
                        &snapshot,
                        scrollbar_layout_information,
                        content_offset,
                        scroll_position,
                        non_visible_cursors,
                        minimap_width,
                        window,
                        cx,
                    );

                    let gutter_settings = EditorSettings::get_global(cx).gutter;

                    let mut code_actions_indicator = None;
                    if let Some(newest_selection_head) = newest_selection_head {
                        let newest_selection_point =
                            newest_selection_head.to_point(&snapshot.display_snapshot);

                        if (start_row..end_row).contains(&newest_selection_head.row()) {
                            self.layout_cursor_popovers(
                                line_height,
                                &text_hitbox,
                                content_origin,
                                start_row,
                                scroll_pixel_position,
                                &line_layouts,
                                newest_selection_head,
                                newest_selection_point,
                                &style,
                                window,
                                cx,
                            );

                            let show_code_actions = snapshot
                                .show_code_actions
                                .unwrap_or(gutter_settings.code_actions);
                            if show_code_actions {
                                let newest_selection_point =
                                    newest_selection_head.to_point(&snapshot.display_snapshot);
                                if !snapshot
                                    .is_line_folded(MultiBufferRow(newest_selection_point.row))
                                {
                                    let buffer = snapshot.buffer_snapshot.buffer_line_for_row(
                                        MultiBufferRow(newest_selection_point.row),
                                    );
                                    if let Some((buffer, range)) = buffer {
                                        let buffer_id = buffer.remote_id();
                                        let row = range.start.row;
                                        let has_test_indicator = self
                                            .editor
                                            .read(cx)
                                            .tasks
                                            .contains_key(&(buffer_id, row));

                                        let has_expand_indicator = row_infos
                                            .get(
                                                (newest_selection_head.row() - start_row).0
                                                    as usize,
                                            )
                                            .is_some_and(|row_info| row_info.expand_info.is_some());

                                        if !has_test_indicator && !has_expand_indicator {
                                            code_actions_indicator = self
                                                .layout_code_actions_indicator(
                                                    line_height,
                                                    newest_selection_head,
                                                    scroll_pixel_position,
                                                    &gutter_dimensions,
                                                    &gutter_hitbox,
                                                    &mut breakpoint_rows,
                                                    &display_hunks,
                                                    window,
                                                    cx,
                                                );
                                        }
                                    }
                                }
                            }
                        }
                    }

                    self.layout_gutter_menu(
                        line_height,
                        &text_hitbox,
                        content_origin,
                        scroll_pixel_position,
                        gutter_dimensions.width - gutter_dimensions.left_padding,
                        window,
                        cx,
                    );

                    let test_indicators = if gutter_settings.runnables {
                        self.layout_run_indicators(
                            line_height,
                            start_row..end_row,
                            &row_infos,
                            scroll_pixel_position,
                            &gutter_dimensions,
                            &gutter_hitbox,
                            &display_hunks,
                            &snapshot,
                            &mut breakpoint_rows,
                            window,
                            cx,
                        )
                    } else {
                        Vec::new()
                    };

                    let show_breakpoints = snapshot
                        .show_breakpoints
                        .unwrap_or(gutter_settings.breakpoints);
                    let breakpoints = if cx.has_flag::<Debugger>() && show_breakpoints {
                        self.layout_breakpoints(
                            line_height,
                            start_row..end_row,
                            scroll_pixel_position,
                            &gutter_dimensions,
                            &gutter_hitbox,
                            &display_hunks,
                            &snapshot,
                            breakpoint_rows,
                            &row_infos,
                            window,
                            cx,
                        )
                    } else {
                        vec![]
                    };

                    self.layout_signature_help(
                        &hitbox,
                        content_origin,
                        scroll_pixel_position,
                        newest_selection_head,
                        start_row,
                        &line_layouts,
                        line_height,
                        em_width,
                        window,
                        cx,
                    );

                    if !cx.has_active_drag() {
                        self.layout_hover_popovers(
                            &snapshot,
                            &hitbox,
                            &text_hitbox,
                            start_row..end_row,
                            content_origin,
                            scroll_pixel_position,
                            &line_layouts,
                            line_height,
                            em_width,
                            window,
                            cx,
                        );
                    }

                    let mouse_context_menu = self.layout_mouse_context_menu(
                        &snapshot,
                        start_row..end_row,
                        content_origin,
                        window,
                        cx,
                    );

                    window.with_element_namespace("crease_toggles", |window| {
                        self.prepaint_crease_toggles(
                            &mut crease_toggles,
                            line_height,
                            &gutter_dimensions,
                            gutter_settings,
                            scroll_pixel_position,
                            &gutter_hitbox,
                            window,
                            cx,
                        )
                    });

                    window.with_element_namespace("expand_toggles", |window| {
                        self.prepaint_expand_toggles(&mut expand_toggles, window, cx)
                    });

                    let minimap = window.with_element_namespace("minimap", |window| {
                        self.layout_minimap(
                            window,
                            cx,
                            &snapshot,
                            max_scroll_top,
                            scroll_position.y,
                            height_in_lines,
                            minimap_width,
                            minimap_wrap_width,
                            &minimap_settings,
                            bounds,
                            scrollbars_layout.as_ref(),
                        )
                    });

                    let invisible_symbol_font_size = font_size / 2.;
                    let tab_invisible = window
                        .text_system()
                        .shape_line(
                            "→".into(),
                            invisible_symbol_font_size,
                            &[TextRun {
                                len: "→".len(),
                                font: self.style.text.font(),
                                color: cx.theme().colors().editor_invisible,
                                background_color: None,
                                underline: None,
                                strikethrough: None,
                            }],
                        )
                        .unwrap();
                    let space_invisible = window
                        .text_system()
                        .shape_line(
                            "•".into(),
                            invisible_symbol_font_size,
                            &[TextRun {
                                len: "•".len(),
                                font: self.style.text.font(),
                                color: cx.theme().colors().editor_invisible,
                                background_color: None,
                                underline: None,
                                strikethrough: None,
                            }],
                        )
                        .unwrap();

                    let mode = snapshot.mode;

                    let position_map = Rc::new(PositionMap {
                        size: bounds.size,
                        visible_row_range,
                        scroll_pixel_position,
                        scroll_max,
                        line_layouts,
                        line_height,
                        em_width,
                        em_advance,
                        snapshot,
                        gutter_hitbox: gutter_hitbox.clone(),
                        text_hitbox: text_hitbox.clone(),
                    });

                    self.editor.update(cx, |editor, _| {
                        editor.last_position_map = Some(position_map.clone())
                    });

                    let diff_hunk_controls = if is_read_only {
                        vec![]
                    } else {
                        self.layout_diff_hunk_controls(
                            start_row..end_row,
                            &row_infos,
                            &text_hitbox,
                            &position_map,
                            newest_selection_head,
                            line_height,
                            scroll_pixel_position,
                            &display_hunks,
                            self.editor.clone(),
                            window,
                            cx,
                        )
                    };

                    EditorLayout {
                        mode,
                        position_map,
                        visible_display_row_range: start_row..end_row,
                        wrap_guides,
                        indent_guides,
                        hitbox,
                        gutter_hitbox,
                        display_hunks,
                        content_origin,
                        scrollbars_layout,
                        minimap,
                        active_rows,
                        highlighted_rows,
                        highlighted_ranges,
                        highlighted_gutter_ranges,
                        redacted_ranges,
                        line_elements,
                        line_numbers,
                        blamed_display_rows,
                        inline_diagnostics,
                        inline_blame,
                        blocks,
                        cursors,
                        visible_cursors,
                        selections,
                        inline_completion_popover,
                        diff_hunk_controls,
                        mouse_context_menu,
                        test_indicators,
                        breakpoints,
                        code_actions_indicator,
                        crease_toggles,
                        crease_trailers,
                        tab_invisible,
                        space_invisible,
                        sticky_buffer_header,
                        expand_toggles,
                    }
                })
            })
        })
    }

    fn paint(
        &mut self,
        _: Option<&GlobalElementId>,
        bounds: Bounds<gpui::Pixels>,
        _: &mut Self::RequestLayoutState,
        layout: &mut Self::PrepaintState,
        window: &mut Window,
        cx: &mut App,
    ) {
        let focus_handle = self.editor.focus_handle(cx);
        let key_context = self
            .editor
            .update(cx, |editor, cx| editor.key_context(window, cx));

        window.set_key_context(key_context);
        window.handle_input(
            &focus_handle,
            ElementInputHandler::new(bounds, self.editor.clone()),
            cx,
        );
        self.register_actions(window, cx);
        self.register_key_listeners(window, cx, layout);

        let text_style = TextStyleRefinement {
            font_size: Some(self.style.text.font_size),
            line_height: Some(self.style.text.line_height),
            ..Default::default()
        };
        let rem_size = self.rem_size(cx);
        window.with_rem_size(rem_size, |window| {
            window.with_text_style(Some(text_style), |window| {
                window.with_content_mask(Some(ContentMask { bounds }), |window| {
                    self.paint_mouse_listeners(layout, window, cx);
                    self.paint_background(layout, window, cx);
                    self.paint_indent_guides(layout, window, cx);

                    if layout.gutter_hitbox.size.width > Pixels::ZERO {
                        self.paint_blamed_display_rows(layout, window, cx);
                        self.paint_line_numbers(layout, window, cx);
                    }

                    self.paint_text(layout, window, cx);

                    if layout.gutter_hitbox.size.width > Pixels::ZERO {
                        self.paint_gutter_highlights(layout, window, cx);
                        self.paint_gutter_indicators(layout, window, cx);
                    }

                    if !layout.blocks.is_empty() {
                        window.with_element_namespace("blocks", |window| {
                            self.paint_blocks(layout, window, cx);
                        });
                    }

                    window.with_element_namespace("blocks", |window| {
                        if let Some(mut sticky_header) = layout.sticky_buffer_header.take() {
                            sticky_header.paint(window, cx)
                        }
                    });

                    self.paint_scrollbars(layout, window, cx);
                    self.paint_minimap(layout, window, cx);
                    self.paint_inline_completion_popover(layout, window, cx);
                    self.paint_mouse_context_menu(layout, window, cx);
                });
            })
        })
    }
}

pub(super) fn gutter_bounds(
    editor_bounds: Bounds<Pixels>,
    gutter_dimensions: GutterDimensions,
) -> Bounds<Pixels> {
    Bounds {
        origin: editor_bounds.origin,
        size: size(gutter_dimensions.width, editor_bounds.size.height),
    }
}

/// Holds information required for layouting the editor scrollbars.
struct ScrollbarLayoutInformation {
    /// The bounds of the editor area (excluding the content offset).
    editor_bounds: Bounds<Pixels>,
    /// The available range to scroll within the document.
    scroll_range: Size<Pixels>,
    /// The space available for one glyph in the editor.
    glyph_grid_cell: Size<Pixels>,
}

impl ScrollbarLayoutInformation {
    pub fn new(
        editor_bounds: Bounds<Pixels>,
        glyph_grid_cell: Size<Pixels>,
        document_size: Size<Pixels>,
        longest_line_blame_width: Pixels,
        scrollbar_width: Pixels,
        editor_width: Pixels,
        settings: &EditorSettings,
    ) -> Self {
        let vertical_overscroll = match settings.scroll_beyond_last_line {
            ScrollBeyondLastLine::OnePage => editor_bounds.size.height,
            ScrollBeyondLastLine::Off => glyph_grid_cell.height,
            ScrollBeyondLastLine::VerticalScrollMargin => {
                (1.0 + settings.vertical_scroll_margin) * glyph_grid_cell.height
            }
        };

        let right_margin = if document_size.width + longest_line_blame_width >= editor_width {
            glyph_grid_cell.width + scrollbar_width
        } else {
            px(0.0)
        };

        let overscroll = size(right_margin + longest_line_blame_width, vertical_overscroll);

        let scroll_range = document_size + overscroll;

        ScrollbarLayoutInformation {
            editor_bounds,
            scroll_range,
            glyph_grid_cell,
        }
    }
}

impl IntoElement for EditorElement {
    type Element = Self;

    fn into_element(self) -> Self::Element {
        self
    }
}

pub struct EditorLayout {
    position_map: Rc<PositionMap>,
    hitbox: Hitbox,
    gutter_hitbox: Hitbox,
    content_origin: gpui::Point<Pixels>,
    scrollbars_layout: Option<EditorScrollbars>,
    minimap: Option<MinimapLayout>,
    mode: EditorMode,
    wrap_guides: SmallVec<[(Pixels, bool); 2]>,
    indent_guides: Option<Vec<IndentGuideLayout>>,
    visible_display_row_range: Range<DisplayRow>,
    active_rows: BTreeMap<DisplayRow, LineHighlightSpec>,
    highlighted_rows: BTreeMap<DisplayRow, LineHighlight>,
    line_elements: SmallVec<[AnyElement; 1]>,
    line_numbers: Arc<HashMap<MultiBufferRow, LineNumberLayout>>,
    display_hunks: Vec<(DisplayDiffHunk, Option<Hitbox>)>,
    blamed_display_rows: Option<Vec<AnyElement>>,
    inline_diagnostics: HashMap<DisplayRow, AnyElement>,
    inline_blame: Option<AnyElement>,
    blocks: Vec<BlockLayout>,
    highlighted_ranges: Vec<(Range<DisplayPoint>, Hsla)>,
    highlighted_gutter_ranges: Vec<(Range<DisplayPoint>, Hsla)>,
    redacted_ranges: Vec<Range<DisplayPoint>>,
    cursors: Vec<(DisplayPoint, Hsla)>,
    visible_cursors: Vec<CursorLayout>,
    selections: Vec<(PlayerColor, Vec<SelectionLayout>)>,
    code_actions_indicator: Option<AnyElement>,
    test_indicators: Vec<AnyElement>,
    breakpoints: Vec<AnyElement>,
    crease_toggles: Vec<Option<AnyElement>>,
    expand_toggles: Vec<Option<(AnyElement, gpui::Point<Pixels>)>>,
    diff_hunk_controls: Vec<AnyElement>,
    crease_trailers: Vec<Option<CreaseTrailerLayout>>,
    inline_completion_popover: Option<AnyElement>,
    mouse_context_menu: Option<AnyElement>,
    tab_invisible: ShapedLine,
    space_invisible: ShapedLine,
    sticky_buffer_header: Option<AnyElement>,
}

impl EditorLayout {
    fn line_end_overshoot(&self) -> Pixels {
        0.15 * self.position_map.line_height
    }
}

struct LineNumberLayout {
    shaped_line: ShapedLine,
    hitbox: Option<Hitbox>,
}

struct ColoredRange<T> {
    start: T,
    end: T,
    color: Hsla,
}

impl Along for ScrollbarAxes {
    type Unit = bool;

    fn along(&self, axis: ScrollbarAxis) -> Self::Unit {
        match axis {
            ScrollbarAxis::Horizontal => self.horizontal,
            ScrollbarAxis::Vertical => self.vertical,
        }
    }

    fn apply_along(&self, axis: ScrollbarAxis, f: impl FnOnce(Self::Unit) -> Self::Unit) -> Self {
        match axis {
            ScrollbarAxis::Horizontal => ScrollbarAxes {
                horizontal: f(self.horizontal),
                vertical: self.vertical,
            },
            ScrollbarAxis::Vertical => ScrollbarAxes {
                horizontal: self.horizontal,
                vertical: f(self.vertical),
            },
        }
    }
}

#[derive(Clone)]
struct EditorScrollbars {
    pub vertical: Option<ScrollbarLayout>,
    pub horizontal: Option<ScrollbarLayout>,
    pub visible: bool,
}

impl EditorScrollbars {
    pub fn from_scrollbar_axes(
        settings_visibility: ScrollbarAxes,
        layout_information: &ScrollbarLayoutInformation,
        content_offset: gpui::Point<Pixels>,
        scroll_position: gpui::Point<f32>,
        scrollbar_width: Pixels,
        minimap_width: Pixels,
        show_scrollbars: bool,
        window: &mut Window,
    ) -> Self {
        let ScrollbarLayoutInformation {
            editor_bounds,
            scroll_range,
            glyph_grid_cell,
        } = layout_information;

        let scrollbar_bounds_for = |axis: ScrollbarAxis| match axis {
            ScrollbarAxis::Horizontal => Bounds::from_corner_and_size(
                Corner::BottomLeft,
                editor_bounds.bottom_left(),
                size(
                    if settings_visibility.vertical {
                        editor_bounds.size.width - minimap_width - scrollbar_width
                    } else {
                        editor_bounds.size.width - minimap_width
                    },
                    scrollbar_width,
                ),
            ),
            ScrollbarAxis::Vertical => Bounds::from_corner_and_size(
                Corner::TopRight,
                editor_bounds.top_right(),
                size(scrollbar_width, editor_bounds.size.height),
            ),
        };

        let mut create_scrollbar_layout = |axis| {
            settings_visibility
                .along(axis)
                .then(|| {
                    (
                        editor_bounds.size.along(axis) - content_offset.along(axis),
                        scroll_range.along(axis),
                    )
                })
                .filter(|(editor_content_size, scroll_range)| {
                    // The scrollbar should only be rendered if the content does
                    // not entirely fit into the editor
                    // However, this only applies to the horizontal scrollbar, as information about the
                    // vertical scrollbar layout is always needed for scrollbar diagnostics.
                    axis != ScrollbarAxis::Horizontal || editor_content_size < scroll_range
                })
                .map(|(editor_content_size, scroll_range)| {
                    ScrollbarLayout::new(
                        window.insert_hitbox(scrollbar_bounds_for(axis), false),
                        editor_content_size,
                        scroll_range,
                        glyph_grid_cell.along(axis),
                        content_offset.along(axis),
                        scroll_position.along(axis),
                        axis,
                    )
                })
        };

        Self {
            vertical: create_scrollbar_layout(ScrollbarAxis::Vertical),
            horizontal: create_scrollbar_layout(ScrollbarAxis::Horizontal),
            visible: show_scrollbars,
        }
    }

    pub fn iter_scrollbars(&self) -> impl Iterator<Item = (&ScrollbarLayout, ScrollbarAxis)> + '_ {
        [
            (&self.vertical, ScrollbarAxis::Vertical),
            (&self.horizontal, ScrollbarAxis::Horizontal),
        ]
        .into_iter()
        .filter_map(|(scrollbar, axis)| scrollbar.as_ref().map(|s| (s, axis)))
    }

    /// Returns the currently hovered scrollbar axis, if any.
    pub fn get_hovered_axis(&self, window: &Window) -> Option<(&ScrollbarLayout, ScrollbarAxis)> {
        self.iter_scrollbars()
            .find(|s| s.0.hitbox.is_hovered(window))
    }
}

#[derive(Clone)]
struct ScrollbarLayout {
    hitbox: Hitbox,
    visible_range: Range<f32>,
    text_unit_size: Pixels,
    content_offset: Pixels,
    thumb_size: Pixels,
    axis: ScrollbarAxis,
}

impl ScrollbarLayout {
    const BORDER_WIDTH: Pixels = px(1.0);
    const LINE_MARKER_HEIGHT: Pixels = px(2.0);
    const MIN_MARKER_HEIGHT: Pixels = px(5.0);
    const MIN_THUMB_SIZE: Pixels = px(25.0);

    fn new(
        scrollbar_track_hitbox: Hitbox,
        editor_content_size: Pixels,
        scroll_range: Pixels,
        glyph_space: Pixels,
        content_offset: Pixels,
        scroll_position: f32,
        axis: ScrollbarAxis,
    ) -> Self {
        let track_bounds = scrollbar_track_hitbox.bounds;
        // The length of the track available to the scrollbar thumb. We deliberately
        // exclude the content size here so that the thumb aligns with the content.
        let track_length = track_bounds.size.along(axis) - content_offset;

        let text_units_per_page = editor_content_size / glyph_space;
        let visible_range = scroll_position..scroll_position + text_units_per_page;
        let total_text_units = scroll_range / glyph_space;

        let thumb_percentage = text_units_per_page / total_text_units;
        let thumb_size = (track_length * thumb_percentage)
            .max(ScrollbarLayout::MIN_THUMB_SIZE)
            .min(track_length);
        let text_unit_size =
            (track_length - thumb_size) / (total_text_units - text_units_per_page).max(0.);

        ScrollbarLayout {
            hitbox: scrollbar_track_hitbox,
            visible_range,
            text_unit_size,
            content_offset,
            thumb_size,
            axis,
        }
    }

    fn thumb_bounds(&self) -> Bounds<Pixels> {
        let scrollbar_track = &self.hitbox.bounds;
        Bounds::new(
            scrollbar_track
                .origin
                .apply_along(self.axis, |origin| self.thumb_origin(origin)),
            scrollbar_track
                .size
                .apply_along(self.axis, |_| self.thumb_size),
        )
    }

    fn thumb_origin(&self, origin: Pixels) -> Pixels {
        origin + self.content_offset + self.visible_range.start * self.text_unit_size
    }

    fn marker_quads_for_ranges(
        &self,
        row_ranges: impl IntoIterator<Item = ColoredRange<DisplayRow>>,
        column: Option<usize>,
    ) -> Vec<PaintQuad> {
        struct MinMax {
            min: Pixels,
            max: Pixels,
        }
        let (x_range, height_limit) = if let Some(column) = column {
            let column_width = px(((self.hitbox.size.width - Self::BORDER_WIDTH).0 / 3.0).floor());
            let start = Self::BORDER_WIDTH + (column as f32 * column_width);
            let end = start + column_width;
            (
                Range { start, end },
                MinMax {
                    min: Self::MIN_MARKER_HEIGHT,
                    max: px(f32::MAX),
                },
            )
        } else {
            (
                Range {
                    start: Self::BORDER_WIDTH,
                    end: self.hitbox.size.width,
                },
                MinMax {
                    min: Self::LINE_MARKER_HEIGHT,
                    max: Self::LINE_MARKER_HEIGHT,
                },
            )
        };

        let row_to_y = |row: DisplayRow| row.as_f32() * self.text_unit_size;
        let mut pixel_ranges = row_ranges
            .into_iter()
            .map(|range| {
                let start_y = row_to_y(range.start);
                let end_y = row_to_y(range.end)
                    + self
                        .text_unit_size
                        .max(height_limit.min)
                        .min(height_limit.max);
                ColoredRange {
                    start: start_y,
                    end: end_y,
                    color: range.color,
                }
            })
            .peekable();

        let mut quads = Vec::new();
        while let Some(mut pixel_range) = pixel_ranges.next() {
            while let Some(next_pixel_range) = pixel_ranges.peek() {
                if pixel_range.end >= next_pixel_range.start - px(1.0)
                    && pixel_range.color == next_pixel_range.color
                {
                    pixel_range.end = next_pixel_range.end.max(pixel_range.end);
                    pixel_ranges.next();
                } else {
                    break;
                }
            }

            let bounds = Bounds::from_corners(
                point(x_range.start, pixel_range.start),
                point(x_range.end, pixel_range.end),
            );
            quads.push(quad(
                bounds,
                Corners::default(),
                pixel_range.color,
                Edges::default(),
                Hsla::transparent_black(),
                BorderStyle::default(),
            ));
        }

        quads
    }
}

struct MinimapLayout {
    pub minimap: AnyElement,
    pub hitbox: Hitbox,
    pub thumb_hitbox: Hitbox,
    pub minimap_scroll_top: f32,
    pub minimap_line_height: Pixels,
    pub show_thumb: bool,
    pub max_scroll_top: f32,
}

struct CreaseTrailerLayout {
    element: AnyElement,
    bounds: Bounds<Pixels>,
}

pub(crate) struct PositionMap {
    pub size: Size<Pixels>,
    pub line_height: Pixels,
    pub scroll_pixel_position: gpui::Point<Pixels>,
    pub scroll_max: gpui::Point<f32>,
    pub em_width: Pixels,
    pub em_advance: Pixels,
    pub visible_row_range: Range<DisplayRow>,
    pub line_layouts: Vec<LineWithInvisibles>,
    pub snapshot: EditorSnapshot,
    pub text_hitbox: Hitbox,
    pub gutter_hitbox: Hitbox,
}

#[derive(Debug, Copy, Clone)]
pub struct PointForPosition {
    pub previous_valid: DisplayPoint,
    pub next_valid: DisplayPoint,
    pub exact_unclipped: DisplayPoint,
    pub column_overshoot_after_line_end: u32,
}

impl PointForPosition {
    pub fn as_valid(&self) -> Option<DisplayPoint> {
        if self.previous_valid == self.exact_unclipped && self.next_valid == self.exact_unclipped {
            Some(self.previous_valid)
        } else {
            None
        }
    }
}

impl PositionMap {
    pub(crate) fn point_for_position(&self, position: gpui::Point<Pixels>) -> PointForPosition {
        let text_bounds = self.text_hitbox.bounds;
        let scroll_position = self.snapshot.scroll_position();
        let position = position - text_bounds.origin;
        let y = position.y.max(px(0.)).min(self.size.height);
        let x = position.x + (scroll_position.x * self.em_width);
        let row = ((y / self.line_height) + scroll_position.y) as u32;

        let (column, x_overshoot_after_line_end) = if let Some(line) = self
            .line_layouts
            .get(row as usize - scroll_position.y as usize)
        {
            if let Some(ix) = line.index_for_x(x) {
                (ix as u32, px(0.))
            } else {
                (line.len as u32, px(0.).max(x - line.width))
            }
        } else {
            (0, x)
        };

        let mut exact_unclipped = DisplayPoint::new(DisplayRow(row), column);
        let previous_valid = self.snapshot.clip_point(exact_unclipped, Bias::Left);
        let next_valid = self.snapshot.clip_point(exact_unclipped, Bias::Right);

        let column_overshoot_after_line_end = (x_overshoot_after_line_end / self.em_advance) as u32;
        *exact_unclipped.column_mut() += column_overshoot_after_line_end;
        PointForPosition {
            previous_valid,
            next_valid,
            exact_unclipped,
            column_overshoot_after_line_end,
        }
    }
}

struct BlockLayout {
    id: BlockId,
    row: Option<DisplayRow>,
    element: AnyElement,
    available_space: Size<AvailableSpace>,
    style: BlockStyle,
    is_buffer_header: bool,
}

pub fn layout_line(
    row: DisplayRow,
    snapshot: &EditorSnapshot,
    style: &EditorStyle,
    text_width: Pixels,
    is_row_soft_wrapped: impl Copy + Fn(usize) -> bool,
    window: &mut Window,
    cx: &mut App,
) -> LineWithInvisibles {
    let chunks = snapshot.highlighted_chunks(row..row + DisplayRow(1), true, style);
    LineWithInvisibles::from_chunks(
        chunks,
        &style,
        MAX_LINE_LEN,
        1,
        snapshot.mode,
        text_width,
        is_row_soft_wrapped,
        window,
        cx,
    )
    .pop()
    .unwrap()
}

#[derive(Debug)]
pub struct IndentGuideLayout {
    origin: gpui::Point<Pixels>,
    length: Pixels,
    single_indent_width: Pixels,
    depth: u32,
    active: bool,
    settings: IndentGuideSettings,
}

pub struct CursorLayout {
    origin: gpui::Point<Pixels>,
    block_width: Pixels,
    line_height: Pixels,
    color: Hsla,
    shape: CursorShape,
    block_text: Option<ShapedLine>,
    cursor_name: Option<AnyElement>,
}

#[derive(Debug)]
pub struct CursorName {
    string: SharedString,
    color: Hsla,
    is_top_row: bool,
}

impl CursorLayout {
    pub fn new(
        origin: gpui::Point<Pixels>,
        block_width: Pixels,
        line_height: Pixels,
        color: Hsla,
        shape: CursorShape,
        block_text: Option<ShapedLine>,
    ) -> CursorLayout {
        CursorLayout {
            origin,
            block_width,
            line_height,
            color,
            shape,
            block_text,
            cursor_name: None,
        }
    }

    pub fn bounding_rect(&self, origin: gpui::Point<Pixels>) -> Bounds<Pixels> {
        Bounds {
            origin: self.origin + origin,
            size: size(self.block_width, self.line_height),
        }
    }

    fn bounds(&self, origin: gpui::Point<Pixels>) -> Bounds<Pixels> {
        match self.shape {
            CursorShape::Bar => Bounds {
                origin: self.origin + origin,
                size: size(px(2.0), self.line_height),
            },
            CursorShape::Block | CursorShape::Hollow => Bounds {
                origin: self.origin + origin,
                size: size(self.block_width, self.line_height),
            },
            CursorShape::Underline => Bounds {
                origin: self.origin
                    + origin
                    + gpui::Point::new(Pixels::ZERO, self.line_height - px(2.0)),
                size: size(self.block_width, px(2.0)),
            },
        }
    }

    pub fn layout(
        &mut self,
        origin: gpui::Point<Pixels>,
        cursor_name: Option<CursorName>,
        window: &mut Window,
        cx: &mut App,
    ) {
        if let Some(cursor_name) = cursor_name {
            let bounds = self.bounds(origin);
            let text_size = self.line_height / 1.5;

            let name_origin = if cursor_name.is_top_row {
                point(bounds.right() - px(1.), bounds.top())
            } else {
                match self.shape {
                    CursorShape::Bar => point(
                        bounds.right() - px(2.),
                        bounds.top() - text_size / 2. - px(1.),
                    ),
                    _ => point(
                        bounds.right() - px(1.),
                        bounds.top() - text_size / 2. - px(1.),
                    ),
                }
            };
            let mut name_element = div()
                .bg(self.color)
                .text_size(text_size)
                .px_0p5()
                .line_height(text_size + px(2.))
                .text_color(cursor_name.color)
                .child(cursor_name.string.clone())
                .into_any_element();

            name_element.prepaint_as_root(name_origin, AvailableSpace::min_size(), window, cx);

            self.cursor_name = Some(name_element);
        }
    }

    pub fn paint(&mut self, origin: gpui::Point<Pixels>, window: &mut Window, cx: &mut App) {
        let bounds = self.bounds(origin);

        //Draw background or border quad
        let cursor = if matches!(self.shape, CursorShape::Hollow) {
            outline(bounds, self.color, BorderStyle::Solid)
        } else {
            fill(bounds, self.color)
        };

        if let Some(name) = &mut self.cursor_name {
            name.paint(window, cx);
        }

        window.paint_quad(cursor);

        if let Some(block_text) = &self.block_text {
            block_text
                .paint(self.origin + origin, self.line_height, window, cx)
                .log_err();
        }
    }

    pub fn shape(&self) -> CursorShape {
        self.shape
    }
}

#[derive(Debug)]
pub struct HighlightedRange {
    pub start_y: Pixels,
    pub line_height: Pixels,
    pub lines: Vec<HighlightedRangeLine>,
    pub color: Hsla,
    pub corner_radius: Pixels,
}

#[derive(Debug)]
pub struct HighlightedRangeLine {
    pub start_x: Pixels,
    pub end_x: Pixels,
}

impl HighlightedRange {
    pub fn paint(&self, bounds: Bounds<Pixels>, window: &mut Window) {
        if self.lines.len() >= 2 && self.lines[0].start_x > self.lines[1].end_x {
            self.paint_lines(self.start_y, &self.lines[0..1], bounds, window);
            self.paint_lines(
                self.start_y + self.line_height,
                &self.lines[1..],
                bounds,
                window,
            );
        } else {
            self.paint_lines(self.start_y, &self.lines, bounds, window);
        }
    }

    fn paint_lines(
        &self,
        start_y: Pixels,
        lines: &[HighlightedRangeLine],
        _bounds: Bounds<Pixels>,
        window: &mut Window,
    ) {
        if lines.is_empty() {
            return;
        }

        let first_line = lines.first().unwrap();
        let last_line = lines.last().unwrap();

        let first_top_left = point(first_line.start_x, start_y);
        let first_top_right = point(first_line.end_x, start_y);

        let curve_height = point(Pixels::ZERO, self.corner_radius);
        let curve_width = |start_x: Pixels, end_x: Pixels| {
            let max = (end_x - start_x) / 2.;
            let width = if max < self.corner_radius {
                max
            } else {
                self.corner_radius
            };

            point(width, Pixels::ZERO)
        };

        let top_curve_width = curve_width(first_line.start_x, first_line.end_x);
        let mut builder = gpui::PathBuilder::fill();
        builder.move_to(first_top_right - top_curve_width);
        builder.curve_to(first_top_right + curve_height, first_top_right);

        let mut iter = lines.iter().enumerate().peekable();
        while let Some((ix, line)) = iter.next() {
            let bottom_right = point(line.end_x, start_y + (ix + 1) as f32 * self.line_height);

            if let Some((_, next_line)) = iter.peek() {
                let next_top_right = point(next_line.end_x, bottom_right.y);

                match next_top_right.x.partial_cmp(&bottom_right.x).unwrap() {
                    Ordering::Equal => {
                        builder.line_to(bottom_right);
                    }
                    Ordering::Less => {
                        let curve_width = curve_width(next_top_right.x, bottom_right.x);
                        builder.line_to(bottom_right - curve_height);
                        if self.corner_radius > Pixels::ZERO {
                            builder.curve_to(bottom_right - curve_width, bottom_right);
                        }
                        builder.line_to(next_top_right + curve_width);
                        if self.corner_radius > Pixels::ZERO {
                            builder.curve_to(next_top_right + curve_height, next_top_right);
                        }
                    }
                    Ordering::Greater => {
                        let curve_width = curve_width(bottom_right.x, next_top_right.x);
                        builder.line_to(bottom_right - curve_height);
                        if self.corner_radius > Pixels::ZERO {
                            builder.curve_to(bottom_right + curve_width, bottom_right);
                        }
                        builder.line_to(next_top_right - curve_width);
                        if self.corner_radius > Pixels::ZERO {
                            builder.curve_to(next_top_right + curve_height, next_top_right);
                        }
                    }
                }
            } else {
                let curve_width = curve_width(line.start_x, line.end_x);
                builder.line_to(bottom_right - curve_height);
                if self.corner_radius > Pixels::ZERO {
                    builder.curve_to(bottom_right - curve_width, bottom_right);
                }

                let bottom_left = point(line.start_x, bottom_right.y);
                builder.line_to(bottom_left + curve_width);
                if self.corner_radius > Pixels::ZERO {
                    builder.curve_to(bottom_left - curve_height, bottom_left);
                }
            }
        }

        if first_line.start_x > last_line.start_x {
            let curve_width = curve_width(last_line.start_x, first_line.start_x);
            let second_top_left = point(last_line.start_x, start_y + self.line_height);
            builder.line_to(second_top_left + curve_height);
            if self.corner_radius > Pixels::ZERO {
                builder.curve_to(second_top_left + curve_width, second_top_left);
            }
            let first_bottom_left = point(first_line.start_x, second_top_left.y);
            builder.line_to(first_bottom_left - curve_width);
            if self.corner_radius > Pixels::ZERO {
                builder.curve_to(first_bottom_left - curve_height, first_bottom_left);
            }
        }

        builder.line_to(first_top_left + curve_height);
        if self.corner_radius > Pixels::ZERO {
            builder.curve_to(first_top_left + top_curve_width, first_top_left);
        }
        builder.line_to(first_top_right - top_curve_width);

        if let Ok(path) = builder.build() {
            window.paint_path(path, self.color);
        }
    }
}

enum CursorPopoverType {
    CodeContextMenu,
    EditPrediction,
}

pub fn scale_vertical_mouse_autoscroll_delta(delta: Pixels) -> f32 {
    (delta.pow(1.5) / 100.0).into()
}

fn scale_horizontal_mouse_autoscroll_delta(delta: Pixels) -> f32 {
    (delta.pow(1.2) / 300.0).into()
}

pub fn register_action<T: Action>(
    editor: &Entity<Editor>,
    window: &mut Window,
    listener: impl Fn(&mut Editor, &T, &mut Window, &mut Context<Editor>) + 'static,
) {
    let editor = editor.clone();
    window.on_action(TypeId::of::<T>(), move |action, phase, window, cx| {
        let action = action.downcast_ref().unwrap();
        if phase == DispatchPhase::Bubble {
            editor.update(cx, |editor, cx| {
                listener(editor, action, window, cx);
            })
        }
    })
}

fn compute_auto_height_layout(
    editor: &mut Editor,
    max_lines: usize,
    max_line_number_width: Pixels,
    known_dimensions: Size<Option<Pixels>>,
    available_width: AvailableSpace,
    window: &mut Window,
    cx: &mut Context<Editor>,
) -> Option<Size<Pixels>> {
    let width = known_dimensions.width.or({
        if let AvailableSpace::Definite(available_width) = available_width {
            Some(available_width)
        } else {
            None
        }
    })?;
    if let Some(height) = known_dimensions.height {
        return Some(size(width, height));
    }

    let style = editor.style.as_ref().unwrap();
    let font_id = window.text_system().resolve_font(&style.text.font());
    let font_size = style.text.font_size.to_pixels(window.rem_size());
    let line_height = style.text.line_height_in_pixels(window.rem_size());
    let em_width = window.text_system().em_width(font_id, font_size).unwrap();

    let mut snapshot = editor.snapshot(window, cx);
    let gutter_dimensions = snapshot
        .gutter_dimensions(font_id, font_size, max_line_number_width, cx)
        .unwrap_or_default();

    editor.gutter_dimensions = gutter_dimensions;
    let text_width = width - gutter_dimensions.width;
    let overscroll = size(em_width, px(0.));

    let editor_width = text_width - gutter_dimensions.margin - overscroll.width - em_width;
    if editor.set_wrap_width(Some(editor_width), cx) {
        snapshot = editor.snapshot(window, cx);
    }

    let scroll_height = (snapshot.max_point().row().next_row().0 as f32) * line_height;
    let height = scroll_height
        .max(line_height)
        .min(line_height * max_lines as f32);

    Some(size(width, height))
}

#[cfg(test)]
mod tests {
    use super::*;
    use crate::{
        Editor, MultiBuffer,
        display_map::{BlockPlacement, BlockProperties},
        editor_tests::{init_test, update_test_language_settings},
    };
    use gpui::{TestAppContext, VisualTestContext};
    use language::language_settings;
    use log::info;
    use std::num::NonZeroU32;
    use util::test::sample_text;

    #[gpui::test]
    fn test_shape_line_numbers(cx: &mut TestAppContext) {
        init_test(cx, |_| {});
        let window = cx.add_window(|window, cx| {
            let buffer = MultiBuffer::build_simple(&sample_text(6, 6, 'a'), cx);
            Editor::new(EditorMode::Full, buffer, None, window, cx)
        });

        let editor = window.root(cx).unwrap();
        let style = cx.update(|cx| editor.read(cx).style().unwrap().clone());
        let line_height = window
            .update(cx, |_, window, _| {
                style.text.line_height_in_pixels(window.rem_size())
            })
            .unwrap();
        let element = EditorElement::new(&editor, style);
        let snapshot = window
            .update(cx, |editor, window, cx| editor.snapshot(window, cx))
            .unwrap();

        let layouts = cx
            .update_window(*window, |_, window, cx| {
                element.layout_line_numbers(
                    None,
                    GutterDimensions {
                        left_padding: Pixels::ZERO,
                        right_padding: Pixels::ZERO,
                        width: px(30.0),
                        margin: Pixels::ZERO,
                        git_blame_entries_width: None,
                    },
                    line_height,
                    gpui::Point::default(),
                    DisplayRow(0)..DisplayRow(6),
                    &(0..6)
                        .map(|row| RowInfo {
                            buffer_row: Some(row),
                            ..Default::default()
                        })
                        .collect::<Vec<_>>(),
                    &BTreeMap::default(),
                    Some(DisplayPoint::new(DisplayRow(0), 0)),
                    &snapshot,
                    window,
                    cx,
                )
            })
            .unwrap();
        assert_eq!(layouts.len(), 6);

        let relative_rows = window
            .update(cx, |editor, window, cx| {
                let snapshot = editor.snapshot(window, cx);
                element.calculate_relative_line_numbers(
                    &snapshot,
                    &(DisplayRow(0)..DisplayRow(6)),
                    Some(DisplayRow(3)),
                )
            })
            .unwrap();
        assert_eq!(relative_rows[&DisplayRow(0)], 3);
        assert_eq!(relative_rows[&DisplayRow(1)], 2);
        assert_eq!(relative_rows[&DisplayRow(2)], 1);
        // current line has no relative number
        assert_eq!(relative_rows[&DisplayRow(4)], 1);
        assert_eq!(relative_rows[&DisplayRow(5)], 2);

        // works if cursor is before screen
        let relative_rows = window
            .update(cx, |editor, window, cx| {
                let snapshot = editor.snapshot(window, cx);
                element.calculate_relative_line_numbers(
                    &snapshot,
                    &(DisplayRow(3)..DisplayRow(6)),
                    Some(DisplayRow(1)),
                )
            })
            .unwrap();
        assert_eq!(relative_rows.len(), 3);
        assert_eq!(relative_rows[&DisplayRow(3)], 2);
        assert_eq!(relative_rows[&DisplayRow(4)], 3);
        assert_eq!(relative_rows[&DisplayRow(5)], 4);

        // works if cursor is after screen
        let relative_rows = window
            .update(cx, |editor, window, cx| {
                let snapshot = editor.snapshot(window, cx);
                element.calculate_relative_line_numbers(
                    &snapshot,
                    &(DisplayRow(0)..DisplayRow(3)),
                    Some(DisplayRow(6)),
                )
            })
            .unwrap();
        assert_eq!(relative_rows.len(), 3);
        assert_eq!(relative_rows[&DisplayRow(0)], 5);
        assert_eq!(relative_rows[&DisplayRow(1)], 4);
        assert_eq!(relative_rows[&DisplayRow(2)], 3);
    }

    #[gpui::test]
    async fn test_vim_visual_selections(cx: &mut TestAppContext) {
        init_test(cx, |_| {});

        let window = cx.add_window(|window, cx| {
            let buffer = MultiBuffer::build_simple(&(sample_text(6, 6, 'a') + "\n"), cx);
            Editor::new(EditorMode::Full, buffer, None, window, cx)
        });
        let cx = &mut VisualTestContext::from_window(*window, cx);
        let editor = window.root(cx).unwrap();
        let style = cx.update(|_, cx| editor.read(cx).style().unwrap().clone());

        window
            .update(cx, |editor, window, cx| {
                editor.cursor_shape = CursorShape::Block;
                editor.change_selections(None, window, cx, |s| {
                    s.select_ranges([
                        Point::new(0, 0)..Point::new(1, 0),
                        Point::new(3, 2)..Point::new(3, 3),
                        Point::new(5, 6)..Point::new(6, 0),
                    ]);
                });
            })
            .unwrap();

        let (_, state) = cx.draw(
            point(px(500.), px(500.)),
            size(px(500.), px(500.)),
            |_, _| EditorElement::new(&editor, style),
        );

        assert_eq!(state.selections.len(), 1);
        let local_selections = &state.selections[0].1;
        assert_eq!(local_selections.len(), 3);
        // moves cursor back one line
        assert_eq!(
            local_selections[0].head,
            DisplayPoint::new(DisplayRow(0), 6)
        );
        assert_eq!(
            local_selections[0].range,
            DisplayPoint::new(DisplayRow(0), 0)..DisplayPoint::new(DisplayRow(1), 0)
        );

        // moves cursor back one column
        assert_eq!(
            local_selections[1].range,
            DisplayPoint::new(DisplayRow(3), 2)..DisplayPoint::new(DisplayRow(3), 3)
        );
        assert_eq!(
            local_selections[1].head,
            DisplayPoint::new(DisplayRow(3), 2)
        );

        // leaves cursor on the max point
        assert_eq!(
            local_selections[2].range,
            DisplayPoint::new(DisplayRow(5), 6)..DisplayPoint::new(DisplayRow(6), 0)
        );
        assert_eq!(
            local_selections[2].head,
            DisplayPoint::new(DisplayRow(6), 0)
        );

        // active lines does not include 1 (even though the range of the selection does)
        assert_eq!(
            state.active_rows.keys().cloned().collect::<Vec<_>>(),
            vec![DisplayRow(0), DisplayRow(3), DisplayRow(5), DisplayRow(6)]
        );
    }

    #[gpui::test]
    fn test_layout_with_placeholder_text_and_blocks(cx: &mut TestAppContext) {
        init_test(cx, |_| {});

        let window = cx.add_window(|window, cx| {
            let buffer = MultiBuffer::build_simple("", cx);
            Editor::new(EditorMode::Full, buffer, None, window, cx)
        });
        let cx = &mut VisualTestContext::from_window(*window, cx);
        let editor = window.root(cx).unwrap();
        let style = cx.update(|_, cx| editor.read(cx).style().unwrap().clone());
        window
            .update(cx, |editor, window, cx| {
                editor.set_placeholder_text("hello", cx);
                editor.insert_blocks(
                    [BlockProperties {
                        style: BlockStyle::Fixed,
                        placement: BlockPlacement::Above(Anchor::min()),
                        height: 3,
                        render: Arc::new(|cx| div().h(3. * cx.window.line_height()).into_any()),
                        priority: 0,
                    }],
                    None,
                    cx,
                );

                // Blur the editor so that it displays placeholder text.
                window.blur();
            })
            .unwrap();

        let (_, state) = cx.draw(
            point(px(500.), px(500.)),
            size(px(500.), px(500.)),
            |_, _| EditorElement::new(&editor, style),
        );
        assert_eq!(state.position_map.line_layouts.len(), 4);
        assert_eq!(state.line_numbers.len(), 1);
        assert_eq!(
            state
                .line_numbers
                .get(&MultiBufferRow(0))
                .map(|line_number| line_number.shaped_line.text.as_ref()),
            Some("1")
        );
    }

    #[gpui::test]
    fn test_all_invisibles_drawing(cx: &mut TestAppContext) {
        const TAB_SIZE: u32 = 4;

        let input_text = "\t \t|\t| a b";
        let expected_invisibles = vec![
            Invisible::Tab {
                line_start_offset: 0,
                line_end_offset: TAB_SIZE as usize,
            },
            Invisible::Whitespace {
                line_offset: TAB_SIZE as usize,
            },
            Invisible::Tab {
                line_start_offset: TAB_SIZE as usize + 1,
                line_end_offset: TAB_SIZE as usize * 2,
            },
            Invisible::Tab {
                line_start_offset: TAB_SIZE as usize * 2 + 1,
                line_end_offset: TAB_SIZE as usize * 3,
            },
            Invisible::Whitespace {
                line_offset: TAB_SIZE as usize * 3 + 1,
            },
            Invisible::Whitespace {
                line_offset: TAB_SIZE as usize * 3 + 3,
            },
        ];
        assert_eq!(
            expected_invisibles.len(),
            input_text
                .chars()
                .filter(|initial_char| initial_char.is_whitespace())
                .count(),
            "Hardcoded expected invisibles differ from the actual ones in '{input_text}'"
        );

        for show_line_numbers in [true, false] {
            init_test(cx, |s| {
                s.defaults.show_whitespaces = Some(ShowWhitespaceSetting::All);
                s.defaults.tab_size = NonZeroU32::new(TAB_SIZE);
            });

            let actual_invisibles = collect_invisibles_from_new_editor(
                cx,
                EditorMode::Full,
                input_text,
                px(500.0),
                show_line_numbers,
            );

            assert_eq!(expected_invisibles, actual_invisibles);
        }
    }

    #[gpui::test]
    fn test_invisibles_dont_appear_in_certain_editors(cx: &mut TestAppContext) {
        init_test(cx, |s| {
            s.defaults.show_whitespaces = Some(ShowWhitespaceSetting::All);
            s.defaults.tab_size = NonZeroU32::new(4);
        });

        for editor_mode_without_invisibles in [
            EditorMode::SingleLine { auto_width: false },
            EditorMode::AutoHeight { max_lines: 100 },
        ] {
            for show_line_numbers in [true, false] {
                let invisibles = collect_invisibles_from_new_editor(
                    cx,
                    editor_mode_without_invisibles,
                    "\t\t\t| | a b",
                    px(500.0),
                    show_line_numbers,
                );
                assert!(
                    invisibles.is_empty(),
                    "For editor mode {editor_mode_without_invisibles:?} no invisibles was expected but got {invisibles:?}"
                );
            }
        }
    }

    #[gpui::test]
    fn test_wrapped_invisibles_drawing(cx: &mut TestAppContext) {
        let tab_size = 4;
        let input_text = "a\tbcd     ".repeat(9);
        let repeated_invisibles = [
            Invisible::Tab {
                line_start_offset: 1,
                line_end_offset: tab_size as usize,
            },
            Invisible::Whitespace {
                line_offset: tab_size as usize + 3,
            },
            Invisible::Whitespace {
                line_offset: tab_size as usize + 4,
            },
            Invisible::Whitespace {
                line_offset: tab_size as usize + 5,
            },
            Invisible::Whitespace {
                line_offset: tab_size as usize + 6,
            },
            Invisible::Whitespace {
                line_offset: tab_size as usize + 7,
            },
        ];
        let expected_invisibles = std::iter::once(repeated_invisibles)
            .cycle()
            .take(9)
            .flatten()
            .collect::<Vec<_>>();
        assert_eq!(
            expected_invisibles.len(),
            input_text
                .chars()
                .filter(|initial_char| initial_char.is_whitespace())
                .count(),
            "Hardcoded expected invisibles differ from the actual ones in '{input_text}'"
        );
        info!("Expected invisibles: {expected_invisibles:?}");

        init_test(cx, |_| {});

        // Put the same string with repeating whitespace pattern into editors of various size,
        // take deliberately small steps during resizing, to put all whitespace kinds near the wrap point.
        let resize_step = 10.0;
        let mut editor_width = 200.0;
        while editor_width <= 1000.0 {
            for show_line_numbers in [true, false] {
                update_test_language_settings(cx, |s| {
                    s.defaults.tab_size = NonZeroU32::new(tab_size);
                    s.defaults.show_whitespaces = Some(ShowWhitespaceSetting::All);
                    s.defaults.preferred_line_length = Some(editor_width as u32);
                    s.defaults.soft_wrap = Some(language_settings::SoftWrap::PreferredLineLength);
                });

                let actual_invisibles = collect_invisibles_from_new_editor(
                    cx,
                    EditorMode::Full,
                    &input_text,
                    px(editor_width),
                    show_line_numbers,
                );

                // Whatever the editor size is, ensure it has the same invisible kinds in the same order
                // (no good guarantees about the offsets: wrapping could trigger padding and its tests should check the offsets).
                let mut i = 0;
                for (actual_index, actual_invisible) in actual_invisibles.iter().enumerate() {
                    i = actual_index;
                    match expected_invisibles.get(i) {
                        Some(expected_invisible) => match (expected_invisible, actual_invisible) {
                            (Invisible::Whitespace { .. }, Invisible::Whitespace { .. })
                            | (Invisible::Tab { .. }, Invisible::Tab { .. }) => {}
                            _ => {
                                panic!(
                                    "At index {i}, expected invisible {expected_invisible:?} does not match actual {actual_invisible:?} by kind. Actual invisibles: {actual_invisibles:?}"
                                )
                            }
                        },
                        None => {
                            panic!("Unexpected extra invisible {actual_invisible:?} at index {i}")
                        }
                    }
                }
                let missing_expected_invisibles = &expected_invisibles[i + 1..];
                assert!(
                    missing_expected_invisibles.is_empty(),
                    "Missing expected invisibles after index {i}: {missing_expected_invisibles:?}"
                );

                editor_width += resize_step;
            }
        }
    }

    fn collect_invisibles_from_new_editor(
        cx: &mut TestAppContext,
        editor_mode: EditorMode,
        input_text: &str,
        editor_width: Pixels,
        show_line_numbers: bool,
    ) -> Vec<Invisible> {
        info!(
            "Creating editor with mode {editor_mode:?}, width {}px and text '{input_text}'",
            editor_width.0
        );
        let window = cx.add_window(|window, cx| {
            let buffer = MultiBuffer::build_simple(input_text, cx);
            Editor::new(editor_mode, buffer, None, window, cx)
        });
        let cx = &mut VisualTestContext::from_window(*window, cx);
        let editor = window.root(cx).unwrap();

        let style = cx.update(|_, cx| editor.read(cx).style().unwrap().clone());
        window
            .update(cx, |editor, _, cx| {
                editor.set_soft_wrap_mode(language_settings::SoftWrap::EditorWidth, cx);
                editor.set_wrap_width(Some(editor_width), cx);
                editor.set_show_line_numbers(show_line_numbers, cx);
            })
            .unwrap();
        let (_, state) = cx.draw(
            point(px(500.), px(500.)),
            size(px(500.), px(500.)),
            |_, _| EditorElement::new(&editor, style),
        );
        state
            .position_map
            .line_layouts
            .iter()
            .flat_map(|line_with_invisibles| &line_with_invisibles.invisibles)
            .cloned()
            .collect()
    }
}<|MERGE_RESOLUTION|>--- conflicted
+++ resolved
@@ -1,13 +1,4 @@
 use crate::{
-    BlockId, COLUMNAR_SELECTION_MODIFIERS, CURSORS_VISIBLE_FOR, ChunkReplacement,
-    ContextMenuPlacement, CursorShape, CustomBlockId, DisplayDiffHunk, DisplayPoint, DisplayRow,
-    DocumentHighlightRead, DocumentHighlightWrite, EditDisplayMode, Editor, EditorMode,
-    EditorSettings, EditorSnapshot, EditorStyle, FILE_HEADER_HEIGHT, FocusedBlock,
-    GutterDimensions, HalfPageDown, HalfPageUp, HandleInput, HoveredCursor, InlayHintRefreshReason,
-    InlineCompletion, JumpData, LineDown, LineHighlight, LineUp, MAX_LINE_LEN,
-    MIN_LINE_NUMBER_DIGITS, MULTI_BUFFER_EXCERPT_HEADER_HEIGHT, OpenExcerpts, PageDown, PageUp,
-    Point, RowExt, RowRangeExt, SelectPhase, SelectedTextHighlight, Selection, SoftWrap,
-    StickyHeaderExcerpt, ToPoint, ToggleFold,
     code_context_menus::{CodeActionsMenu, MENU_ASIDE_MAX_WIDTH, MENU_ASIDE_MIN_WIDTH, MENU_GAP},
     display_map::{
         Block, BlockContext, BlockStyle, DisplaySnapshot, HighlightedChunk, ToDisplayPoint,
@@ -18,37 +9,45 @@
     },
     git::blame::{BlameRenderer, GitBlame, GlobalBlameRenderer},
     hover_popover::{
-        self, HOVER_POPOVER_GAP, MIN_POPOVER_CHARACTER_WIDTH, MIN_POPOVER_LINE_HEIGHT, hover_at,
+        self, hover_at, HOVER_POPOVER_GAP, MIN_POPOVER_CHARACTER_WIDTH, MIN_POPOVER_LINE_HEIGHT,
     },
     inlay_hint_settings,
     items::BufferSearchHighlights,
     mouse_context_menu::{self, MenuPosition},
     scroll::scroll_amount::ScrollAmount,
+    BlockId, ChunkReplacement, ContextMenuPlacement, CursorShape, CustomBlockId, DisplayDiffHunk,
+    DisplayPoint, DisplayRow, DocumentHighlightRead, DocumentHighlightWrite, EditDisplayMode,
+    Editor, EditorMode, EditorSettings, EditorSnapshot, EditorStyle, FocusedBlock,
+    GutterDimensions, HalfPageDown, HalfPageUp, HandleInput, HoveredCursor, InlayHintRefreshReason,
+    InlineCompletion, JumpData, LineDown, LineHighlight, LineUp, OpenExcerpts, PageDown, PageUp,
+    Point, RowExt, RowRangeExt, SelectPhase, SelectedTextHighlight, Selection, SoftWrap,
+    StickyHeaderExcerpt, ToPoint, ToggleFold, COLUMNAR_SELECTION_MODIFIERS, CURSORS_VISIBLE_FOR,
+    FILE_HEADER_HEIGHT, MAX_LINE_LEN, MIN_LINE_NUMBER_DIGITS, MULTI_BUFFER_EXCERPT_HEADER_HEIGHT,
 };
 use buffer_diff::{DiffHunkStatus, DiffHunkStatusKind};
 use client::ParticipantIndex;
 use collections::{BTreeMap, HashMap, HashSet};
 use feature_flags::{Debugger, FeatureFlagAppExt};
 use file_icons::FileIcons;
-use git::{Oid, blame::BlameEntry, status::FileStatus};
+use git::{blame::BlameEntry, status::FileStatus, Oid};
 use gpui::{
-    Action, Along, AnyElement, App, AvailableSpace, Axis as ScrollbarAxis, BorderStyle, Bounds,
-    ClickEvent, ContentMask, Context, Corner, Corners, CursorStyle, DispatchPhase, Edges, Element,
-    ElementInputHandler, Entity, Focusable as _, FontId, GlobalElementId, Hitbox, Hsla,
-    InteractiveElement, IntoElement, Keystroke, Length, ModifiersChangedEvent, MouseButton,
-    MouseDownEvent, MouseMoveEvent, MouseUpEvent, PaintQuad, ParentElement, Pixels, ScrollDelta,
-    ScrollWheelEvent, ShapedLine, SharedString, Size, StatefulInteractiveElement, Style, Styled,
-    TextRun, TextStyleRefinement, WeakEntity, Window, anchored, deferred, div, fill,
-    linear_color_stop, linear_gradient, outline, point, px, quad, relative, size, solid_background,
-    transparent_black,
+    anchored, deferred, div, fill, linear_color_stop, linear_gradient, outline, point, px, quad,
+    relative, size, solid_background, transparent_black, Action, Along, AnyElement, App,
+    AvailableSpace, Axis as ScrollbarAxis, BorderStyle, Bounds, ClickEvent, ContentMask, Context,
+    Corner, Corners, CursorStyle, DispatchPhase, Edges, Element, ElementInputHandler, Entity,
+    Focusable as _, FontId, GlobalElementId, Hitbox, Hsla, InteractiveElement, IntoElement,
+    Keystroke, Length, ModifiersChangedEvent, MouseButton, MouseDownEvent, MouseMoveEvent,
+    MouseUpEvent, PaintQuad, ParentElement, Pixels, ScrollDelta, ScrollWheelEvent, ShapedLine,
+    SharedString, Size, StatefulInteractiveElement, Style, Styled, TextRun, TextStyleRefinement,
+    WeakEntity, Window,
 };
 use itertools::Itertools;
 use language::{
-    ChunkRendererContext,
     language_settings::{
         self, IndentGuideBackgroundColoring, IndentGuideColoring, IndentGuideSettings,
         ShowWhitespaceSetting,
     },
+    ChunkRendererContext,
 };
 use lsp::DiagnosticSeverity;
 use multi_buffer::{
@@ -61,7 +60,7 @@
     project_settings::{self, GitGutterSetting, GitHunkStyleSetting, ProjectSettings},
 };
 use settings::Settings;
-use smallvec::{SmallVec, smallvec};
+use smallvec::{smallvec, SmallVec};
 use std::{
     any::TypeId,
     borrow::Cow,
@@ -76,10 +75,10 @@
 use sum_tree::Bias;
 use text::BufferId;
 use theme::{ActiveTheme, Appearance, BufferLineHeight, PlayerColor};
-use ui::{ButtonLike, KeyBinding, POPOVER_Y_PADDING, Tooltip, h_flex, prelude::*};
+use ui::{h_flex, prelude::*, ButtonLike, KeyBinding, Tooltip, POPOVER_Y_PADDING};
 use unicode_segmentation::UnicodeSegmentation;
-use util::{RangeExt, ResultExt, debug_panic};
-use workspace::{Workspace, item::Item, notifications::NotifyTaskExt};
+use util::{debug_panic, RangeExt, ResultExt};
+use workspace::{item::Item, notifications::NotifyTaskExt, Workspace};
 
 const INLINE_BLAME_PADDING_EM_WIDTHS: f32 = 7.;
 
@@ -6802,16 +6801,9 @@
         window.with_rem_size(rem_size, |window| {
             window.with_text_style(Some(text_style), |window| {
                 window.with_content_mask(Some(ContentMask { bounds }), |window| {
-<<<<<<< HEAD
-                    let mut snapshot = self
-                        .editor
-                        .update(cx, |editor, cx| editor.snapshot(window, cx));
-
-=======
                     let (mut snapshot, is_read_only) = self.editor.update(cx, |editor, cx| {
                         (editor.snapshot(window, cx), editor.read_only(cx))
                     });
->>>>>>> ece4a1cd
                     let style = self.style.clone();
 
                     let font_id = window.text_system().resolve_font(&style.text.font());
@@ -8750,9 +8742,9 @@
 mod tests {
     use super::*;
     use crate::{
-        Editor, MultiBuffer,
         display_map::{BlockPlacement, BlockProperties},
         editor_tests::{init_test, update_test_language_settings},
+        Editor, MultiBuffer,
     };
     use gpui::{TestAppContext, VisualTestContext};
     use language::language_settings;
