--- conflicted
+++ resolved
@@ -1,18 +1,7 @@
 use crate::{
-<<<<<<< HEAD
-    BlockId, COLUMNAR_SELECTION_MODIFIERS, CURSORS_VISIBLE_FOR, ChunkReplacement, ConflictsOurs,
-    ConflictsOursMarker, ConflictsOuter, ConflictsTheirs, ConflictsTheirsMarker,
-    ContextMenuPlacement, CursorShape, CustomBlockId, DisplayDiffHunk, DisplayPoint, DisplayRow,
-    DocumentHighlightRead, DocumentHighlightWrite, EditDisplayMode, Editor, EditorMode,
-    EditorSettings, EditorSnapshot, EditorStyle, FILE_HEADER_HEIGHT, FocusedBlock,
-    GutterDimensions, HalfPageDown, HalfPageUp, HandleInput, HoveredCursor, InlayHintRefreshReason,
-    InlineCompletion, JumpData, LineDown, LineHighlight, LineUp, MAX_LINE_LEN,
-    MIN_LINE_NUMBER_DIGITS, MULTI_BUFFER_EXCERPT_HEADER_HEIGHT, OpenExcerpts, PageDown, PageUp,
-    Point, RowExt, RowRangeExt, SelectPhase, SelectedTextHighlight, Selection, SoftWrap,
-    StickyHeaderExcerpt, ToPoint, ToggleFold,
-=======
     BlockId, COLUMNAR_SELECTION_MODIFIERS, CURSORS_VISIBLE_FOR, ChunkRendererContext,
-    ChunkReplacement, ContextMenuPlacement, CursorShape, CustomBlockId, DisplayDiffHunk,
+    ChunkReplacement, ConflictsOurs, ConflictsOursMarker, ConflictsOuter, ConflictsTheirs,
+    ConflictsTheirsMarker, ContextMenuPlacement, CursorShape, CustomBlockId, DisplayDiffHunk,
     DisplayPoint, DisplayRow, DocumentHighlightRead, DocumentHighlightWrite, EditDisplayMode,
     Editor, EditorMode, EditorSettings, EditorSnapshot, EditorStyle, FILE_HEADER_HEIGHT,
     FocusedBlock, GutterDimensions, HalfPageDown, HalfPageUp, HandleInput, HoveredCursor,
@@ -20,7 +9,6 @@
     MAX_LINE_LEN, MIN_LINE_NUMBER_DIGITS, MULTI_BUFFER_EXCERPT_HEADER_HEIGHT, OpenExcerpts,
     PageDown, PageUp, Point, RowExt, RowRangeExt, SelectPhase, SelectedTextHighlight, Selection,
     SoftWrap, StickyHeaderExcerpt, ToPoint, ToggleFold,
->>>>>>> 78662f8f
     code_context_menus::{CodeActionsMenu, MENU_ASIDE_MAX_WIDTH, MENU_ASIDE_MIN_WIDTH, MENU_GAP},
     display_map::{
         Block, BlockContext, BlockStyle, DisplaySnapshot, FoldId, HighlightedChunk, ToDisplayPoint,
