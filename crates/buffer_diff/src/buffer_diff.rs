use futures::channel::oneshot;
use git2::{DiffLineType as GitDiffLineType, DiffOptions as GitOptions, Patch as GitPatch};
use gpui::{App, AppContext as _, AsyncApp, Context, Entity, EventEmitter, Task};
use language::{Language, LanguageRegistry};
use rope::Rope;
use std::{cmp::Ordering, future::Future, iter, mem, ops::Range, sync::Arc};
use sum_tree::SumTree;
use text::{Anchor, Bias, BufferId, OffsetRangeExt, Point, ToOffset as _};
use util::ResultExt;

pub struct BufferDiff {
    pub buffer_id: BufferId,
    inner: BufferDiffInner,
    secondary_diff: Option<Entity<BufferDiff>>,
}

#[derive(Clone, Debug)]
pub struct BufferDiffSnapshot {
    inner: BufferDiffInner,
    secondary_diff: Option<Box<BufferDiffSnapshot>>,
}

#[derive(Clone)]
struct BufferDiffInner {
    hunks: SumTree<InternalDiffHunk>,
    pending_hunks: SumTree<PendingHunk>,
    base_text: language::BufferSnapshot,
    base_text_exists: bool,
}

#[derive(Debug, Clone, Copy, PartialEq, Eq, Hash)]
pub struct DiffHunkStatus {
    pub kind: DiffHunkStatusKind,
    pub secondary: DiffHunkSecondaryStatus,
}

#[derive(Debug, Clone, Copy, PartialEq, Eq, Hash)]
pub enum DiffHunkStatusKind {
    Added,
    Modified,
    Deleted,
}

#[derive(Debug, Clone, Copy, PartialEq, Eq, Hash)]
pub enum DiffHunkSecondaryStatus {
    HasSecondaryHunk,
    OverlapsWithSecondaryHunk,
    NoSecondaryHunk,
    SecondaryHunkAdditionPending,
    SecondaryHunkRemovalPending,
}

/// A diff hunk resolved to rows in the buffer.
#[derive(Debug, Clone, PartialEq, Eq)]
pub struct DiffHunk {
    /// The buffer range as points.
    pub range: Range<Point>,
    /// The range in the buffer to which this hunk corresponds.
    pub buffer_range: Range<Anchor>,
    /// The range in the buffer's diff base text to which this hunk corresponds.
    pub diff_base_byte_range: Range<usize>,
    pub secondary_status: DiffHunkSecondaryStatus,
}

/// We store [`InternalDiffHunk`]s internally so we don't need to store the additional row range.
#[derive(Debug, Clone, PartialEq, Eq)]
struct InternalDiffHunk {
    buffer_range: Range<Anchor>,
    diff_base_byte_range: Range<usize>,
}

#[derive(Debug, Clone, PartialEq, Eq)]
struct PendingHunk {
    buffer_range: Range<Anchor>,
    diff_base_byte_range: Range<usize>,
    buffer_version: clock::Global,
    new_status: DiffHunkSecondaryStatus,
}

#[derive(Debug, Default, Clone)]
pub struct DiffHunkSummary {
    buffer_range: Range<Anchor>,
}

impl sum_tree::Item for InternalDiffHunk {
    type Summary = DiffHunkSummary;

    fn summary(&self, _cx: &text::BufferSnapshot) -> Self::Summary {
        DiffHunkSummary {
            buffer_range: self.buffer_range.clone(),
        }
    }
}

impl sum_tree::Item for PendingHunk {
    type Summary = DiffHunkSummary;

    fn summary(&self, _cx: &text::BufferSnapshot) -> Self::Summary {
        DiffHunkSummary {
            buffer_range: self.buffer_range.clone(),
        }
    }
}

impl sum_tree::Summary for DiffHunkSummary {
    type Context = text::BufferSnapshot;

    fn zero(_cx: &Self::Context) -> Self {
        Default::default()
    }

    fn add_summary(&mut self, other: &Self, buffer: &Self::Context) {
        self.buffer_range.start = self
            .buffer_range
            .start
            .min(&other.buffer_range.start, buffer);
        self.buffer_range.end = self.buffer_range.end.max(&other.buffer_range.end, buffer);
    }
}

impl sum_tree::SeekTarget<'_, DiffHunkSummary, DiffHunkSummary> for Anchor {
    fn cmp(&self, cursor_location: &DiffHunkSummary, buffer: &text::BufferSnapshot) -> Ordering {
        if self
            .cmp(&cursor_location.buffer_range.start, buffer)
            .is_lt()
        {
            Ordering::Less
        } else if self.cmp(&cursor_location.buffer_range.end, buffer).is_gt() {
            Ordering::Greater
        } else {
            Ordering::Equal
        }
    }
}

impl std::fmt::Debug for BufferDiffInner {
    fn fmt(&self, f: &mut std::fmt::Formatter<'_>) -> std::fmt::Result {
        f.debug_struct("BufferDiffSnapshot")
            .field("hunks", &self.hunks)
            .finish()
    }
}

impl BufferDiffSnapshot {
    fn empty(buffer: &text::BufferSnapshot, cx: &mut App) -> BufferDiffSnapshot {
        BufferDiffSnapshot {
            inner: BufferDiffInner {
                base_text: language::Buffer::build_empty_snapshot(cx),
                hunks: SumTree::new(buffer),
                pending_hunks: SumTree::new(buffer),
                base_text_exists: false,
            },
            secondary_diff: None,
        }
    }

    fn new_with_base_text(
        buffer: text::BufferSnapshot,
        base_text: Option<Arc<String>>,
        language: Option<Arc<Language>>,
        language_registry: Option<Arc<LanguageRegistry>>,
        cx: &mut App,
    ) -> impl Future<Output = Self> {
        let base_text_pair;
        let base_text_exists;
        let base_text_snapshot;
        if let Some(text) = &base_text {
            let base_text_rope = Rope::from(text.as_str());
            base_text_pair = Some((text.clone(), base_text_rope.clone()));
            let snapshot = language::Buffer::build_snapshot(
                base_text_rope,
                language.clone(),
                language_registry.clone(),
                cx,
            );
            base_text_snapshot = cx.background_spawn(snapshot);
            base_text_exists = true;
        } else {
            base_text_pair = None;
            base_text_snapshot = Task::ready(language::Buffer::build_empty_snapshot(cx));
            base_text_exists = false;
        };

        let hunks = cx.background_spawn({
            let buffer = buffer.clone();
            async move { compute_hunks(base_text_pair, buffer) }
        });

        async move {
            let (base_text, hunks) = futures::join!(base_text_snapshot, hunks);
            Self {
                inner: BufferDiffInner {
                    base_text,
                    hunks,
                    base_text_exists,
                    pending_hunks: SumTree::new(&buffer),
                },
                secondary_diff: None,
            }
        }
    }

    pub fn new_with_base_buffer(
        buffer: text::BufferSnapshot,
        base_text: Option<Arc<String>>,
        base_text_snapshot: language::BufferSnapshot,
        cx: &App,
    ) -> impl Future<Output = Self> {
        let base_text_exists = base_text.is_some();
        let base_text_pair = base_text.map(|text| (text, base_text_snapshot.as_rope().clone()));
        cx.background_spawn(async move {
            Self {
                inner: BufferDiffInner {
                    base_text: base_text_snapshot,
                    pending_hunks: SumTree::new(&buffer),
                    hunks: compute_hunks(base_text_pair, buffer),
                    base_text_exists,
                },
                secondary_diff: None,
            }
        })
    }

    #[cfg(test)]
    fn new_sync(
        buffer: text::BufferSnapshot,
        diff_base: String,
        cx: &mut gpui::TestAppContext,
    ) -> BufferDiffSnapshot {
        cx.executor().block(cx.update(|cx| {
            Self::new_with_base_text(buffer, Some(Arc::new(diff_base)), None, None, cx)
        }))
    }

    pub fn is_empty(&self) -> bool {
        self.inner.hunks.is_empty()
    }

    pub fn secondary_diff(&self) -> Option<&BufferDiffSnapshot> {
        self.secondary_diff.as_deref()
    }

    pub fn hunks_intersecting_range<'a>(
        &'a self,
        range: Range<Anchor>,
        buffer: &'a text::BufferSnapshot,
    ) -> impl 'a + Iterator<Item = DiffHunk> {
        let unstaged_counterpart = self.secondary_diff.as_ref().map(|diff| &diff.inner);
        self.inner
            .hunks_intersecting_range(range, buffer, unstaged_counterpart)
    }

    pub fn hunks_intersecting_range_rev<'a>(
        &'a self,
        range: Range<Anchor>,
        buffer: &'a text::BufferSnapshot,
    ) -> impl 'a + Iterator<Item = DiffHunk> {
        self.inner.hunks_intersecting_range_rev(range, buffer)
    }

    pub fn base_text(&self) -> &language::BufferSnapshot {
        &self.inner.base_text
    }

    pub fn base_texts_eq(&self, other: &Self) -> bool {
        if self.inner.base_text_exists != other.inner.base_text_exists {
            return false;
        }
        let left = &self.inner.base_text;
        let right = &other.inner.base_text;
        let (old_id, old_empty) = (left.remote_id(), left.is_empty());
        let (new_id, new_empty) = (right.remote_id(), right.is_empty());
        new_id == old_id || (new_empty && old_empty)
    }
}

impl BufferDiffInner {
    /// Returns the new index text and new pending hunks.
    fn stage_or_unstage_hunks_impl(
        &mut self,
        unstaged_diff: &Self,
        stage: bool,
        hunks: &[DiffHunk],
        buffer: &text::BufferSnapshot,
        file_exists: bool,
    ) -> Option<Rope> {
        let head_text = self
            .base_text_exists
            .then(|| self.base_text.as_rope().clone());
        let index_text = unstaged_diff
            .base_text_exists
            .then(|| unstaged_diff.base_text.as_rope().clone());

        // If the file doesn't exist in either HEAD or the index, then the
        // entire file must be either created or deleted in the index.
        let (index_text, head_text) = match (index_text, head_text) {
            (Some(index_text), Some(head_text)) if file_exists || !stage => (index_text, head_text),
            (index_text, head_text) => {
                let (new_index_text, new_status) = if stage {
                    log::debug!("stage all");
                    (
                        file_exists.then(|| buffer.as_rope().clone()),
                        DiffHunkSecondaryStatus::SecondaryHunkRemovalPending,
                    )
                } else {
                    log::debug!("unstage all");
                    (
                        head_text,
                        DiffHunkSecondaryStatus::SecondaryHunkAdditionPending,
                    )
                };

                let hunk = PendingHunk {
                    buffer_range: Anchor::MIN..Anchor::MAX,
                    diff_base_byte_range: 0..index_text.map_or(0, |rope| rope.len()),
                    buffer_version: buffer.version().clone(),
                    new_status,
                };
                self.pending_hunks = SumTree::from_item(hunk, buffer);
                return new_index_text;
            }
        };

        let mut pending_hunks = SumTree::new(buffer);
        let mut old_pending_hunks = self.pending_hunks.cursor::<DiffHunkSummary>(buffer);

        // first, merge new hunks into pending_hunks
        for DiffHunk {
            buffer_range,
            diff_base_byte_range,
            secondary_status,
            ..
        } in hunks.iter().cloned()
        {
            let preceding_pending_hunks =
                old_pending_hunks.slice(&buffer_range.start, Bias::Left, buffer);
            pending_hunks.append(preceding_pending_hunks, buffer);

            // Skip all overlapping or adjacent old pending hunks
            while old_pending_hunks.item().is_some_and(|old_hunk| {
                old_hunk
                    .buffer_range
                    .start
                    .cmp(&buffer_range.end, buffer)
                    .is_le()
            }) {
                old_pending_hunks.next(buffer);
            }

            if (stage && secondary_status == DiffHunkSecondaryStatus::NoSecondaryHunk)
                || (!stage && secondary_status == DiffHunkSecondaryStatus::HasSecondaryHunk)
            {
                continue;
            }

            pending_hunks.push(
                PendingHunk {
                    buffer_range,
                    diff_base_byte_range,
                    buffer_version: buffer.version().clone(),
                    new_status: if stage {
                        DiffHunkSecondaryStatus::SecondaryHunkRemovalPending
                    } else {
                        DiffHunkSecondaryStatus::SecondaryHunkAdditionPending
                    },
                },
                buffer,
            );
        }
        // append the remainder
        pending_hunks.append(old_pending_hunks.suffix(buffer), buffer);

        let mut unstaged_hunk_cursor = unstaged_diff.hunks.cursor::<DiffHunkSummary>(buffer);
        unstaged_hunk_cursor.next(buffer);

        // then, iterate over all pending hunks (both new ones and the existing ones) and compute the edits
        let mut prev_unstaged_hunk_buffer_end = 0;
        let mut prev_unstaged_hunk_base_text_end = 0;
        let mut edits = Vec::<(Range<usize>, String)>::new();
        let mut pending_hunks_iter = pending_hunks.iter().cloned().peekable();
        while let Some(PendingHunk {
            buffer_range,
            diff_base_byte_range,
            ..
        }) = pending_hunks_iter.next()
        {
            // Advance unstaged_hunk_cursor to skip unstaged hunks before current hunk
            let skipped_unstaged =
                unstaged_hunk_cursor.slice(&buffer_range.start, Bias::Left, buffer);

            if let Some(unstaged_hunk) = skipped_unstaged.last() {
                prev_unstaged_hunk_base_text_end = unstaged_hunk.diff_base_byte_range.end;
                prev_unstaged_hunk_buffer_end = unstaged_hunk.buffer_range.end.to_offset(buffer);
            }

            // Find where this hunk is in the index if it doesn't overlap
            let mut buffer_offset_range = buffer_range.to_offset(buffer);
            let start_overshoot = buffer_offset_range.start - prev_unstaged_hunk_buffer_end;
            let mut index_start = prev_unstaged_hunk_base_text_end + start_overshoot;

            loop {
                // Merge this hunk with any overlapping unstaged hunks.
                if let Some(unstaged_hunk) = unstaged_hunk_cursor.item() {
                    let unstaged_hunk_offset_range = unstaged_hunk.buffer_range.to_offset(buffer);
                    if unstaged_hunk_offset_range.start <= buffer_offset_range.end {
                        prev_unstaged_hunk_base_text_end = unstaged_hunk.diff_base_byte_range.end;
                        prev_unstaged_hunk_buffer_end = unstaged_hunk_offset_range.end;

                        index_start = index_start.min(unstaged_hunk.diff_base_byte_range.start);
                        buffer_offset_range.start = buffer_offset_range
                            .start
                            .min(unstaged_hunk_offset_range.start);
                        buffer_offset_range.end =
                            buffer_offset_range.end.max(unstaged_hunk_offset_range.end);

                        unstaged_hunk_cursor.next(buffer);
                        continue;
                    }
                }

                // If any unstaged hunks were merged, then subsequent pending hunks may
                // now overlap this hunk. Merge them.
                if let Some(next_pending_hunk) = pending_hunks_iter.peek() {
                    let next_pending_hunk_offset_range =
                        next_pending_hunk.buffer_range.to_offset(buffer);
                    if next_pending_hunk_offset_range.start <= buffer_offset_range.end {
                        buffer_offset_range.end = next_pending_hunk_offset_range.end;
                        pending_hunks_iter.next();
                        continue;
                    }
                }

                break;
            }

            let end_overshoot = buffer_offset_range
                .end
                .saturating_sub(prev_unstaged_hunk_buffer_end);
            let index_end = prev_unstaged_hunk_base_text_end + end_overshoot;
            let index_byte_range = index_start..index_end;

            let replacement_text = if stage {
                log::debug!("stage hunk {:?}", buffer_offset_range);
                buffer
                    .text_for_range(buffer_offset_range)
                    .collect::<String>()
            } else {
                log::debug!("unstage hunk {:?}", buffer_offset_range);
                head_text
                    .chunks_in_range(diff_base_byte_range.clone())
                    .collect::<String>()
            };

            edits.push((index_byte_range, replacement_text));
        }
        drop(pending_hunks_iter);
        drop(old_pending_hunks);
        self.pending_hunks = pending_hunks;

        #[cfg(debug_assertions)] // invariants: non-overlapping and sorted
        {
            for window in edits.windows(2) {
                let (range_a, range_b) = (&window[0].0, &window[1].0);
                debug_assert!(range_a.end < range_b.start);
            }
        }

        let mut new_index_text = Rope::new();
        let mut index_cursor = index_text.cursor(0);

        for (old_range, replacement_text) in edits {
            new_index_text.append(index_cursor.slice(old_range.start));
            index_cursor.seek_forward(old_range.end);
            new_index_text.push(&replacement_text);
        }
        new_index_text.append(index_cursor.suffix());
        Some(new_index_text)
    }

    fn hunks_intersecting_range<'a>(
        &'a self,
        range: Range<Anchor>,
        buffer: &'a text::BufferSnapshot,
        secondary: Option<&'a Self>,
    ) -> impl 'a + Iterator<Item = DiffHunk> {
        let range = range.to_offset(buffer);

        let mut cursor = self
            .hunks
            .filter::<_, DiffHunkSummary>(buffer, move |summary| {
                let summary_range = summary.buffer_range.to_offset(buffer);
                let before_start = summary_range.end < range.start;
                let after_end = summary_range.start > range.end;
                !before_start && !after_end
            });

        let anchor_iter = iter::from_fn(move || {
            cursor.next(buffer);
            cursor.item()
        })
        .flat_map(move |hunk| {
            [
                (
                    &hunk.buffer_range.start,
                    (hunk.buffer_range.start, hunk.diff_base_byte_range.start),
                ),
                (
                    &hunk.buffer_range.end,
                    (hunk.buffer_range.end, hunk.diff_base_byte_range.end),
                ),
            ]
        });

        let mut pending_hunks_cursor = self.pending_hunks.cursor::<DiffHunkSummary>(buffer);
        pending_hunks_cursor.next(buffer);

        let mut secondary_cursor = None;
        if let Some(secondary) = secondary.as_ref() {
            let mut cursor = secondary.hunks.cursor::<DiffHunkSummary>(buffer);
            cursor.next(buffer);
            secondary_cursor = Some(cursor);
        }

        let max_point = buffer.max_point();
        let mut summaries = buffer.summaries_for_anchors_with_payload::<Point, _, _>(anchor_iter);
        iter::from_fn(move || {
            loop {
                let (start_point, (start_anchor, start_base)) = summaries.next()?;
                let (mut end_point, (mut end_anchor, end_base)) = summaries.next()?;

                if !start_anchor.is_valid(buffer) {
                    continue;
                }

                if end_point.column > 0 && end_point < max_point {
                    end_point.row += 1;
                    end_point.column = 0;
                    end_anchor = buffer.anchor_before(end_point);
                }

                let mut secondary_status = DiffHunkSecondaryStatus::NoSecondaryHunk;

                let mut has_pending = false;
                if start_anchor
                    .cmp(&pending_hunks_cursor.start().buffer_range.start, buffer)
                    .is_gt()
                {
                    pending_hunks_cursor.seek_forward(&start_anchor, Bias::Left, buffer);
                }

                if let Some(pending_hunk) = pending_hunks_cursor.item() {
                    let mut pending_range = pending_hunk.buffer_range.to_point(buffer);
                    if pending_range.end.column > 0 {
                        pending_range.end.row += 1;
                        pending_range.end.column = 0;
                    }

                    if pending_range == (start_point..end_point) {
                        if !buffer.has_edits_since_in_range(
                            &pending_hunk.buffer_version,
                            start_anchor..end_anchor,
                        ) {
                            has_pending = true;
                            secondary_status = pending_hunk.new_status;
                        }
                    }
                }

                if let (Some(secondary_cursor), false) = (secondary_cursor.as_mut(), has_pending) {
                    if start_anchor
                        .cmp(&secondary_cursor.start().buffer_range.start, buffer)
                        .is_gt()
                    {
                        secondary_cursor.seek_forward(&start_anchor, Bias::Left, buffer);
                    }

                    if let Some(secondary_hunk) = secondary_cursor.item() {
                        let mut secondary_range = secondary_hunk.buffer_range.to_point(buffer);
                        if secondary_range.end.column > 0 {
                            secondary_range.end.row += 1;
                            secondary_range.end.column = 0;
                        }
                        if secondary_range.is_empty()
                            && secondary_hunk.diff_base_byte_range.is_empty()
                        {
                            // ignore
                        } else if secondary_range == (start_point..end_point) {
                            secondary_status = DiffHunkSecondaryStatus::HasSecondaryHunk;
                        } else if secondary_range.start <= end_point {
                            secondary_status = DiffHunkSecondaryStatus::OverlapsWithSecondaryHunk;
                        }
                    }
                }

                return Some(DiffHunk {
                    range: start_point..end_point,
                    diff_base_byte_range: start_base..end_base,
                    buffer_range: start_anchor..end_anchor,
                    secondary_status,
                });
            }
        })
    }

    fn hunks_intersecting_range_rev<'a>(
        &'a self,
        range: Range<Anchor>,
        buffer: &'a text::BufferSnapshot,
    ) -> impl 'a + Iterator<Item = DiffHunk> {
        let mut cursor = self
            .hunks
            .filter::<_, DiffHunkSummary>(buffer, move |summary| {
                let before_start = summary.buffer_range.end.cmp(&range.start, buffer).is_lt();
                let after_end = summary.buffer_range.start.cmp(&range.end, buffer).is_gt();
                !before_start && !after_end
            });

        iter::from_fn(move || {
            cursor.prev(buffer);

            let hunk = cursor.item()?;
            let range = hunk.buffer_range.to_point(buffer);

            Some(DiffHunk {
                range,
                diff_base_byte_range: hunk.diff_base_byte_range.clone(),
                buffer_range: hunk.buffer_range.clone(),
                // The secondary status is not used by callers of this method.
                secondary_status: DiffHunkSecondaryStatus::NoSecondaryHunk,
            })
        })
    }

    fn set_state(
        &mut self,
        new_state: Self,
        buffer: &text::BufferSnapshot,
    ) -> Option<Range<Anchor>> {
        let (base_text_changed, changed_range) =
            match (self.base_text_exists, new_state.base_text_exists) {
                (false, false) => (true, None),
                (true, true) if self.base_text.remote_id() == new_state.base_text.remote_id() => {
                    (false, new_state.compare(&self, buffer))
                }
                _ => (true, Some(text::Anchor::MIN..text::Anchor::MAX)),
            };

        let pending_hunks = mem::replace(&mut self.pending_hunks, SumTree::new(buffer));
        *self = new_state;
        if !base_text_changed {
            self.pending_hunks = pending_hunks;
        }
        changed_range
    }

    fn compare(&self, old: &Self, new_snapshot: &text::BufferSnapshot) -> Option<Range<Anchor>> {
        let mut new_cursor = self.hunks.cursor::<()>(new_snapshot);
        let mut old_cursor = old.hunks.cursor::<()>(new_snapshot);
        old_cursor.next(new_snapshot);
        new_cursor.next(new_snapshot);
        let mut start = None;
        let mut end = None;

        loop {
            match (new_cursor.item(), old_cursor.item()) {
                (Some(new_hunk), Some(old_hunk)) => {
                    match new_hunk
                        .buffer_range
                        .start
                        .cmp(&old_hunk.buffer_range.start, new_snapshot)
                    {
                        Ordering::Less => {
                            start.get_or_insert(new_hunk.buffer_range.start);
                            end.replace(new_hunk.buffer_range.end);
                            new_cursor.next(new_snapshot);
                        }
                        Ordering::Equal => {
                            if new_hunk != old_hunk {
                                start.get_or_insert(new_hunk.buffer_range.start);
                                if old_hunk
                                    .buffer_range
                                    .end
                                    .cmp(&new_hunk.buffer_range.end, new_snapshot)
                                    .is_ge()
                                {
                                    end.replace(old_hunk.buffer_range.end);
                                } else {
                                    end.replace(new_hunk.buffer_range.end);
                                }
                            }

                            new_cursor.next(new_snapshot);
                            old_cursor.next(new_snapshot);
                        }
                        Ordering::Greater => {
                            start.get_or_insert(old_hunk.buffer_range.start);
                            end.replace(old_hunk.buffer_range.end);
                            old_cursor.next(new_snapshot);
                        }
                    }
                }
                (Some(new_hunk), None) => {
                    start.get_or_insert(new_hunk.buffer_range.start);
                    end.replace(new_hunk.buffer_range.end);
                    new_cursor.next(new_snapshot);
                }
                (None, Some(old_hunk)) => {
                    start.get_or_insert(old_hunk.buffer_range.start);
                    end.replace(old_hunk.buffer_range.end);
                    old_cursor.next(new_snapshot);
                }
                (None, None) => break,
            }
        }

        start.zip(end).map(|(start, end)| start..end)
    }
}

fn compute_hunks(
    diff_base: Option<(Arc<String>, Rope)>,
    buffer: text::BufferSnapshot,
) -> SumTree<InternalDiffHunk> {
    let mut tree = SumTree::new(&buffer);

    if let Some((diff_base, diff_base_rope)) = diff_base {
        let buffer_text = buffer.as_rope().to_string();

        let mut options = GitOptions::default();
        options.context_lines(0);
        let patch = GitPatch::from_buffers(
            diff_base.as_bytes(),
            None,
            buffer_text.as_bytes(),
            None,
            Some(&mut options),
        )
        .log_err();

        // A common case in Zed is that the empty buffer is represented as just a newline,
        // but if we just compute a naive diff you get a "preserved" line in the middle,
        // which is a bit odd.
        if buffer_text == "\n" && diff_base.ends_with("\n") && diff_base.len() > 1 {
            tree.push(
                InternalDiffHunk {
                    buffer_range: buffer.anchor_before(0)..buffer.anchor_before(0),
                    diff_base_byte_range: 0..diff_base.len() - 1,
                },
                &buffer,
            );
            return tree;
        }

        if let Some(patch) = patch {
            let mut divergence = 0;
            for hunk_index in 0..patch.num_hunks() {
                let hunk = process_patch_hunk(
                    &patch,
                    hunk_index,
                    &diff_base_rope,
                    &buffer,
                    &mut divergence,
                );
                tree.push(hunk, &buffer);
            }
        }
    } else {
        tree.push(
            InternalDiffHunk {
                buffer_range: Anchor::MIN..Anchor::MAX,
                diff_base_byte_range: 0..0,
            },
            &buffer,
        );
    }

    tree
}

fn process_patch_hunk(
    patch: &GitPatch<'_>,
    hunk_index: usize,
    diff_base: &Rope,
    buffer: &text::BufferSnapshot,
    buffer_row_divergence: &mut i64,
) -> InternalDiffHunk {
    let line_item_count = patch.num_lines_in_hunk(hunk_index).unwrap();
    assert!(line_item_count > 0);

    let mut first_deletion_buffer_row: Option<u32> = None;
    let mut buffer_row_range: Option<Range<u32>> = None;
    let mut diff_base_byte_range: Option<Range<usize>> = None;
    let mut first_addition_old_row: Option<u32> = None;

    for line_index in 0..line_item_count {
        let line = patch.line_in_hunk(hunk_index, line_index).unwrap();
        let kind = line.origin_value();
        let content_offset = line.content_offset() as isize;
        let content_len = line.content().len() as isize;
        match kind {
            GitDiffLineType::Addition => {
                if first_addition_old_row.is_none() {
                    first_addition_old_row = Some(
                        (line.new_lineno().unwrap() as i64 - *buffer_row_divergence - 1) as u32,
                    );
                }
                *buffer_row_divergence += 1;
                let row = line.new_lineno().unwrap().saturating_sub(1);

                match &mut buffer_row_range {
                    Some(Range { end, .. }) => *end = row + 1,
                    None => buffer_row_range = Some(row..row + 1),
                }
            }
            GitDiffLineType::Deletion => {
                let end = content_offset + content_len;

                match &mut diff_base_byte_range {
                    Some(head_byte_range) => head_byte_range.end = end as usize,
                    None => diff_base_byte_range = Some(content_offset as usize..end as usize),
                }

                if first_deletion_buffer_row.is_none() {
                    let old_row = line.old_lineno().unwrap().saturating_sub(1);
                    let row = old_row as i64 + *buffer_row_divergence;
                    first_deletion_buffer_row = Some(row as u32);
                }

                *buffer_row_divergence -= 1;
            }
            _ => {}
        }
    }

    let buffer_row_range = buffer_row_range.unwrap_or_else(|| {
        // Pure deletion hunk without addition.
        let row = first_deletion_buffer_row.unwrap();
        row..row
    });
    let diff_base_byte_range = diff_base_byte_range.unwrap_or_else(|| {
        // Pure addition hunk without deletion.
        let row = first_addition_old_row.unwrap();
        let offset = diff_base.point_to_offset(Point::new(row, 0));
        offset..offset
    });

    let start = Point::new(buffer_row_range.start, 0);
    let end = Point::new(buffer_row_range.end, 0);
    let buffer_range = buffer.anchor_before(start)..buffer.anchor_before(end);
    InternalDiffHunk {
        buffer_range,
        diff_base_byte_range,
    }
}

impl std::fmt::Debug for BufferDiff {
    fn fmt(&self, f: &mut std::fmt::Formatter<'_>) -> std::fmt::Result {
        f.debug_struct("BufferChangeSet")
            .field("buffer_id", &self.buffer_id)
            .field("snapshot", &self.inner)
            .finish()
    }
}

#[derive(Clone, Debug)]
pub enum BufferDiffEvent {
    DiffChanged {
        changed_range: Option<Range<text::Anchor>>,
    },
    LanguageChanged,
    HunksStagedOrUnstaged(Option<Rope>),
}

impl EventEmitter<BufferDiffEvent> for BufferDiff {}

impl BufferDiff {
<<<<<<< HEAD
    pub fn new(buffer: &text::BufferSnapshot, cx: &mut App) -> Self {
        BufferDiff {
            buffer_id: buffer.remote_id(),
            inner: BufferDiffSnapshot::empty(buffer, cx).inner,
            secondary_diff: None,
        }
    }

    #[cfg(any(test, feature = "test-support"))]
    pub fn new_with_base_text(
        base_text: &str,
        buffer: &Entity<language::Buffer>,
        cx: &mut App,
    ) -> Self {
        let mut base_text = base_text.to_owned();
        text::LineEnding::normalize(&mut base_text);
        let snapshot = BufferDiffSnapshot::new_with_base_text(
            buffer.read(cx).text_snapshot(),
            Some(base_text.into()),
            None,
            None,
            cx,
        );
        let snapshot = cx.background_executor().block(snapshot);
        Self {
            buffer_id: buffer.read(cx).remote_id(),
            inner: snapshot.inner,
            secondary_diff: None,
=======
    #[cfg(test)]
    fn build_sync(
        buffer: text::BufferSnapshot,
        diff_base: String,
        cx: &mut gpui::TestAppContext,
    ) -> BufferDiffInner {
        let snapshot =
            cx.update(|cx| Self::build(buffer, Some(Arc::new(diff_base)), None, None, cx));
        cx.executor().block(snapshot)
    }

    fn build(
        buffer: text::BufferSnapshot,
        base_text: Option<Arc<String>>,
        language: Option<Arc<Language>>,
        language_registry: Option<Arc<LanguageRegistry>>,
        cx: &mut App,
    ) -> impl Future<Output = BufferDiffInner> + use<> {
        let base_text_pair;
        let base_text_exists;
        let base_text_snapshot;
        if let Some(text) = &base_text {
            let base_text_rope = Rope::from(text.as_str());
            base_text_pair = Some((text.clone(), base_text_rope.clone()));
            let snapshot = language::Buffer::build_snapshot(
                base_text_rope,
                language.clone(),
                language_registry.clone(),
                cx,
            );
            base_text_snapshot = cx.background_spawn(snapshot);
            base_text_exists = true;
        } else {
            base_text_pair = None;
            base_text_snapshot = Task::ready(language::Buffer::build_empty_snapshot(cx));
            base_text_exists = false;
        };

        let hunks = cx.background_spawn({
            let buffer = buffer.clone();
            async move { compute_hunks(base_text_pair, buffer) }
        });

        async move {
            let (base_text, hunks) = futures::join!(base_text_snapshot, hunks);
            BufferDiffInner {
                base_text,
                hunks,
                base_text_exists,
                pending_hunks: SumTree::new(&buffer),
            }
        }
    }

    fn build_with_base_buffer(
        buffer: text::BufferSnapshot,
        base_text: Option<Arc<String>>,
        base_text_snapshot: language::BufferSnapshot,
        cx: &App,
    ) -> impl Future<Output = BufferDiffInner> + use<> {
        let base_text_exists = base_text.is_some();
        let base_text_pair = base_text.map(|text| (text, base_text_snapshot.as_rope().clone()));
        cx.background_spawn(async move {
            BufferDiffInner {
                base_text: base_text_snapshot,
                pending_hunks: SumTree::new(&buffer),
                hunks: compute_hunks(base_text_pair, buffer),
                base_text_exists,
            }
        })
    }

    fn build_empty(buffer: &text::BufferSnapshot, cx: &mut App) -> BufferDiffInner {
        BufferDiffInner {
            base_text: language::Buffer::build_empty_snapshot(cx),
            hunks: SumTree::new(buffer),
            pending_hunks: SumTree::new(buffer),
            base_text_exists: false,
>>>>>>> 8a212be0
        }
    }

    pub fn set_secondary_diff(&mut self, diff: Entity<BufferDiff>) {
        self.secondary_diff = Some(diff);
    }

    pub fn secondary_diff(&self) -> Option<Entity<BufferDiff>> {
        self.secondary_diff.clone()
    }

    pub fn clear_pending_hunks(&mut self, cx: &mut Context<Self>) {
        if self.secondary_diff.is_some() {
            self.inner.pending_hunks = SumTree::from_summary(DiffHunkSummary::default());
            cx.emit(BufferDiffEvent::DiffChanged {
                changed_range: Some(Anchor::MIN..Anchor::MAX),
            });
        }
    }

    pub fn stage_or_unstage_hunks(
        &mut self,
        stage: bool,
        hunks: &[DiffHunk],
        buffer: &text::BufferSnapshot,
        file_exists: bool,
        cx: &mut Context<Self>,
    ) -> Option<Rope> {
        let new_index_text = self.inner.stage_or_unstage_hunks_impl(
            &self.secondary_diff.as_ref()?.read(cx).inner,
            stage,
            &hunks,
            buffer,
            file_exists,
        );

        cx.emit(BufferDiffEvent::HunksStagedOrUnstaged(
            new_index_text.clone(),
        ));
        if let Some((first, last)) = hunks.first().zip(hunks.last()) {
            let changed_range = first.buffer_range.start..last.buffer_range.end;
            cx.emit(BufferDiffEvent::DiffChanged {
                changed_range: Some(changed_range),
            });
        }
        new_index_text
    }

    pub fn range_to_hunk_range(
        &self,
        range: Range<Anchor>,
        buffer: &text::BufferSnapshot,
        cx: &App,
    ) -> Option<Range<Anchor>> {
        let start = self
            .hunks_intersecting_range(range.clone(), &buffer, cx)
            .next()?
            .buffer_range
            .start;
        let end = self
            .hunks_intersecting_range_rev(range.clone(), &buffer)
            .next()?
            .buffer_range
            .end;
        Some(start..end)
    }

    pub async fn update_diff(
        this: Entity<BufferDiff>,
        buffer: text::BufferSnapshot,
        base_text: Option<Arc<String>>,
        base_text_changed: bool,
        language_changed: bool,
        language: Option<Arc<Language>>,
        language_registry: Option<Arc<LanguageRegistry>>,
        cx: &mut AsyncApp,
    ) -> anyhow::Result<BufferDiffSnapshot> {
        Ok(if base_text_changed || language_changed {
            cx.update(|cx| {
                BufferDiffSnapshot::new_with_base_text(
                    buffer.clone(),
                    base_text,
                    language.clone(),
                    language_registry.clone(),
                    cx,
                )
            })?
            .await
        } else {
            this.read_with(cx, |this, cx| {
                BufferDiffSnapshot::new_with_base_buffer(
                    buffer.clone(),
                    base_text,
                    this.base_text().clone(),
                    cx,
                )
            })?
            .await
        })
    }

    pub fn language_changed(&mut self, cx: &mut Context<Self>) {
        cx.emit(BufferDiffEvent::LanguageChanged);
    }

    pub fn set_snapshot(
        &mut self,
        new_snapshot: BufferDiffSnapshot,
        buffer: &text::BufferSnapshot,
        secondary_changed_range: Option<Range<Anchor>>,
        cx: &mut Context<Self>,
    ) -> Option<Range<Anchor>> {
        let changed_range = self.inner.set_state(new_snapshot.inner, buffer);

        let changed_range = match (secondary_changed_range, changed_range) {
            (None, None) => None,
            (Some(unstaged_range), None) => self.range_to_hunk_range(unstaged_range, &buffer, cx),
            (None, Some(uncommitted_range)) => Some(uncommitted_range),
            (Some(unstaged_range), Some(uncommitted_range)) => {
                let mut start = uncommitted_range.start;
                let mut end = uncommitted_range.end;
                if let Some(unstaged_range) = self.range_to_hunk_range(unstaged_range, &buffer, cx)
                {
                    start = unstaged_range.start.min(&uncommitted_range.start, &buffer);
                    end = unstaged_range.end.max(&uncommitted_range.end, &buffer);
                }
                Some(start..end)
            }
        };

        cx.emit(BufferDiffEvent::DiffChanged {
            changed_range: changed_range.clone(),
        });
        changed_range
    }

    pub fn base_text(&self) -> &language::BufferSnapshot {
        &self.inner.base_text
    }

    pub fn base_text_exists(&self) -> bool {
        self.inner.base_text_exists
    }

    pub fn snapshot(&self, cx: &App) -> BufferDiffSnapshot {
        BufferDiffSnapshot {
            inner: self.inner.clone(),
            secondary_diff: self
                .secondary_diff
                .as_ref()
                .map(|diff| Box::new(diff.read(cx).snapshot(cx))),
        }
    }

    pub fn hunks<'a>(
        &'a self,
        buffer_snapshot: &'a text::BufferSnapshot,
        cx: &'a App,
    ) -> impl 'a + Iterator<Item = DiffHunk> {
        self.hunks_intersecting_range(Anchor::MIN..Anchor::MAX, buffer_snapshot, cx)
    }

    pub fn hunks_intersecting_range<'a>(
        &'a self,
        range: Range<text::Anchor>,
        buffer_snapshot: &'a text::BufferSnapshot,
        cx: &'a App,
    ) -> impl 'a + Iterator<Item = DiffHunk> {
        let unstaged_counterpart = self
            .secondary_diff
            .as_ref()
            .map(|diff| &diff.read(cx).inner);
        self.inner
            .hunks_intersecting_range(range, buffer_snapshot, unstaged_counterpart)
    }

    pub fn hunks_intersecting_range_rev<'a>(
        &'a self,
        range: Range<text::Anchor>,
        buffer_snapshot: &'a text::BufferSnapshot,
    ) -> impl 'a + Iterator<Item = DiffHunk> {
        self.inner
            .hunks_intersecting_range_rev(range, buffer_snapshot)
    }

    pub fn hunks_in_row_range<'a>(
        &'a self,
        range: Range<u32>,
        buffer: &'a text::BufferSnapshot,
        cx: &'a App,
    ) -> impl 'a + Iterator<Item = DiffHunk> {
        let start = buffer.anchor_before(Point::new(range.start, 0));
        let end = buffer.anchor_after(Point::new(range.end, 0));
        self.hunks_intersecting_range(start..end, buffer, cx)
    }

    pub fn set_base_text_buffer(
        &mut self,
        base_buffer: Entity<language::Buffer>,
        buffer: text::BufferSnapshot,
        cx: &mut Context<Self>,
    ) -> oneshot::Receiver<()> {
        let base_buffer = base_buffer.read(cx);
        let language_registry = base_buffer.language_registry();
        let base_buffer = base_buffer.snapshot();
        self.set_base_text(base_buffer, language_registry, buffer, cx)
    }

    /// Used in cases where the change set isn't derived from git.
    pub fn set_base_text(
        &mut self,
        base_buffer: language::BufferSnapshot,
        language_registry: Option<Arc<LanguageRegistry>>,
        buffer: text::BufferSnapshot,
        cx: &mut Context<Self>,
    ) -> oneshot::Receiver<()> {
        let (tx, rx) = oneshot::channel();
        let this = cx.weak_entity();
        let base_text = Arc::new(base_buffer.text());

        let snapshot = BufferDiffSnapshot::new_with_base_text(
            buffer.clone(),
            Some(base_text),
            base_buffer.language().cloned(),
            language_registry,
            cx,
        );
        let complete_on_drop = util::defer(|| {
            tx.send(()).ok();
        });
        cx.spawn(async move |_, cx| {
            let snapshot = snapshot.await;
            let Some(this) = this.upgrade() else {
                return;
            };
            this.update(cx, |this, cx| {
                this.set_snapshot(snapshot, &buffer, None, cx);
            })
            .log_err();
            drop(complete_on_drop)
        })
        .detach();
        rx
    }

    pub fn base_text_string(&self) -> Option<String> {
        self.inner
            .base_text_exists
            .then(|| self.inner.base_text.text())
    }

    #[cfg(any(test, feature = "test-support"))]
    pub fn recalculate_diff_sync(&mut self, buffer: text::BufferSnapshot, cx: &mut Context<Self>) {
        let base_text = self.base_text_string().map(Arc::new);
        let snapshot = BufferDiffSnapshot::new_with_base_buffer(
            buffer.clone(),
            base_text,
            self.inner.base_text.clone(),
            cx,
        );
        let snapshot = cx.background_executor().block(snapshot);
        self.set_snapshot(snapshot, &buffer, None, cx);
    }
}

impl DiffHunk {
    pub fn is_created_file(&self) -> bool {
        self.diff_base_byte_range == (0..0) && self.buffer_range == (Anchor::MIN..Anchor::MAX)
    }

    pub fn status(&self) -> DiffHunkStatus {
        let kind = if self.buffer_range.start == self.buffer_range.end {
            DiffHunkStatusKind::Deleted
        } else if self.diff_base_byte_range.is_empty() {
            DiffHunkStatusKind::Added
        } else {
            DiffHunkStatusKind::Modified
        };
        DiffHunkStatus {
            kind,
            secondary: self.secondary_status,
        }
    }
}

impl DiffHunkStatus {
    pub fn has_secondary_hunk(&self) -> bool {
        matches!(
            self.secondary,
            DiffHunkSecondaryStatus::HasSecondaryHunk
                | DiffHunkSecondaryStatus::SecondaryHunkAdditionPending
                | DiffHunkSecondaryStatus::OverlapsWithSecondaryHunk
        )
    }

    pub fn is_pending(&self) -> bool {
        matches!(
            self.secondary,
            DiffHunkSecondaryStatus::SecondaryHunkAdditionPending
                | DiffHunkSecondaryStatus::SecondaryHunkRemovalPending
        )
    }

    pub fn is_deleted(&self) -> bool {
        self.kind == DiffHunkStatusKind::Deleted
    }

    pub fn is_added(&self) -> bool {
        self.kind == DiffHunkStatusKind::Added
    }

    pub fn is_modified(&self) -> bool {
        self.kind == DiffHunkStatusKind::Modified
    }

    pub fn added(secondary: DiffHunkSecondaryStatus) -> Self {
        Self {
            kind: DiffHunkStatusKind::Added,
            secondary,
        }
    }

    pub fn modified(secondary: DiffHunkSecondaryStatus) -> Self {
        Self {
            kind: DiffHunkStatusKind::Modified,
            secondary,
        }
    }

    pub fn deleted(secondary: DiffHunkSecondaryStatus) -> Self {
        Self {
            kind: DiffHunkStatusKind::Deleted,
            secondary,
        }
    }

    pub fn deleted_none() -> Self {
        Self {
            kind: DiffHunkStatusKind::Deleted,
            secondary: DiffHunkSecondaryStatus::NoSecondaryHunk,
        }
    }

    pub fn added_none() -> Self {
        Self {
            kind: DiffHunkStatusKind::Added,
            secondary: DiffHunkSecondaryStatus::NoSecondaryHunk,
        }
    }

    pub fn modified_none() -> Self {
        Self {
            kind: DiffHunkStatusKind::Modified,
            secondary: DiffHunkSecondaryStatus::NoSecondaryHunk,
        }
    }
}

#[cfg(any(test, feature = "test-support"))]
#[track_caller]
pub fn assert_hunks<ExpectedText, HunkIter>(
    diff_hunks: HunkIter,
    buffer: &text::BufferSnapshot,
    diff_base: &str,
    // Line range, deleted, added, status
    expected_hunks: &[(Range<u32>, ExpectedText, ExpectedText, DiffHunkStatus)],
) where
    HunkIter: Iterator<Item = DiffHunk>,
    ExpectedText: AsRef<str>,
{
    let actual_hunks = diff_hunks
        .map(|hunk| {
            (
                hunk.range.clone(),
                &diff_base[hunk.diff_base_byte_range.clone()],
                buffer
                    .text_for_range(hunk.range.clone())
                    .collect::<String>(),
                hunk.status(),
            )
        })
        .collect::<Vec<_>>();

    let expected_hunks: Vec<_> = expected_hunks
        .iter()
        .map(|(line_range, deleted_text, added_text, status)| {
            (
                Point::new(line_range.start, 0)..Point::new(line_range.end, 0),
                deleted_text.as_ref(),
                added_text.as_ref().to_string(),
                *status,
            )
        })
        .collect();

    pretty_assertions::assert_eq!(actual_hunks, expected_hunks);
}

#[cfg(test)]
mod tests {
    use std::fmt::Write as _;

    use super::*;
    use gpui::TestAppContext;
    use pretty_assertions::{assert_eq, assert_ne};
    use rand::{Rng as _, rngs::StdRng};
    use text::{Buffer, BufferId, Rope};
    use unindent::Unindent as _;
    use util::test::marked_text_ranges;

    #[ctor::ctor]
    fn init_logger() {
        if std::env::var("RUST_LOG").is_ok() {
            env_logger::init();
        }
    }

    #[gpui::test]
    async fn test_buffer_diff_simple(cx: &mut gpui::TestAppContext) {
        let diff_base = "
            one
            two
            three
        "
        .unindent();

        let buffer_text = "
            one
            HELLO
            three
        "
        .unindent();

        let mut buffer = Buffer::new(0, BufferId::new(1).unwrap(), buffer_text);
        let mut diff = BufferDiffSnapshot::new_sync(buffer.clone(), diff_base.clone(), cx);
        assert_hunks(
            diff.hunks_intersecting_range(Anchor::MIN..Anchor::MAX, &buffer),
            &buffer,
            &diff_base,
            &[(1..2, "two\n", "HELLO\n", DiffHunkStatus::modified_none())],
        );

        buffer.edit([(0..0, "point five\n")]);
        diff = BufferDiffSnapshot::new_sync(buffer.clone(), diff_base.clone(), cx);
        assert_hunks(
            diff.hunks_intersecting_range(Anchor::MIN..Anchor::MAX, &buffer),
            &buffer,
            &diff_base,
            &[
                (0..1, "", "point five\n", DiffHunkStatus::added_none()),
                (2..3, "two\n", "HELLO\n", DiffHunkStatus::modified_none()),
            ],
        );

        diff = cx.update(|cx| BufferDiffSnapshot::empty(&buffer, cx));
        assert_hunks::<&str, _>(
            diff.hunks_intersecting_range(Anchor::MIN..Anchor::MAX, &buffer),
            &buffer,
            &diff_base,
            &[],
        );
    }

    #[gpui::test]
    async fn test_buffer_diff_with_secondary(cx: &mut gpui::TestAppContext) {
        let head_text = "
            zero
            one
            two
            three
            four
            five
            six
            seven
            eight
            nine
        "
        .unindent();

        let index_text = "
            zero
            one
            TWO
            three
            FOUR
            five
            six
            seven
            eight
            NINE
        "
        .unindent();

        let buffer_text = "
            zero
            one
            TWO
            three
            FOUR
            FIVE
            six
            SEVEN
            eight
            nine
        "
        .unindent();

        let buffer = Buffer::new(0, BufferId::new(1).unwrap(), buffer_text);
        let unstaged_diff = BufferDiffSnapshot::new_sync(buffer.clone(), index_text.clone(), cx);
        let mut uncommitted_diff =
            BufferDiffSnapshot::new_sync(buffer.clone(), head_text.clone(), cx);
        uncommitted_diff.secondary_diff = Some(Box::new(unstaged_diff));

        let expected_hunks = vec![
            (2..3, "two\n", "TWO\n", DiffHunkStatus::modified_none()),
            (
                4..6,
                "four\nfive\n",
                "FOUR\nFIVE\n",
                DiffHunkStatus::modified(DiffHunkSecondaryStatus::OverlapsWithSecondaryHunk),
            ),
            (
                7..8,
                "seven\n",
                "SEVEN\n",
                DiffHunkStatus::modified(DiffHunkSecondaryStatus::HasSecondaryHunk),
            ),
        ];

        assert_hunks(
            uncommitted_diff.hunks_intersecting_range(Anchor::MIN..Anchor::MAX, &buffer),
            &buffer,
            &head_text,
            &expected_hunks,
        );
    }

    #[gpui::test]
    async fn test_buffer_diff_range(cx: &mut TestAppContext) {
        let diff_base = Arc::new(
            "
            one
            two
            three
            four
            five
            six
            seven
            eight
            nine
            ten
        "
            .unindent(),
        );

        let buffer_text = "
            A
            one
            B
            two
            C
            three
            HELLO
            four
            five
            SIXTEEN
            seven
            eight
            WORLD
            nine

            ten

        "
        .unindent();

        let buffer = Buffer::new(0, BufferId::new(1).unwrap(), buffer_text);
        let diff = cx
            .update(|cx| {
                BufferDiffSnapshot::new_with_base_text(
                    buffer.snapshot(),
                    Some(diff_base.clone()),
                    None,
                    None,
                    cx,
                )
            })
            .await;
        assert_eq!(
            diff.hunks_intersecting_range(Anchor::MIN..Anchor::MAX, &buffer)
                .count(),
            8
        );

        assert_hunks(
            diff.hunks_intersecting_range(
                buffer.anchor_before(Point::new(7, 0))..buffer.anchor_before(Point::new(12, 0)),
                &buffer,
            ),
            &buffer,
            &diff_base,
            &[
                (6..7, "", "HELLO\n", DiffHunkStatus::added_none()),
                (9..10, "six\n", "SIXTEEN\n", DiffHunkStatus::modified_none()),
                (12..13, "", "WORLD\n", DiffHunkStatus::added_none()),
            ],
        );
    }

    #[gpui::test]
    async fn test_stage_hunk(cx: &mut TestAppContext) {
        struct Example {
            name: &'static str,
            head_text: String,
            index_text: String,
            buffer_marked_text: String,
            final_index_text: String,
        }

        let table = [
            Example {
                name: "uncommitted hunk straddles end of unstaged hunk",
                head_text: "
                    one
                    two
                    three
                    four
                    five
                "
                .unindent(),
                index_text: "
                    one
                    TWO_HUNDRED
                    three
                    FOUR_HUNDRED
                    five
                "
                .unindent(),
                buffer_marked_text: "
                    ZERO
                    one
                    two
                    «THREE_HUNDRED
                    FOUR_HUNDRED»
                    five
                    SIX
                "
                .unindent(),
                final_index_text: "
                    one
                    two
                    THREE_HUNDRED
                    FOUR_HUNDRED
                    five
                "
                .unindent(),
            },
            Example {
                name: "uncommitted hunk straddles start of unstaged hunk",
                head_text: "
                    one
                    two
                    three
                    four
                    five
                "
                .unindent(),
                index_text: "
                    one
                    TWO_HUNDRED
                    three
                    FOUR_HUNDRED
                    five
                "
                .unindent(),
                buffer_marked_text: "
                    ZERO
                    one
                    «TWO_HUNDRED
                    THREE_HUNDRED»
                    four
                    five
                    SIX
                "
                .unindent(),
                final_index_text: "
                    one
                    TWO_HUNDRED
                    THREE_HUNDRED
                    four
                    five
                "
                .unindent(),
            },
            Example {
                name: "uncommitted hunk strictly contains unstaged hunks",
                head_text: "
                    one
                    two
                    three
                    four
                    five
                    six
                    seven
                "
                .unindent(),
                index_text: "
                    one
                    TWO
                    THREE
                    FOUR
                    FIVE
                    SIX
                    seven
                "
                .unindent(),
                buffer_marked_text: "
                    one
                    TWO
                    «THREE_HUNDRED
                    FOUR
                    FIVE_HUNDRED»
                    SIX
                    seven
                "
                .unindent(),
                final_index_text: "
                    one
                    TWO
                    THREE_HUNDRED
                    FOUR
                    FIVE_HUNDRED
                    SIX
                    seven
                "
                .unindent(),
            },
            Example {
                name: "uncommitted deletion hunk",
                head_text: "
                    one
                    two
                    three
                    four
                    five
                "
                .unindent(),
                index_text: "
                    one
                    two
                    three
                    four
                    five
                "
                .unindent(),
                buffer_marked_text: "
                    one
                    ˇfive
                "
                .unindent(),
                final_index_text: "
                    one
                    five
                "
                .unindent(),
            },
            Example {
                name: "one unstaged hunk that contains two uncommitted hunks",
                head_text: "
                    one
                    two

                    three
                    four
                "
                .unindent(),
                index_text: "
                    one
                    two
                    three
                    four
                "
                .unindent(),
                buffer_marked_text: "
                    «one

                    three // modified
                    four»
                "
                .unindent(),
                final_index_text: "
                    one

                    three // modified
                    four
                "
                .unindent(),
            },
            Example {
                name: "one uncommitted hunk that contains two unstaged hunks",
                head_text: "
                    one
                    two
                    three
                    four
                    five
                "
                .unindent(),
                index_text: "
                    ZERO
                    one
                    TWO
                    THREE
                    FOUR
                    five
                "
                .unindent(),
                buffer_marked_text: "
                    «one
                    TWO_HUNDRED
                    THREE
                    FOUR_HUNDRED
                    five»
                "
                .unindent(),
                final_index_text: "
                    ZERO
                    one
                    TWO_HUNDRED
                    THREE
                    FOUR_HUNDRED
                    five
                "
                .unindent(),
            },
        ];

        for example in table {
            let (buffer_text, ranges) = marked_text_ranges(&example.buffer_marked_text, false);
            let buffer = Buffer::new(0, BufferId::new(1).unwrap(), buffer_text);
            let hunk_range =
                buffer.anchor_before(ranges[0].start)..buffer.anchor_before(ranges[0].end);

            let unstaged =
                BufferDiffSnapshot::new_sync(buffer.clone(), example.index_text.clone(), cx);
            let uncommitted =
                BufferDiffSnapshot::new_sync(buffer.clone(), example.head_text.clone(), cx);

            let unstaged_diff = cx.new(|cx| {
                let mut diff = BufferDiff::new(&buffer, cx);
                diff.set_snapshot(unstaged, &buffer, None, cx);
                diff
            });

            let uncommitted_diff = cx.new(|cx| {
                let mut diff = BufferDiff::new(&buffer, cx);
                diff.set_snapshot(uncommitted, &buffer, None, cx);
                diff.set_secondary_diff(unstaged_diff);
                diff
            });

            uncommitted_diff.update(cx, |diff, cx| {
                let hunks = diff
                    .hunks_intersecting_range(hunk_range.clone(), &buffer, &cx)
                    .collect::<Vec<_>>();
                for hunk in &hunks {
                    assert_ne!(
                        hunk.secondary_status,
                        DiffHunkSecondaryStatus::NoSecondaryHunk
                    )
                }

                let new_index_text = diff
                    .stage_or_unstage_hunks(true, &hunks, &buffer, true, cx)
                    .unwrap()
                    .to_string();

                let hunks = diff
                    .hunks_intersecting_range(hunk_range.clone(), &buffer, &cx)
                    .collect::<Vec<_>>();
                for hunk in &hunks {
                    assert_eq!(
                        hunk.secondary_status,
                        DiffHunkSecondaryStatus::SecondaryHunkRemovalPending
                    )
                }

                pretty_assertions::assert_eq!(
                    new_index_text,
                    example.final_index_text,
                    "example: {}",
                    example.name
                );
            });
        }
    }

    #[gpui::test]
    async fn test_toggling_stage_and_unstage_same_hunk(cx: &mut TestAppContext) {
        let head_text = "
            one
            two
            three
        "
        .unindent();
        let index_text = head_text.clone();
        let buffer_text = "
            one
            three
        "
        .unindent();

        let buffer = Buffer::new(0, BufferId::new(1).unwrap(), buffer_text.clone());
        let unstaged = BufferDiffSnapshot::new_sync(buffer.clone(), index_text, cx);
        let uncommitted = BufferDiffSnapshot::new_sync(buffer.clone(), head_text.clone(), cx);
        let unstaged_diff = cx.new(|cx| {
            let mut diff = BufferDiff::new(&buffer, cx);
            diff.set_snapshot(unstaged, &buffer, None, cx);
            diff
        });
        let uncommitted_diff = cx.new(|cx| {
            let mut diff = BufferDiff::new(&buffer, cx);
            diff.set_snapshot(uncommitted, &buffer, None, cx);
            diff.set_secondary_diff(unstaged_diff.clone());
            diff
        });

        uncommitted_diff.update(cx, |diff, cx| {
            let hunk = diff.hunks(&buffer, cx).next().unwrap();

            let new_index_text = diff
                .stage_or_unstage_hunks(true, &[hunk.clone()], &buffer, true, cx)
                .unwrap()
                .to_string();
            assert_eq!(new_index_text, buffer_text);

            let hunk = diff.hunks(&buffer, &cx).next().unwrap();
            assert_eq!(
                hunk.secondary_status,
                DiffHunkSecondaryStatus::SecondaryHunkRemovalPending
            );

            let index_text = diff
                .stage_or_unstage_hunks(false, &[hunk], &buffer, true, cx)
                .unwrap()
                .to_string();
            assert_eq!(index_text, head_text);

            let hunk = diff.hunks(&buffer, &cx).next().unwrap();
            // optimistically unstaged (fine, could also be HasSecondaryHunk)
            assert_eq!(
                hunk.secondary_status,
                DiffHunkSecondaryStatus::SecondaryHunkAdditionPending
            );
        });
    }

    #[gpui::test]
    async fn test_buffer_diff_compare(cx: &mut TestAppContext) {
        let base_text = "
            zero
            one
            two
            three
            four
            five
            six
            seven
            eight
            nine
        "
        .unindent();

        let buffer_text_1 = "
            one
            three
            four
            five
            SIX
            seven
            eight
            NINE
        "
        .unindent();

        let mut buffer = Buffer::new(0, BufferId::new(1).unwrap(), buffer_text_1);

        let empty_diff = cx.update(|cx| BufferDiffSnapshot::empty(&buffer, cx));
        let diff_1 = BufferDiffSnapshot::new_sync(buffer.clone(), base_text.clone(), cx);
        let range = diff_1.inner.compare(&empty_diff.inner, &buffer).unwrap();
        assert_eq!(range.to_point(&buffer), Point::new(0, 0)..Point::new(8, 0));

        // Edit does not affect the diff.
        buffer.edit_via_marked_text(
            &"
                one
                three
                four
                five
                «SIX.5»
                seven
                eight
                NINE
            "
            .unindent(),
        );
        let diff_2 = BufferDiffSnapshot::new_sync(buffer.clone(), base_text.clone(), cx);
        assert_eq!(None, diff_2.inner.compare(&diff_1.inner, &buffer));

        // Edit turns a deletion hunk into a modification.
        buffer.edit_via_marked_text(
            &"
                one
                «THREE»
                four
                five
                SIX.5
                seven
                eight
                NINE
            "
            .unindent(),
        );
        let diff_3 = BufferDiffSnapshot::new_sync(buffer.clone(), base_text.clone(), cx);
        let range = diff_3.inner.compare(&diff_2.inner, &buffer).unwrap();
        assert_eq!(range.to_point(&buffer), Point::new(1, 0)..Point::new(2, 0));

        // Edit turns a modification hunk into a deletion.
        buffer.edit_via_marked_text(
            &"
                one
                THREE
                four
                five«»
                seven
                eight
                NINE
            "
            .unindent(),
        );
        let diff_4 = BufferDiffSnapshot::new_sync(buffer.clone(), base_text.clone(), cx);
        let range = diff_4.inner.compare(&diff_3.inner, &buffer).unwrap();
        assert_eq!(range.to_point(&buffer), Point::new(3, 4)..Point::new(4, 0));

        // Edit introduces a new insertion hunk.
        buffer.edit_via_marked_text(
            &"
                one
                THREE
                four«
                FOUR.5
                »five
                seven
                eight
                NINE
            "
            .unindent(),
        );
        let diff_5 = BufferDiffSnapshot::new_sync(buffer.snapshot(), base_text.clone(), cx);
        let range = diff_5.inner.compare(&diff_4.inner, &buffer).unwrap();
        assert_eq!(range.to_point(&buffer), Point::new(3, 0)..Point::new(4, 0));

        // Edit removes a hunk.
        buffer.edit_via_marked_text(
            &"
                one
                THREE
                four
                FOUR.5
                five
                seven
                eight
                «nine»
            "
            .unindent(),
        );
        let diff_6 = BufferDiffSnapshot::new_sync(buffer.snapshot(), base_text, cx);
        let range = diff_6.inner.compare(&diff_5.inner, &buffer).unwrap();
        assert_eq!(range.to_point(&buffer), Point::new(7, 0)..Point::new(8, 0));
    }

    #[gpui::test(iterations = 100)]
    async fn test_staging_and_unstaging_hunks(cx: &mut TestAppContext, mut rng: StdRng) {
        fn gen_line(rng: &mut StdRng) -> String {
            if rng.gen_bool(0.2) {
                "\n".to_owned()
            } else {
                let c = rng.gen_range('A'..='Z');
                format!("{c}{c}{c}\n")
            }
        }

        fn gen_working_copy(rng: &mut StdRng, head: &str) -> String {
            let mut old_lines = {
                let mut old_lines = Vec::new();
                let mut old_lines_iter = head.lines();
                while let Some(line) = old_lines_iter.next() {
                    assert!(!line.ends_with("\n"));
                    old_lines.push(line.to_owned());
                }
                if old_lines.last().is_some_and(|line| line.is_empty()) {
                    old_lines.pop();
                }
                old_lines.into_iter()
            };
            let mut result = String::new();
            let unchanged_count = rng.gen_range(0..=old_lines.len());
            result +=
                &old_lines
                    .by_ref()
                    .take(unchanged_count)
                    .fold(String::new(), |mut s, line| {
                        writeln!(&mut s, "{line}").unwrap();
                        s
                    });
            while old_lines.len() > 0 {
                let deleted_count = rng.gen_range(0..=old_lines.len());
                let _advance = old_lines
                    .by_ref()
                    .take(deleted_count)
                    .map(|line| line.len() + 1)
                    .sum::<usize>();
                let minimum_added = if deleted_count == 0 { 1 } else { 0 };
                let added_count = rng.gen_range(minimum_added..=5);
                let addition = (0..added_count).map(|_| gen_line(rng)).collect::<String>();
                result += &addition;

                if old_lines.len() > 0 {
                    let blank_lines = old_lines.clone().take_while(|line| line.is_empty()).count();
                    if blank_lines == old_lines.len() {
                        break;
                    };
                    let unchanged_count = rng.gen_range((blank_lines + 1).max(1)..=old_lines.len());
                    result += &old_lines.by_ref().take(unchanged_count).fold(
                        String::new(),
                        |mut s, line| {
                            writeln!(&mut s, "{line}").unwrap();
                            s
                        },
                    );
                }
            }
            result
        }

        fn uncommitted_diff(
            working_copy: &language::BufferSnapshot,
            index_text: &Rope,
            head_text: String,
            cx: &mut TestAppContext,
        ) -> Entity<BufferDiff> {
            let inner =
                BufferDiffSnapshot::new_sync(working_copy.text.clone(), head_text, cx).inner;
            let secondary = BufferDiff {
                buffer_id: working_copy.remote_id(),
                inner: BufferDiffSnapshot::new_sync(
                    working_copy.text.clone(),
                    index_text.to_string(),
                    cx,
                )
                .inner,
                secondary_diff: None,
            };
            let secondary = cx.new(|_| secondary);
            cx.new(|_| BufferDiff {
                buffer_id: working_copy.remote_id(),
                inner,
                secondary_diff: Some(secondary),
            })
        }

        let operations = std::env::var("OPERATIONS")
            .map(|i| i.parse().expect("invalid `OPERATIONS` variable"))
            .unwrap_or(10);

        let rng = &mut rng;
        let head_text = ('a'..='z').fold(String::new(), |mut s, c| {
            writeln!(&mut s, "{c}{c}{c}").unwrap();
            s
        });
        let working_copy = gen_working_copy(rng, &head_text);
        let working_copy = cx.new(|cx| {
            language::Buffer::local_normalized(
                Rope::from(working_copy.as_str()),
                text::LineEnding::default(),
                cx,
            )
        });
        let working_copy = working_copy.read_with(cx, |working_copy, _| working_copy.snapshot());
        let mut index_text = if rng.r#gen() {
            Rope::from(head_text.as_str())
        } else {
            working_copy.as_rope().clone()
        };

        let mut diff = uncommitted_diff(&working_copy, &index_text, head_text.clone(), cx);
        let mut hunks = diff.update(cx, |diff, cx| {
            diff.hunks_intersecting_range(Anchor::MIN..Anchor::MAX, &working_copy, cx)
                .collect::<Vec<_>>()
        });
        if hunks.len() == 0 {
            return;
        }

        for _ in 0..operations {
            let i = rng.gen_range(0..hunks.len());
            let hunk = &mut hunks[i];
            let hunk_to_change = hunk.clone();
            let stage = match hunk.secondary_status {
                DiffHunkSecondaryStatus::HasSecondaryHunk => {
                    hunk.secondary_status = DiffHunkSecondaryStatus::NoSecondaryHunk;
                    true
                }
                DiffHunkSecondaryStatus::NoSecondaryHunk => {
                    hunk.secondary_status = DiffHunkSecondaryStatus::HasSecondaryHunk;
                    false
                }
                _ => unreachable!(),
            };

            index_text = diff.update(cx, |diff, cx| {
                diff.stage_or_unstage_hunks(stage, &[hunk_to_change], &working_copy, true, cx)
                    .unwrap()
            });

            diff = uncommitted_diff(&working_copy, &index_text, head_text.clone(), cx);
            let found_hunks = diff.update(cx, |diff, cx| {
                diff.hunks_intersecting_range(Anchor::MIN..Anchor::MAX, &working_copy, cx)
                    .collect::<Vec<_>>()
            });
            assert_eq!(hunks.len(), found_hunks.len());

            for (expected_hunk, found_hunk) in hunks.iter().zip(&found_hunks) {
                assert_eq!(
                    expected_hunk.buffer_range.to_point(&working_copy),
                    found_hunk.buffer_range.to_point(&working_copy)
                );
                assert_eq!(
                    expected_hunk.diff_base_byte_range,
                    found_hunk.diff_base_byte_range
                );
                assert_eq!(expected_hunk.secondary_status, found_hunk.secondary_status);
            }
            hunks = found_hunks;
        }
    }
}<|MERGE_RESOLUTION|>--- conflicted
+++ resolved
@@ -160,7 +160,7 @@
         language: Option<Arc<Language>>,
         language_registry: Option<Arc<LanguageRegistry>>,
         cx: &mut App,
-    ) -> impl Future<Output = Self> {
+    ) -> impl Future<Output = Self> + use<> {
         let base_text_pair;
         let base_text_exists;
         let base_text_snapshot;
@@ -205,7 +205,7 @@
         base_text: Option<Arc<String>>,
         base_text_snapshot: language::BufferSnapshot,
         cx: &App,
-    ) -> impl Future<Output = Self> {
+    ) -> impl Future<Output = Self> + use<> {
         let base_text_exists = base_text.is_some();
         let base_text_pair = base_text.map(|text| (text, base_text_snapshot.as_rope().clone()));
         cx.background_spawn(async move {
@@ -874,7 +874,6 @@
 impl EventEmitter<BufferDiffEvent> for BufferDiff {}
 
 impl BufferDiff {
-<<<<<<< HEAD
     pub fn new(buffer: &text::BufferSnapshot, cx: &mut App) -> Self {
         BufferDiff {
             buffer_id: buffer.remote_id(),
@@ -903,86 +902,6 @@
             buffer_id: buffer.read(cx).remote_id(),
             inner: snapshot.inner,
             secondary_diff: None,
-=======
-    #[cfg(test)]
-    fn build_sync(
-        buffer: text::BufferSnapshot,
-        diff_base: String,
-        cx: &mut gpui::TestAppContext,
-    ) -> BufferDiffInner {
-        let snapshot =
-            cx.update(|cx| Self::build(buffer, Some(Arc::new(diff_base)), None, None, cx));
-        cx.executor().block(snapshot)
-    }
-
-    fn build(
-        buffer: text::BufferSnapshot,
-        base_text: Option<Arc<String>>,
-        language: Option<Arc<Language>>,
-        language_registry: Option<Arc<LanguageRegistry>>,
-        cx: &mut App,
-    ) -> impl Future<Output = BufferDiffInner> + use<> {
-        let base_text_pair;
-        let base_text_exists;
-        let base_text_snapshot;
-        if let Some(text) = &base_text {
-            let base_text_rope = Rope::from(text.as_str());
-            base_text_pair = Some((text.clone(), base_text_rope.clone()));
-            let snapshot = language::Buffer::build_snapshot(
-                base_text_rope,
-                language.clone(),
-                language_registry.clone(),
-                cx,
-            );
-            base_text_snapshot = cx.background_spawn(snapshot);
-            base_text_exists = true;
-        } else {
-            base_text_pair = None;
-            base_text_snapshot = Task::ready(language::Buffer::build_empty_snapshot(cx));
-            base_text_exists = false;
-        };
-
-        let hunks = cx.background_spawn({
-            let buffer = buffer.clone();
-            async move { compute_hunks(base_text_pair, buffer) }
-        });
-
-        async move {
-            let (base_text, hunks) = futures::join!(base_text_snapshot, hunks);
-            BufferDiffInner {
-                base_text,
-                hunks,
-                base_text_exists,
-                pending_hunks: SumTree::new(&buffer),
-            }
-        }
-    }
-
-    fn build_with_base_buffer(
-        buffer: text::BufferSnapshot,
-        base_text: Option<Arc<String>>,
-        base_text_snapshot: language::BufferSnapshot,
-        cx: &App,
-    ) -> impl Future<Output = BufferDiffInner> + use<> {
-        let base_text_exists = base_text.is_some();
-        let base_text_pair = base_text.map(|text| (text, base_text_snapshot.as_rope().clone()));
-        cx.background_spawn(async move {
-            BufferDiffInner {
-                base_text: base_text_snapshot,
-                pending_hunks: SumTree::new(&buffer),
-                hunks: compute_hunks(base_text_pair, buffer),
-                base_text_exists,
-            }
-        })
-    }
-
-    fn build_empty(buffer: &text::BufferSnapshot, cx: &mut App) -> BufferDiffInner {
-        BufferDiffInner {
-            base_text: language::Buffer::build_empty_snapshot(cx),
-            hunks: SumTree::new(buffer),
-            pending_hunks: SumTree::new(buffer),
-            base_text_exists: false,
->>>>>>> 8a212be0
         }
     }
 
