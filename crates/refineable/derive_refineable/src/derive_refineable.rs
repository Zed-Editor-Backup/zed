--- conflicted
+++ resolved
@@ -23,28 +23,14 @@
     let mut refinement_traits_to_derive = vec![];
 
     if let Some(refineable_attr) = refineable_attr {
-<<<<<<< HEAD
-        if let Ok(syn::Meta::List(meta_list)) = refineable_attr.parse_meta() {
-            for nested in meta_list.nested {
-                let syn::NestedMeta::Meta(syn::Meta::Path(path)) = nested else {
-                    continue;
-                };
-
-                if path.is_ident("Debug") {
-                    impl_debug_on_refinement = true;
-                } else {
-                    if path.is_ident("Serialize") {
-                        derives_serialize = true;
-                    }
-                    refinement_traits_to_derive.push(path);
-                }
-=======
         let _ = refineable_attr.parse_nested_meta(|meta| {
             if meta.path.is_ident("Debug") {
                 impl_debug_on_refinement = true;
             } else {
+                if meta.path.is_ident("Serialize") {
+                    derives_serialize = true;
+                }
                 refinement_traits_to_derive.push(meta.path);
->>>>>>> 172e0df2
             }
             Ok(())
         });
