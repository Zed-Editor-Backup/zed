[package]
name = "assistant_tools"
version = "0.1.0"
edition.workspace = true
publish.workspace = true
license = "GPL-3.0-or-later"

[lints]
workspace = true

[lib]
path = "src/assistant_tools.rs"

[features]
eval = []

[dependencies]
<<<<<<< HEAD
=======
agent_settings.workspace = true
aho-corasick.workspace = true
>>>>>>> 94a5fe26
anyhow.workspace = true
assistant_tool.workspace = true
async-watch.workspace = true
buffer_diff.workspace = true
chrono.workspace = true
collections.workspace = true
component.workspace = true
derive_more.workspace = true
editor.workspace = true
feature_flags.workspace = true
futures.workspace = true
gpui.workspace = true
handlebars = { workspace = true, features = ["rust-embed"] }
html_to_markdown.workspace = true
http_client.workspace = true
indoc.workspace = true
itertools.workspace = true
language.workspace = true
language_model.workspace = true
log.workspace = true
markdown.workspace = true
open.workspace = true
paths.workspace = true
portable-pty.workspace = true
project.workspace = true
prompt_store.workspace = true
regex.workspace = true
rust-embed.workspace = true
schemars.workspace = true
serde.workspace = true
serde_json.workspace = true
settings.workspace = true
smallvec.workspace = true
streaming_diff.workspace = true
strsim.workspace = true
task.workspace = true
terminal.workspace = true
terminal_view.workspace = true
theme.workspace = true
ui.workspace = true
util.workspace = true
web_search.workspace = true
which.workspace = true
workspace-hack.workspace = true
workspace.workspace = true
zed_llm_client.workspace = true

[dev-dependencies]
client = { workspace = true, features = ["test-support"] }
clock = { workspace = true, features = ["test-support"] }
collections = { workspace = true, features = ["test-support"] }
gpui = { workspace = true, features = ["test-support"] }
gpui_tokio.workspace = true
fs = { workspace = true, features = ["test-support"] }
language = { workspace = true, features = ["test-support"] }
language_model = { workspace = true, features = ["test-support"] }
language_models.workspace = true
project = { workspace = true, features = ["test-support"] }
rand.workspace = true
pretty_assertions.workspace = true
reqwest_client.workspace = true
settings = { workspace = true, features = ["test-support"] }
task = { workspace = true, features = ["test-support"]}
tempfile.workspace = true
theme.workspace = true
tree-sitter-rust.workspace = true
workspace = { workspace = true, features = ["test-support"] }
unindent.workspace = true
zlog.workspace = true<|MERGE_RESOLUTION|>--- conflicted
+++ resolved
@@ -15,11 +15,7 @@
 eval = []
 
 [dependencies]
-<<<<<<< HEAD
-=======
 agent_settings.workspace = true
-aho-corasick.workspace = true
->>>>>>> 94a5fe26
 anyhow.workspace = true
 assistant_tool.workspace = true
 async-watch.workspace = true
