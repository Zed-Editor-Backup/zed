--- conflicted
+++ resolved
@@ -59,35 +59,28 @@
     assistant_tool::init(cx);
 
     let registry = ToolRegistry::global(cx);
+    registry.register_tool(TerminalTool);
     registry.register_tool(BatchTool);
-    registry.register_tool(CodeActionTool);
-    registry.register_tool(CodeSymbolsTool);
-    registry.register_tool(ContentsTool);
-    registry.register_tool(CopyPathTool);
     registry.register_tool(CreateDirectoryTool);
     registry.register_tool(CreateFileTool);
+    registry.register_tool(CopyPathTool);
     registry.register_tool(DeletePathTool);
-<<<<<<< HEAD
     registry.register_tool(EditFileTool);
     registry.register_tool(SymbolInfoTool);
     registry.register_tool(CodeActionTool);
     registry.register_tool(MovePathTool);
-=======
->>>>>>> 022a110f
     registry.register_tool(DiagnosticsTool);
-    registry.register_tool(FetchTool::new(http_client));
-    registry.register_tool(FindReplaceFileTool);
     registry.register_tool(ListDirectoryTool);
-    registry.register_tool(MovePathTool);
     registry.register_tool(NowTool);
     registry.register_tool(OpenTool);
+    registry.register_tool(CodeSymbolsTool);
+    registry.register_tool(ContentsTool);
     registry.register_tool(PathSearchTool);
     registry.register_tool(ReadFileTool);
     registry.register_tool(RegexSearchTool);
     registry.register_tool(RenameTool);
-    registry.register_tool(SymbolInfoTool);
-    registry.register_tool(TerminalTool);
     registry.register_tool(ThinkingTool);
+    registry.register_tool(FetchTool::new(http_client));
 
     cx.observe_flag::<feature_flags::ZedProWebSearchTool, _>({
         move |is_enabled, cx| {
