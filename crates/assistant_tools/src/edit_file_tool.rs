--- conflicted
+++ resolved
@@ -217,13 +217,10 @@
             };
 
             let snapshot = cx.update(|cx| {
-<<<<<<< HEAD
-                action_log.update(cx, |log, cx| log.buffer_read(buffer.clone(), cx));
-=======
                 action_log.update(cx, |log, cx| {
                     log.track_buffer(buffer.clone(), cx)
                 });
->>>>>>> 4f4bbf26
+
                 let snapshot = buffer.update(cx, |buffer, cx| {
                     buffer.finalize_last_transaction();
                     buffer.apply_diff(diff, cx);
