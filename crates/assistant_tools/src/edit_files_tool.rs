mod edit_action;

use anyhow::{anyhow, Context, Result};
use assistant_tool::Tool;
use collections::HashSet;
use edit_action::{EditAction, EditActionParser};
use futures::StreamExt;
use gpui::{App, Entity, Task};
use language_model::{
    LanguageModelRegistry, LanguageModelRequest, LanguageModelRequestMessage, Role,
};
use project::{search::SearchQuery, Project, ProjectPath};
use schemars::JsonSchema;
use serde::{Deserialize, Serialize};
use std::fmt::Write;
use std::sync::Arc;
use util::paths::PathMatcher;

#[derive(Debug, Serialize, Deserialize, JsonSchema)]
pub struct EditFilesToolInput {
    /// High-level edit instructions. These will be interpreted by a smaller model,
    /// so explain the edits you want that model to make and to which files need changing.
    /// The description should be concise and clear. We will show this description to the user
    /// as well.
    ///
    /// <example>
    /// If you want to rename a function you can say "Rename the function 'foo' to 'bar'".
    /// </example>
    ///
    /// <example>
    /// If you want to add a new function you can say "Add a new method to the `User` struct that prints the age".
    /// </example>
    pub edit_instructions: String,
}

pub struct EditFilesTool;

impl Tool for EditFilesTool {
    fn name(&self) -> String {
        "edit-files".into()
    }

    fn description(&self) -> String {
        include_str!("./edit_files_tool/description.md").into()
    }

    fn input_schema(&self) -> serde_json::Value {
        let schema = schemars::schema_for!(EditFilesToolInput);
        serde_json::to_value(&schema).unwrap()
    }

    fn run(
        self: Arc<Self>,
        input: serde_json::Value,
        messages: &[LanguageModelRequestMessage],
        project: Entity<Project>,
        cx: &mut App,
    ) -> Task<Result<String>> {
        let input = match serde_json::from_value::<EditFilesToolInput>(input) {
            Ok(input) => input,
            Err(err) => return Task::ready(Err(anyhow!(err))),
        };

        let model_registry = LanguageModelRegistry::read_global(cx);
        let Some(model) = model_registry.editor_model() else {
            return Task::ready(Err(anyhow!("No editor model configured")));
        };

        let mut messages = messages.to_vec();
        if let Some(last_message) = messages.last_mut() {
            // Strip out tool use from the last message because we're in the middle of executing a tool call.
            last_message
                .content
                .retain(|content| !matches!(content, language_model::MessageContent::ToolUse(_)))
        }
        messages.push(LanguageModelRequestMessage {
            role: Role::User,
            content: vec![
                include_str!("./edit_files_tool/edit_prompt.md").into(),
                input.edit_instructions.into(),
            ],
            cache: false,
        });

        cx.spawn(|mut cx| async move {
            let request = LanguageModelRequest {
                messages,
                tools: vec![],
                stop: vec![],
                temperature: None,
            };

            let mut parser = EditActionParser::new();

            let stream = model.stream_completion_text(request, &cx);
            let mut chunks = stream.await?;

            let mut changed_buffers = HashSet::default();
            let mut applied_edits = 0;

            struct BadSearch {
                file_path: String,
                search: String,
                matches: usize,
            }

            let mut bad_searches = Vec::new();

            while let Some(chunk) = chunks.stream.next().await {
                for action in parser.parse_chunk(&chunk?) {
                    let project_path = project.read_with(&cx, |project, cx| {
                        let worktree_root_name = action
                            .file_path()
                            .components()
                            .next()
                            .context("Invalid path")?;
                        let worktree = project
                            .worktree_for_root_name(
                                &worktree_root_name.as_os_str().to_string_lossy(),
                                cx,
                            )
                            .context("Directory not found in project")?;
                        anyhow::Ok(ProjectPath {
                            worktree_id: worktree.read(cx).id(),
                            path: Arc::from(
                                action.file_path().strip_prefix(worktree_root_name).unwrap(),
                            ),
                        })
                    })??;

                    let buffer = project
                        .update(&mut cx, |project, cx| project.open_buffer(project_path, cx))?
                        .await?;

                    enum DiffResult {
                        InvalidReplace(BadSearch),
                        Diff(language::Diff),
                    }

                    let result = match action {
                        EditAction::Replace {
                            old,
                            new,
                            file_path,
                        } => {
                            let snapshot =
                                buffer.read_with(&cx, |buffer, _cx| buffer.snapshot())?;

                            cx.background_executor()
                                .spawn(async move {
                                    let query = SearchQuery::text(
                                        old.clone(),
                                        false,
                                        true,
                                        true,
                                        PathMatcher::new(&[])?,
                                        PathMatcher::new(&[])?,
                                        None,
                                    )?;

                                    let matches = query.search(&snapshot, None).await;

                                    if matches.len() != 1 {
                                        return Ok(DiffResult::InvalidReplace(BadSearch {
                                            search: new.clone(),
                                            file_path: file_path.display().to_string(),
                                            matches: matches.len(),
                                        }));
                                    }

                                    let edit_range = matches[0].clone();
                                    let diff = language::text_diff(&old, &new);

                                    let edits = diff
                                        .into_iter()
                                        .map(|(old_range, text)| {
                                            let start = edit_range.start + old_range.start;
                                            let end = edit_range.start + old_range.end;
                                            (start..end, text)
                                        })
                                        .collect::<Vec<_>>();

                                    let diff = language::Diff {
                                        base_version: snapshot.version().clone(),
                                        line_ending: snapshot.line_ending(),
                                        edits,
                                    };

                                    anyhow::Ok(DiffResult::Diff(diff))
                                })
                                .await
                        }
                        EditAction::Write { content, .. } => Ok(DiffResult::Diff(
                            buffer
                                .read_with(&cx, |buffer, cx| buffer.diff(content, cx))?
                                .await,
                        )),
                    }?;

                    match result {
                        DiffResult::InvalidReplace(invalid_replace) => {
                            bad_searches.push(invalid_replace);
                        }
                        DiffResult::Diff(diff) => {
                            let _clock =
                                buffer.update(&mut cx, |buffer, cx| buffer.apply_diff(diff, cx))?;

                            changed_buffers.insert(buffer);

                            applied_edits += 1;
                        }
                    }
                }
            }

            let mut answer = match changed_buffers.len() {
                0 => "No files were edited.".to_string(),
                1 => "Successfully edited ".to_string(),
                _ => "Successfully edited these files:\n\n".to_string(),
            };

            // Save each buffer once at the end
            for buffer in changed_buffers {
                project
                    .update(&mut cx, |project, cx| {
                        if let Some(file) = buffer.read(&cx).file() {
                            let _ = write!(&mut answer, "{}\n\n", &file.path().display());
                        }

                        project.save_buffer(buffer, cx)
                    })?
                    .await?;
            }

            let errors = parser.errors();

<<<<<<< HEAD
            if errors.is_empty() && bad_searches.is_empty() {
                Ok("Successfully applied all edits".into())
=======
            if errors.is_empty() {
                Ok(answer.trim_end().to_string())
>>>>>>> 21949bcf
            } else {
                let mut error_message = String::new();

                if !bad_searches.is_empty() {
                    writeln!(
                        &mut error_message,
                        "These searches failed because they didn't match exactly one string:"
                    )?;

                    for replace in bad_searches {
                        writeln!(
                            &mut error_message,
                            "- '{}' appears {} times in {}",
                            replace.search.replace("\r", "\\r").replace("\n", "\\n"),
                            replace.matches,
                            replace.file_path
                        )?;
                    }

                    writeln!(&mut error_message, "Make sure to use exact queries.")?;
                }

                if !errors.is_empty() {
                    if !error_message.is_empty() {
                        writeln!(&mut error_message, "\n")?;
                    }

                    writeln!(&mut error_message, "Some blocks failed to parse:")?;

                    for error in errors {
                        writeln!(&mut error_message, "- {}", error)?;
                    }
                }

                if applied_edits > 0 {
                    Err(anyhow!(
                        "Applied {} edit(s), but there were errors.\n\n{}",
                        applied_edits,
                        error_message
                    ))
                } else {
                    Err(anyhow!(error_message))
                }
            }
        })
    }
}<|MERGE_RESOLUTION|>--- conflicted
+++ resolved
@@ -96,18 +96,17 @@
             let mut chunks = stream.await?;
 
             let mut changed_buffers = HashSet::default();
-            let mut applied_edits = 0;
-
+            let mut bad_searches = Vec::new();
+
+            #[derive(Debug)]
             struct BadSearch {
                 file_path: String,
                 search: String,
                 matches: usize,
             }
 
-            let mut bad_searches = Vec::new();
-
             while let Some(chunk) = chunks.stream.next().await {
-                for action in parser.parse_chunk(&chunk?) {
+                for action in dbg!(parser.parse_chunk(&chunk?)) {
                     let project_path = project.read_with(&cx, |project, cx| {
                         let worktree_root_name = action
                             .file_path()
@@ -132,6 +131,7 @@
                         .update(&mut cx, |project, cx| project.open_buffer(project_path, cx))?
                         .await?;
 
+                    #[derive(Debug)]
                     enum DiffResult {
                         InvalidReplace(BadSearch),
                         Diff(language::Diff),
@@ -197,7 +197,7 @@
                         )),
                     }?;
 
-                    match result {
+                    match dbg!(result) {
                         DiffResult::InvalidReplace(invalid_replace) => {
                             bad_searches.push(invalid_replace);
                         }
@@ -206,8 +206,6 @@
                                 buffer.update(&mut cx, |buffer, cx| buffer.apply_diff(diff, cx))?;
 
                             changed_buffers.insert(buffer);
-
-                            applied_edits += 1;
                         }
                     }
                 }
@@ -221,38 +219,40 @@
 
             // Save each buffer once at the end
             for buffer in changed_buffers {
-                project
-                    .update(&mut cx, |project, cx| {
-                        if let Some(file) = buffer.read(&cx).file() {
-                            let _ = write!(&mut answer, "{}\n\n", &file.path().display());
-                        }
-
-                        project.save_buffer(buffer, cx)
-                    })?
-                    .await?;
+                let (path, save_task) = project.update(&mut cx, |project, cx| {
+                    let path = buffer
+                        .read(cx)
+                        .file()
+                        .map(|file| file.path().display().to_string());
+
+                    let task = project.save_buffer(buffer.clone(), cx);
+
+                    (path, task)
+                })?;
+
+                save_task.await?;
+
+                if let Some(path) = path {
+                    writeln!(&mut answer, "{}", path)?;
+                }
             }
 
             let errors = parser.errors();
 
-<<<<<<< HEAD
-            if errors.is_empty() && bad_searches.is_empty() {
-                Ok("Successfully applied all edits".into())
-=======
             if errors.is_empty() {
                 Ok(answer.trim_end().to_string())
->>>>>>> 21949bcf
             } else {
-                let mut error_message = String::new();
+                writeln!(&mut answer, "\nThe following errors occurred:")?;
 
                 if !bad_searches.is_empty() {
                     writeln!(
-                        &mut error_message,
+                        &mut answer,
                         "These searches failed because they didn't match exactly one string:"
                     )?;
 
                     for replace in bad_searches {
                         writeln!(
-                            &mut error_message,
+                            &mut answer,
                             "- '{}' appears {} times in {}",
                             replace.search.replace("\r", "\\r").replace("\n", "\\n"),
                             replace.matches,
@@ -260,30 +260,22 @@
                         )?;
                     }
 
-                    writeln!(&mut error_message, "Make sure to use exact queries.")?;
+                    writeln!(&mut answer, "Make sure to use exact queries.")?;
                 }
 
                 if !errors.is_empty() {
-                    if !error_message.is_empty() {
-                        writeln!(&mut error_message, "\n")?;
-                    }
-
-                    writeln!(&mut error_message, "Some blocks failed to parse:")?;
+                    if !answer.is_empty() {
+                        writeln!(&mut answer, "\n")?;
+                    }
+
+                    writeln!(&mut answer, "These SEARCH/REPLACE blocks failed to parse:")?;
 
                     for error in errors {
-                        writeln!(&mut error_message, "- {}", error)?;
-                    }
-                }
-
-                if applied_edits > 0 {
-                    Err(anyhow!(
-                        "Applied {} edit(s), but there were errors.\n\n{}",
-                        applied_edits,
-                        error_message
-                    ))
-                } else {
-                    Err(anyhow!(error_message))
-                }
+                        writeln!(&mut answer, "- {}", error)?;
+                    }
+                }
+
+                Err(anyhow!(answer))
             }
         })
     }
