use anyhow::Result;
use assets::Assets;
use fs::Fs;
use futures::StreamExt;
use gpui::AssetSource;
use handlebars::{Handlebars, RenderError};
use language::{BufferSnapshot, LanguageName, Point};
use parking_lot::Mutex;
use serde::Serialize;
use std::{ops::Range, path::PathBuf, sync::Arc, time::Duration};
use text::LineEnding;
use util::ResultExt;

#[derive(Serialize)]
pub struct ContentPromptDiagnosticContext {
    pub line_number: usize,
    pub error_message: String,
    pub code_content: String,
}

#[derive(Serialize)]
pub struct ContentPromptContext {
    pub content_type: String,
    pub language_name: Option<String>,
    pub is_insert: bool,
    pub is_truncated: bool,
    pub document_content: String,
    pub user_prompt: String,
    pub rewrite_section: Option<String>,
    pub diagnostic_errors: Vec<ContentPromptDiagnosticContext>,
}

#[derive(Serialize)]
pub struct TerminalAssistantPromptContext {
    pub os: String,
    pub arch: String,
    pub shell: Option<String>,
    pub working_directory: Option<String>,
    pub latest_output: Vec<String>,
    pub user_prompt: String,
}

<<<<<<< HEAD
=======
#[derive(Serialize)]
pub struct ProjectSlashCommandPromptContext {
    pub context_buffer: String,
}

/// Context required to generate a workflow step resolution prompt.
#[derive(Debug, Serialize)]
pub struct StepResolutionContext {
    /// The full context, including <step>...</step> tags
    pub workflow_context: String,
    /// The text of the specific step from the context to resolve
    pub step_to_resolve: String,
}

>>>>>>> 743feb98
pub struct PromptLoadingParams<'a> {
    pub fs: Arc<dyn Fs>,
    pub repo_path: Option<PathBuf>,
    pub cx: &'a gpui::AppContext,
}

pub struct PromptBuilder {
    handlebars: Arc<Mutex<Handlebars<'static>>>,
}

impl PromptBuilder {
    pub fn new(loading_params: Option<PromptLoadingParams>) -> Result<Self> {
        let mut handlebars = Handlebars::new();
        Self::register_built_in_templates(&mut handlebars)?;

        let handlebars = Arc::new(Mutex::new(handlebars));

        if let Some(params) = loading_params {
            Self::watch_fs_for_template_overrides(params, handlebars.clone());
        }

        Ok(Self { handlebars })
    }

    /// Watches the filesystem for changes to prompt template overrides.
    ///
    /// This function sets up a file watcher on the prompt templates directory. It performs
    /// an initial scan of the directory and registers any existing template overrides.
    /// Then it continuously monitors for changes, reloading templates as they are
    /// modified or added.
    ///
    /// If the templates directory doesn't exist initially, it waits for it to be created.
    /// If the directory is removed, it restores the built-in templates and waits for the
    /// directory to be recreated.
    ///
    /// # Arguments
    ///
    /// * `params` - A `PromptLoadingParams` struct containing the filesystem, repository path,
    ///   and application context.
    /// * `handlebars` - An `Arc<Mutex<Handlebars>>` for registering and updating templates.
    fn watch_fs_for_template_overrides(
        params: PromptLoadingParams,
        handlebars: Arc<Mutex<Handlebars<'static>>>,
    ) {
        let templates_dir = paths::prompt_overrides_dir(params.repo_path.as_deref());
        params.cx.background_executor()
            .spawn(async move {
                let Some(parent_dir) = templates_dir.parent() else {
                    return;
                };

                let mut found_dir_once = false;
                loop {
                    // Check if the templates directory exists and handle its status
                    // If it exists, log its presence and check if it's a symlink
                    // If it doesn't exist:
                    //   - Log that we're using built-in prompts
                    //   - Check if it's a broken symlink and log if so
                    //   - Set up a watcher to detect when it's created
                    // After the first check, set the `found_dir_once` flag
                    // This allows us to avoid logging when looping back around after deleting the prompt overrides directory.
                    let dir_status = params.fs.is_dir(&templates_dir).await;
                    let symlink_status = params.fs.read_link(&templates_dir).await.ok();
                    if dir_status {
                        let mut log_message = format!("Prompt template overrides directory found at {}", templates_dir.display());
                        if let Some(target) = symlink_status {
                            log_message.push_str(" -> ");
                            log_message.push_str(&target.display().to_string());
                        }
                        log::info!("{}.", log_message);
                    } else {
                        if !found_dir_once {
                            log::info!("No prompt template overrides directory found at {}. Using built-in prompts.", templates_dir.display());
                            if let Some(target) = symlink_status {
                                log::info!("Symlink found pointing to {}, but target is invalid.", target.display());
                            }
                        }

                        if params.fs.is_dir(parent_dir).await {
                            let (mut changes, _watcher) = params.fs.watch(parent_dir, Duration::from_secs(1)).await;
                            while let Some(changed_paths) = changes.next().await {
                                if changed_paths.iter().any(|p| &p.path == &templates_dir) {
                                    let mut log_message = format!("Prompt template overrides directory detected at {}", templates_dir.display());
                                    if let Ok(target) = params.fs.read_link(&templates_dir).await {
                                        log_message.push_str(" -> ");
                                        log_message.push_str(&target.display().to_string());
                                    }
                                    log::info!("{}.", log_message);
                                    break;
                                }
                            }
                        } else {
                            return;
                        }
                    }

                    found_dir_once = true;

                    // Initial scan of the prompt overrides directory
                    if let Ok(mut entries) = params.fs.read_dir(&templates_dir).await {
                        while let Some(Ok(file_path)) = entries.next().await {
                            if file_path.to_string_lossy().ends_with(".hbs") {
                                if let Ok(content) = params.fs.load(&file_path).await {
                                    let file_name = file_path.file_stem().unwrap().to_string_lossy();
                                    log::info!("Registering prompt template override: {}", file_name);
                                    handlebars.lock().register_template_string(&file_name, content).log_err();
                                }
                            }
                        }
                    }

                    // Watch both the parent directory and the template overrides directory:
                    // - Monitor the parent directory to detect if the template overrides directory is deleted.
                    // - Monitor the template overrides directory to re-register templates when they change.
                    // Combine both watch streams into a single stream.
                    let (parent_changes, parent_watcher) = params.fs.watch(parent_dir, Duration::from_secs(1)).await;
                    let (changes, watcher) = params.fs.watch(&templates_dir, Duration::from_secs(1)).await;
                    let mut combined_changes = futures::stream::select(changes, parent_changes);

                    while let Some(changed_paths) = combined_changes.next().await {
                        if changed_paths.iter().any(|p| &p.path == &templates_dir) {
                            if !params.fs.is_dir(&templates_dir).await {
                                log::info!("Prompt template overrides directory removed. Restoring built-in prompt templates.");
                                Self::register_built_in_templates(&mut handlebars.lock()).log_err();
                                break;
                            }
                        }
                        for event in changed_paths {
                            if event.path.starts_with(&templates_dir) && event.path.extension().map_or(false, |ext| ext == "hbs") {
                                log::info!("Reloading prompt template override: {}", event.path.display());
                                if let Some(content) = params.fs.load(&event.path).await.log_err() {
                                    let file_name = event.path.file_stem().unwrap().to_string_lossy();
                                    handlebars.lock().register_template_string(&file_name, content).log_err();
                                }
                            }
                        }
                    }

                    drop(watcher);
                    drop(parent_watcher);
                }
            })
            .detach();
    }

    fn register_built_in_templates(handlebars: &mut Handlebars) -> Result<()> {
        for path in Assets.list("prompts")? {
            if let Some(id) = path.split('/').last().and_then(|s| s.strip_suffix(".hbs")) {
                if let Some(prompt) = Assets.load(path.as_ref()).log_err().flatten() {
                    log::info!("Registering built-in prompt template: {}", id);
                    let prompt = String::from_utf8_lossy(prompt.as_ref());
                    handlebars.register_template_string(id, LineEnding::normalize_cow(prompt))?
                }
            }
        }

        Ok(())
    }

    pub fn generate_content_prompt(
        &self,
        user_prompt: String,
        language_name: Option<&LanguageName>,
        buffer: BufferSnapshot,
        range: Range<usize>,
    ) -> Result<String, RenderError> {
        let content_type = match language_name.as_ref().map(|l| l.0.as_ref()) {
            None | Some("Markdown" | "Plain Text") => "text",
            Some(_) => "code",
        };

        const MAX_CTX: usize = 50000;
        let is_insert = range.is_empty();
        let mut is_truncated = false;

        let before_range = 0..range.start;
        let truncated_before = if before_range.len() > MAX_CTX {
            is_truncated = true;
            let start = buffer.clip_offset(range.start - MAX_CTX, text::Bias::Right);
            start..range.start
        } else {
            before_range
        };

        let after_range = range.end..buffer.len();
        let truncated_after = if after_range.len() > MAX_CTX {
            is_truncated = true;
            let end = buffer.clip_offset(range.end + MAX_CTX, text::Bias::Left);
            range.end..end
        } else {
            after_range
        };

        let mut document_content = String::new();
        for chunk in buffer.text_for_range(truncated_before) {
            document_content.push_str(chunk);
        }
        if is_insert {
            document_content.push_str("<insert_here></insert_here>");
        } else {
            document_content.push_str("<rewrite_this>\n");
            for chunk in buffer.text_for_range(range.clone()) {
                document_content.push_str(chunk);
            }
            document_content.push_str("\n</rewrite_this>");
        }
        for chunk in buffer.text_for_range(truncated_after) {
            document_content.push_str(chunk);
        }

        let rewrite_section = if !is_insert {
            let mut section = String::new();
            for chunk in buffer.text_for_range(range.clone()) {
                section.push_str(chunk);
            }
            Some(section)
        } else {
            None
        };
        let diagnostics = buffer.diagnostics_in_range::<_, Point>(range, false);
        let diagnostic_errors: Vec<ContentPromptDiagnosticContext> = diagnostics
            .map(|entry| {
                let start = entry.range.start;
                ContentPromptDiagnosticContext {
                    line_number: (start.row + 1) as usize,
                    error_message: entry.diagnostic.message.clone(),
                    code_content: buffer.text_for_range(entry.range.clone()).collect(),
                }
            })
            .collect();

        let context = ContentPromptContext {
            content_type: content_type.to_string(),
            language_name: language_name.map(|s| s.to_string()),
            is_insert,
            is_truncated,
            document_content,
            user_prompt,
            rewrite_section,
            diagnostic_errors,
        };
        self.handlebars.lock().render("content_prompt", &context)
    }

    pub fn generate_terminal_assistant_prompt(
        &self,
        user_prompt: &str,
        shell: Option<&str>,
        working_directory: Option<&str>,
        latest_output: &[String],
    ) -> Result<String, RenderError> {
        let context = TerminalAssistantPromptContext {
            os: std::env::consts::OS.to_string(),
            arch: std::env::consts::ARCH.to_string(),
            shell: shell.map(|s| s.to_string()),
            working_directory: working_directory.map(|s| s.to_string()),
            latest_output: latest_output.to_vec(),
            user_prompt: user_prompt.to_string(),
        };

        self.handlebars
            .lock()
            .render("terminal_assistant_prompt", &context)
    }

    pub fn generate_workflow_prompt(&self) -> Result<String, RenderError> {
        self.handlebars.lock().render("edit_workflow", &())
    }

    pub fn generate_project_slash_command_prompt(
        &self,
        context_buffer: String,
    ) -> Result<String, RenderError> {
        self.handlebars.lock().render(
            "project_slash_command",
            &ProjectSlashCommandPromptContext { context_buffer },
        )
    }
}<|MERGE_RESOLUTION|>--- conflicted
+++ resolved
@@ -40,23 +40,11 @@
     pub user_prompt: String,
 }
 
-<<<<<<< HEAD
-=======
 #[derive(Serialize)]
 pub struct ProjectSlashCommandPromptContext {
     pub context_buffer: String,
 }
 
-/// Context required to generate a workflow step resolution prompt.
-#[derive(Debug, Serialize)]
-pub struct StepResolutionContext {
-    /// The full context, including <step>...</step> tags
-    pub workflow_context: String,
-    /// The text of the specific step from the context to resolve
-    pub step_to_resolve: String,
-}
-
->>>>>>> 743feb98
 pub struct PromptLoadingParams<'a> {
     pub fs: Arc<dyn Fs>,
     pub repo_path: Option<PathBuf>,
