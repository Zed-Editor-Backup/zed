--- conflicted
+++ resolved
@@ -1,18 +1,8 @@
-<<<<<<< HEAD
-use super::{create_label_for_command, SlashCommand};
-use anyhow::{anyhow, Result};
-use assistant_slash_command::{
-    ArgumentCompletion, SlashCommandContentType, SlashCommandEvent, SlashCommandOutputSection,
-    SlashCommandResult,
-};
-use futures::stream::{BoxStream, StreamExt};
-=======
 use anyhow::{anyhow, Result};
 use assistant_slash_command::{
     ArgumentCompletion, SlashCommand, SlashCommandOutput, SlashCommandOutputSection,
     SlashCommandResult,
 };
->>>>>>> 320af9cb
 use fuzzy::{PathMatch, StringMatchCandidate};
 use gpui::{AppContext, Model, Task, View, WeakView};
 use language::{
@@ -191,16 +181,9 @@
         let task = collect_diagnostics(workspace.read(cx).project().clone(), options, cx);
 
         cx.spawn(move |_| async move {
-<<<<<<< HEAD
-            match task.await? {
-                Some(stream) => Ok(stream),
-                None => Err(anyhow!("No diagnostics found")),
-            }
-=======
             task.await?
                 .map(|output| output.to_event_stream())
                 .ok_or_else(|| anyhow!("No diagnostics found"))
->>>>>>> 320af9cb
         })
     }
 }
@@ -242,7 +225,7 @@
     project: Model<Project>,
     options: Options,
     cx: &mut AppContext,
-) -> Task<Result<Option<BoxStream<'static, SlashCommandEvent>>>> {
+) -> Task<Result<Option<SlashCommandOutput>>> {
     let error_source = if let Some(path_matcher) = &options.path_matcher {
         debug_assert_eq!(path_matcher.sources().len(), 1);
         Some(path_matcher.sources().first().cloned().unwrap_or_default())
@@ -283,18 +266,12 @@
         .collect();
 
     cx.spawn(|mut cx| async move {
-        let mut events = Vec::new();
+        let mut output = SlashCommandOutput::default();
 
         if let Some(error_source) = error_source.as_ref() {
-            events.push(SlashCommandEvent::Content(SlashCommandContentType::Text {
-                text: format!("diagnostics: {}\n", error_source),
-                run_commands_in_text: false,
-            }));
+            writeln!(output.text, "diagnostics: {}", error_source).unwrap();
         } else {
-            events.push(SlashCommandEvent::Content(SlashCommandContentType::Text {
-                text: "diagnostics\n".to_string(),
-                run_commands_in_text: false,
-            }));
+            writeln!(output.text, "diagnostics").unwrap();
         }
 
         let mut project_summary = DiagnosticSummary::default();
@@ -312,18 +289,10 @@
                 continue;
             }
 
+            let last_end = output.text.len();
             let file_path = path.to_string_lossy().to_string();
             if !glob_is_exact_file_match {
-                events.push(SlashCommandEvent::StartSection {
-                    icon: IconName::File,
-                    label: file_path.clone().into(),
-                    metadata: None,
-                });
-                events.push(SlashCommandEvent::Content(SlashCommandContentType::Text {
-                    text: format!("{}\n", file_path),
-                    run_commands_in_text: false,
-                }));
-                events.push(SlashCommandEvent::EndSection { metadata: None });
+                writeln!(&mut output.text, "{file_path}").unwrap();
             }
 
             if let Some(buffer) = project_handle
@@ -332,15 +301,21 @@
                 .log_err()
             {
                 let snapshot = cx.read_model(&buffer, |buffer, _| buffer.snapshot())?;
-                events.extend(collect_buffer_diagnostics(
-                    &snapshot,
-                    options.include_warnings,
-                ));
+                collect_buffer_diagnostics(&mut output, &snapshot, options.include_warnings);
+            }
+
+            if !glob_is_exact_file_match {
+                output.sections.push(SlashCommandOutputSection {
+                    range: last_end..output.text.len().saturating_sub(1),
+                    icon: IconName::File,
+                    label: file_path.into(),
+                    metadata: None,
+                });
             }
         }
 
         // No diagnostics found
-        if events.is_empty() {
+        if output.sections.is_empty() {
             return Ok(None);
         }
 
@@ -365,51 +340,51 @@
             }
         }
 
-        events.insert(
+        output.sections.insert(
             0,
-            SlashCommandEvent::StartSection {
+            SlashCommandOutputSection {
+                range: 0..output.text.len(),
                 icon: IconName::Warning,
                 label: label.into(),
                 metadata: None,
             },
         );
 
-        Ok(Some(futures::stream::iter(events).boxed()))
+        Ok(Some(output))
     })
 }
 
 pub fn collect_buffer_diagnostics(
+    output: &mut SlashCommandOutput,
     snapshot: &BufferSnapshot,
     include_warnings: bool,
-) -> Vec<SlashCommandEvent> {
-    snapshot
-        .diagnostic_groups(None)
-        .into_iter()
-        .flat_map(|(_, group)| {
-            let entry = &group.entries[group.primary_ix];
-            collect_diagnostic(entry, snapshot, include_warnings)
-        })
-        .collect()
+) {
+    for (_, group) in snapshot.diagnostic_groups(None) {
+        let entry = &group.entries[group.primary_ix];
+        collect_diagnostic(output, entry, &snapshot, include_warnings)
+    }
 }
 
 fn collect_diagnostic(
+    output: &mut SlashCommandOutput,
     entry: &DiagnosticEntry<Anchor>,
     snapshot: &BufferSnapshot,
     include_warnings: bool,
-) -> Vec<SlashCommandEvent> {
+) {
     const EXCERPT_EXPANSION_SIZE: u32 = 2;
     const MAX_MESSAGE_LENGTH: usize = 2000;
 
     let (ty, icon) = match entry.diagnostic.severity {
         DiagnosticSeverity::WARNING => {
             if !include_warnings {
-                return vec![];
+                return;
             }
             ("warning", IconName::Warning)
         }
         DiagnosticSeverity::ERROR => ("error", IconName::XCircle),
-        _ => return vec![],
+        _ => return,
     };
+    let prev_len = output.text.len();
 
     let range = entry.range.to_point(snapshot);
     let diagnostic_row_number = range.start.row + 1;
@@ -419,11 +394,11 @@
     let excerpt_range =
         Point::new(start_row, 0).to_offset(&snapshot)..Point::new(end_row, 0).to_offset(&snapshot);
 
-    let mut text = String::from("```");
+    output.text.push_str("```");
     if let Some(language_name) = snapshot.language().map(|l| l.code_fence_block_name()) {
-        text.push_str(&language_name);
-    }
-    text.push('\n');
+        output.text.push_str(&language_name);
+    }
+    output.text.push('\n');
 
     let mut buffer_text = String::new();
     for chunk in snapshot.text_for_range(excerpt_range) {
@@ -432,33 +407,26 @@
 
     for (i, line) in buffer_text.lines().enumerate() {
         let line_number = start_row + i as u32 + 1;
-        writeln!(text, "{}", line).unwrap();
+        writeln!(output.text, "{}", line).unwrap();
 
         if line_number == diagnostic_row_number {
-            text.push_str("//");
-            let prev_len = text.len();
-            write!(text, " {}: ", ty).unwrap();
-            let padding = text.len() - prev_len;
+            output.text.push_str("//");
+            let prev_len = output.text.len();
+            write!(output.text, " {}: ", ty).unwrap();
+            let padding = output.text.len() - prev_len;
 
             let message = util::truncate(&entry.diagnostic.message, MAX_MESSAGE_LENGTH)
                 .replace('\n', format!("\n//{:padding$}", "").as_str());
 
-            writeln!(text, "{message}").unwrap();
-        }
-    }
-
-    writeln!(text, "```").unwrap();
-
-    vec![
-        SlashCommandEvent::StartSection {
-            icon,
-            label: entry.diagnostic.message.clone().into(),
-            metadata: None,
-        },
-        SlashCommandEvent::Content(SlashCommandContentType::Text {
-            text,
-            run_commands_in_text: false,
-        }),
-        SlashCommandEvent::EndSection { metadata: None },
-    ]
+            writeln!(output.text, "{message}").unwrap();
+        }
+    }
+
+    writeln!(output.text, "```").unwrap();
+    output.sections.push(SlashCommandOutputSection {
+        range: prev_len..output.text.len().saturating_sub(1),
+        icon,
+        label: entry.diagnostic.message.clone().into(),
+        metadata: None,
+    });
 }