use std::sync::atomic::AtomicBool;
use std::sync::Arc;

use anyhow::Result;
use assistant_slash_command::{
<<<<<<< HEAD
    ArgumentCompletion, SlashCommand, SlashCommandContentType, SlashCommandEvent,
    SlashCommandOutputSection, SlashCommandResult,
=======
    ArgumentCompletion, SlashCommand, SlashCommandOutput, SlashCommandOutputSection,
    SlashCommandResult,
>>>>>>> 320af9cb
};
use futures::stream::{self, StreamExt};
use gpui::{AppContext, Task, View, WeakView};
use language::{BufferSnapshot, CodeLabel, LspAdapterDelegate};
use terminal_view::{terminal_panel::TerminalPanel, TerminalView};
use ui::prelude::*;
use workspace::{dock::Panel, Workspace};

use crate::DEFAULT_CONTEXT_LINES;

use super::create_label_for_command;

pub(crate) struct TerminalSlashCommand;

const LINE_COUNT_ARG: &str = "--line-count";

impl SlashCommand for TerminalSlashCommand {
    fn name(&self) -> String {
        "terminal".into()
    }

    fn label(&self, cx: &AppContext) -> CodeLabel {
        create_label_for_command("terminal", &[LINE_COUNT_ARG], cx)
    }

    fn description(&self) -> String {
        "Insert terminal output".into()
    }

    fn menu_text(&self) -> String {
        self.description()
    }

    fn requires_argument(&self) -> bool {
        false
    }

    fn accepts_arguments(&self) -> bool {
        true
    }

    fn complete_argument(
        self: Arc<Self>,
        _arguments: &[String],
        _cancel: Arc<AtomicBool>,
        _workspace: Option<WeakView<Workspace>>,
        _cx: &mut WindowContext,
    ) -> Task<Result<Vec<ArgumentCompletion>>> {
        Task::ready(Ok(Vec::new()))
    }

    fn run(
        self: Arc<Self>,
        arguments: &[String],
        _context_slash_command_output_sections: &[SlashCommandOutputSection<language::Anchor>],
        _context_buffer: BufferSnapshot,
        workspace: WeakView<Workspace>,
        _delegate: Option<Arc<dyn LspAdapterDelegate>>,
        cx: &mut WindowContext,
    ) -> Task<SlashCommandResult> {
        let Some(workspace) = workspace.upgrade() else {
            return Task::ready(Err(anyhow::anyhow!("workspace was dropped")));
        };

        let Some(active_terminal) = resolve_active_terminal(&workspace, cx) else {
            return Task::ready(Err(anyhow::anyhow!("no active terminal")));
        };

        let line_count = arguments
            .get(0)
            .and_then(|s| s.parse::<usize>().ok())
            .unwrap_or(DEFAULT_CONTEXT_LINES);

        let lines = active_terminal
            .read(cx)
            .model()
            .read(cx)
            .last_n_non_empty_lines(line_count);

        let mut text = String::new();
        text.push_str("Terminal output:\n");
        text.push_str(&lines.join("\n"));

        let events = vec![
            SlashCommandEvent::StartSection {
                icon: IconName::Terminal,
                label: "Terminal".into(),
                metadata: None,
<<<<<<< HEAD
            },
            SlashCommandEvent::Content(SlashCommandContentType::Text {
                text,
                run_commands_in_text: false,
            }),
            SlashCommandEvent::EndSection { metadata: None },
        ];

        Task::ready(Ok(stream::iter(events).boxed()))
=======
            }],
            run_commands_in_text: false,
        }
        .to_event_stream()))
>>>>>>> 320af9cb
    }
}

fn resolve_active_terminal(
    workspace: &View<Workspace>,
    cx: &WindowContext,
) -> Option<View<TerminalView>> {
    if let Some(terminal_view) = workspace
        .read(cx)
        .active_item(cx)
        .and_then(|item| item.act_as::<TerminalView>(cx))
    {
        return Some(terminal_view);
    }

    let terminal_panel = workspace.read(cx).panel::<TerminalPanel>(cx)?;
    terminal_panel.read(cx).pane().and_then(|pane| {
        pane.read(cx)
            .active_item()
            .and_then(|t| t.downcast::<TerminalView>())
    })
}<|MERGE_RESOLUTION|>--- conflicted
+++ resolved
@@ -3,15 +3,9 @@
 
 use anyhow::Result;
 use assistant_slash_command::{
-<<<<<<< HEAD
-    ArgumentCompletion, SlashCommand, SlashCommandContentType, SlashCommandEvent,
-    SlashCommandOutputSection, SlashCommandResult,
-=======
     ArgumentCompletion, SlashCommand, SlashCommandOutput, SlashCommandOutputSection,
     SlashCommandResult,
->>>>>>> 320af9cb
 };
-use futures::stream::{self, StreamExt};
 use gpui::{AppContext, Task, View, WeakView};
 use language::{BufferSnapshot, CodeLabel, LspAdapterDelegate};
 use terminal_view::{terminal_panel::TerminalPanel, TerminalView};
@@ -92,28 +86,19 @@
         let mut text = String::new();
         text.push_str("Terminal output:\n");
         text.push_str(&lines.join("\n"));
+        let range = 0..text.len();
 
-        let events = vec![
-            SlashCommandEvent::StartSection {
+        Task::ready(Ok(SlashCommandOutput {
+            text,
+            sections: vec![SlashCommandOutputSection {
+                range,
                 icon: IconName::Terminal,
                 label: "Terminal".into(),
                 metadata: None,
-<<<<<<< HEAD
-            },
-            SlashCommandEvent::Content(SlashCommandContentType::Text {
-                text,
-                run_commands_in_text: false,
-            }),
-            SlashCommandEvent::EndSection { metadata: None },
-        ];
-
-        Task::ready(Ok(stream::iter(events).boxed()))
-=======
             }],
             run_commands_in_text: false,
         }
         .to_event_stream()))
->>>>>>> 320af9cb
     }
 }
 
