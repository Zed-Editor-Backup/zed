<<<<<<< HEAD
use super::{codeblock_fence_for_path, create_label_for_command};
use anyhow::Result;
use assistant_slash_command::{
    ArgumentCompletion, SlashCommand, SlashCommandContentType, SlashCommandEvent,
    SlashCommandOutputSection, SlashCommandResult,
=======
use anyhow::Result;
use assistant_slash_command::{
    ArgumentCompletion, SlashCommand, SlashCommandOutput, SlashCommandOutputSection,
    SlashCommandResult,
>>>>>>> 320af9cb
};
use feature_flags::FeatureFlag;
use futures::stream::{self, StreamExt};
use gpui::{AppContext, Task, WeakView};
use language::{CodeLabel, LspAdapterDelegate};
use semantic_index::{LoadedSearchResult, SemanticDb};
use std::{
    fmt::Write,
    sync::{atomic::AtomicBool, Arc},
};
use ui::{prelude::*, IconName};
use workspace::Workspace;

use crate::slash_command::create_label_for_command;
use crate::slash_command::file_command::{build_entry_output_section, codeblock_fence_for_path};

pub(crate) struct SearchSlashCommandFeatureFlag;

impl FeatureFlag for SearchSlashCommandFeatureFlag {
    const NAME: &'static str = "search-slash-command";
}

pub(crate) struct SearchSlashCommand;

impl SlashCommand for SearchSlashCommand {
    fn name(&self) -> String {
        "search".into()
    }

    fn label(&self, cx: &AppContext) -> CodeLabel {
        create_label_for_command("search", &["--n"], cx)
    }

    fn description(&self) -> String {
        "Search your project semantically".into()
    }

    fn menu_text(&self) -> String {
        self.description()
    }

    fn requires_argument(&self) -> bool {
        true
    }

    fn complete_argument(
        self: Arc<Self>,
        _arguments: &[String],
        _cancel: Arc<AtomicBool>,
        _workspace: Option<WeakView<Workspace>>,
        _cx: &mut WindowContext,
    ) -> Task<Result<Vec<ArgumentCompletion>>> {
        Task::ready(Ok(Vec::new()))
    }

    fn run(
        self: Arc<Self>,
        arguments: &[String],
        _context_slash_command_output_sections: &[SlashCommandOutputSection<language::Anchor>],
        _context_buffer: language::BufferSnapshot,
        workspace: WeakView<Workspace>,
        _delegate: Option<Arc<dyn LspAdapterDelegate>>,
        cx: &mut WindowContext,
    ) -> Task<SlashCommandResult> {
        let Some(workspace) = workspace.upgrade() else {
            return Task::ready(Err(anyhow::anyhow!("workspace was dropped")));
        };
        if arguments.is_empty() {
            return Task::ready(Err(anyhow::anyhow!("missing search query")));
        };

        let mut limit = None;
        let mut query = String::new();
        for part in arguments {
            if let Some(parameter) = part.strip_prefix("--") {
                if let Ok(count) = parameter.parse::<usize>() {
                    limit = Some(count);
                    continue;
                }
            }

            query.push_str(part);
            query.push(' ');
        }
        query.pop();

        if query.is_empty() {
            return Task::ready(Err(anyhow::anyhow!("missing search query")));
        }

        let project = workspace.read(cx).project().clone();
        let fs = project.read(cx).fs().clone();
        let Some(project_index) =
            cx.update_global(|index: &mut SemanticDb, cx| index.project_index(project, cx))
        else {
            return Task::ready(Err(anyhow::anyhow!("no project indexer")));
        };

        cx.spawn(|cx| async move {
            let results = project_index
                .read_with(&cx, |project_index, cx| {
                    project_index.search(vec![query.clone()], limit.unwrap_or(5), cx)
                })?
                .await?;

            let loaded_results = SemanticDb::load_results(results, &fs, &cx).await?;

            cx.background_executor()
                .spawn(async move {
                    let mut events = Vec::new();
                    events.push(SlashCommandEvent::StartSection {
                        icon: IconName::MagnifyingGlass,
                        label: SharedString::from(format!("Search results for {query}:")),
                        metadata: None,
                    });

                    for loaded_result in loaded_results {
                        add_search_result_section(&loaded_result, &mut events);
                    }
<<<<<<< HEAD
=======
                    .to_event_stream()
                })
                .await;
>>>>>>> 320af9cb

                    events.push(SlashCommandEvent::EndSection { metadata: None });

                    Ok(stream::iter(events).boxed())
                })
                .await
        })
    }
}

pub fn add_search_result_section(
    loaded_result: &LoadedSearchResult,
    events: &mut Vec<SlashCommandEvent>,
) {
    let LoadedSearchResult {
        path,
        excerpt_content,
        row_range,
        ..
    } = loaded_result;

    let mut text = codeblock_fence_for_path(Some(&path), Some(row_range.clone()));
    text.push_str(&excerpt_content);
    if !text.ends_with('\n') {
        text.push('\n');
    }
    writeln!(text, "```\n").unwrap();
    let path_str = path.to_string_lossy().to_string();
    events.push(SlashCommandEvent::StartSection {
        icon: IconName::File,
        label: path_str.into(),
        metadata: None,
    });
    events.push(SlashCommandEvent::Content(SlashCommandContentType::Text {
        text,
        run_commands_in_text: false,
    }));
    events.push(SlashCommandEvent::EndSection { metadata: None });
}<|MERGE_RESOLUTION|>--- conflicted
+++ resolved
@@ -1,18 +1,9 @@
-<<<<<<< HEAD
-use super::{codeblock_fence_for_path, create_label_for_command};
-use anyhow::Result;
-use assistant_slash_command::{
-    ArgumentCompletion, SlashCommand, SlashCommandContentType, SlashCommandEvent,
-    SlashCommandOutputSection, SlashCommandResult,
-=======
 use anyhow::Result;
 use assistant_slash_command::{
     ArgumentCompletion, SlashCommand, SlashCommandOutput, SlashCommandOutputSection,
     SlashCommandResult,
->>>>>>> 320af9cb
 };
 use feature_flags::FeatureFlag;
-use futures::stream::{self, StreamExt};
 use gpui::{AppContext, Task, WeakView};
 use language::{CodeLabel, LspAdapterDelegate};
 use semantic_index::{LoadedSearchResult, SemanticDb};
@@ -117,60 +108,65 @@
 
             let loaded_results = SemanticDb::load_results(results, &fs, &cx).await?;
 
-            cx.background_executor()
+            let output = cx
+                .background_executor()
                 .spawn(async move {
-                    let mut events = Vec::new();
-                    events.push(SlashCommandEvent::StartSection {
+                    let mut text = format!("Search results for {query}:\n");
+                    let mut sections = Vec::new();
+                    for loaded_result in &loaded_results {
+                        add_search_result_section(loaded_result, &mut text, &mut sections);
+                    }
+
+                    let query = SharedString::from(query);
+                    sections.push(SlashCommandOutputSection {
+                        range: 0..text.len(),
                         icon: IconName::MagnifyingGlass,
-                        label: SharedString::from(format!("Search results for {query}:")),
+                        label: query,
                         metadata: None,
                     });
 
-                    for loaded_result in loaded_results {
-                        add_search_result_section(&loaded_result, &mut events);
+                    SlashCommandOutput {
+                        text,
+                        sections,
+                        run_commands_in_text: false,
                     }
-<<<<<<< HEAD
-=======
                     .to_event_stream()
                 })
                 .await;
->>>>>>> 320af9cb
 
-                    events.push(SlashCommandEvent::EndSection { metadata: None });
-
-                    Ok(stream::iter(events).boxed())
-                })
-                .await
+            Ok(output)
         })
     }
 }
 
 pub fn add_search_result_section(
     loaded_result: &LoadedSearchResult,
-    events: &mut Vec<SlashCommandEvent>,
+    text: &mut String,
+    sections: &mut Vec<SlashCommandOutputSection<usize>>,
 ) {
     let LoadedSearchResult {
         path,
+        full_path,
         excerpt_content,
         row_range,
         ..
     } = loaded_result;
+    let section_start_ix = text.len();
+    text.push_str(&codeblock_fence_for_path(
+        Some(&path),
+        Some(row_range.clone()),
+    ));
 
-    let mut text = codeblock_fence_for_path(Some(&path), Some(row_range.clone()));
     text.push_str(&excerpt_content);
     if !text.ends_with('\n') {
         text.push('\n');
     }
     writeln!(text, "```\n").unwrap();
-    let path_str = path.to_string_lossy().to_string();
-    events.push(SlashCommandEvent::StartSection {
-        icon: IconName::File,
-        label: path_str.into(),
-        metadata: None,
-    });
-    events.push(SlashCommandEvent::Content(SlashCommandContentType::Text {
-        text,
-        run_commands_in_text: false,
-    }));
-    events.push(SlashCommandEvent::EndSection { metadata: None });
+    let section_end_ix = text.len() - 1;
+    sections.push(build_entry_output_section(
+        section_start_ix..section_end_ix,
+        Some(&full_path),
+        false,
+        Some(row_range.start() + 1..row_range.end() + 1),
+    ));
 }