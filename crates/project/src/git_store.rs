pub mod git_traversal;

use crate::{
    ProjectEnvironment, ProjectItem, ProjectPath,
    buffer_store::{BufferStore, BufferStoreEvent},
    worktree_store::{WorktreeStore, WorktreeStoreEvent},
};
use anyhow::{Context as _, Result, anyhow, bail};
use askpass::AskPassDelegate;
use buffer_diff::{BufferDiff, BufferDiffEvent};
use client::ProjectId;
use collections::HashMap;
use fs::Fs;
use futures::{
    FutureExt as _, StreamExt as _,
    channel::{mpsc, oneshot},
<<<<<<< HEAD
    future::{self, OptionFuture, Shared},
};
use git::{
    BuildPermalinkParams, GitHostingProviderRegistry,
=======
    future::{self, Shared},
};
use git::{
    BuildPermalinkParams, GitHostingProviderRegistry, WORK_DIRECTORY_REPO_PATH,
>>>>>>> 6ae7d2f5
    blame::Blame,
    parse_git_remote_url,
    repository::{
        Branch, CommitDetails, CommitDiff, CommitFile, DiffType, GitRepository,
        GitRepositoryCheckpoint, PushOptions, Remote, RemoteCommandOutput, RepoPath, ResetMode,
        UpstreamTrackingStatus,
    },
    status::{
        FileStatus, GitSummary, StatusCode, TrackedStatus, UnmergedStatus, UnmergedStatusCode,
    },
<<<<<<< HEAD
    status::FileStatus,
=======
>>>>>>> 6ae7d2f5
};
use gpui::{
    App, AppContext, AsyncApp, Context, Entity, EventEmitter, SharedString, Subscription, Task,
    WeakEntity,
};
use language::{
    Buffer, BufferEvent, Language, LanguageRegistry,
    proto::{deserialize_version, serialize_version},
};
use parking_lot::Mutex;
use rpc::{
    AnyProtoClient, TypedEnvelope,
<<<<<<< HEAD
    proto::{self, FromProto, SSH_PROJECT_ID, ToProto, git_reset},
=======
    proto::{self, FromProto, SSH_PROJECT_ID, ToProto, git_reset, split_repository_update},
>>>>>>> 6ae7d2f5
};
use serde::Deserialize;
use std::{
<<<<<<< HEAD
    collections::{VecDeque, hash_map},
=======
    cmp::Ordering,
    collections::{BTreeSet, VecDeque},
>>>>>>> 6ae7d2f5
    future::Future,
    mem,
    ops::Range,
    path::{Path, PathBuf},
    sync::{
        Arc,
        atomic::{self, AtomicU64},
    },
};
<<<<<<< HEAD
use sum_tree::TreeSet;
use text::BufferId;
use util::{ResultExt, debug_panic, maybe};
use worktree::{
    File, PathKey, ProjectEntryId, RepositoryEntry, StatusEntry, UpdatedGitRepositoriesSet,
    Worktree, proto_to_branch,
=======
use sum_tree::{Edit, SumTree, TreeSet};
use text::{Bias, BufferId};
use util::{ResultExt, debug_panic};
use worktree::{
    File, PathKey, PathProgress, PathSummary, PathTarget, UpdatedGitRepositoriesSet, Worktree,
>>>>>>> 6ae7d2f5
};

pub struct GitStore {
    state: GitStoreState,
    buffer_store: Entity<BufferStore>,
    worktree_store: Entity<WorktreeStore>,
    repositories: HashMap<RepositoryId, Entity<Repository>>,
    active_repo_id: Option<RepositoryId>,
    #[allow(clippy::type_complexity)]
    loading_diffs:
        HashMap<(BufferId, DiffKind), Shared<Task<Result<Entity<BufferDiff>, Arc<anyhow::Error>>>>>,
    diffs: HashMap<BufferId, Entity<BufferDiffState>>,
    shared_diffs: HashMap<proto::PeerId, HashMap<BufferId, SharedDiffs>>,
    _subscriptions: Vec<Subscription>,
}

#[derive(Default)]
struct SharedDiffs {
    unstaged: Option<Entity<BufferDiff>>,
    uncommitted: Option<Entity<BufferDiff>>,
}

#[derive(Default)]
struct BufferDiffState {
    unstaged_diff: Option<WeakEntity<BufferDiff>>,
    uncommitted_diff: Option<WeakEntity<BufferDiff>>,
    recalculate_diff_task: Option<Task<Result<()>>>,
    language: Option<Arc<Language>>,
    language_registry: Option<Arc<LanguageRegistry>>,
    diff_updated_futures: Vec<oneshot::Sender<()>>,
    hunk_staging_operation_count: usize,

    head_text: Option<Arc<String>>,
    index_text: Option<Arc<String>>,
    head_changed: bool,
    index_changed: bool,
    language_changed: bool,
}

#[derive(Clone, Debug)]
enum DiffBasesChange {
    SetIndex(Option<String>),
    SetHead(Option<String>),
    SetEach {
        index: Option<String>,
        head: Option<String>,
    },
    SetBoth(Option<String>),
}

#[derive(Clone, Copy, Debug, PartialEq, Eq, Hash)]
enum DiffKind {
    Unstaged,
    Uncommitted,
}

enum GitStoreState {
    Local {
        next_repository_id: Arc<AtomicU64>,
        downstream: Option<LocalDownstreamState>,
        project_environment: Entity<ProjectEnvironment>,
        fs: Arc<dyn Fs>,
    },
    Ssh {
        upstream_client: AnyProtoClient,
        upstream_project_id: ProjectId,
        downstream: Option<(AnyProtoClient, ProjectId)>,
    },
    Remote {
        upstream_client: AnyProtoClient,
        upstream_project_id: ProjectId,
    },
}

enum DownstreamUpdate {
    UpdateRepository(RepositorySnapshot),
    RemoveRepository(RepositoryId),
}

struct LocalDownstreamState {
    client: AnyProtoClient,
    project_id: ProjectId,
    updates_tx: mpsc::UnboundedSender<DownstreamUpdate>,
    _task: Task<Result<()>>,
}

#[derive(Clone)]
pub struct GitStoreCheckpoint {
    checkpoints_by_work_dir_abs_path: HashMap<Arc<Path>, GitRepositoryCheckpoint>,
}

#[derive(Clone, Debug, PartialEq, Eq)]
pub struct StatusEntry {
    pub repo_path: RepoPath,
    pub status: FileStatus,
}

impl StatusEntry {
    fn to_proto(&self) -> proto::StatusEntry {
        let simple_status = match self.status {
            FileStatus::Ignored | FileStatus::Untracked => proto::GitStatus::Added as i32,
            FileStatus::Unmerged { .. } => proto::GitStatus::Conflict as i32,
            FileStatus::Tracked(TrackedStatus {
                index_status,
                worktree_status,
            }) => tracked_status_to_proto(if worktree_status != StatusCode::Unmodified {
                worktree_status
            } else {
                index_status
            }),
        };

        proto::StatusEntry {
            repo_path: self.repo_path.as_ref().to_proto(),
            simple_status,
            status: Some(status_to_proto(self.status)),
        }
    }
}

impl TryFrom<proto::StatusEntry> for StatusEntry {
    type Error = anyhow::Error;

    fn try_from(value: proto::StatusEntry) -> Result<Self, Self::Error> {
        let repo_path = RepoPath(Arc::<Path>::from_proto(value.repo_path));
        let status = status_from_proto(value.simple_status, value.status)?;
        Ok(Self { repo_path, status })
    }
}

impl sum_tree::Item for StatusEntry {
    type Summary = PathSummary<GitSummary>;

    fn summary(&self, _: &<Self::Summary as sum_tree::Summary>::Context) -> Self::Summary {
        PathSummary {
            max_path: self.repo_path.0.clone(),
            item_summary: self.status.summary(),
        }
    }
}

impl sum_tree::KeyedItem for StatusEntry {
    type Key = PathKey;

    fn key(&self) -> Self::Key {
        PathKey(self.repo_path.0.clone())
    }
}

#[derive(Clone, Copy, Debug, PartialEq, Eq, PartialOrd, Ord, Hash)]
pub struct RepositoryId(pub u64);

#[derive(Clone, Debug, PartialEq, Eq)]
pub struct RepositorySnapshot {
    pub id: RepositoryId,
    pub merge_message: Option<SharedString>,
    pub statuses_by_path: SumTree<StatusEntry>,
    pub work_directory_abs_path: Arc<Path>,
    pub branch: Option<Branch>,
    pub merge_conflicts: TreeSet<RepoPath>,
    pub merge_head_shas: Vec<SharedString>,
    pub scan_id: u64,
}

pub struct Repository {
    snapshot: RepositorySnapshot,
    commit_message_buffer: Option<Entity<Buffer>>,
    git_store: WeakEntity<GitStore>,
    // For a local repository, holds paths that have had worktree events since the last status scan completed,
    // and that should be examined during the next status scan.
    paths_needing_status_update: BTreeSet<RepoPath>,
    job_sender: mpsc::UnboundedSender<GitJob>,
    askpass_delegates: Arc<Mutex<HashMap<u64, AskPassDelegate>>>,
    latest_askpass_id: u64,
}

impl std::ops::Deref for Repository {
    type Target = RepositorySnapshot;

    fn deref(&self) -> &Self::Target {
        &self.snapshot
    }
}

#[derive(Clone)]
pub enum RepositoryState {
    Local {
        backend: Arc<dyn GitRepository>,
        environment: Arc<HashMap<String, String>>,
    },
    Remote {
        project_id: ProjectId,
        client: AnyProtoClient,
    },
}

#[derive(Clone, Debug)]
pub enum RepositoryEvent {
    Updated { full_scan: bool },
    MergeHeadsChanged,
}

#[derive(Debug)]
pub enum GitStoreEvent {
    ActiveRepositoryChanged(Option<RepositoryId>),
    RepositoryUpdated(RepositoryId, RepositoryEvent, bool),
    RepositoryAdded(RepositoryId),
    RepositoryRemoved(RepositoryId),
    IndexWriteError(anyhow::Error),
}

impl EventEmitter<RepositoryEvent> for Repository {}
impl EventEmitter<GitStoreEvent> for GitStore {}

struct GitJob {
    job: Box<dyn FnOnce(RepositoryState, &mut AsyncApp) -> Task<()>>,
    key: Option<GitJobKey>,
}

#[derive(PartialEq, Eq)]
enum GitJobKey {
    WriteIndex(RepoPath),
    BatchReadIndex,
    RefreshStatuses,
    ReloadGitState,
}

impl GitStore {
    pub fn local(
        worktree_store: &Entity<WorktreeStore>,
        buffer_store: Entity<BufferStore>,
        environment: Entity<ProjectEnvironment>,
        fs: Arc<dyn Fs>,
        cx: &mut Context<Self>,
    ) -> Self {
        Self::new(
            worktree_store.clone(),
            buffer_store,
            GitStoreState::Local {
                next_repository_id: Arc::new(AtomicU64::new(1)),
                downstream: None,
                project_environment: environment,
                fs,
            },
            cx,
        )
    }

    pub fn remote(
        worktree_store: &Entity<WorktreeStore>,
        buffer_store: Entity<BufferStore>,
        upstream_client: AnyProtoClient,
        project_id: ProjectId,
        cx: &mut Context<Self>,
    ) -> Self {
        Self::new(
            worktree_store.clone(),
            buffer_store,
            GitStoreState::Remote {
                upstream_client,
                upstream_project_id: project_id,
            },
            cx,
        )
    }

    pub fn ssh(
        worktree_store: &Entity<WorktreeStore>,
        buffer_store: Entity<BufferStore>,
        upstream_client: AnyProtoClient,
        cx: &mut Context<Self>,
    ) -> Self {
        Self::new(
            worktree_store.clone(),
            buffer_store,
            GitStoreState::Ssh {
                upstream_client,
                upstream_project_id: ProjectId(SSH_PROJECT_ID),
                downstream: None,
            },
            cx,
        )
    }

    fn new(
        worktree_store: Entity<WorktreeStore>,
        buffer_store: Entity<BufferStore>,
        state: GitStoreState,
        cx: &mut Context<Self>,
    ) -> Self {
        let _subscriptions = vec![
            cx.subscribe(&worktree_store, Self::on_worktree_store_event),
            cx.subscribe(&buffer_store, Self::on_buffer_store_event),
        ];

        GitStore {
            state,
            buffer_store,
            worktree_store,
            repositories: HashMap::default(),
            active_repo_id: None,
            _subscriptions,
            loading_diffs: HashMap::default(),
            shared_diffs: HashMap::default(),
            diffs: HashMap::default(),
        }
    }

    pub fn init(client: &AnyProtoClient) {
        client.add_entity_request_handler(Self::handle_get_remotes);
        client.add_entity_request_handler(Self::handle_get_branches);
        client.add_entity_request_handler(Self::handle_change_branch);
        client.add_entity_request_handler(Self::handle_create_branch);
        client.add_entity_request_handler(Self::handle_git_init);
        client.add_entity_request_handler(Self::handle_push);
        client.add_entity_request_handler(Self::handle_pull);
        client.add_entity_request_handler(Self::handle_fetch);
        client.add_entity_request_handler(Self::handle_stage);
        client.add_entity_request_handler(Self::handle_unstage);
        client.add_entity_request_handler(Self::handle_commit);
        client.add_entity_request_handler(Self::handle_reset);
        client.add_entity_request_handler(Self::handle_show);
        client.add_entity_request_handler(Self::handle_load_commit_diff);
        client.add_entity_request_handler(Self::handle_checkout_files);
        client.add_entity_request_handler(Self::handle_open_commit_message_buffer);
        client.add_entity_request_handler(Self::handle_set_index_text);
        client.add_entity_request_handler(Self::handle_askpass);
        client.add_entity_request_handler(Self::handle_check_for_pushed_commits);
        client.add_entity_request_handler(Self::handle_git_diff);
        client.add_entity_request_handler(Self::handle_open_unstaged_diff);
        client.add_entity_request_handler(Self::handle_open_uncommitted_diff);
        client.add_entity_message_handler(Self::handle_update_diff_bases);
        client.add_entity_request_handler(Self::handle_get_permalink_to_line);
        client.add_entity_request_handler(Self::handle_blame_buffer);
        client.add_entity_message_handler(Self::handle_update_repository);
        client.add_entity_message_handler(Self::handle_remove_repository);
    }

    pub fn is_local(&self) -> bool {
        matches!(self.state, GitStoreState::Local { .. })
    }

    pub fn shared(&mut self, project_id: u64, client: AnyProtoClient, cx: &mut Context<Self>) {
        match &mut self.state {
            GitStoreState::Ssh {
                downstream: downstream_client,
                ..
            } => {
                for repo in self.repositories.values() {
                    let update = repo.read(cx).snapshot.initial_update(project_id);
                    for update in split_repository_update(update) {
                        client.send(update).log_err();
                    }
                }
                *downstream_client = Some((client, ProjectId(project_id)));
            }
            GitStoreState::Local {
                downstream: downstream_client,
                ..
            } => {
                let mut snapshots = HashMap::default();
                let (updates_tx, mut updates_rx) = mpsc::unbounded();
                for repo in self.repositories.values() {
                    updates_tx
                        .unbounded_send(DownstreamUpdate::UpdateRepository(
                            repo.read(cx).snapshot.clone(),
                        ))
                        .ok();
                }
                *downstream_client = Some(LocalDownstreamState {
                    client: client.clone(),
                    project_id: ProjectId(project_id),
                    updates_tx,
                    _task: cx.spawn(async move |this, cx| {
                        cx.background_spawn(async move {
                            while let Some(update) = updates_rx.next().await {
                                match update {
                                    DownstreamUpdate::UpdateRepository(snapshot) => {
                                        if let Some(old_snapshot) = snapshots.get_mut(&snapshot.id)
                                        {
                                            let update =
                                                snapshot.build_update(old_snapshot, project_id);
                                            *old_snapshot = snapshot;
                                            for update in split_repository_update(update) {
                                                client.send(update)?;
                                            }
                                        } else {
                                            let update = snapshot.initial_update(project_id);
                                            for update in split_repository_update(update) {
                                                client.send(update)?;
                                            }
                                            snapshots.insert(snapshot.id, snapshot);
                                        }
                                    }
                                    DownstreamUpdate::RemoveRepository(id) => {
                                        client.send(proto::RemoveRepository {
                                            project_id,
                                            id: id.to_proto(),
                                        })?;
                                    }
                                }
                            }
                            anyhow::Ok(())
                        })
                        .await
                        .ok();
                        this.update(cx, |this, _| {
                            if let GitStoreState::Local {
                                downstream: downstream_client,
                                ..
                            } = &mut this.state
                            {
                                downstream_client.take();
                            } else {
                                unreachable!("unshared called on remote store");
                            }
                        })
                    }),
                });
            }
            GitStoreState::Remote { .. } => {
                debug_panic!("shared called on remote store");
            }
        }
    }

    pub fn unshared(&mut self, _cx: &mut Context<Self>) {
        match &mut self.state {
            GitStoreState::Local {
                downstream: downstream_client,
                ..
            } => {
                downstream_client.take();
            }
            GitStoreState::Ssh {
                downstream: downstream_client,
                ..
            } => {
                downstream_client.take();
            }
            GitStoreState::Remote { .. } => {
                debug_panic!("unshared called on remote store");
            }
        }
        self.shared_diffs.clear();
    }

    pub(crate) fn forget_shared_diffs_for(&mut self, peer_id: &proto::PeerId) {
        self.shared_diffs.remove(peer_id);
    }

    pub fn active_repository(&self) -> Option<Entity<Repository>> {
        self.active_repo_id
            .as_ref()
            .map(|id| self.repositories[&id].clone())
    }

    pub fn open_unstaged_diff(
        &mut self,
        buffer: Entity<Buffer>,
        cx: &mut Context<Self>,
    ) -> Task<Result<Entity<BufferDiff>>> {
        let buffer_id = buffer.read(cx).remote_id();
        if let Some(diff_state) = self.diffs.get(&buffer_id) {
            if let Some(unstaged_diff) = diff_state
                .read(cx)
                .unstaged_diff
                .as_ref()
                .and_then(|weak| weak.upgrade())
            {
                if let Some(task) =
                    diff_state.update(cx, |diff_state, _| diff_state.wait_for_recalculation())
                {
                    return cx.background_executor().spawn(async move {
                        task.await?;
                        Ok(unstaged_diff)
                    });
                }
                return Task::ready(Ok(unstaged_diff));
            }
        }

        let Some((repo, repo_path)) =
            self.repository_and_path_for_buffer_id(buffer.read(cx).remote_id(), cx)
        else {
            return Task::ready(Err(anyhow!("failed to find git repository for buffer")));
        };

        let task = self
            .loading_diffs
            .entry((buffer_id, DiffKind::Unstaged))
            .or_insert_with(|| {
                let staged_text = repo.read(cx).load_staged_text(buffer_id, repo_path, cx);
                cx.spawn(async move |this, cx| {
                    Self::open_diff_internal(
                        this,
                        DiffKind::Unstaged,
                        staged_text.await.map(DiffBasesChange::SetIndex),
                        buffer,
                        cx,
                    )
                    .await
                    .map_err(Arc::new)
                })
                .shared()
            })
            .clone();

        cx.background_spawn(async move { task.await.map_err(|e| anyhow!("{e}")) })
    }

    pub fn open_uncommitted_diff(
        &mut self,
        buffer: Entity<Buffer>,
        cx: &mut Context<Self>,
    ) -> Task<Result<Entity<BufferDiff>>> {
        let buffer_id = buffer.read(cx).remote_id();

        if let Some(diff_state) = self.diffs.get(&buffer_id) {
            if let Some(uncommitted_diff) = diff_state
                .read(cx)
                .uncommitted_diff
                .as_ref()
                .and_then(|weak| weak.upgrade())
            {
                if let Some(task) =
                    diff_state.update(cx, |diff_state, _| diff_state.wait_for_recalculation())
                {
                    return cx.background_executor().spawn(async move {
                        task.await?;
                        Ok(uncommitted_diff)
                    });
                }
                return Task::ready(Ok(uncommitted_diff));
            }
        }

        let Some((repo, repo_path)) =
            self.repository_and_path_for_buffer_id(buffer.read(cx).remote_id(), cx)
        else {
            return Task::ready(Err(anyhow!("failed to find git repository for buffer")));
        };

        let task = self
            .loading_diffs
            .entry((buffer_id, DiffKind::Uncommitted))
            .or_insert_with(|| {
                let changes = repo.read(cx).load_committed_text(buffer_id, repo_path, cx);
                cx.spawn(async move |this, cx| {
                    Self::open_diff_internal(this, DiffKind::Uncommitted, changes.await, buffer, cx)
                        .await
                        .map_err(Arc::new)
                })
                .shared()
            })
            .clone();

        cx.background_spawn(async move { task.await.map_err(|e| anyhow!("{e}")) })
    }

    async fn open_diff_internal(
        this: WeakEntity<Self>,
        kind: DiffKind,
        texts: Result<DiffBasesChange>,
        buffer_entity: Entity<Buffer>,
        cx: &mut AsyncApp,
    ) -> Result<Entity<BufferDiff>> {
        let diff_bases_change = match texts {
            Err(e) => {
                this.update(cx, |this, cx| {
                    let buffer = buffer_entity.read(cx);
                    let buffer_id = buffer.remote_id();
                    this.loading_diffs.remove(&(buffer_id, kind));
                })?;
                return Err(e);
            }
            Ok(change) => change,
        };

        this.update(cx, |this, cx| {
            let buffer = buffer_entity.read(cx);
            let buffer_id = buffer.remote_id();
            let language = buffer.language().cloned();
            let language_registry = buffer.language_registry();
            let text_snapshot = buffer.text_snapshot();
            this.loading_diffs.remove(&(buffer_id, kind));

            let diff_state = this
                .diffs
                .entry(buffer_id)
                .or_insert_with(|| cx.new(|_| BufferDiffState::default()));

            let diff = cx.new(|cx| BufferDiff::new(&text_snapshot, cx));

            cx.subscribe(&diff, Self::on_buffer_diff_event).detach();
            diff_state.update(cx, |diff_state, cx| {
                diff_state.language = language;
                diff_state.language_registry = language_registry;

                match kind {
                    DiffKind::Unstaged => diff_state.unstaged_diff = Some(diff.downgrade()),
                    DiffKind::Uncommitted => {
                        let unstaged_diff = if let Some(diff) = diff_state.unstaged_diff() {
                            diff
                        } else {
                            let unstaged_diff = cx.new(|cx| BufferDiff::new(&text_snapshot, cx));
                            diff_state.unstaged_diff = Some(unstaged_diff.downgrade());
                            unstaged_diff
                        };

                        diff.update(cx, |diff, _| diff.set_secondary_diff(unstaged_diff));
                        diff_state.uncommitted_diff = Some(diff.downgrade())
                    }
                }

                let rx = diff_state.diff_bases_changed(text_snapshot, diff_bases_change, 0, cx);

                anyhow::Ok(async move {
                    rx.await.ok();
                    Ok(diff)
                })
            })
        })??
        .await
    }

    pub fn get_unstaged_diff(&self, buffer_id: BufferId, cx: &App) -> Option<Entity<BufferDiff>> {
        let diff_state = self.diffs.get(&buffer_id)?;
        diff_state.read(cx).unstaged_diff.as_ref()?.upgrade()
    }

    pub fn get_uncommitted_diff(
        &self,
        buffer_id: BufferId,
        cx: &App,
    ) -> Option<Entity<BufferDiff>> {
        let diff_state = self.diffs.get(&buffer_id)?;
        diff_state.read(cx).uncommitted_diff.as_ref()?.upgrade()
    }

    pub fn project_path_git_status(
        &self,
        project_path: &ProjectPath,
        cx: &App,
    ) -> Option<FileStatus> {
        let (repo, repo_path) = self.repository_and_path_for_project_path(project_path, cx)?;
        Some(repo.read(cx).status_for_path(&repo_path)?.status)
    }

    pub fn checkpoint(&self, cx: &App) -> Task<Result<GitStoreCheckpoint>> {
        let mut work_directory_abs_paths = Vec::new();
        let mut checkpoints = Vec::new();
        for repository in self.repositories.values() {
            let repository = repository.read(cx);
            work_directory_abs_paths.push(repository.snapshot.work_directory_abs_path.clone());
            checkpoints.push(repository.checkpoint().map(|checkpoint| checkpoint?));
        }

        cx.background_executor().spawn(async move {
            let checkpoints = future::try_join_all(checkpoints).await?;
            Ok(GitStoreCheckpoint {
                checkpoints_by_work_dir_abs_path: work_directory_abs_paths
                    .into_iter()
                    .zip(checkpoints)
                    .collect(),
            })
        })
    }

    pub fn restore_checkpoint(&self, checkpoint: GitStoreCheckpoint, cx: &App) -> Task<Result<()>> {
        let repositories_by_work_dir_abs_path = self
            .repositories
            .values()
            .map(|repo| (repo.read(cx).snapshot.work_directory_abs_path.clone(), repo))
            .collect::<HashMap<_, _>>();

        let mut tasks = Vec::new();
        for (work_dir_abs_path, checkpoint) in checkpoint.checkpoints_by_work_dir_abs_path {
            if let Some(repository) = repositories_by_work_dir_abs_path.get(&work_dir_abs_path) {
                let restore = repository.read(cx).restore_checkpoint(checkpoint);
                tasks.push(async move { restore.await? });
            }
        }
        cx.background_spawn(async move {
            future::try_join_all(tasks).await?;
            Ok(())
        })
    }

    /// Compares two checkpoints, returning true if they are equal.
    pub fn compare_checkpoints(
        &self,
        left: GitStoreCheckpoint,
        mut right: GitStoreCheckpoint,
        cx: &App,
    ) -> Task<Result<bool>> {
        let repositories_by_work_dir_abs_path = self
            .repositories
            .values()
            .map(|repo| (repo.read(cx).snapshot.work_directory_abs_path.clone(), repo))
            .collect::<HashMap<_, _>>();

        let mut tasks = Vec::new();
        for (work_dir_abs_path, left_checkpoint) in left.checkpoints_by_work_dir_abs_path {
            if let Some(right_checkpoint) = right
                .checkpoints_by_work_dir_abs_path
                .remove(&work_dir_abs_path)
            {
                if let Some(repository) = repositories_by_work_dir_abs_path.get(&work_dir_abs_path)
                {
                    let compare = repository
                        .read(cx)
                        .compare_checkpoints(left_checkpoint, right_checkpoint);
                    tasks.push(async move { compare.await? });
                }
            } else {
                return Task::ready(Ok(false));
            }
        }
        cx.background_spawn(async move {
            Ok(future::try_join_all(tasks)
                .await?
                .into_iter()
                .all(|result| result))
        })
    }

    pub fn delete_checkpoint(&self, checkpoint: GitStoreCheckpoint, cx: &App) -> Task<Result<()>> {
        let repositories_by_work_directory_abs_path = self
            .repositories
            .values()
            .map(|repo| (repo.read(cx).snapshot.work_directory_abs_path.clone(), repo))
            .collect::<HashMap<_, _>>();

        let mut tasks = Vec::new();
        for (work_dir_abs_path, checkpoint) in checkpoint.checkpoints_by_work_dir_abs_path {
            if let Some(repository) =
                repositories_by_work_directory_abs_path.get(&work_dir_abs_path)
            {
                let delete = repository.read(cx).delete_checkpoint(checkpoint);
                tasks.push(async move { delete.await? });
            }
        }
        cx.background_spawn(async move {
            future::try_join_all(tasks).await?;
            Ok(())
        })
    }

    /// Blames a buffer.
    pub fn blame_buffer(
        &self,
        buffer: &Entity<Buffer>,
        version: Option<clock::Global>,
        cx: &App,
    ) -> Task<Result<Option<Blame>>> {
        let buffer = buffer.read(cx);
        let Some((repo, repo_path)) =
            self.repository_and_path_for_buffer_id(buffer.remote_id(), cx)
        else {
            return Task::ready(Err(anyhow!("failed to find a git repository for buffer")));
        };
        let content = match &version {
            Some(version) => buffer.rope_for_version(version).clone(),
            None => buffer.as_rope().clone(),
        };
        let version = version.unwrap_or(buffer.version());
        let buffer_id = buffer.remote_id();

        let rx = repo.read(cx).send_job(move |state, _| async move {
            match state {
                RepositoryState::Local { backend, .. } => backend
                    .blame(repo_path.clone(), content)
                    .await
                    .with_context(|| format!("Failed to blame {:?}", repo_path.0))
                    .map(Some),
                RepositoryState::Remote { project_id, client } => {
                    let response = client
                        .request(proto::BlameBuffer {
                            project_id: project_id.to_proto(),
                            buffer_id: buffer_id.into(),
                            version: serialize_version(&version),
                        })
                        .await?;
                    Ok(deserialize_blame_buffer_response(response))
                }
            }
        });

        cx.spawn(|_: &mut AsyncApp| async move { rx.await? })
    }

    pub fn get_permalink_to_line(
        &self,
        buffer: &Entity<Buffer>,
        selection: Range<u32>,
        cx: &App,
    ) -> Task<Result<url::Url>> {
        let Some(file) = File::from_dyn(buffer.read(cx).file()) else {
            return Task::ready(Err(anyhow!("buffer has no file")));
        };

        let Some((repo, repo_path)) = self.repository_and_path_for_project_path(
            &(file.worktree.read(cx).id(), file.path.clone()).into(),
            cx,
        ) else {
            // If we're not in a Git repo, check whether this is a Rust source
            // file in the Cargo registry (presumably opened with go-to-definition
            // from a normal Rust file). If so, we can put together a permalink
            // using crate metadata.
            if buffer
                .read(cx)
                .language()
                .is_none_or(|lang| lang.name() != "Rust".into())
            {
                return Task::ready(Err(anyhow!("no permalink available")));
            }
            let Some(file_path) = file.worktree.read(cx).absolutize(&file.path).ok() else {
                return Task::ready(Err(anyhow!("no permalink available")));
            };
            return cx.spawn(async move |cx| {
                let provider_registry = cx.update(GitHostingProviderRegistry::default_global)?;
                get_permalink_in_rust_registry_src(provider_registry, file_path, selection)
                    .map_err(|_| anyhow!("no permalink available"))
            });

            // TODO remote case
        };

        let buffer_id = buffer.read(cx).remote_id();
        let branch = repo.read(cx).branch.clone();
        let remote = branch
            .as_ref()
            .and_then(|b| b.upstream.as_ref())
            .and_then(|b| b.remote_name())
            .unwrap_or("origin")
            .to_string();
        let rx = repo.read(cx).send_job(move |state, cx| async move {
            match state {
                RepositoryState::Local { backend, .. } => {
                    let origin_url = backend
                        .remote_url(&remote)
                        .ok_or_else(|| anyhow!("remote \"{remote}\" not found"))?;

                    let sha = backend
                        .head_sha()
                        .ok_or_else(|| anyhow!("failed to read HEAD SHA"))?;

                    let provider_registry =
                        cx.update(GitHostingProviderRegistry::default_global)?;

                    let (provider, remote) =
                        parse_git_remote_url(provider_registry, &origin_url)
                            .ok_or_else(|| anyhow!("failed to parse Git remote URL"))?;

                    let path = repo_path
                        .to_str()
                        .ok_or_else(|| anyhow!("failed to convert path to string"))?;

                    Ok(provider.build_permalink(
                        remote,
                        BuildPermalinkParams {
                            sha: &sha,
                            path,
                            selection: Some(selection),
                        },
                    ))
                }
                RepositoryState::Remote { project_id, client } => {
                    let response = client
                        .request(proto::GetPermalinkToLine {
                            project_id: project_id.to_proto(),
                            buffer_id: buffer_id.into(),
                            selection: Some(proto::Range {
                                start: selection.start as u64,
                                end: selection.end as u64,
                            }),
                        })
                        .await?;

                    url::Url::parse(&response.permalink).context("failed to parse permalink")
                }
            }
        });
        cx.spawn(|_: &mut AsyncApp| async move { rx.await? })
    }

    fn downstream_client(&self) -> Option<(AnyProtoClient, ProjectId)> {
        match &self.state {
            GitStoreState::Local {
                downstream: downstream_client,
                ..
            } => downstream_client
                .as_ref()
                .map(|state| (state.client.clone(), state.project_id)),
            GitStoreState::Ssh {
                downstream: downstream_client,
                ..
            } => downstream_client.clone(),
            GitStoreState::Remote { .. } => None,
        }
    }

    fn upstream_client(&self) -> Option<AnyProtoClient> {
        match &self.state {
            GitStoreState::Local { .. } => None,
            GitStoreState::Ssh {
                upstream_client, ..
            }
            | GitStoreState::Remote {
                upstream_client, ..
            } => Some(upstream_client.clone()),
        }
    }

    fn on_worktree_store_event(
        &mut self,
        worktree_store: Entity<WorktreeStore>,
        event: &WorktreeStoreEvent,
        cx: &mut Context<Self>,
    ) {
        let GitStoreState::Local {
            project_environment,
            downstream,
            next_repository_id,
            fs,
        } = &self.state
        else {
            return;
        };

        match event {
            WorktreeStoreEvent::WorktreeUpdatedEntries(worktree_id, updated_entries) => {
                let mut paths_by_git_repo = HashMap::<_, Vec<_>>::default();
                for (relative_path, _, _) in updated_entries.iter() {
                    let Some((repo, repo_path)) = self.repository_and_path_for_project_path(
                        &(*worktree_id, relative_path.clone()).into(),
                        cx,
                    ) else {
                        continue;
                    };
                    paths_by_git_repo.entry(repo).or_default().push(repo_path)
                }

                for (repo, paths) in paths_by_git_repo {
                    repo.update(cx, |repo, cx| {
                        repo.paths_changed(
                            paths,
                            downstream
                                .as_ref()
                                .map(|downstream| downstream.updates_tx.clone()),
                            cx,
                        );
                    });
                }
            }
            WorktreeStoreEvent::WorktreeUpdatedGitRepositories(worktree_id, changed_repos) => {
                let Some(worktree) = worktree_store.read(cx).worktree_for_id(*worktree_id, cx)
                else {
                    return;
                };
                if !worktree.read(cx).is_visible() {
                    log::debug!(
                        "not adding repositories for local worktree {:?} because it's not visible",
                        worktree.read(cx).abs_path()
                    );
                    return;
                }
                self.update_repositories_from_worktree(
                    project_environment.clone(),
                    next_repository_id.clone(),
                    downstream
                        .as_ref()
                        .map(|downstream| downstream.updates_tx.clone()),
                    changed_repos.clone(),
                    fs.clone(),
                    cx,
                );
                self.local_worktree_git_repos_changed(worktree, changed_repos, cx);
            }
            _ => {}
        }
    }

    fn on_repository_event(
        &mut self,
        repo: Entity<Repository>,
        event: &RepositoryEvent,
        cx: &mut Context<Self>,
    ) {
        let id = repo.read(cx).id;
        cx.emit(GitStoreEvent::RepositoryUpdated(
            id,
            event.clone(),
            self.active_repo_id == Some(id),
        ))
    }

    /// Update our list of repositories and schedule git scans in response to a notification from a worktree,
    fn update_repositories_from_worktree(
        &mut self,
        project_environment: Entity<ProjectEnvironment>,
        next_repository_id: Arc<AtomicU64>,
        updates_tx: Option<mpsc::UnboundedSender<DownstreamUpdate>>,
        updated_git_repositories: UpdatedGitRepositoriesSet,
        fs: Arc<dyn Fs>,
        cx: &mut Context<Self>,
    ) {
        let mut removed_ids = Vec::new();
        for update in updated_git_repositories.iter() {
            if let Some((id, existing)) = self.repositories.iter().find(|(_, repo)| {
                let existing_work_directory_abs_path =
                    repo.read(cx).work_directory_abs_path.clone();
                Some(&existing_work_directory_abs_path)
                    == update.old_work_directory_abs_path.as_ref()
                    || Some(&existing_work_directory_abs_path)
                        == update.new_work_directory_abs_path.as_ref()
            }) {
                if let Some(new_work_directory_abs_path) =
                    update.new_work_directory_abs_path.clone()
                {
                    existing.update(cx, |existing, cx| {
                        existing.snapshot.work_directory_abs_path = new_work_directory_abs_path;
                        existing.schedule_scan(updates_tx.clone(), cx);
                    });
                } else {
                    removed_ids.push(*id);
                }
            } else if let Some((work_directory_abs_path, dot_git_abs_path)) = update
                .new_work_directory_abs_path
                .clone()
                .zip(update.dot_git_abs_path.clone())
            {
                let id = RepositoryId(next_repository_id.fetch_add(1, atomic::Ordering::Release));
                let git_store = cx.weak_entity();
                let repo = cx.new(|cx| {
                    let mut repo = Repository::local(
                        id,
                        work_directory_abs_path,
                        dot_git_abs_path,
                        project_environment.downgrade(),
                        fs.clone(),
                        git_store,
                        cx,
                    );
                    repo.schedule_scan(updates_tx.clone(), cx);
                    repo
                });
                self._subscriptions
                    .push(cx.subscribe(&repo, Self::on_repository_event));
                self.repositories.insert(id, repo);
                cx.emit(GitStoreEvent::RepositoryAdded(id));
                self.active_repo_id.get_or_insert_with(|| {
                    cx.emit(GitStoreEvent::ActiveRepositoryChanged(Some(id)));
                    id
                });
            }
        }

        for id in removed_ids {
            if self.active_repo_id == Some(id) {
                self.active_repo_id = None;
                cx.emit(GitStoreEvent::ActiveRepositoryChanged(None));
            }
            self.repositories.remove(&id);
            if let Some(updates_tx) = updates_tx.as_ref() {
                updates_tx
                    .unbounded_send(DownstreamUpdate::RemoveRepository(id))
                    .ok();
            }
        }
    }

    fn on_buffer_store_event(
        &mut self,
        _: Entity<BufferStore>,
        event: &BufferStoreEvent,
        cx: &mut Context<Self>,
    ) {
        match event {
            BufferStoreEvent::BufferAdded(buffer) => {
                cx.subscribe(&buffer, |this, buffer, event, cx| {
                    if let BufferEvent::LanguageChanged = event {
                        let buffer_id = buffer.read(cx).remote_id();
                        if let Some(diff_state) = this.diffs.get(&buffer_id) {
                            diff_state.update(cx, |diff_state, cx| {
                                diff_state.buffer_language_changed(buffer, cx);
                            });
                        }
                    }
                })
                .detach();
            }
            BufferStoreEvent::SharedBufferClosed(peer_id, buffer_id) => {
                if let Some(diffs) = self.shared_diffs.get_mut(peer_id) {
                    diffs.remove(buffer_id);
                }
            }
            BufferStoreEvent::BufferDropped(buffer_id) => {
                self.diffs.remove(&buffer_id);
                for diffs in self.shared_diffs.values_mut() {
                    diffs.remove(buffer_id);
                }
            }

            _ => {}
        }
    }

    pub fn recalculate_buffer_diffs(
        &mut self,
        buffers: Vec<Entity<Buffer>>,
        cx: &mut Context<Self>,
    ) -> impl Future<Output = ()> + use<> {
        let mut futures = Vec::new();
        for buffer in buffers {
            if let Some(diff_state) = self.diffs.get_mut(&buffer.read(cx).remote_id()) {
                let buffer = buffer.read(cx).text_snapshot();
                futures.push(diff_state.update(cx, |diff_state, cx| {
                    diff_state.recalculate_diffs(
                        buffer,
                        diff_state.hunk_staging_operation_count,
                        cx,
                    )
                }));
            }
        }
        async move {
            futures::future::join_all(futures).await;
        }
    }

    fn on_buffer_diff_event(
        &mut self,
        diff: Entity<buffer_diff::BufferDiff>,
        event: &BufferDiffEvent,
        cx: &mut Context<Self>,
    ) {
        if let BufferDiffEvent::HunksStagedOrUnstaged(new_index_text) = event {
            let buffer_id = diff.read(cx).buffer_id;
            if let Some(diff_state) = self.diffs.get(&buffer_id) {
                diff_state.update(cx, |diff_state, _| {
                    diff_state.hunk_staging_operation_count += 1;
                });
            }
            if let Some((repo, path)) = self.repository_and_path_for_buffer_id(buffer_id, cx) {
                let recv = repo.update(cx, |repo, cx| {
                    log::debug!("updating index text for buffer {}", path.display());
                    repo.spawn_set_index_text_job(
                        path,
                        new_index_text.as_ref().map(|rope| rope.to_string()),
                        cx,
                    )
                });
                let diff = diff.downgrade();
                cx.spawn(async move |this, cx| {
                    if let Ok(Err(error)) = cx.background_spawn(recv).await {
                        diff.update(cx, |diff, cx| {
                            diff.clear_pending_hunks(cx);
                        })
                        .ok();
                        this.update(cx, |_, cx| cx.emit(GitStoreEvent::IndexWriteError(error)))
                            .ok();
                    }
                })
                .detach();
            }
        }
    }

    fn local_worktree_git_repos_changed(
        &mut self,
        worktree: Entity<Worktree>,
        changed_repos: &UpdatedGitRepositoriesSet,
        cx: &mut Context<Self>,
    ) {
        log::debug!("local worktree repos changed");
        debug_assert!(worktree.read(cx).is_local());

        let mut diff_state_updates = HashMap::<Entity<Repository>, Vec<_>>::default();
        for (buffer_id, diff_state) in &self.diffs {
            let Some(buffer) = self.buffer_store.read(cx).get(*buffer_id) else {
                continue;
            };
            let Some(file) = File::from_dyn(buffer.read(cx).file()) else {
                continue;
            };
            if file.worktree != worktree {
                continue;
            }
            let Some((repo, repo_path)) =
                self.repository_and_path_for_buffer_id(buffer.read(cx).remote_id(), cx)
            else {
                continue;
            };
            if !changed_repos.iter().any(|update| {
                update.old_work_directory_abs_path.as_ref()
                    == Some(&repo.read(cx).work_directory_abs_path)
                    || update.new_work_directory_abs_path.as_ref()
                        == Some(&repo.read(cx).work_directory_abs_path)
            }) {
                continue;
            }

            let diff_state = diff_state.read(cx);
            let has_unstaged_diff = diff_state
                .unstaged_diff
                .as_ref()
                .is_some_and(|diff| diff.is_upgradable());
            let has_uncommitted_diff = diff_state
                .uncommitted_diff
                .as_ref()
                .is_some_and(|set| set.is_upgradable());

            let update = (
                buffer,
                repo_path,
                has_unstaged_diff.then(|| diff_state.index_text.clone()),
                has_uncommitted_diff.then(|| diff_state.head_text.clone()),
                diff_state.hunk_staging_operation_count,
            );
            diff_state_updates.entry(repo).or_default().push(update);
        }

        if diff_state_updates.is_empty() {
            return;
        }

        for (repo, repo_diff_state_updates) in diff_state_updates.into_iter() {
            let git_store = cx.weak_entity();

            let _ = repo.read(cx).send_keyed_job(
                Some(GitJobKey::BatchReadIndex),
                |state, mut cx| async move {
                    let RepositoryState::Local { backend, .. } = state else {
                        log::error!("tried to recompute diffs for a non-local repository");
                        return;
                    };
                    let mut diff_bases_changes_by_buffer = Vec::new();
                    for (
                        buffer,
                        repo_path,
                        current_index_text,
                        current_head_text,
                        hunk_staging_operation_count,
                    ) in &repo_diff_state_updates
                    {
                        let index_text = if current_index_text.is_some() {
                            backend.load_index_text(repo_path.clone()).await
                        } else {
                            None
                        };
                        let head_text = if current_head_text.is_some() {
                            backend.load_committed_text(repo_path.clone()).await
                        } else {
                            None
                        };

                        // Avoid triggering a diff update if the base text has not changed.
                        if let Some((current_index, current_head)) =
                            current_index_text.as_ref().zip(current_head_text.as_ref())
                        {
                            if current_index.as_deref() == index_text.as_ref()
                                && current_head.as_deref() == head_text.as_ref()
                            {
                                continue;
                            }
                        }

                        let diff_bases_change =
                            match (current_index_text.is_some(), current_head_text.is_some()) {
                                (true, true) => Some(if index_text == head_text {
                                    DiffBasesChange::SetBoth(head_text)
                                } else {
                                    DiffBasesChange::SetEach {
                                        index: index_text,
                                        head: head_text,
                                    }
                                }),
                                (true, false) => Some(DiffBasesChange::SetIndex(index_text)),
                                (false, true) => Some(DiffBasesChange::SetHead(head_text)),
                                (false, false) => None,
                            };

                        diff_bases_changes_by_buffer.push((
                            buffer,
                            diff_bases_change,
                            *hunk_staging_operation_count,
                        ))
                    }

                    git_store
                        .update(&mut cx, |git_store, cx| {
                            for (buffer, diff_bases_change, hunk_staging_operation_count) in
                                diff_bases_changes_by_buffer
                            {
                                let Some(diff_state) =
                                    git_store.diffs.get(&buffer.read(cx).remote_id())
                                else {
                                    continue;
                                };
                                let Some(diff_bases_change) = diff_bases_change else {
                                    continue;
                                };

                                let downstream_client = git_store.downstream_client();
                                diff_state.update(cx, |diff_state, cx| {
                                    use proto::update_diff_bases::Mode;

                                    let buffer = buffer.read(cx);
                                    if let Some((client, project_id)) = downstream_client {
                                        let (staged_text, committed_text, mode) =
                                            match diff_bases_change.clone() {
                                                DiffBasesChange::SetIndex(index) => {
                                                    (index, None, Mode::IndexOnly)
                                                }
                                                DiffBasesChange::SetHead(head) => {
                                                    (None, head, Mode::HeadOnly)
                                                }
                                                DiffBasesChange::SetEach { index, head } => {
                                                    (index, head, Mode::IndexAndHead)
                                                }
                                                DiffBasesChange::SetBoth(text) => {
                                                    (None, text, Mode::IndexMatchesHead)
                                                }
                                            };
                                        let message = proto::UpdateDiffBases {
                                            project_id: project_id.to_proto(),
                                            buffer_id: buffer.remote_id().to_proto(),
                                            staged_text,
                                            committed_text,
                                            mode: mode as i32,
                                        };

                                        client.send(message).log_err();
                                    }

                                    let _ = diff_state.diff_bases_changed(
                                        buffer.text_snapshot(),
                                        diff_bases_change,
                                        hunk_staging_operation_count,
                                        cx,
                                    );
                                });
                            }
                        })
                        .ok();
                },
            );
        }
    }

    pub fn repositories(&self) -> &HashMap<RepositoryId, Entity<Repository>> {
        &self.repositories
    }

    pub fn status_for_buffer_id(&self, buffer_id: BufferId, cx: &App) -> Option<FileStatus> {
        let (repo, path) = self.repository_and_path_for_buffer_id(buffer_id, cx)?;
        let status = repo.read(cx).snapshot.status_for_path(&path)?;
        Some(status.status)
    }

    pub fn repository_and_path_for_buffer_id(
        &self,
        buffer_id: BufferId,
        cx: &App,
    ) -> Option<(Entity<Repository>, RepoPath)> {
        let buffer = self.buffer_store.read(cx).get(buffer_id)?;
        let project_path = buffer.read(cx).project_path(cx)?;
        self.repository_and_path_for_project_path(&project_path, cx)
    }

    pub fn repository_and_path_for_project_path(
        &self,
        path: &ProjectPath,
        cx: &App,
    ) -> Option<(Entity<Repository>, RepoPath)> {
        let abs_path = self.worktree_store.read(cx).absolutize(path, cx)?;
        self.repositories
            .values()
            .filter_map(|repo| {
                let repo_path = repo.read(cx).abs_path_to_repo_path(&abs_path)?;
                Some((repo.clone(), repo_path))
            })
            .max_by_key(|(repo, _)| repo.read(cx).work_directory_abs_path.clone())
    }

    pub fn git_init(
        &self,
        path: Arc<Path>,
        fallback_branch_name: String,
        cx: &App,
    ) -> Task<Result<()>> {
        match &self.state {
            GitStoreState::Local { fs, .. } => {
                let fs = fs.clone();
                cx.background_executor()
                    .spawn(async move { fs.git_init(&path, fallback_branch_name) })
            }
            GitStoreState::Ssh {
                upstream_client,
                upstream_project_id: project_id,
                ..
            }
            | GitStoreState::Remote {
                upstream_client,
                upstream_project_id: project_id,
                ..
            } => {
                let client = upstream_client.clone();
                let project_id = *project_id;
                cx.background_executor().spawn(async move {
                    client
                        .request(proto::GitInit {
                            project_id: project_id.0,
                            abs_path: path.to_string_lossy().to_string(),
                            fallback_branch_name,
                        })
                        .await?;
                    Ok(())
                })
            }
        }
    }

    async fn handle_update_repository(
        this: Entity<Self>,
        envelope: TypedEnvelope<proto::UpdateRepository>,
        mut cx: AsyncApp,
    ) -> Result<()> {
        this.update(&mut cx, |this, cx| {
            let mut update = envelope.payload;

            let id = RepositoryId::from_proto(update.id);
            let client = this
                .upstream_client()
                .context("no upstream client")?
                .clone();

            let mut is_new = false;
            let repo = this.repositories.entry(id).or_insert_with(|| {
                is_new = true;
                let git_store = cx.weak_entity();
                cx.new(|cx| {
                    Repository::remote(
                        id,
                        Path::new(&update.abs_path).into(),
                        ProjectId(update.project_id),
                        client,
                        git_store,
                        cx,
                    )
                })
            });
            if is_new {
                this._subscriptions
                    .push(cx.subscribe(&repo, Self::on_repository_event))
            }

            repo.update(cx, {
                let update = update.clone();
                |repo, cx| repo.apply_remote_update(update, cx)
            })?;

            this.active_repo_id.get_or_insert_with(|| {
                cx.emit(GitStoreEvent::ActiveRepositoryChanged(Some(id)));
                id
            });

            if let Some((client, project_id)) = this.downstream_client() {
                update.project_id = project_id.to_proto();
                client.send(update).log_err();
            }
            Ok(())
        })?
    }

    async fn handle_remove_repository(
        this: Entity<Self>,
        envelope: TypedEnvelope<proto::RemoveRepository>,
        mut cx: AsyncApp,
    ) -> Result<()> {
        this.update(&mut cx, |this, cx| {
            let mut update = envelope.payload;
            let id = RepositoryId::from_proto(update.id);
            this.repositories.remove(&id);
            if let Some((client, project_id)) = this.downstream_client() {
                update.project_id = project_id.to_proto();
                client.send(update).log_err();
            }
            if this.active_repo_id == Some(id) {
                this.active_repo_id = None;
                cx.emit(GitStoreEvent::ActiveRepositoryChanged(None));
            }
            cx.emit(GitStoreEvent::RepositoryRemoved(id));
        })
    }

    async fn handle_git_init(
        this: Entity<Self>,
        envelope: TypedEnvelope<proto::GitInit>,
        cx: AsyncApp,
    ) -> Result<proto::Ack> {
        let path: Arc<Path> = PathBuf::from(envelope.payload.abs_path).into();
        let name = envelope.payload.fallback_branch_name;
        cx.update(|cx| this.read(cx).git_init(path, name, cx))?
            .await?;

        Ok(proto::Ack {})
    }

    async fn handle_fetch(
        this: Entity<Self>,
        envelope: TypedEnvelope<proto::Fetch>,
        mut cx: AsyncApp,
    ) -> Result<proto::RemoteMessageResponse> {
        let repository_id = RepositoryId::from_proto(envelope.payload.repository_id);
        let repository_handle = Self::repository_for_request(&this, repository_id, &mut cx)?;
        let askpass_id = envelope.payload.askpass_id;

        let askpass = make_remote_delegate(
            this,
            envelope.payload.project_id,
            repository_id,
            askpass_id,
            &mut cx,
        );

        let remote_output = repository_handle
            .update(&mut cx, |repository_handle, cx| {
                repository_handle.fetch(askpass, cx)
            })?
            .await??;

        Ok(proto::RemoteMessageResponse {
            stdout: remote_output.stdout,
            stderr: remote_output.stderr,
        })
    }

    async fn handle_push(
        this: Entity<Self>,
        envelope: TypedEnvelope<proto::Push>,
        mut cx: AsyncApp,
    ) -> Result<proto::RemoteMessageResponse> {
        let repository_id = RepositoryId::from_proto(envelope.payload.repository_id);
        let repository_handle = Self::repository_for_request(&this, repository_id, &mut cx)?;

        let askpass_id = envelope.payload.askpass_id;
        let askpass = make_remote_delegate(
            this,
            envelope.payload.project_id,
            repository_id,
            askpass_id,
            &mut cx,
        );

        let options = envelope
            .payload
            .options
            .as_ref()
            .map(|_| match envelope.payload.options() {
                proto::push::PushOptions::SetUpstream => git::repository::PushOptions::SetUpstream,
                proto::push::PushOptions::Force => git::repository::PushOptions::Force,
            });

        let branch_name = envelope.payload.branch_name.into();
        let remote_name = envelope.payload.remote_name.into();

        let remote_output = repository_handle
            .update(&mut cx, |repository_handle, cx| {
                repository_handle.push(branch_name, remote_name, options, askpass, cx)
            })?
            .await??;
        Ok(proto::RemoteMessageResponse {
            stdout: remote_output.stdout,
            stderr: remote_output.stderr,
        })
    }

    async fn handle_pull(
        this: Entity<Self>,
        envelope: TypedEnvelope<proto::Pull>,
        mut cx: AsyncApp,
    ) -> Result<proto::RemoteMessageResponse> {
        let repository_id = RepositoryId::from_proto(envelope.payload.repository_id);
        let repository_handle = Self::repository_for_request(&this, repository_id, &mut cx)?;
        let askpass_id = envelope.payload.askpass_id;
        let askpass = make_remote_delegate(
            this,
            envelope.payload.project_id,
            repository_id,
            askpass_id,
            &mut cx,
        );

        let branch_name = envelope.payload.branch_name.into();
        let remote_name = envelope.payload.remote_name.into();

        let remote_message = repository_handle
            .update(&mut cx, |repository_handle, cx| {
                repository_handle.pull(branch_name, remote_name, askpass, cx)
            })?
            .await??;

        Ok(proto::RemoteMessageResponse {
            stdout: remote_message.stdout,
            stderr: remote_message.stderr,
        })
    }

    async fn handle_stage(
        this: Entity<Self>,
        envelope: TypedEnvelope<proto::Stage>,
        mut cx: AsyncApp,
    ) -> Result<proto::Ack> {
        let repository_id = RepositoryId::from_proto(envelope.payload.repository_id);
        let repository_handle = Self::repository_for_request(&this, repository_id, &mut cx)?;

        let entries = envelope
            .payload
            .paths
            .into_iter()
            .map(PathBuf::from)
            .map(RepoPath::new)
            .collect();

        repository_handle
            .update(&mut cx, |repository_handle, cx| {
                repository_handle.stage_entries(entries, cx)
            })?
            .await?;
        Ok(proto::Ack {})
    }

    async fn handle_unstage(
        this: Entity<Self>,
        envelope: TypedEnvelope<proto::Unstage>,
        mut cx: AsyncApp,
    ) -> Result<proto::Ack> {
        let repository_id = RepositoryId::from_proto(envelope.payload.repository_id);
        let repository_handle = Self::repository_for_request(&this, repository_id, &mut cx)?;

        let entries = envelope
            .payload
            .paths
            .into_iter()
            .map(PathBuf::from)
            .map(RepoPath::new)
            .collect();

        repository_handle
            .update(&mut cx, |repository_handle, cx| {
                repository_handle.unstage_entries(entries, cx)
            })?
            .await?;

        Ok(proto::Ack {})
    }

    async fn handle_set_index_text(
        this: Entity<Self>,
        envelope: TypedEnvelope<proto::SetIndexText>,
        mut cx: AsyncApp,
    ) -> Result<proto::Ack> {
        let repository_id = RepositoryId::from_proto(envelope.payload.repository_id);
        let repository_handle = Self::repository_for_request(&this, repository_id, &mut cx)?;

        repository_handle
            .update(&mut cx, |repository_handle, cx| {
                repository_handle.spawn_set_index_text_job(
                    RepoPath::from_str(&envelope.payload.path),
                    envelope.payload.text,
                    cx,
                )
            })?
            .await??;
        Ok(proto::Ack {})
    }

    async fn handle_commit(
        this: Entity<Self>,
        envelope: TypedEnvelope<proto::Commit>,
        mut cx: AsyncApp,
    ) -> Result<proto::Ack> {
        let repository_id = RepositoryId::from_proto(envelope.payload.repository_id);
        let repository_handle = Self::repository_for_request(&this, repository_id, &mut cx)?;

        let message = SharedString::from(envelope.payload.message);
        let name = envelope.payload.name.map(SharedString::from);
        let email = envelope.payload.email.map(SharedString::from);

        repository_handle
            .update(&mut cx, |repository_handle, cx| {
                repository_handle.commit(message, name.zip(email), cx)
            })?
            .await??;
        Ok(proto::Ack {})
    }

    async fn handle_get_remotes(
        this: Entity<Self>,
        envelope: TypedEnvelope<proto::GetRemotes>,
        mut cx: AsyncApp,
    ) -> Result<proto::GetRemotesResponse> {
        let repository_id = RepositoryId::from_proto(envelope.payload.repository_id);
        let repository_handle = Self::repository_for_request(&this, repository_id, &mut cx)?;

        let branch_name = envelope.payload.branch_name;

        let remotes = repository_handle
            .update(&mut cx, |repository_handle, _| {
                repository_handle.get_remotes(branch_name)
            })?
            .await??;

        Ok(proto::GetRemotesResponse {
            remotes: remotes
                .into_iter()
                .map(|remotes| proto::get_remotes_response::Remote {
                    name: remotes.name.to_string(),
                })
                .collect::<Vec<_>>(),
        })
    }

    async fn handle_get_branches(
        this: Entity<Self>,
        envelope: TypedEnvelope<proto::GitGetBranches>,
        mut cx: AsyncApp,
    ) -> Result<proto::GitBranchesResponse> {
        let repository_id = RepositoryId::from_proto(envelope.payload.repository_id);
        let repository_handle = Self::repository_for_request(&this, repository_id, &mut cx)?;

        let branches = repository_handle
            .update(&mut cx, |repository_handle, _| repository_handle.branches())?
            .await??;

        Ok(proto::GitBranchesResponse {
            branches: branches
                .into_iter()
                .map(|branch| branch_to_proto(&branch))
                .collect::<Vec<_>>(),
        })
    }
    async fn handle_create_branch(
        this: Entity<Self>,
        envelope: TypedEnvelope<proto::GitCreateBranch>,
        mut cx: AsyncApp,
    ) -> Result<proto::Ack> {
        let repository_id = RepositoryId::from_proto(envelope.payload.repository_id);
        let repository_handle = Self::repository_for_request(&this, repository_id, &mut cx)?;
        let branch_name = envelope.payload.branch_name;

        repository_handle
            .update(&mut cx, |repository_handle, _| {
                repository_handle.create_branch(branch_name)
            })?
            .await??;

        Ok(proto::Ack {})
    }

    async fn handle_change_branch(
        this: Entity<Self>,
        envelope: TypedEnvelope<proto::GitChangeBranch>,
        mut cx: AsyncApp,
    ) -> Result<proto::Ack> {
        let repository_id = RepositoryId::from_proto(envelope.payload.repository_id);
        let repository_handle = Self::repository_for_request(&this, repository_id, &mut cx)?;
        let branch_name = envelope.payload.branch_name;

        repository_handle
            .update(&mut cx, |repository_handle, _| {
                repository_handle.change_branch(branch_name)
            })?
            .await??;

        Ok(proto::Ack {})
    }

    async fn handle_show(
        this: Entity<Self>,
        envelope: TypedEnvelope<proto::GitShow>,
        mut cx: AsyncApp,
    ) -> Result<proto::GitCommitDetails> {
        let repository_id = RepositoryId::from_proto(envelope.payload.repository_id);
        let repository_handle = Self::repository_for_request(&this, repository_id, &mut cx)?;

        let commit = repository_handle
            .update(&mut cx, |repository_handle, _| {
                repository_handle.show(envelope.payload.commit)
            })?
            .await??;
        Ok(proto::GitCommitDetails {
            sha: commit.sha.into(),
            message: commit.message.into(),
            commit_timestamp: commit.commit_timestamp,
            author_email: commit.author_email.into(),
            author_name: commit.author_name.into(),
        })
    }

    async fn handle_load_commit_diff(
        this: Entity<Self>,
        envelope: TypedEnvelope<proto::LoadCommitDiff>,
        mut cx: AsyncApp,
    ) -> Result<proto::LoadCommitDiffResponse> {
        let repository_id = RepositoryId::from_proto(envelope.payload.repository_id);
        let repository_handle = Self::repository_for_request(&this, repository_id, &mut cx)?;

        let commit_diff = repository_handle
            .update(&mut cx, |repository_handle, _| {
                repository_handle.load_commit_diff(envelope.payload.commit)
            })?
            .await??;
        Ok(proto::LoadCommitDiffResponse {
            files: commit_diff
                .files
                .into_iter()
                .map(|file| proto::CommitFile {
                    path: file.path.to_string(),
                    old_text: file.old_text,
                    new_text: file.new_text,
                })
                .collect(),
        })
    }

    async fn handle_reset(
        this: Entity<Self>,
        envelope: TypedEnvelope<proto::GitReset>,
        mut cx: AsyncApp,
    ) -> Result<proto::Ack> {
        let repository_id = RepositoryId::from_proto(envelope.payload.repository_id);
        let repository_handle = Self::repository_for_request(&this, repository_id, &mut cx)?;

        let mode = match envelope.payload.mode() {
            git_reset::ResetMode::Soft => ResetMode::Soft,
            git_reset::ResetMode::Mixed => ResetMode::Mixed,
        };

        repository_handle
            .update(&mut cx, |repository_handle, cx| {
                repository_handle.reset(envelope.payload.commit, mode, cx)
            })?
            .await??;
        Ok(proto::Ack {})
    }

    async fn handle_checkout_files(
        this: Entity<Self>,
        envelope: TypedEnvelope<proto::GitCheckoutFiles>,
        mut cx: AsyncApp,
    ) -> Result<proto::Ack> {
        let repository_id = RepositoryId::from_proto(envelope.payload.repository_id);
        let repository_handle = Self::repository_for_request(&this, repository_id, &mut cx)?;
        let paths = envelope
            .payload
            .paths
            .iter()
            .map(|s| RepoPath::from_str(s))
            .collect();

        repository_handle
            .update(&mut cx, |repository_handle, cx| {
                repository_handle.checkout_files(&envelope.payload.commit, paths, cx)
            })?
            .await??;
        Ok(proto::Ack {})
    }

    async fn handle_open_commit_message_buffer(
        this: Entity<Self>,
        envelope: TypedEnvelope<proto::OpenCommitMessageBuffer>,
        mut cx: AsyncApp,
    ) -> Result<proto::OpenBufferResponse> {
        let repository_id = RepositoryId::from_proto(envelope.payload.repository_id);
        let repository = Self::repository_for_request(&this, repository_id, &mut cx)?;
        let buffer = repository
            .update(&mut cx, |repository, cx| {
                repository.open_commit_buffer(None, this.read(cx).buffer_store.clone(), cx)
            })?
            .await?;

        let buffer_id = buffer.read_with(&cx, |buffer, _| buffer.remote_id())?;
        this.update(&mut cx, |this, cx| {
            this.buffer_store.update(cx, |buffer_store, cx| {
                buffer_store
                    .create_buffer_for_peer(
                        &buffer,
                        envelope.original_sender_id.unwrap_or(envelope.sender_id),
                        cx,
                    )
                    .detach_and_log_err(cx);
            })
        })?;

        Ok(proto::OpenBufferResponse {
            buffer_id: buffer_id.to_proto(),
        })
    }

    async fn handle_askpass(
        this: Entity<Self>,
        envelope: TypedEnvelope<proto::AskPassRequest>,
        mut cx: AsyncApp,
    ) -> Result<proto::AskPassResponse> {
        let repository_id = RepositoryId::from_proto(envelope.payload.repository_id);
        let repository = Self::repository_for_request(&this, repository_id, &mut cx)?;

        let delegates = cx.update(|cx| repository.read(cx).askpass_delegates.clone())?;
        let Some(mut askpass) = delegates.lock().remove(&envelope.payload.askpass_id) else {
            debug_panic!("no askpass found");
            return Err(anyhow::anyhow!("no askpass found"));
        };

        let response = askpass.ask_password(envelope.payload.prompt).await?;

        delegates
            .lock()
            .insert(envelope.payload.askpass_id, askpass);

        Ok(proto::AskPassResponse { response })
    }

    async fn handle_check_for_pushed_commits(
        this: Entity<Self>,
        envelope: TypedEnvelope<proto::CheckForPushedCommits>,
        mut cx: AsyncApp,
    ) -> Result<proto::CheckForPushedCommitsResponse> {
        let repository_id = RepositoryId::from_proto(envelope.payload.repository_id);
        let repository_handle = Self::repository_for_request(&this, repository_id, &mut cx)?;

        let branches = repository_handle
            .update(&mut cx, |repository_handle, _| {
                repository_handle.check_for_pushed_commits()
            })?
            .await??;
        Ok(proto::CheckForPushedCommitsResponse {
            pushed_to: branches
                .into_iter()
                .map(|commit| commit.to_string())
                .collect(),
        })
    }

    async fn handle_git_diff(
        this: Entity<Self>,
        envelope: TypedEnvelope<proto::GitDiff>,
        mut cx: AsyncApp,
    ) -> Result<proto::GitDiffResponse> {
        let repository_id = RepositoryId::from_proto(envelope.payload.repository_id);
        let repository_handle = Self::repository_for_request(&this, repository_id, &mut cx)?;
        let diff_type = match envelope.payload.diff_type() {
            proto::git_diff::DiffType::HeadToIndex => DiffType::HeadToIndex,
            proto::git_diff::DiffType::HeadToWorktree => DiffType::HeadToWorktree,
        };

        let mut diff = repository_handle
            .update(&mut cx, |repository_handle, cx| {
                repository_handle.diff(diff_type, cx)
            })?
            .await??;
        const ONE_MB: usize = 1_000_000;
        if diff.len() > ONE_MB {
            diff = diff.chars().take(ONE_MB).collect()
        }

        Ok(proto::GitDiffResponse { diff })
    }

    async fn handle_open_unstaged_diff(
        this: Entity<Self>,
        request: TypedEnvelope<proto::OpenUnstagedDiff>,
        mut cx: AsyncApp,
    ) -> Result<proto::OpenUnstagedDiffResponse> {
        let buffer_id = BufferId::new(request.payload.buffer_id)?;
        let diff = this
            .update(&mut cx, |this, cx| {
                let buffer = this.buffer_store.read(cx).get(buffer_id)?;
                Some(this.open_unstaged_diff(buffer, cx))
            })?
            .ok_or_else(|| anyhow!("no such buffer"))?
            .await?;
        this.update(&mut cx, |this, _| {
            let shared_diffs = this
                .shared_diffs
                .entry(request.original_sender_id.unwrap_or(request.sender_id))
                .or_default();
            shared_diffs.entry(buffer_id).or_default().unstaged = Some(diff.clone());
        })?;
        let staged_text = diff.read_with(&cx, |diff, _| diff.base_text_string())?;
        Ok(proto::OpenUnstagedDiffResponse { staged_text })
    }

    async fn handle_open_uncommitted_diff(
        this: Entity<Self>,
        request: TypedEnvelope<proto::OpenUncommittedDiff>,
        mut cx: AsyncApp,
    ) -> Result<proto::OpenUncommittedDiffResponse> {
        let buffer_id = BufferId::new(request.payload.buffer_id)?;
        let diff = this
            .update(&mut cx, |this, cx| {
                let buffer = this.buffer_store.read(cx).get(buffer_id)?;
                Some(this.open_uncommitted_diff(buffer, cx))
            })?
            .ok_or_else(|| anyhow!("no such buffer"))?
            .await?;
        this.update(&mut cx, |this, _| {
            let shared_diffs = this
                .shared_diffs
                .entry(request.original_sender_id.unwrap_or(request.sender_id))
                .or_default();
            shared_diffs.entry(buffer_id).or_default().uncommitted = Some(diff.clone());
        })?;
        diff.read_with(&cx, |diff, cx| {
            use proto::open_uncommitted_diff_response::Mode;

            let unstaged_diff = diff.secondary_diff();
            let index_snapshot = unstaged_diff.and_then(|diff| {
                let diff = diff.read(cx);
                diff.base_text_exists().then(|| diff.base_text())
            });

            let mode;
            let staged_text;
            let committed_text;
            if diff.base_text_exists() {
                let committed_snapshot = diff.base_text();
                committed_text = Some(committed_snapshot.text());
                if let Some(index_text) = index_snapshot {
                    if index_text.remote_id() == committed_snapshot.remote_id() {
                        mode = Mode::IndexMatchesHead;
                        staged_text = None;
                    } else {
                        mode = Mode::IndexAndHead;
                        staged_text = Some(index_text.text());
                    }
                } else {
                    mode = Mode::IndexAndHead;
                    staged_text = None;
                }
            } else {
                mode = Mode::IndexAndHead;
                committed_text = None;
                staged_text = index_snapshot.as_ref().map(|buffer| buffer.text());
            }

            proto::OpenUncommittedDiffResponse {
                committed_text,
                staged_text,
                mode: mode.into(),
            }
        })
    }

    async fn handle_update_diff_bases(
        this: Entity<Self>,
        request: TypedEnvelope<proto::UpdateDiffBases>,
        mut cx: AsyncApp,
    ) -> Result<()> {
        let buffer_id = BufferId::new(request.payload.buffer_id)?;
        this.update(&mut cx, |this, cx| {
            if let Some(diff_state) = this.diffs.get_mut(&buffer_id) {
                if let Some(buffer) = this.buffer_store.read(cx).get(buffer_id) {
                    let buffer = buffer.read(cx).text_snapshot();
                    diff_state.update(cx, |diff_state, cx| {
                        diff_state.handle_base_texts_updated(buffer, request.payload, cx);
                    })
                }
            }
        })
    }

    async fn handle_blame_buffer(
        this: Entity<Self>,
        envelope: TypedEnvelope<proto::BlameBuffer>,
        mut cx: AsyncApp,
    ) -> Result<proto::BlameBufferResponse> {
        let buffer_id = BufferId::new(envelope.payload.buffer_id)?;
        let version = deserialize_version(&envelope.payload.version);
        let buffer = this.read_with(&cx, |this, cx| {
            this.buffer_store.read(cx).get_existing(buffer_id)
        })??;
        buffer
            .update(&mut cx, |buffer, _| {
                buffer.wait_for_version(version.clone())
            })?
            .await?;
        let blame = this
            .update(&mut cx, |this, cx| {
                this.blame_buffer(&buffer, Some(version), cx)
            })?
            .await?;
        Ok(serialize_blame_buffer_response(blame))
    }

    async fn handle_get_permalink_to_line(
        this: Entity<Self>,
        envelope: TypedEnvelope<proto::GetPermalinkToLine>,
        mut cx: AsyncApp,
    ) -> Result<proto::GetPermalinkToLineResponse> {
        let buffer_id = BufferId::new(envelope.payload.buffer_id)?;
        // let version = deserialize_version(&envelope.payload.version);
        let selection = {
            let proto_selection = envelope
                .payload
                .selection
                .context("no selection to get permalink for defined")?;
            proto_selection.start as u32..proto_selection.end as u32
        };
        let buffer = this.read_with(&cx, |this, cx| {
            this.buffer_store.read(cx).get_existing(buffer_id)
        })??;
        let permalink = this
            .update(&mut cx, |this, cx| {
                this.get_permalink_to_line(&buffer, selection, cx)
            })?
            .await?;
        Ok(proto::GetPermalinkToLineResponse {
            permalink: permalink.to_string(),
        })
    }

    fn repository_for_request(
        this: &Entity<Self>,
        id: RepositoryId,
        cx: &mut AsyncApp,
    ) -> Result<Entity<Repository>> {
        this.update(cx, |this, _| {
            this.repositories
                .get(&id)
                .context("missing repository handle")
                .cloned()
        })?
    }

    pub fn repo_snapshots(&self, cx: &App) -> HashMap<RepositoryId, RepositorySnapshot> {
        self.repositories
            .iter()
            .map(|(id, repo)| (*id, repo.read(cx).snapshot.clone()))
            .collect()
    }
}

impl BufferDiffState {
    fn buffer_language_changed(&mut self, buffer: Entity<Buffer>, cx: &mut Context<Self>) {
        self.language = buffer.read(cx).language().cloned();
        self.language_changed = true;
        let _ = self.recalculate_diffs(
            buffer.read(cx).text_snapshot(),
            self.hunk_staging_operation_count,
            cx,
        );
    }

    fn unstaged_diff(&self) -> Option<Entity<BufferDiff>> {
        self.unstaged_diff.as_ref().and_then(|set| set.upgrade())
    }

    fn uncommitted_diff(&self) -> Option<Entity<BufferDiff>> {
        self.uncommitted_diff.as_ref().and_then(|set| set.upgrade())
    }

    fn handle_base_texts_updated(
        &mut self,
        buffer: text::BufferSnapshot,
        message: proto::UpdateDiffBases,
        cx: &mut Context<Self>,
    ) {
        use proto::update_diff_bases::Mode;

        let Some(mode) = Mode::from_i32(message.mode) else {
            return;
        };

        let diff_bases_change = match mode {
            Mode::HeadOnly => DiffBasesChange::SetHead(message.committed_text),
            Mode::IndexOnly => DiffBasesChange::SetIndex(message.staged_text),
            Mode::IndexMatchesHead => DiffBasesChange::SetBoth(message.committed_text),
            Mode::IndexAndHead => DiffBasesChange::SetEach {
                index: message.staged_text,
                head: message.committed_text,
            },
        };

        let _ = self.diff_bases_changed(
            buffer,
            diff_bases_change,
            self.hunk_staging_operation_count,
            cx,
        );
    }

    pub fn wait_for_recalculation(&mut self) -> Option<oneshot::Receiver<()>> {
        if self.diff_updated_futures.is_empty() {
            return None;
        }
        let (tx, rx) = oneshot::channel();
        self.diff_updated_futures.push(tx);
        Some(rx)
    }

    fn diff_bases_changed(
        &mut self,
        buffer: text::BufferSnapshot,
        diff_bases_change: DiffBasesChange,
        prev_hunk_staging_operation_count: usize,
        cx: &mut Context<Self>,
    ) -> oneshot::Receiver<()> {
        match diff_bases_change {
            DiffBasesChange::SetIndex(index) => {
                self.index_text = index.map(|mut index| {
                    text::LineEnding::normalize(&mut index);
                    Arc::new(index)
                });
                self.index_changed = true;
            }
            DiffBasesChange::SetHead(head) => {
                self.head_text = head.map(|mut head| {
                    text::LineEnding::normalize(&mut head);
                    Arc::new(head)
                });
                self.head_changed = true;
            }
            DiffBasesChange::SetBoth(text) => {
                let text = text.map(|mut text| {
                    text::LineEnding::normalize(&mut text);
                    Arc::new(text)
                });
                self.head_text = text.clone();
                self.index_text = text;
                self.head_changed = true;
                self.index_changed = true;
            }
            DiffBasesChange::SetEach { index, head } => {
                self.index_text = index.map(|mut index| {
                    text::LineEnding::normalize(&mut index);
                    Arc::new(index)
                });
                self.index_changed = true;
                self.head_text = head.map(|mut head| {
                    text::LineEnding::normalize(&mut head);
                    Arc::new(head)
                });
                self.head_changed = true;
            }
        }

        self.recalculate_diffs(buffer, prev_hunk_staging_operation_count, cx)
    }

    fn recalculate_diffs(
        &mut self,
        buffer: text::BufferSnapshot,
        prev_hunk_staging_operation_count: usize,
        cx: &mut Context<Self>,
    ) -> oneshot::Receiver<()> {
        log::debug!("recalculate diffs");
        let (tx, rx) = oneshot::channel();
        self.diff_updated_futures.push(tx);

        let language = self.language.clone();
        let language_registry = self.language_registry.clone();
        let unstaged_diff = self.unstaged_diff();
        let uncommitted_diff = self.uncommitted_diff();
        let head = self.head_text.clone();
        let index = self.index_text.clone();
        let index_changed = self.index_changed;
        let head_changed = self.head_changed;
        let language_changed = self.language_changed;
        let index_matches_head = match (self.index_text.as_ref(), self.head_text.as_ref()) {
            (Some(index), Some(head)) => Arc::ptr_eq(index, head),
            (None, None) => true,
            _ => false,
        };
        self.recalculate_diff_task = Some(cx.spawn(async move |this, cx| {
            let mut new_unstaged_diff = None;
            if let Some(unstaged_diff) = &unstaged_diff {
                new_unstaged_diff = Some(
                    BufferDiff::update_diff(
                        unstaged_diff.clone(),
                        buffer.clone(),
                        index,
                        index_changed,
                        language_changed,
                        language.clone(),
                        language_registry.clone(),
                        cx,
                    )
                    .await?,
                );
            }

            let mut new_uncommitted_diff = None;
            if let Some(uncommitted_diff) = &uncommitted_diff {
                new_uncommitted_diff = if index_matches_head {
                    new_unstaged_diff.clone()
                } else {
                    Some(
                        BufferDiff::update_diff(
                            uncommitted_diff.clone(),
                            buffer.clone(),
                            head,
                            head_changed,
                            language_changed,
                            language.clone(),
                            language_registry.clone(),
                            cx,
                        )
                        .await?,
                    )
                }
            }

            if this.update(cx, |this, _| {
                this.hunk_staging_operation_count > prev_hunk_staging_operation_count
            })? {
                eprintln!("early return");
                return Ok(());
            }

            let unstaged_changed_range = if let Some((unstaged_diff, new_unstaged_diff)) =
                unstaged_diff.as_ref().zip(new_unstaged_diff.clone())
            {
                unstaged_diff.update(cx, |diff, cx| {
                    if language_changed {
                        diff.language_changed(cx);
                    }
                    diff.set_snapshot(new_unstaged_diff, &buffer, None, cx)
                })?
            } else {
                None
            };

            if let Some((uncommitted_diff, new_uncommitted_diff)) =
                uncommitted_diff.as_ref().zip(new_uncommitted_diff.clone())
            {
                uncommitted_diff.update(cx, |diff, cx| {
                    if language_changed {
                        diff.language_changed(cx);
                    }
                    diff.set_snapshot(new_uncommitted_diff, &buffer, unstaged_changed_range, cx);
                })?;
            }

            if let Some(this) = this.upgrade() {
                this.update(cx, |this, _| {
                    this.index_changed = false;
                    this.head_changed = false;
                    this.language_changed = false;
                    for tx in this.diff_updated_futures.drain(..) {
                        tx.send(()).ok();
                    }
                })?;
            }

            Ok(())
        }));

        rx
    }
}

fn make_remote_delegate(
    this: Entity<GitStore>,
    project_id: u64,
    repository_id: RepositoryId,
    askpass_id: u64,
    cx: &mut AsyncApp,
) -> AskPassDelegate {
    AskPassDelegate::new(cx, move |prompt, tx, cx| {
        this.update(cx, |this, cx| {
            let Some((client, _)) = this.downstream_client() else {
                return;
            };
            let response = client.request(proto::AskPassRequest {
                project_id,
                repository_id: repository_id.to_proto(),
                askpass_id,
                prompt,
            });
            cx.spawn(async move |_, _| {
                tx.send(response.await?.response).ok();
                anyhow::Ok(())
            })
            .detach_and_log_err(cx);
        })
        .log_err();
    })
}

impl RepositoryId {
    pub fn to_proto(self) -> u64 {
        self.0
    }

    pub fn from_proto(id: u64) -> Self {
        RepositoryId(id)
    }
}

impl RepositorySnapshot {
    fn empty(id: RepositoryId, work_directory_abs_path: Arc<Path>) -> Self {
        Self {
            id,
            merge_message: None,
            statuses_by_path: Default::default(),
            work_directory_abs_path,
            branch: None,
            merge_conflicts: Default::default(),
            merge_head_shas: Default::default(),
            scan_id: 0,
        }
    }

    fn initial_update(&self, project_id: u64) -> proto::UpdateRepository {
        proto::UpdateRepository {
            branch_summary: self.branch.as_ref().map(branch_to_proto),
            updated_statuses: self
                .statuses_by_path
                .iter()
                .map(|entry| entry.to_proto())
                .collect(),
            removed_statuses: Default::default(),
            current_merge_conflicts: self
                .merge_conflicts
                .iter()
                .map(|repo_path| repo_path.to_proto())
                .collect(),
            project_id,
            id: self.id.to_proto(),
            abs_path: self.work_directory_abs_path.to_proto(),
            entry_ids: vec![self.id.to_proto()],
            scan_id: self.scan_id,
            is_last_update: true,
        }
    }

    fn build_update(&self, old: &Self, project_id: u64) -> proto::UpdateRepository {
        let mut updated_statuses: Vec<proto::StatusEntry> = Vec::new();
        let mut removed_statuses: Vec<String> = Vec::new();

        let mut new_statuses = self.statuses_by_path.iter().peekable();
        let mut old_statuses = old.statuses_by_path.iter().peekable();

        let mut current_new_entry = new_statuses.next();
        let mut current_old_entry = old_statuses.next();
        loop {
            match (current_new_entry, current_old_entry) {
                (Some(new_entry), Some(old_entry)) => {
                    match new_entry.repo_path.cmp(&old_entry.repo_path) {
                        Ordering::Less => {
                            updated_statuses.push(new_entry.to_proto());
                            current_new_entry = new_statuses.next();
                        }
                        Ordering::Equal => {
                            if new_entry.status != old_entry.status {
                                updated_statuses.push(new_entry.to_proto());
                            }
                            current_old_entry = old_statuses.next();
                            current_new_entry = new_statuses.next();
                        }
                        Ordering::Greater => {
                            removed_statuses.push(old_entry.repo_path.as_ref().to_proto());
                            current_old_entry = old_statuses.next();
                        }
                    }
                }
                (None, Some(old_entry)) => {
                    removed_statuses.push(old_entry.repo_path.as_ref().to_proto());
                    current_old_entry = old_statuses.next();
                }
                (Some(new_entry), None) => {
                    updated_statuses.push(new_entry.to_proto());
                    current_new_entry = new_statuses.next();
                }
                (None, None) => break,
            }
        }

        proto::UpdateRepository {
            branch_summary: self.branch.as_ref().map(branch_to_proto),
            updated_statuses,
            removed_statuses,
            current_merge_conflicts: self
                .merge_conflicts
                .iter()
                .map(|path| path.as_ref().to_proto())
                .collect(),
            project_id,
            id: self.id.to_proto(),
            abs_path: self.work_directory_abs_path.to_proto(),
            entry_ids: vec![],
            scan_id: self.scan_id,
            is_last_update: true,
        }
    }

    pub fn status(&self) -> impl Iterator<Item = StatusEntry> + '_ {
        self.statuses_by_path.iter().cloned()
    }

    pub fn status_summary(&self) -> GitSummary {
        self.statuses_by_path.summary().item_summary
    }

    pub fn status_for_path(&self, path: &RepoPath) -> Option<StatusEntry> {
        self.statuses_by_path
            .get(&PathKey(path.0.clone()), &())
            .cloned()
    }

    pub fn abs_path_to_repo_path(&self, abs_path: &Path) -> Option<RepoPath> {
        abs_path
            .strip_prefix(&self.work_directory_abs_path)
            .map(RepoPath::from)
            .ok()
    }

    pub fn has_conflict(&self, repo_path: &RepoPath) -> bool {
        self.statuses_by_path
            .get(&PathKey(repo_path.0.clone()), &())
            .map_or(false, |entry| entry.status.is_conflicted())
    }

    /// This is the name that will be displayed in the repository selector for this repository.
    pub fn display_name(&self) -> SharedString {
        self.work_directory_abs_path
            .file_name()
            .unwrap_or_default()
            .to_string_lossy()
            .to_string()
            .into()
    }
}

impl Repository {
    fn local(
        id: RepositoryId,
        work_directory_abs_path: Arc<Path>,
        dot_git_abs_path: Arc<Path>,
        project_environment: WeakEntity<ProjectEnvironment>,
        fs: Arc<dyn Fs>,
        git_store: WeakEntity<GitStore>,
        cx: &mut Context<Self>,
    ) -> Self {
        let snapshot = RepositorySnapshot::empty(id, work_directory_abs_path.clone());
        Repository {
            git_store,
            snapshot,
            commit_message_buffer: None,
            askpass_delegates: Default::default(),
            paths_needing_status_update: Default::default(),
            latest_askpass_id: 0,
            job_sender: Repository::spawn_local_git_worker(
                work_directory_abs_path,
                dot_git_abs_path,
                project_environment,
                fs,
                cx,
            ),
        }
    }

    fn remote(
        id: RepositoryId,
        work_directory_abs_path: Arc<Path>,
        project_id: ProjectId,
        client: AnyProtoClient,
        git_store: WeakEntity<GitStore>,
        cx: &mut Context<Self>,
    ) -> Self {
        let snapshot = RepositorySnapshot::empty(id, work_directory_abs_path);
        Self {
            snapshot,
            commit_message_buffer: None,
            git_store,
            paths_needing_status_update: Default::default(),
            job_sender: Self::spawn_remote_git_worker(project_id, client, cx),
            askpass_delegates: Default::default(),
            latest_askpass_id: 0,
        }
    }

    pub fn git_store(&self) -> Option<Entity<GitStore>> {
        self.git_store.upgrade()
    }

    pub fn send_job<F, Fut, R>(&self, job: F) -> oneshot::Receiver<R>
    where
        F: FnOnce(RepositoryState, AsyncApp) -> Fut + 'static,
        Fut: Future<Output = R> + 'static,
        R: Send + 'static,
    {
        self.send_keyed_job(None, job)
    }

    fn send_keyed_job<F, Fut, R>(&self, key: Option<GitJobKey>, job: F) -> oneshot::Receiver<R>
    where
        F: FnOnce(RepositoryState, AsyncApp) -> Fut + 'static,
        Fut: Future<Output = R> + 'static,
        R: Send + 'static,
    {
        let (result_tx, result_rx) = futures::channel::oneshot::channel();
        self.job_sender
            .unbounded_send(GitJob {
                key,
                job: Box::new(|state, cx: &mut AsyncApp| {
                    let job = job(state, cx.clone());
                    cx.spawn(async move |_| {
                        let result = job.await;
                        result_tx.send(result).ok();
                    })
                }),
            })
            .ok();
        result_rx
    }

    pub fn set_as_active_repository(&self, cx: &mut Context<Self>) {
        let Some(git_store) = self.git_store.upgrade() else {
            return;
        };
        let entity = cx.entity();
        git_store.update(cx, |git_store, cx| {
            let Some((&id, _)) = git_store
                .repositories
                .iter()
                .find(|(_, handle)| *handle == &entity)
            else {
                return;
            };
            git_store.active_repo_id = Some(id);
            cx.emit(GitStoreEvent::ActiveRepositoryChanged(Some(id)));
        });
    }

    pub fn cached_status(&self) -> impl '_ + Iterator<Item = StatusEntry> {
        self.snapshot.status()
    }

    pub fn repo_path_to_project_path(&self, path: &RepoPath, cx: &App) -> Option<ProjectPath> {
        let git_store = self.git_store.upgrade()?;
        let worktree_store = git_store.read(cx).worktree_store.read(cx);
        let abs_path = self.snapshot.work_directory_abs_path.join(&path.0);
        let (worktree, relative_path) = worktree_store.find_worktree(abs_path, cx)?;
        Some(ProjectPath {
            worktree_id: worktree.read(cx).id(),
            path: relative_path.into(),
        })
    }

    pub fn project_path_to_repo_path(&self, path: &ProjectPath, cx: &App) -> Option<RepoPath> {
        let git_store = self.git_store.upgrade()?;
        let worktree_store = git_store.read(cx).worktree_store.read(cx);
        let abs_path = worktree_store.absolutize(path, cx)?;
        self.snapshot.abs_path_to_repo_path(&abs_path)
    }

    pub fn contains_sub_repo(&self, other: &Entity<Self>, cx: &App) -> bool {
        other
            .read(cx)
            .snapshot
            .work_directory_abs_path
            .starts_with(&self.snapshot.work_directory_abs_path)
    }

    pub fn open_commit_buffer(
        &mut self,
        languages: Option<Arc<LanguageRegistry>>,
        buffer_store: Entity<BufferStore>,
        cx: &mut Context<Self>,
    ) -> Task<Result<Entity<Buffer>>> {
        let id = self.id;
        if let Some(buffer) = self.commit_message_buffer.clone() {
            return Task::ready(Ok(buffer));
        }
        let this = cx.weak_entity();

        let rx = self.send_job(move |state, mut cx| async move {
            let Some(this) = this.upgrade() else {
                bail!("git store was dropped");
            };
            match state {
                RepositoryState::Local { .. } => {
                    this.update(&mut cx, |_, cx| {
                        Self::open_local_commit_buffer(languages, buffer_store, cx)
                    })?
                    .await
                }
                RepositoryState::Remote { project_id, client } => {
                    let request = client.request(proto::OpenCommitMessageBuffer {
                        project_id: project_id.0,
                        repository_id: id.to_proto(),
                    });
                    let response = request.await.context("requesting to open commit buffer")?;
                    let buffer_id = BufferId::new(response.buffer_id)?;
                    let buffer = buffer_store
                        .update(&mut cx, |buffer_store, cx| {
                            buffer_store.wait_for_remote_buffer(buffer_id, cx)
                        })?
                        .await?;
                    if let Some(language_registry) = languages {
                        let git_commit_language =
                            language_registry.language_for_name("Git Commit").await?;
                        buffer.update(&mut cx, |buffer, cx| {
                            buffer.set_language(Some(git_commit_language), cx);
                        })?;
                    }
                    this.update(&mut cx, |this, _| {
                        this.commit_message_buffer = Some(buffer.clone());
                    })?;
                    Ok(buffer)
                }
            }
        });

        cx.spawn(|_, _: &mut AsyncApp| async move { rx.await? })
    }

    fn open_local_commit_buffer(
        language_registry: Option<Arc<LanguageRegistry>>,
        buffer_store: Entity<BufferStore>,
        cx: &mut Context<Self>,
    ) -> Task<Result<Entity<Buffer>>> {
        cx.spawn(async move |repository, cx| {
            let buffer = buffer_store
                .update(cx, |buffer_store, cx| buffer_store.create_buffer(cx))?
                .await?;

            if let Some(language_registry) = language_registry {
                let git_commit_language = language_registry.language_for_name("Git Commit").await?;
                buffer.update(cx, |buffer, cx| {
                    buffer.set_language(Some(git_commit_language), cx);
                })?;
            }

            repository.update(cx, |repository, _| {
                repository.commit_message_buffer = Some(buffer.clone());
            })?;
            Ok(buffer)
        })
    }

    pub fn checkout_files(
        &self,
        commit: &str,
        paths: Vec<RepoPath>,
        _cx: &mut App,
    ) -> oneshot::Receiver<Result<()>> {
        let commit = commit.to_string();
        let id = self.id;

        self.send_job(move |git_repo, _| async move {
            match git_repo {
                RepositoryState::Local {
                    backend,
                    environment,
                    ..
                } => {
                    backend
                        .checkout_files(commit, paths, environment.clone())
                        .await
                }
                RepositoryState::Remote { project_id, client } => {
                    client
                        .request(proto::GitCheckoutFiles {
                            project_id: project_id.0,
                            repository_id: id.to_proto(),
                            commit,
                            paths: paths
                                .into_iter()
                                .map(|p| p.to_string_lossy().to_string())
                                .collect(),
                        })
                        .await?;

                    Ok(())
                }
            }
        })
    }

    pub fn reset(
        &self,
        commit: String,
        reset_mode: ResetMode,
        _cx: &mut App,
    ) -> oneshot::Receiver<Result<()>> {
        let commit = commit.to_string();
        let id = self.id;

        self.send_job(move |git_repo, _| async move {
            match git_repo {
                RepositoryState::Local {
                    backend,
                    environment,
                    ..
                } => backend.reset(commit, reset_mode, environment).await,
                RepositoryState::Remote { project_id, client } => {
                    client
                        .request(proto::GitReset {
                            project_id: project_id.0,
                            repository_id: id.to_proto(),
                            commit,
                            mode: match reset_mode {
                                ResetMode::Soft => git_reset::ResetMode::Soft.into(),
                                ResetMode::Mixed => git_reset::ResetMode::Mixed.into(),
                            },
                        })
                        .await?;

                    Ok(())
                }
            }
        })
    }

    pub fn show(&self, commit: String) -> oneshot::Receiver<Result<CommitDetails>> {
        let id = self.id;
        self.send_job(move |git_repo, _cx| async move {
            match git_repo {
                RepositoryState::Local { backend, .. } => backend.show(commit).await,
                RepositoryState::Remote { project_id, client } => {
                    let resp = client
                        .request(proto::GitShow {
                            project_id: project_id.0,
                            repository_id: id.to_proto(),
                            commit,
                        })
                        .await?;

                    Ok(CommitDetails {
                        sha: resp.sha.into(),
                        message: resp.message.into(),
                        commit_timestamp: resp.commit_timestamp,
                        author_email: resp.author_email.into(),
                        author_name: resp.author_name.into(),
                    })
                }
            }
        })
    }

    pub fn load_commit_diff(&self, commit: String) -> oneshot::Receiver<Result<CommitDiff>> {
        let id = self.id;
        self.send_job(move |git_repo, cx| async move {
            match git_repo {
                RepositoryState::Local { backend, .. } => backend.load_commit(commit, cx).await,
                RepositoryState::Remote {
                    client, project_id, ..
                } => {
                    let response = client
                        .request(proto::LoadCommitDiff {
                            project_id: project_id.0,
                            repository_id: id.to_proto(),
                            commit,
                        })
                        .await?;
                    Ok(CommitDiff {
                        files: response
                            .files
                            .into_iter()
                            .map(|file| CommitFile {
                                path: Path::new(&file.path).into(),
                                old_text: file.old_text,
                                new_text: file.new_text,
                            })
                            .collect(),
                    })
                }
            }
        })
    }

    fn buffer_store(&self, cx: &App) -> Option<Entity<BufferStore>> {
        Some(self.git_store.upgrade()?.read(cx).buffer_store.clone())
    }

    pub fn stage_entries(
        &self,
        entries: Vec<RepoPath>,
        cx: &mut Context<Self>,
    ) -> Task<anyhow::Result<()>> {
        if entries.is_empty() {
            return Task::ready(Ok(()));
        }
        let id = self.id;

        let mut save_futures = Vec::new();
        if let Some(buffer_store) = self.buffer_store(cx) {
            buffer_store.update(cx, |buffer_store, cx| {
                for path in &entries {
                    let Some(project_path) = self.repo_path_to_project_path(path, cx) else {
                        continue;
                    };
                    if let Some(buffer) = buffer_store.get_by_path(&project_path, cx) {
                        if buffer
                            .read(cx)
                            .file()
                            .map_or(false, |file| file.disk_state().exists())
                        {
                            save_futures.push(buffer_store.save_buffer(buffer, cx));
                        }
                    }
                }
            })
        }

        cx.spawn(async move |this, cx| {
            for save_future in save_futures {
                save_future.await?;
            }

            this.update(cx, |this, _| {
                this.send_job(move |git_repo, _cx| async move {
                    match git_repo {
                        RepositoryState::Local {
                            backend,
                            environment,
                            ..
                        } => backend.stage_paths(entries, environment.clone()).await,
                        RepositoryState::Remote { project_id, client } => {
                            client
                                .request(proto::Stage {
                                    project_id: project_id.0,
                                    repository_id: id.to_proto(),
                                    paths: entries
                                        .into_iter()
                                        .map(|repo_path| repo_path.as_ref().to_proto())
                                        .collect(),
                                })
                                .await
                                .context("sending stage request")?;

                            Ok(())
                        }
                    }
                })
            })?
            .await??;

            Ok(())
        })
    }

    pub fn unstage_entries(
        &self,
        entries: Vec<RepoPath>,
        cx: &mut Context<Self>,
    ) -> Task<anyhow::Result<()>> {
        if entries.is_empty() {
            return Task::ready(Ok(()));
        }
        let id = self.id;

        let mut save_futures = Vec::new();
        if let Some(buffer_store) = self.buffer_store(cx) {
            buffer_store.update(cx, |buffer_store, cx| {
                for path in &entries {
                    let Some(project_path) = self.repo_path_to_project_path(path, cx) else {
                        continue;
                    };
                    if let Some(buffer) = buffer_store.get_by_path(&project_path, cx) {
                        if buffer
                            .read(cx)
                            .file()
                            .map_or(false, |file| file.disk_state().exists())
                        {
                            save_futures.push(buffer_store.save_buffer(buffer, cx));
                        }
                    }
                }
            })
        }

        cx.spawn(async move |this, cx| {
            for save_future in save_futures {
                save_future.await?;
            }

            this.update(cx, |this, _| {
                this.send_job(move |git_repo, _cx| async move {
                    match git_repo {
                        RepositoryState::Local {
                            backend,
                            environment,
                            ..
                        } => backend.unstage_paths(entries, environment).await,
                        RepositoryState::Remote { project_id, client } => {
                            client
                                .request(proto::Unstage {
                                    project_id: project_id.0,
                                    repository_id: id.to_proto(),
                                    paths: entries
                                        .into_iter()
                                        .map(|repo_path| repo_path.as_ref().to_proto())
                                        .collect(),
                                })
                                .await
                                .context("sending unstage request")?;

                            Ok(())
                        }
                    }
                })
            })?
            .await??;

            Ok(())
        })
    }

    pub fn stage_all(&self, cx: &mut Context<Self>) -> Task<anyhow::Result<()>> {
        let to_stage = self
            .cached_status()
            .filter(|entry| !entry.status.staging().is_fully_staged())
            .map(|entry| entry.repo_path.clone())
            .collect();
        self.stage_entries(to_stage, cx)
    }

    pub fn unstage_all(&self, cx: &mut Context<Self>) -> Task<anyhow::Result<()>> {
        let to_unstage = self
            .cached_status()
            .filter(|entry| entry.status.staging().has_staged())
            .map(|entry| entry.repo_path.clone())
            .collect();
        self.unstage_entries(to_unstage, cx)
    }

    pub fn commit(
        &self,
        message: SharedString,
        name_and_email: Option<(SharedString, SharedString)>,
        _cx: &mut App,
    ) -> oneshot::Receiver<Result<()>> {
        let id = self.id;

        self.send_job(move |git_repo, _cx| async move {
            match git_repo {
                RepositoryState::Local {
                    backend,
                    environment,
                    ..
                } => backend.commit(message, name_and_email, environment).await,
                RepositoryState::Remote { project_id, client } => {
                    let (name, email) = name_and_email.unzip();
                    client
                        .request(proto::Commit {
                            project_id: project_id.0,
                            repository_id: id.to_proto(),
                            message: String::from(message),
                            name: name.map(String::from),
                            email: email.map(String::from),
                        })
                        .await
                        .context("sending commit request")?;

                    Ok(())
                }
            }
        })
    }

    pub fn fetch(
        &mut self,
        askpass: AskPassDelegate,
        _cx: &mut App,
    ) -> oneshot::Receiver<Result<RemoteCommandOutput>> {
        let askpass_delegates = self.askpass_delegates.clone();
        let askpass_id = util::post_inc(&mut self.latest_askpass_id);
        let id = self.id;

        self.send_job(move |git_repo, cx| async move {
            match git_repo {
                RepositoryState::Local {
                    backend,
                    environment,
                    ..
                } => backend.fetch(askpass, environment, cx).await,
                RepositoryState::Remote { project_id, client } => {
                    askpass_delegates.lock().insert(askpass_id, askpass);
                    let _defer = util::defer(|| {
                        let askpass_delegate = askpass_delegates.lock().remove(&askpass_id);
                        debug_assert!(askpass_delegate.is_some());
                    });

                    let response = client
                        .request(proto::Fetch {
                            project_id: project_id.0,
                            repository_id: id.to_proto(),
                            askpass_id,
                        })
                        .await
                        .context("sending fetch request")?;

                    Ok(RemoteCommandOutput {
                        stdout: response.stdout,
                        stderr: response.stderr,
                    })
                }
            }
        })
    }

    pub fn push(
        &mut self,
        branch: SharedString,
        remote: SharedString,
        options: Option<PushOptions>,
        askpass: AskPassDelegate,
        _cx: &mut App,
    ) -> oneshot::Receiver<Result<RemoteCommandOutput>> {
        let askpass_delegates = self.askpass_delegates.clone();
        let askpass_id = util::post_inc(&mut self.latest_askpass_id);
        let id = self.id;

        self.send_job(move |git_repo, cx| async move {
            match git_repo {
                RepositoryState::Local {
                    backend,
                    environment,
                    ..
                } => {
                    backend
                        .push(
                            branch.to_string(),
                            remote.to_string(),
                            options,
                            askpass,
                            environment.clone(),
                            cx,
                        )
                        .await
                }
                RepositoryState::Remote { project_id, client } => {
                    askpass_delegates.lock().insert(askpass_id, askpass);
                    let _defer = util::defer(|| {
                        let askpass_delegate = askpass_delegates.lock().remove(&askpass_id);
                        debug_assert!(askpass_delegate.is_some());
                    });
                    let response = client
                        .request(proto::Push {
                            project_id: project_id.0,
                            repository_id: id.to_proto(),
                            askpass_id,
                            branch_name: branch.to_string(),
                            remote_name: remote.to_string(),
                            options: options.map(|options| match options {
                                PushOptions::Force => proto::push::PushOptions::Force,
                                PushOptions::SetUpstream => proto::push::PushOptions::SetUpstream,
                            } as i32),
                        })
                        .await
                        .context("sending push request")?;

                    Ok(RemoteCommandOutput {
                        stdout: response.stdout,
                        stderr: response.stderr,
                    })
                }
            }
        })
    }

    pub fn pull(
        &mut self,
        branch: SharedString,
        remote: SharedString,
        askpass: AskPassDelegate,
        _cx: &mut App,
    ) -> oneshot::Receiver<Result<RemoteCommandOutput>> {
        let askpass_delegates = self.askpass_delegates.clone();
        let askpass_id = util::post_inc(&mut self.latest_askpass_id);
        let id = self.id;

        self.send_job(move |git_repo, cx| async move {
            match git_repo {
                RepositoryState::Local {
                    backend,
                    environment,
                    ..
                } => {
                    backend
                        .pull(
                            branch.to_string(),
                            remote.to_string(),
                            askpass,
                            environment.clone(),
                            cx,
                        )
                        .await
                }
                RepositoryState::Remote { project_id, client } => {
                    askpass_delegates.lock().insert(askpass_id, askpass);
                    let _defer = util::defer(|| {
                        let askpass_delegate = askpass_delegates.lock().remove(&askpass_id);
                        debug_assert!(askpass_delegate.is_some());
                    });
                    let response = client
                        .request(proto::Pull {
                            project_id: project_id.0,
                            repository_id: id.to_proto(),
                            askpass_id,
                            branch_name: branch.to_string(),
                            remote_name: remote.to_string(),
                        })
                        .await
                        .context("sending pull request")?;

                    Ok(RemoteCommandOutput {
                        stdout: response.stdout,
                        stderr: response.stderr,
                    })
                }
            }
        })
    }

    fn spawn_set_index_text_job(
        &self,
        path: RepoPath,
        content: Option<String>,
        _cx: &mut App,
    ) -> oneshot::Receiver<anyhow::Result<()>> {
        let id = self.id;

        self.send_keyed_job(
            Some(GitJobKey::WriteIndex(path.clone())),
            move |git_repo, _cx| async move {
                match git_repo {
                    RepositoryState::Local {
                        backend,
                        environment,
                        ..
                    } => {
                        backend
                            .set_index_text(path, content, environment.clone())
                            .await
                    }
                    RepositoryState::Remote { project_id, client } => {
                        client
                            .request(proto::SetIndexText {
                                project_id: project_id.0,
                                repository_id: id.to_proto(),
                                path: path.as_ref().to_proto(),
                                text: content,
                            })
                            .await?;
                        Ok(())
                    }
                }
            },
        )
    }

    pub fn get_remotes(
        &self,
        branch_name: Option<String>,
    ) -> oneshot::Receiver<Result<Vec<Remote>>> {
        let id = self.id;
        self.send_job(move |repo, _cx| async move {
            match repo {
                RepositoryState::Local { backend, .. } => backend.get_remotes(branch_name).await,
                RepositoryState::Remote { project_id, client } => {
                    let response = client
                        .request(proto::GetRemotes {
                            project_id: project_id.0,
                            repository_id: id.to_proto(),
                            branch_name,
                        })
                        .await?;

                    let remotes = response
                        .remotes
                        .into_iter()
                        .map(|remotes| git::repository::Remote {
                            name: remotes.name.into(),
                        })
                        .collect();

                    Ok(remotes)
                }
            }
        })
    }

    pub fn branches(&self) -> oneshot::Receiver<Result<Vec<Branch>>> {
        let id = self.id;
        self.send_job(move |repo, cx| async move {
            match repo {
                RepositoryState::Local { backend, .. } => {
                    let backend = backend.clone();
                    cx.background_spawn(async move { backend.branches().await })
                        .await
                }
                RepositoryState::Remote { project_id, client } => {
                    let response = client
                        .request(proto::GitGetBranches {
                            project_id: project_id.0,
                            repository_id: id.to_proto(),
                        })
                        .await?;

                    let branches = response
                        .branches
                        .into_iter()
                        .map(|branch| proto_to_branch(&branch))
                        .collect();

                    Ok(branches)
                }
            }
        })
    }

    pub fn diff(&self, diff_type: DiffType, _cx: &App) -> oneshot::Receiver<Result<String>> {
        let id = self.id;
        self.send_job(move |repo, _cx| async move {
            match repo {
                RepositoryState::Local { backend, .. } => backend.diff(diff_type).await,
                RepositoryState::Remote { project_id, client } => {
                    let response = client
                        .request(proto::GitDiff {
                            project_id: project_id.0,
                            repository_id: id.to_proto(),
                            diff_type: match diff_type {
                                DiffType::HeadToIndex => {
                                    proto::git_diff::DiffType::HeadToIndex.into()
                                }
                                DiffType::HeadToWorktree => {
                                    proto::git_diff::DiffType::HeadToWorktree.into()
                                }
                            },
                        })
                        .await?;

                    Ok(response.diff)
                }
            }
        })
    }

    pub fn create_branch(&self, branch_name: String) -> oneshot::Receiver<Result<()>> {
        let id = self.id;
        self.send_job(move |repo, _cx| async move {
            match repo {
                RepositoryState::Local { backend, .. } => backend.create_branch(branch_name).await,
                RepositoryState::Remote { project_id, client } => {
                    client
                        .request(proto::GitCreateBranch {
                            project_id: project_id.0,
                            repository_id: id.to_proto(),
                            branch_name,
                        })
                        .await?;

                    Ok(())
                }
            }
        })
    }

    pub fn change_branch(&self, branch_name: String) -> oneshot::Receiver<Result<()>> {
        let id = self.id;
        self.send_job(move |repo, _cx| async move {
            match repo {
                RepositoryState::Local { backend, .. } => backend.change_branch(branch_name).await,
                RepositoryState::Remote { project_id, client } => {
                    client
                        .request(proto::GitChangeBranch {
                            project_id: project_id.0,
                            repository_id: id.to_proto(),
                            branch_name,
                        })
                        .await?;

                    Ok(())
                }
            }
        })
    }

    pub fn check_for_pushed_commits(&self) -> oneshot::Receiver<Result<Vec<SharedString>>> {
        let id = self.id;
        self.send_job(move |repo, _cx| async move {
            match repo {
                RepositoryState::Local { backend, .. } => backend.check_for_pushed_commit().await,
                RepositoryState::Remote { project_id, client } => {
                    let response = client
                        .request(proto::CheckForPushedCommits {
                            project_id: project_id.0,
                            repository_id: id.to_proto(),
                        })
                        .await?;

                    let branches = response.pushed_to.into_iter().map(Into::into).collect();

                    Ok(branches)
                }
            }
        })
    }

    pub fn checkpoint(&self) -> oneshot::Receiver<Result<GitRepositoryCheckpoint>> {
        self.send_job(|repo, _cx| async move {
            match repo {
                RepositoryState::Local { backend, .. } => backend.checkpoint().await,
                RepositoryState::Remote { .. } => Err(anyhow!("not implemented yet")),
            }
        })
    }

    pub fn restore_checkpoint(
        &self,
        checkpoint: GitRepositoryCheckpoint,
    ) -> oneshot::Receiver<Result<()>> {
        self.send_job(move |repo, _cx| async move {
            match repo {
                RepositoryState::Local { backend, .. } => {
                    backend.restore_checkpoint(checkpoint).await
                }
                RepositoryState::Remote { .. } => Err(anyhow!("not implemented yet")),
            }
        })
    }

    pub(crate) fn apply_remote_update(
        &mut self,
        update: proto::UpdateRepository,
        cx: &mut Context<Self>,
    ) -> Result<()> {
        let conflicted_paths = TreeSet::from_ordered_entries(
            update
                .current_merge_conflicts
                .into_iter()
                .map(|path| RepoPath(Path::new(&path).into())),
        );
        self.snapshot.branch = update.branch_summary.as_ref().map(proto_to_branch);
        self.snapshot.merge_conflicts = conflicted_paths;

        let edits = update
            .removed_statuses
            .into_iter()
            .map(|path| sum_tree::Edit::Remove(PathKey(FromProto::from_proto(path))))
            .chain(
                update
                    .updated_statuses
                    .into_iter()
                    .filter_map(|updated_status| {
                        Some(sum_tree::Edit::Insert(updated_status.try_into().log_err()?))
                    }),
            )
            .collect::<Vec<_>>();
        self.snapshot.statuses_by_path.edit(edits, &());
        if update.is_last_update {
            self.snapshot.scan_id = update.scan_id;
        }
        cx.emit(RepositoryEvent::Updated { full_scan: true });
        Ok(())
    }

    pub fn compare_checkpoints(
        &self,
        left: GitRepositoryCheckpoint,
        right: GitRepositoryCheckpoint,
    ) -> oneshot::Receiver<Result<bool>> {
        self.send_job(move |repo, _cx| async move {
            match repo {
                RepositoryState::Local { backend, .. } => {
                    backend.compare_checkpoints(left, right).await
                }
                RepositoryState::Remote { .. } => Err(anyhow!("not implemented yet")),
            }
        })
    }

    pub fn delete_checkpoint(
        &self,
        checkpoint: GitRepositoryCheckpoint,
    ) -> oneshot::Receiver<Result<()>> {
        self.send_job(move |repo, _cx| async move {
            match repo {
                RepositoryState::Local { backend, .. } => {
                    backend.delete_checkpoint(checkpoint).await
                }
                RepositoryState::Remote { .. } => Err(anyhow!("not implemented yet")),
            }
        })
    }

    pub fn diff_checkpoints(
        &self,
        base_checkpoint: GitRepositoryCheckpoint,
        target_checkpoint: GitRepositoryCheckpoint,
    ) -> oneshot::Receiver<Result<String>> {
        self.send_job(move |repo, _cx| async move {
            match repo {
                RepositoryState::Local { backend, .. } => {
                    backend
                        .diff_checkpoints(base_checkpoint, target_checkpoint)
                        .await
                }
                RepositoryState::Remote { .. } => Err(anyhow!("not implemented yet")),
            }
        })
    }

    fn schedule_scan(
        &mut self,
        updates_tx: Option<mpsc::UnboundedSender<DownstreamUpdate>>,
        cx: &mut Context<Self>,
    ) {
        self.paths_changed(
            vec![git::repository::WORK_DIRECTORY_REPO_PATH.clone()],
            updates_tx.clone(),
            cx,
        );

        let this = cx.weak_entity();
        let _ = self.send_keyed_job(
            Some(GitJobKey::ReloadGitState),
            |state, mut cx| async move {
                let Some(this) = this.upgrade() else {
                    return Ok(());
                };
                let RepositoryState::Local { backend, .. } = state else {
                    bail!("not a local repository")
                };
                let (snapshot, events) = this
                    .update(&mut cx, |this, _| {
                        compute_snapshot(
                            this.id,
                            this.work_directory_abs_path.clone(),
                            this.snapshot.clone(),
                            backend.clone(),
                        )
                    })?
                    .await?;
                this.update(&mut cx, |this, cx| {
                    this.snapshot = snapshot.clone();
                    for event in events {
                        cx.emit(event);
                    }
                })?;
                if let Some(updates_tx) = updates_tx {
                    updates_tx
                        .unbounded_send(DownstreamUpdate::UpdateRepository(snapshot))
                        .ok();
                }
                Ok(())
            },
        );
    }

    fn spawn_local_git_worker(
        work_directory_abs_path: Arc<Path>,
        dot_git_abs_path: Arc<Path>,
        project_environment: WeakEntity<ProjectEnvironment>,
        fs: Arc<dyn Fs>,
        cx: &mut Context<Self>,
    ) -> mpsc::UnboundedSender<GitJob> {
        let (job_tx, mut job_rx) = mpsc::unbounded::<GitJob>();

        cx.spawn(async move |_, cx| {
            let environment = project_environment
                .upgrade()
                .ok_or_else(|| anyhow!("missing project environment"))?
                .update(cx, |project_environment, cx| {
                    project_environment.get_environment(Some(work_directory_abs_path.clone()), cx)
                })?
                .await
                .unwrap_or_else(|| {
                    log::error!("failed to get working directory environment for repository {work_directory_abs_path:?}");
                    HashMap::default()
                });
            let backend = cx
                .background_spawn(async move {
                    fs.open_repo(&dot_git_abs_path)
                        .ok_or_else(|| anyhow!("failed to build repository"))
                })
                .await?;

            if let Some(git_hosting_provider_registry) =
                cx.update(|cx| GitHostingProviderRegistry::try_global(cx))?
            {
                git_hosting_providers::register_additional_providers(
                    git_hosting_provider_registry,
                    backend.clone(),
                );
            }

            let state = RepositoryState::Local {
                backend,
                environment: Arc::new(environment),
            };
            let mut jobs = VecDeque::new();
            loop {
                while let Ok(Some(next_job)) = job_rx.try_next() {
                    jobs.push_back(next_job);
                }

                if let Some(job) = jobs.pop_front() {
                    if let Some(current_key) = &job.key {
                        if jobs
                            .iter()
                            .any(|other_job| other_job.key.as_ref() == Some(current_key))
                        {
                            continue;
                        }
                    }
                    (job.job)(state.clone(), cx).await;
                } else if let Some(job) = job_rx.next().await {
                    jobs.push_back(job);
                } else {
                    break;
                }
            }
            anyhow::Ok(())
        })
        .detach_and_log_err(cx);

        job_tx
    }

    fn spawn_remote_git_worker(
        project_id: ProjectId,
        client: AnyProtoClient,
        cx: &mut Context<Self>,
    ) -> mpsc::UnboundedSender<GitJob> {
        let (job_tx, mut job_rx) = mpsc::unbounded::<GitJob>();

        cx.spawn(async move |_, cx| {
            let state = RepositoryState::Remote { project_id, client };
            let mut jobs = VecDeque::new();
            loop {
                while let Ok(Some(next_job)) = job_rx.try_next() {
                    jobs.push_back(next_job);
                }

                if let Some(job) = jobs.pop_front() {
                    if let Some(current_key) = &job.key {
                        if jobs
                            .iter()
                            .any(|other_job| other_job.key.as_ref() == Some(current_key))
                        {
                            continue;
                        }
                    }
                    (job.job)(state.clone(), cx).await;
                } else if let Some(job) = job_rx.next().await {
                    jobs.push_back(job);
                } else {
                    break;
                }
            }
            anyhow::Ok(())
        })
        .detach_and_log_err(cx);

        job_tx
    }

    fn load_staged_text(
        &self,
        buffer_id: BufferId,
        repo_path: RepoPath,
        cx: &App,
    ) -> Task<Result<Option<String>>> {
        let rx = self.send_job(move |state, _| async move {
            match state {
                RepositoryState::Local { backend, .. } => {
                    anyhow::Ok(backend.load_index_text(repo_path).await)
                }
                RepositoryState::Remote { project_id, client } => {
                    let response = client
                        .request(proto::OpenUnstagedDiff {
                            project_id: project_id.to_proto(),
                            buffer_id: buffer_id.to_proto(),
                        })
                        .await?;
                    Ok(response.staged_text)
                }
            }
        });
        cx.spawn(|_: &mut AsyncApp| async move { rx.await? })
    }

    fn load_committed_text(
        &self,
        buffer_id: BufferId,
        repo_path: RepoPath,
        cx: &App,
    ) -> Task<Result<DiffBasesChange>> {
        let rx = self.send_job(move |state, _| async move {
            match state {
                RepositoryState::Local { backend, .. } => {
                    let committed_text = backend.load_committed_text(repo_path.clone()).await;
                    let staged_text = backend.load_index_text(repo_path).await;
                    let diff_bases_change = if committed_text == staged_text {
                        DiffBasesChange::SetBoth(committed_text)
                    } else {
                        DiffBasesChange::SetEach {
                            index: staged_text,
                            head: committed_text,
                        }
                    };
                    anyhow::Ok(diff_bases_change)
                }
                RepositoryState::Remote { project_id, client } => {
                    use proto::open_uncommitted_diff_response::Mode;

                    let response = client
                        .request(proto::OpenUncommittedDiff {
                            project_id: project_id.to_proto(),
                            buffer_id: buffer_id.to_proto(),
                        })
                        .await?;
                    let mode =
                        Mode::from_i32(response.mode).ok_or_else(|| anyhow!("Invalid mode"))?;
                    let bases = match mode {
                        Mode::IndexMatchesHead => DiffBasesChange::SetBoth(response.committed_text),
                        Mode::IndexAndHead => DiffBasesChange::SetEach {
                            head: response.committed_text,
                            index: response.staged_text,
                        },
                    };
                    Ok(bases)
                }
            }
        });

        cx.spawn(|_: &mut AsyncApp| async move { rx.await? })
    }

    fn paths_changed(
        &mut self,
        paths: Vec<RepoPath>,
        updates_tx: Option<mpsc::UnboundedSender<DownstreamUpdate>>,
        cx: &mut Context<Self>,
    ) {
        self.paths_needing_status_update.extend(paths);

        let this = cx.weak_entity();
        let _ = self.send_keyed_job(
            Some(GitJobKey::RefreshStatuses),
            |state, mut cx| async move {
                let (prev_snapshot, mut changed_paths) = this.update(&mut cx, |this, _| {
                    (
                        this.snapshot.clone(),
                        mem::take(&mut this.paths_needing_status_update),
                    )
                })?;
                let RepositoryState::Local { backend, .. } = state else {
                    bail!("not a local repository")
                };

                let paths = changed_paths.iter().cloned().collect::<Vec<_>>();
                let statuses = backend.status(&paths).await?;

                let changed_path_statuses = cx
                    .background_spawn(async move {
                        let mut changed_path_statuses = Vec::new();
                        let prev_statuses = prev_snapshot.statuses_by_path.clone();
                        let mut cursor = prev_statuses.cursor::<PathProgress>(&());

                        for (repo_path, status) in &*statuses.entries {
                            changed_paths.remove(repo_path);
                            if cursor.seek_forward(&PathTarget::Path(repo_path), Bias::Left, &()) {
                                if &cursor.item().unwrap().status == status {
                                    continue;
                                }
                            }

                            changed_path_statuses.push(Edit::Insert(StatusEntry {
                                repo_path: repo_path.clone(),
                                status: *status,
                            }));
                        }
                        let mut cursor = prev_statuses.cursor::<PathProgress>(&());
                        for path in changed_paths.iter() {
                            if cursor.seek_forward(&PathTarget::Path(&path), Bias::Left, &()) {
                                changed_path_statuses.push(Edit::Remove(PathKey(path.0.clone())));
                            }
                        }
                        changed_path_statuses
                    })
                    .await;

                this.update(&mut cx, |this, cx| {
                    if !changed_path_statuses.is_empty() {
                        this.snapshot
                            .statuses_by_path
                            .edit(changed_path_statuses, &());
                        this.snapshot.scan_id += 1;
                        if let Some(updates_tx) = updates_tx {
                            updates_tx
                                .unbounded_send(DownstreamUpdate::UpdateRepository(
                                    this.snapshot.clone(),
                                ))
                                .ok();
                        }
                    }
                    cx.emit(RepositoryEvent::Updated { full_scan: false });
                })
            },
        );
    }
}

fn get_permalink_in_rust_registry_src(
    provider_registry: Arc<GitHostingProviderRegistry>,
    path: PathBuf,
    selection: Range<u32>,
) -> Result<url::Url> {
    #[derive(Deserialize)]
    struct CargoVcsGit {
        sha1: String,
    }

    #[derive(Deserialize)]
    struct CargoVcsInfo {
        git: CargoVcsGit,
        path_in_vcs: String,
    }

    #[derive(Deserialize)]
    struct CargoPackage {
        repository: String,
    }

    #[derive(Deserialize)]
    struct CargoToml {
        package: CargoPackage,
    }

    let Some((dir, cargo_vcs_info_json)) = path.ancestors().skip(1).find_map(|dir| {
        let json = std::fs::read_to_string(dir.join(".cargo_vcs_info.json")).ok()?;
        Some((dir, json))
    }) else {
        bail!("No .cargo_vcs_info.json found in parent directories")
    };
    let cargo_vcs_info = serde_json::from_str::<CargoVcsInfo>(&cargo_vcs_info_json)?;
    let cargo_toml = std::fs::read_to_string(dir.join("Cargo.toml"))?;
    let manifest = toml::from_str::<CargoToml>(&cargo_toml)?;
    let (provider, remote) = parse_git_remote_url(provider_registry, &manifest.package.repository)
        .ok_or_else(|| anyhow!("Failed to parse package.repository field of manifest"))?;
    let path = PathBuf::from(cargo_vcs_info.path_in_vcs).join(path.strip_prefix(dir).unwrap());
    let permalink = provider.build_permalink(
        remote,
        BuildPermalinkParams {
            sha: &cargo_vcs_info.git.sha1,
            path: &path.to_string_lossy(),
            selection: Some(selection),
        },
    );
    Ok(permalink)
}

fn serialize_blame_buffer_response(blame: Option<git::blame::Blame>) -> proto::BlameBufferResponse {
    let Some(blame) = blame else {
        return proto::BlameBufferResponse {
            blame_response: None,
        };
    };

    let entries = blame
        .entries
        .into_iter()
        .map(|entry| proto::BlameEntry {
            sha: entry.sha.as_bytes().into(),
            start_line: entry.range.start,
            end_line: entry.range.end,
            original_line_number: entry.original_line_number,
            author: entry.author.clone(),
            author_mail: entry.author_mail.clone(),
            author_time: entry.author_time,
            author_tz: entry.author_tz.clone(),
            committer: entry.committer_name.clone(),
            committer_mail: entry.committer_email.clone(),
            committer_time: entry.committer_time,
            committer_tz: entry.committer_tz.clone(),
            summary: entry.summary.clone(),
            previous: entry.previous.clone(),
            filename: entry.filename.clone(),
        })
        .collect::<Vec<_>>();

    let messages = blame
        .messages
        .into_iter()
        .map(|(oid, message)| proto::CommitMessage {
            oid: oid.as_bytes().into(),
            message,
        })
        .collect::<Vec<_>>();

    proto::BlameBufferResponse {
        blame_response: Some(proto::blame_buffer_response::BlameResponse {
            entries,
            messages,
            remote_url: blame.remote_url,
        }),
    }
}

fn deserialize_blame_buffer_response(
    response: proto::BlameBufferResponse,
) -> Option<git::blame::Blame> {
    let response = response.blame_response?;
    let entries = response
        .entries
        .into_iter()
        .filter_map(|entry| {
            Some(git::blame::BlameEntry {
                sha: git::Oid::from_bytes(&entry.sha).ok()?,
                range: entry.start_line..entry.end_line,
                original_line_number: entry.original_line_number,
                committer_name: entry.committer,
                committer_time: entry.committer_time,
                committer_tz: entry.committer_tz,
                committer_email: entry.committer_mail,
                author: entry.author,
                author_mail: entry.author_mail,
                author_time: entry.author_time,
                author_tz: entry.author_tz,
                summary: entry.summary,
                previous: entry.previous,
                filename: entry.filename,
            })
        })
        .collect::<Vec<_>>();

    let messages = response
        .messages
        .into_iter()
        .filter_map(|message| Some((git::Oid::from_bytes(&message.oid).ok()?, message.message)))
        .collect::<HashMap<_, _>>();

    Some(Blame {
        entries,
        messages,
        remote_url: response.remote_url,
    })
}

fn branch_to_proto(branch: &git::repository::Branch) -> proto::Branch {
    proto::Branch {
        is_head: branch.is_head,
        name: branch.name.to_string(),
        unix_timestamp: branch
            .most_recent_commit
            .as_ref()
            .map(|commit| commit.commit_timestamp as u64),
        upstream: branch.upstream.as_ref().map(|upstream| proto::GitUpstream {
            ref_name: upstream.ref_name.to_string(),
            tracking: upstream
                .tracking
                .status()
                .map(|upstream| proto::UpstreamTracking {
                    ahead: upstream.ahead as u64,
                    behind: upstream.behind as u64,
                }),
        }),
        most_recent_commit: branch
            .most_recent_commit
            .as_ref()
            .map(|commit| proto::CommitSummary {
                sha: commit.sha.to_string(),
                subject: commit.subject.to_string(),
                commit_timestamp: commit.commit_timestamp,
            }),
    }
}

fn proto_to_branch(proto: &proto::Branch) -> git::repository::Branch {
    git::repository::Branch {
        is_head: proto.is_head,
        name: proto.name.clone().into(),
        upstream: proto
            .upstream
            .as_ref()
            .map(|upstream| git::repository::Upstream {
                ref_name: upstream.ref_name.to_string().into(),
                tracking: upstream
                    .tracking
                    .as_ref()
                    .map(|tracking| {
                        git::repository::UpstreamTracking::Tracked(UpstreamTrackingStatus {
                            ahead: tracking.ahead as u32,
                            behind: tracking.behind as u32,
                        })
                    })
                    .unwrap_or(git::repository::UpstreamTracking::Gone),
            }),
        most_recent_commit: proto.most_recent_commit.as_ref().map(|commit| {
            git::repository::CommitSummary {
                sha: commit.sha.to_string().into(),
                subject: commit.subject.to_string().into(),
                commit_timestamp: commit.commit_timestamp,
                has_parent: true,
            }
        }),
    }
}

async fn compute_snapshot(
    id: RepositoryId,
    work_directory_abs_path: Arc<Path>,
    prev_snapshot: RepositorySnapshot,
    backend: Arc<dyn GitRepository>,
) -> Result<(RepositorySnapshot, Vec<RepositoryEvent>)> {
    let mut events = Vec::new();
    let branches = backend.branches().await?;
    let branch = branches.into_iter().find(|branch| branch.is_head);
    let statuses = backend.status(&[WORK_DIRECTORY_REPO_PATH.clone()]).await?;
    let merge_message = backend
        .merge_message()
        .await
        .and_then(|msg| Some(msg.lines().nth(0)?.to_owned().into()));
    let merge_head_shas = backend
        .merge_head_shas()
        .into_iter()
        .map(SharedString::from)
        .collect();

    let statuses_by_path = SumTree::from_iter(
        statuses
            .entries
            .iter()
            .map(|(repo_path, status)| StatusEntry {
                repo_path: repo_path.clone(),
                status: *status,
            }),
        &(),
    );

    let merge_head_shas_changed = merge_head_shas != prev_snapshot.merge_head_shas;

    if merge_head_shas_changed
        || branch != prev_snapshot.branch
        || statuses_by_path != prev_snapshot.statuses_by_path
    {
        events.push(RepositoryEvent::Updated { full_scan: true });
    }

    let mut current_merge_conflicts = TreeSet::default();
    for (repo_path, status) in statuses.entries.iter() {
        if status.is_conflicted() {
            current_merge_conflicts.insert(repo_path.clone());
        }
    }

    // Cache merge conflict paths so they don't change from staging/unstaging,
    // until the merge heads change (at commit time, etc.).
    let mut merge_conflicts = prev_snapshot.merge_conflicts.clone();
    if merge_head_shas_changed {
        merge_conflicts = current_merge_conflicts;
        events.push(RepositoryEvent::MergeHeadsChanged);
    }

    let snapshot = RepositorySnapshot {
        id,
        merge_message,
        statuses_by_path,
        work_directory_abs_path,
        scan_id: prev_snapshot.scan_id + 1,
        branch,
        merge_conflicts,
        merge_head_shas,
    };

    Ok((snapshot, events))
}

fn status_from_proto(
    simple_status: i32,
    status: Option<proto::GitFileStatus>,
) -> anyhow::Result<FileStatus> {
    use proto::git_file_status::Variant;

    let Some(variant) = status.and_then(|status| status.variant) else {
        let code = proto::GitStatus::from_i32(simple_status)
            .ok_or_else(|| anyhow!("Invalid git status code: {simple_status}"))?;
        let result = match code {
            proto::GitStatus::Added => TrackedStatus {
                worktree_status: StatusCode::Added,
                index_status: StatusCode::Unmodified,
            }
            .into(),
            proto::GitStatus::Modified => TrackedStatus {
                worktree_status: StatusCode::Modified,
                index_status: StatusCode::Unmodified,
            }
            .into(),
            proto::GitStatus::Conflict => UnmergedStatus {
                first_head: UnmergedStatusCode::Updated,
                second_head: UnmergedStatusCode::Updated,
            }
            .into(),
            proto::GitStatus::Deleted => TrackedStatus {
                worktree_status: StatusCode::Deleted,
                index_status: StatusCode::Unmodified,
            }
            .into(),
            _ => return Err(anyhow!("Invalid code for simple status: {simple_status}")),
        };
        return Ok(result);
    };

    let result = match variant {
        Variant::Untracked(_) => FileStatus::Untracked,
        Variant::Ignored(_) => FileStatus::Ignored,
        Variant::Unmerged(unmerged) => {
            let [first_head, second_head] =
                [unmerged.first_head, unmerged.second_head].map(|head| {
                    let code = proto::GitStatus::from_i32(head)
                        .ok_or_else(|| anyhow!("Invalid git status code: {head}"))?;
                    let result = match code {
                        proto::GitStatus::Added => UnmergedStatusCode::Added,
                        proto::GitStatus::Updated => UnmergedStatusCode::Updated,
                        proto::GitStatus::Deleted => UnmergedStatusCode::Deleted,
                        _ => return Err(anyhow!("Invalid code for unmerged status: {code:?}")),
                    };
                    Ok(result)
                });
            let [first_head, second_head] = [first_head?, second_head?];
            UnmergedStatus {
                first_head,
                second_head,
            }
            .into()
        }
        Variant::Tracked(tracked) => {
            let [index_status, worktree_status] = [tracked.index_status, tracked.worktree_status]
                .map(|status| {
                    let code = proto::GitStatus::from_i32(status)
                        .ok_or_else(|| anyhow!("Invalid git status code: {status}"))?;
                    let result = match code {
                        proto::GitStatus::Modified => StatusCode::Modified,
                        proto::GitStatus::TypeChanged => StatusCode::TypeChanged,
                        proto::GitStatus::Added => StatusCode::Added,
                        proto::GitStatus::Deleted => StatusCode::Deleted,
                        proto::GitStatus::Renamed => StatusCode::Renamed,
                        proto::GitStatus::Copied => StatusCode::Copied,
                        proto::GitStatus::Unmodified => StatusCode::Unmodified,
                        _ => return Err(anyhow!("Invalid code for tracked status: {code:?}")),
                    };
                    Ok(result)
                });
            let [index_status, worktree_status] = [index_status?, worktree_status?];
            TrackedStatus {
                index_status,
                worktree_status,
            }
            .into()
        }
    };
    Ok(result)
}

fn status_to_proto(status: FileStatus) -> proto::GitFileStatus {
    use proto::git_file_status::{Tracked, Unmerged, Variant};

    let variant = match status {
        FileStatus::Untracked => Variant::Untracked(Default::default()),
        FileStatus::Ignored => Variant::Ignored(Default::default()),
        FileStatus::Unmerged(UnmergedStatus {
            first_head,
            second_head,
        }) => Variant::Unmerged(Unmerged {
            first_head: unmerged_status_to_proto(first_head),
            second_head: unmerged_status_to_proto(second_head),
        }),
        FileStatus::Tracked(TrackedStatus {
            index_status,
            worktree_status,
        }) => Variant::Tracked(Tracked {
            index_status: tracked_status_to_proto(index_status),
            worktree_status: tracked_status_to_proto(worktree_status),
        }),
    };
    proto::GitFileStatus {
        variant: Some(variant),
    }
}

fn unmerged_status_to_proto(code: UnmergedStatusCode) -> i32 {
    match code {
        UnmergedStatusCode::Added => proto::GitStatus::Added as _,
        UnmergedStatusCode::Deleted => proto::GitStatus::Deleted as _,
        UnmergedStatusCode::Updated => proto::GitStatus::Updated as _,
    }
}

fn tracked_status_to_proto(code: StatusCode) -> i32 {
    match code {
        StatusCode::Added => proto::GitStatus::Added as _,
        StatusCode::Deleted => proto::GitStatus::Deleted as _,
        StatusCode::Modified => proto::GitStatus::Modified as _,
        StatusCode::Renamed => proto::GitStatus::Renamed as _,
        StatusCode::TypeChanged => proto::GitStatus::TypeChanged as _,
        StatusCode::Copied => proto::GitStatus::Copied as _,
        StatusCode::Unmodified => proto::GitStatus::Unmodified as _,
    }
}<|MERGE_RESOLUTION|>--- conflicted
+++ resolved
@@ -14,17 +14,10 @@
 use futures::{
     FutureExt as _, StreamExt as _,
     channel::{mpsc, oneshot},
-<<<<<<< HEAD
-    future::{self, OptionFuture, Shared},
-};
-use git::{
-    BuildPermalinkParams, GitHostingProviderRegistry,
-=======
     future::{self, Shared},
 };
 use git::{
     BuildPermalinkParams, GitHostingProviderRegistry, WORK_DIRECTORY_REPO_PATH,
->>>>>>> 6ae7d2f5
     blame::Blame,
     parse_git_remote_url,
     repository::{
@@ -35,10 +28,6 @@
     status::{
         FileStatus, GitSummary, StatusCode, TrackedStatus, UnmergedStatus, UnmergedStatusCode,
     },
-<<<<<<< HEAD
-    status::FileStatus,
-=======
->>>>>>> 6ae7d2f5
 };
 use gpui::{
     App, AppContext, AsyncApp, Context, Entity, EventEmitter, SharedString, Subscription, Task,
@@ -51,20 +40,12 @@
 use parking_lot::Mutex;
 use rpc::{
     AnyProtoClient, TypedEnvelope,
-<<<<<<< HEAD
-    proto::{self, FromProto, SSH_PROJECT_ID, ToProto, git_reset},
-=======
     proto::{self, FromProto, SSH_PROJECT_ID, ToProto, git_reset, split_repository_update},
->>>>>>> 6ae7d2f5
 };
 use serde::Deserialize;
 use std::{
-<<<<<<< HEAD
-    collections::{VecDeque, hash_map},
-=======
     cmp::Ordering,
     collections::{BTreeSet, VecDeque},
->>>>>>> 6ae7d2f5
     future::Future,
     mem,
     ops::Range,
@@ -74,20 +55,11 @@
         atomic::{self, AtomicU64},
     },
 };
-<<<<<<< HEAD
-use sum_tree::TreeSet;
-use text::BufferId;
-use util::{ResultExt, debug_panic, maybe};
-use worktree::{
-    File, PathKey, ProjectEntryId, RepositoryEntry, StatusEntry, UpdatedGitRepositoriesSet,
-    Worktree, proto_to_branch,
-=======
 use sum_tree::{Edit, SumTree, TreeSet};
 use text::{Bias, BufferId};
 use util::{ResultExt, debug_panic};
 use worktree::{
     File, PathKey, PathProgress, PathSummary, PathTarget, UpdatedGitRepositoriesSet, Worktree,
->>>>>>> 6ae7d2f5
 };
 
 pub struct GitStore {
