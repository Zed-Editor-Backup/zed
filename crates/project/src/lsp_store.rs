--- conflicted
+++ resolved
@@ -500,573 +500,11 @@
         })
     }
 
-<<<<<<< HEAD
-pub struct LspStore {
-    mode: LspStoreMode,
-    last_formatting_failure: Option<String>,
-    downstream_client: Option<(AnyProtoClient, u64)>,
-    nonce: u128,
-    buffer_store: Model<BufferStore>,
-    worktree_store: Model<WorktreeStore>,
-    toolchain_store: Option<Model<ToolchainStore>>,
-    buffer_snapshots: HashMap<BufferId, HashMap<LanguageServerId, Vec<LspBufferSnapshot>>>, // buffer_id -> server_id -> vec of snapshots
-    pub languages: Arc<LanguageRegistry>,
-    language_server_ids: HashMap<(WorktreeId, LanguageServerName), LanguageServerId>,
-    pub language_server_statuses: BTreeMap<LanguageServerId, LanguageServerStatus>,
-    active_entry: Option<ProjectEntryId>,
-    _maintain_workspace_config: (Task<Result<()>>, watch::Sender<()>),
-    _maintain_buffer_languages: Task<()>,
-    next_diagnostic_group_id: usize,
-    diagnostic_summaries:
-        HashMap<WorktreeId, HashMap<Arc<Path>, HashMap<LanguageServerId, DiagnosticSummary>>>,
-    diagnostics: HashMap<
-        WorktreeId,
-        HashMap<
-            Arc<Path>,
-            Vec<(
-                LanguageServerId,
-                Vec<DiagnosticEntry<Unclipped<PointUtf16>>>,
-            )>,
-        >,
-    >,
-}
-
-pub enum LspStoreEvent {
-    LanguageServerAdded(LanguageServerId, LanguageServerName, Option<WorktreeId>),
-    LanguageServerRemoved(LanguageServerId),
-    LanguageServerUpdate {
-        language_server_id: LanguageServerId,
-        message: proto::update_language_server::Variant,
-    },
-    LanguageServerLog(LanguageServerId, LanguageServerLogType, String),
-    LanguageServerPrompt(LanguageServerPromptRequest),
-    LanguageDetected {
-        buffer: Model<Buffer>,
-        new_language: Option<Arc<Language>>,
-    },
-    Notification(String),
-    RefreshInlayHints,
-    DiagnosticsUpdated {
-        language_server_id: LanguageServerId,
-        path: ProjectPath,
-    },
-    DiskBasedDiagnosticsStarted {
-        language_server_id: LanguageServerId,
-    },
-    DiskBasedDiagnosticsFinished {
-        language_server_id: LanguageServerId,
-    },
-    SnippetEdit {
-        buffer_id: BufferId,
-        edits: Vec<(lsp::Range, Snippet)>,
-        most_recent_edit: clock::Lamport,
-    },
-}
-
-#[derive(Clone, Debug, Serialize)]
-pub struct LanguageServerStatus {
-    pub name: String,
-    pub pending_work: BTreeMap<String, LanguageServerProgress>,
-    pub has_pending_diagnostic_updates: bool,
-    progress_tokens: HashSet<String>,
-}
-
-#[derive(Clone, Debug)]
-struct CoreSymbol {
-    pub language_server_name: LanguageServerName,
-    pub source_worktree_id: WorktreeId,
-    pub path: ProjectPath,
-    pub name: String,
-    pub kind: lsp::SymbolKind,
-    pub range: Range<Unclipped<PointUtf16>>,
-    pub signature: [u8; 32],
-}
-
-impl LspStore {
-    pub fn init(client: &AnyProtoClient) {
-        client.add_model_request_handler(Self::handle_multi_lsp_query);
-        client.add_model_request_handler(Self::handle_restart_language_servers);
-        client.add_model_request_handler(Self::handle_cancel_language_server_work);
-        client.add_model_message_handler(Self::handle_start_language_server);
-        client.add_model_message_handler(Self::handle_update_language_server);
-        client.add_model_message_handler(Self::handle_language_server_log);
-        client.add_model_message_handler(Self::handle_update_diagnostic_summary);
-        client.add_model_request_handler(Self::handle_format_buffers);
-        client.add_model_request_handler(Self::handle_resolve_completion_documentation);
-        client.add_model_request_handler(Self::handle_apply_code_action);
-        client.add_model_request_handler(Self::handle_inlay_hints);
-        client.add_model_request_handler(Self::handle_get_project_symbols);
-        client.add_model_request_handler(Self::handle_resolve_inlay_hint);
-        client.add_model_request_handler(Self::handle_open_buffer_for_symbol);
-        client.add_model_request_handler(Self::handle_refresh_inlay_hints);
-        client.add_model_request_handler(Self::handle_on_type_formatting);
-        client.add_model_request_handler(Self::handle_apply_additional_edits_for_completion);
-        client.add_model_request_handler(Self::handle_lsp_command::<GetCodeActions>);
-        client.add_model_request_handler(Self::handle_lsp_command::<GetCompletions>);
-        client.add_model_request_handler(Self::handle_lsp_command::<GetHover>);
-        client.add_model_request_handler(Self::handle_lsp_command::<GetDefinition>);
-        client.add_model_request_handler(Self::handle_lsp_command::<GetDeclaration>);
-        client.add_model_request_handler(Self::handle_lsp_command::<GetTypeDefinition>);
-        client.add_model_request_handler(Self::handle_lsp_command::<GetDocumentHighlights>);
-        client.add_model_request_handler(Self::handle_lsp_command::<GetReferences>);
-        client.add_model_request_handler(Self::handle_lsp_command::<PrepareRename>);
-        client.add_model_request_handler(Self::handle_lsp_command::<PerformRename>);
-        client.add_model_request_handler(Self::handle_lsp_command::<lsp_ext_command::ExpandMacro>);
-        client.add_model_request_handler(Self::handle_lsp_command::<LinkedEditingRange>);
-    }
-
-    pub fn as_remote(&self) -> Option<&RemoteLspStore> {
-        match &self.mode {
-            LspStoreMode::Remote(remote_lsp_store) => Some(remote_lsp_store),
-            _ => None,
-        }
-    }
-
-    pub fn as_local(&self) -> Option<&LocalLspStore> {
-        match &self.mode {
-            LspStoreMode::Local(local_lsp_store) => Some(local_lsp_store),
-            _ => None,
-        }
-    }
-
-    pub fn as_local_mut(&mut self) -> Option<&mut LocalLspStore> {
-        match &mut self.mode {
-            LspStoreMode::Local(local_lsp_store) => Some(local_lsp_store),
-            _ => None,
-        }
-    }
-
-    pub fn upstream_client(&self) -> Option<(AnyProtoClient, u64)> {
-        match &self.mode {
-            LspStoreMode::Remote(RemoteLspStore {
-                upstream_client: Some(upstream_client),
-                upstream_project_id,
-                ..
-            }) => Some((upstream_client.clone(), *upstream_project_id)),
-
-            LspStoreMode::Remote(RemoteLspStore {
-                upstream_client: None,
-                ..
-            }) => None,
-            LspStoreMode::Local(_) => None,
-        }
-    }
-
-    pub fn swap_current_lsp_settings(
-        &mut self,
-        new_settings: HashMap<LanguageServerName, LspSettings>,
-    ) -> Option<HashMap<LanguageServerName, LspSettings>> {
-        match &mut self.mode {
-            LspStoreMode::Local(LocalLspStore {
-                current_lsp_settings,
-                ..
-            }) => {
-                let ret = mem::take(current_lsp_settings);
-                *current_lsp_settings = new_settings;
-                Some(ret)
-            }
-            LspStoreMode::Remote(_) => None,
-        }
-    }
-
-    #[allow(clippy::too_many_arguments)]
-    pub fn new_local(
-        buffer_store: Model<BufferStore>,
-        worktree_store: Model<WorktreeStore>,
-        dap_store: Model<DapStore>,
-        prettier_store: Model<PrettierStore>,
-        toolchain_store: Model<ToolchainStore>,
-        environment: Model<ProjectEnvironment>,
-        languages: Arc<LanguageRegistry>,
-        http_client: Arc<dyn HttpClient>,
-        fs: Arc<dyn Fs>,
-        cx: &mut ModelContext<Self>,
-    ) -> Self {
-        let yarn = YarnPathStore::new(fs.clone(), cx);
-        cx.subscribe(&buffer_store, Self::on_buffer_store_event)
-            .detach();
-        cx.subscribe(&worktree_store, Self::on_worktree_store_event)
-            .detach();
-        cx.subscribe(&prettier_store, Self::on_prettier_store_event)
-            .detach();
-        cx.subscribe(&toolchain_store, Self::on_toolchain_store_event)
-            .detach();
-        cx.observe_global::<SettingsStore>(Self::on_settings_changed)
-            .detach();
-
-        let _maintain_workspace_config = {
-            let (sender, receiver) = watch::channel();
-            (Self::maintain_workspace_config(receiver, cx), sender)
-        };
-        Self {
-            mode: LspStoreMode::Local(LocalLspStore {
-                supplementary_language_servers: Default::default(),
-                language_servers: Default::default(),
-                last_workspace_edits_by_language_server: Default::default(),
-                language_server_watched_paths: Default::default(),
-                language_server_paths_watched_for_rename: Default::default(),
-                language_server_watcher_registrations: Default::default(),
-                current_lsp_settings: ProjectSettings::get_global(cx).lsp.clone(),
-                buffers_being_formatted: Default::default(),
-                prettier_store,
-                dap_store,
-                environment,
-                http_client,
-                fs,
-                yarn,
-                _subscription: cx.on_app_quit(|this, cx| {
-                    this.as_local_mut().unwrap().shutdown_language_servers(cx)
-                }),
-            }),
-            last_formatting_failure: None,
-            downstream_client: None,
-            buffer_store,
-            worktree_store,
-            toolchain_store: Some(toolchain_store),
-            languages: languages.clone(),
-            language_server_ids: Default::default(),
-            language_server_statuses: Default::default(),
-            nonce: StdRng::from_entropy().gen(),
-            buffer_snapshots: Default::default(),
-            next_diagnostic_group_id: Default::default(),
-            diagnostic_summaries: Default::default(),
-            diagnostics: Default::default(),
-            active_entry: None,
-
-            _maintain_workspace_config,
-            _maintain_buffer_languages: Self::maintain_buffer_languages(languages.clone(), cx),
-        }
-    }
-
-    fn send_lsp_proto_request<R: LspCommand>(
-        &self,
-        buffer: Model<Buffer>,
-        client: AnyProtoClient,
-        upstream_project_id: u64,
-        request: R,
-        cx: &mut ModelContext<'_, LspStore>,
-    ) -> Task<anyhow::Result<<R as LspCommand>::Response>> {
-        let message = request.to_proto(upstream_project_id, buffer.read(cx));
-        cx.spawn(move |this, cx| async move {
-            let response = client.request(message).await?;
-            let this = this.upgrade().context("project dropped")?;
-            request
-                .response_from_proto(response, this, buffer, cx)
-                .await
-        })
-    }
-
-    pub(super) fn new_remote(
-        buffer_store: Model<BufferStore>,
-        worktree_store: Model<WorktreeStore>,
-        toolchain_store: Option<Model<ToolchainStore>>,
-        languages: Arc<LanguageRegistry>,
-        upstream_client: AnyProtoClient,
-        project_id: u64,
-        cx: &mut ModelContext<Self>,
-    ) -> Self {
-        cx.subscribe(&buffer_store, Self::on_buffer_store_event)
-            .detach();
-        cx.subscribe(&worktree_store, Self::on_worktree_store_event)
-            .detach();
-        let _maintain_workspace_config = {
-            let (sender, receiver) = watch::channel();
-            (Self::maintain_workspace_config(receiver, cx), sender)
-        };
-        Self {
-            mode: LspStoreMode::Remote(RemoteLspStore {
-                upstream_client: Some(upstream_client),
-                upstream_project_id: project_id,
-            }),
-            downstream_client: None,
-            last_formatting_failure: None,
-            buffer_store,
-            worktree_store,
-            languages: languages.clone(),
-            language_server_ids: Default::default(),
-            language_server_statuses: Default::default(),
-            nonce: StdRng::from_entropy().gen(),
-            buffer_snapshots: Default::default(),
-            next_diagnostic_group_id: Default::default(),
-            diagnostic_summaries: Default::default(),
-            diagnostics: Default::default(),
-            active_entry: None,
-            toolchain_store,
-            _maintain_workspace_config,
-            _maintain_buffer_languages: Self::maintain_buffer_languages(languages.clone(), cx),
-        }
-    }
-
-    fn worktree_for_id(
-        &self,
-        worktree_id: WorktreeId,
-        cx: &ModelContext<Self>,
-    ) -> Result<Model<Worktree>> {
-        self.worktree_store
-            .read(cx)
-            .worktree_for_id(worktree_id, cx)
-            .ok_or_else(|| anyhow!("worktree not found"))
-    }
-
-    fn on_buffer_store_event(
-        &mut self,
-        _: Model<BufferStore>,
-        event: &BufferStoreEvent,
-        cx: &mut ModelContext<Self>,
-    ) {
-        match event {
-            BufferStoreEvent::BufferAdded(buffer) => {
-                self.register_buffer(buffer, cx).log_err();
-            }
-            BufferStoreEvent::BufferChangedFilePath { buffer, old_file } => {
-                if let Some(old_file) = File::from_dyn(old_file.as_ref()) {
-                    self.unregister_buffer_from_language_servers(buffer, old_file, cx);
-                }
-
-                self.register_buffer_with_language_servers(buffer, cx);
-            }
-            BufferStoreEvent::BufferDropped(_) => {}
-        }
-    }
-
-    fn on_worktree_store_event(
-        &mut self,
-        _: Model<WorktreeStore>,
-        event: &WorktreeStoreEvent,
-        cx: &mut ModelContext<Self>,
-    ) {
-        match event {
-            WorktreeStoreEvent::WorktreeAdded(worktree) => {
-                if !worktree.read(cx).is_local() {
-                    return;
-                }
-                cx.subscribe(worktree, |this, worktree, event, cx| match event {
-                    worktree::Event::UpdatedEntries(changes) => {
-                        this.update_local_worktree_language_servers(&worktree, changes, cx);
-                    }
-                    worktree::Event::UpdatedGitRepositories(_)
-                    | worktree::Event::DeletedEntry(_) => {}
-                })
-                .detach()
-            }
-            WorktreeStoreEvent::WorktreeReleased(..) => {}
-            WorktreeStoreEvent::WorktreeRemoved(_, id) => self.remove_worktree(*id, cx),
-            WorktreeStoreEvent::WorktreeOrderChanged => {}
-            WorktreeStoreEvent::WorktreeUpdateSent(worktree) => {
-                worktree.update(cx, |worktree, _cx| self.send_diagnostic_summaries(worktree));
-            }
-        }
-    }
-
-    fn on_prettier_store_event(
-        &mut self,
-        _: Model<PrettierStore>,
-        event: &PrettierStoreEvent,
-        cx: &mut ModelContext<Self>,
-    ) {
-        match event {
-            PrettierStoreEvent::LanguageServerRemoved(prettier_server_id) => {
-                self.unregister_supplementary_language_server(*prettier_server_id, cx);
-            }
-            PrettierStoreEvent::LanguageServerAdded {
-                new_server_id,
-                name,
-                prettier_server,
-            } => {
-                self.register_supplementary_language_server(
-                    *new_server_id,
-                    name.clone(),
-                    prettier_server.clone(),
-                    cx,
-                );
-            }
-        }
-    }
-
-    fn on_toolchain_store_event(
-        &mut self,
-        _: Model<ToolchainStore>,
-        event: &ToolchainStoreEvent,
-        _: &mut ModelContext<Self>,
-    ) {
-        match event {
-            ToolchainStoreEvent::ToolchainActivated { .. } => {
-                self.request_workspace_config_refresh()
-            }
-        }
-    }
-
-    fn request_workspace_config_refresh(&mut self) {
-        *self._maintain_workspace_config.1.borrow_mut() = ();
-    }
-    // todo!
-    pub fn prettier_store(&self) -> Option<Model<PrettierStore>> {
-        self.as_local().map(|local| local.prettier_store.clone())
-    }
-
-    fn on_buffer_event(
-        &mut self,
-        buffer: Model<Buffer>,
-        event: &language::BufferEvent,
-        cx: &mut ModelContext<Self>,
-    ) {
-        match event {
-            language::BufferEvent::Edited { .. } => {
-                self.on_buffer_edited(buffer, cx);
-            }
-
-            language::BufferEvent::Saved => {
-                self.on_buffer_saved(buffer, cx);
-            }
-
-            _ => {}
-        }
-    }
-
-    fn register_buffer(
-        &mut self,
-        buffer: &Model<Buffer>,
-        cx: &mut ModelContext<Self>,
-    ) -> Result<()> {
-        buffer.update(cx, |buffer, _| {
-            buffer.set_language_registry(self.languages.clone())
-        });
-
-        cx.subscribe(buffer, |this, buffer, event, cx| {
-            this.on_buffer_event(buffer, event, cx);
-        })
-        .detach();
-
-        self.register_buffer_with_language_servers(buffer, cx);
-        cx.observe_release(buffer, |this, buffer, cx| {
-            if let Some(lsp_store) = this.as_local_mut() {
-                if let Some(project_path) = buffer.project_path(cx) {
-                    lsp_store.dap_store.update(cx, |store, _cx| {
-                        store.sync_open_breakpoints_to_closed_breakpoints(&project_path, buffer);
-                    });
-                };
-            }
-
-            if let Some(file) = File::from_dyn(buffer.file()) {
-                if file.is_local() {
-                    let uri = lsp::Url::from_file_path(file.abs_path(cx)).unwrap();
-                    for server in this.language_servers_for_buffer(buffer, cx) {
-                        server
-                            .1
-                            .notify::<lsp::notification::DidCloseTextDocument>(
-                                lsp::DidCloseTextDocumentParams {
-                                    text_document: lsp::TextDocumentIdentifier::new(uri.clone()),
-                                },
-                            )
-                            .log_err();
-                    }
-                }
-            }
-        })
-        .detach();
-
-        Ok(())
-    }
-
-    fn maintain_buffer_languages(
-        languages: Arc<LanguageRegistry>,
-        cx: &mut ModelContext<Self>,
-    ) -> Task<()> {
-        let mut subscription = languages.subscribe();
-        let mut prev_reload_count = languages.reload_count();
-        cx.spawn(move |this, mut cx| async move {
-            while let Some(()) = subscription.next().await {
-                if let Some(this) = this.upgrade() {
-                    // If the language registry has been reloaded, then remove and
-                    // re-assign the languages on all open buffers.
-                    let reload_count = languages.reload_count();
-                    if reload_count > prev_reload_count {
-                        prev_reload_count = reload_count;
-                        this.update(&mut cx, |this, cx| {
-                            this.buffer_store.clone().update(cx, |buffer_store, cx| {
-                                for buffer in buffer_store.buffers() {
-                                    if let Some(f) = File::from_dyn(buffer.read(cx).file()).cloned()
-                                    {
-                                        this.unregister_buffer_from_language_servers(
-                                            &buffer, &f, cx,
-                                        );
-                                        buffer
-                                            .update(cx, |buffer, cx| buffer.set_language(None, cx));
-                                    }
-                                }
-                            });
-                        })
-                        .ok();
-                    }
-
-                    this.update(&mut cx, |this, cx| {
-                        let mut plain_text_buffers = Vec::new();
-                        let mut buffers_with_unknown_injections = Vec::new();
-                        for handle in this.buffer_store.read(cx).buffers() {
-                            let buffer = handle.read(cx);
-                            if buffer.language().is_none()
-                                || buffer.language() == Some(&*language::PLAIN_TEXT)
-                            {
-                                plain_text_buffers.push(handle);
-                            } else if buffer.contains_unknown_injections() {
-                                buffers_with_unknown_injections.push(handle);
-                            }
-                        }
-                        for buffer in plain_text_buffers {
-                            this.register_buffer_with_language_servers(&buffer, cx);
-                        }
-
-                        for buffer in buffers_with_unknown_injections {
-                            buffer.update(cx, |buffer, cx| buffer.reparse(cx));
-                        }
-                    })
-                    .ok();
-                }
-            }
-        })
-    }
-
-    fn detect_language_for_buffer(
-        &mut self,
-        buffer_handle: &Model<Buffer>,
-        cx: &mut ModelContext<Self>,
-    ) -> Option<language::AvailableLanguage> {
-        // If the buffer has a language, set it and start the language server if we haven't already.
-        let buffer = buffer_handle.read(cx);
-        let file = buffer.file()?;
-
-        let content = buffer.as_rope();
-        let available_language = self.languages.language_for_file(file, Some(content), cx);
-        if let Some(available_language) = &available_language {
-            if let Some(Ok(Ok(new_language))) = self
-                .languages
-                .load_language(available_language)
-                .now_or_never()
-            {
-                self.set_language_for_buffer(buffer_handle, new_language, cx);
-            }
-        } else {
-            cx.emit(LspStoreEvent::LanguageDetected {
-                buffer: buffer_handle.clone(),
-                new_language: None,
-            });
-        }
-
-        available_language
-    }
-
-    pub fn set_language_for_buffer(
-        &mut self,
-        buffer: &Model<Buffer>,
-        new_language: Arc<Language>,
-        cx: &mut ModelContext<Self>,
-=======
     fn setup_lsp_messages(
         this: WeakModel<LspStore>,
         language_server: &LanguageServer,
         delegate: Arc<dyn LspAdapterDelegate>,
         adapter: Arc<CachedLspAdapter>,
->>>>>>> e8c92837
     ) {
         let name = language_server.name();
         let server_id = language_server.server_id();
@@ -3470,6 +2908,7 @@
     pub fn new_local(
         buffer_store: Model<BufferStore>,
         worktree_store: Model<WorktreeStore>,
+        dap_store: Model<DapStore>,
         prettier_store: Model<PrettierStore>,
         toolchain_store: Model<ToolchainStore>,
         environment: Model<ProjectEnvironment>,
@@ -3510,6 +2949,7 @@
                 buffers_being_formatted: Default::default(),
                 buffer_snapshots: Default::default(),
                 prettier_store,
+                dap_store,
                 environment,
                 http_client,
                 fs,
@@ -3747,6 +3187,10 @@
         self.detect_language_for_buffer(buffer, cx);
         if let Some(local) = self.as_local_mut() {
             local.initialize_buffer(buffer, cx);
+
+            local.dap_store.update(cx, |store, cx| {
+                store.sync_open_breakpoints_to_closed_breakpoints(buffer, cx);
+            });
         }
 
         Ok(())
