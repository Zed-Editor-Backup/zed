--- conflicted
+++ resolved
@@ -38,18 +38,10 @@
     },
     point_to_lsp,
     proto::{deserialize_anchor, deserialize_version, serialize_anchor, serialize_version},
-<<<<<<< HEAD
     range_from_lsp, range_to_lsp, Bias, BinaryStatus, Buffer, BufferSnapshot, CachedLspAdapter,
-    CodeLabel, CompletionDocumentation, Diagnostic, DiagnosticEntry, DiagnosticSet, Diff,
-    File as _, Language, LanguageRegistry, LanguageToolchainStore, LocalFile, LspAdapter,
-    LspAdapterDelegate, Patch, PointUtf16, TextBufferSnapshot, ToOffset, ToPointUtf16, Transaction,
-    Unclipped,
-=======
-    range_from_lsp, range_to_lsp, Bias, Buffer, BufferSnapshot, CachedLspAdapter, CodeLabel,
-    Diagnostic, DiagnosticEntry, DiagnosticSet, Diff, File as _, Language, LanguageRegistry,
-    LanguageServerBinaryStatus, LanguageToolchainStore, LocalFile, LspAdapter, LspAdapterDelegate,
-    Patch, PointUtf16, TextBufferSnapshot, ToOffset, ToPointUtf16, Transaction, Unclipped,
->>>>>>> 48417866
+    CodeLabel, Diagnostic, DiagnosticEntry, DiagnosticSet, Diff, File as _, Language,
+    LanguageRegistry, LanguageToolchainStore, LocalFile, LspAdapter, LspAdapterDelegate, Patch,
+    PointUtf16, TextBufferSnapshot, ToOffset, ToPointUtf16, Transaction, Unclipped,
 };
 use lsp::{
     notification::DidRenameFiles, CodeActionKind, CompletionContext, DiagnosticSeverity,
