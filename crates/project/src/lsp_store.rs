pub mod clangd_ext;
pub mod lsp_ext_command;
pub mod rust_analyzer_ext;

use crate::{
    buffer_store::{BufferStore, BufferStoreEvent},
    deserialize_code_actions,
    environment::ProjectEnvironment,
    lsp_command::{self, *},
    prettier_store::{self, PrettierStore, PrettierStoreEvent},
    project_settings::{LspSettings, ProjectSettings},
    project_tree::{AdapterQuery, LanguageServerTree, LaunchDisposition, ProjectTree},
    relativize_path, resolve_path,
    toolchain_store::{EmptyToolchainStore, ToolchainStoreEvent},
    worktree_store::{WorktreeStore, WorktreeStoreEvent},
    yarn::YarnPathStore,
    CodeAction, Completion, CompletionSource, CoreCompletion, Hover, InlayHint, LspAction,
    ProjectItem as _, ProjectPath, ProjectTransaction, ResolveState, Symbol, ToolchainStore,
};
use anyhow::{anyhow, Context as _, Result};
use async_trait::async_trait;
use client::{proto, TypedEnvelope};
use collections::{btree_map, BTreeMap, BTreeSet, HashMap, HashSet};
use futures::{
    future::{join_all, Shared},
    select, select_biased,
    stream::FuturesUnordered,
    AsyncWriteExt, Future, FutureExt, StreamExt,
};
use globset::{Glob, GlobBuilder, GlobMatcher, GlobSet, GlobSetBuilder};
use gpui::{
    App, AppContext, AsyncApp, Context, Entity, EventEmitter, PromptLevel, SharedString, Task,
    WeakEntity,
};
use http_client::HttpClient;
use itertools::Itertools as _;
use language::{
    language_settings::{
        language_settings, FormatOnSave, Formatter, LanguageSettings, SelectedFormatter,
    },
    point_to_lsp,
    proto::{deserialize_anchor, deserialize_version, serialize_anchor, serialize_version},
    range_from_lsp, range_to_lsp, Bias, Buffer, BufferSnapshot, CachedLspAdapter, CodeLabel,
    Diagnostic, DiagnosticEntry, DiagnosticSet, Diff, File as _, Language, LanguageRegistry,
    LanguageServerBinaryStatus, LanguageToolchainStore, LocalFile, LspAdapter, LspAdapterDelegate,
    Patch, PointUtf16, TextBufferSnapshot, ToOffset, ToPointUtf16, Transaction, Unclipped,
};
use lsp::{
    notification::DidRenameFiles, CodeActionKind, CompletionContext, DiagnosticSeverity,
    DiagnosticTag, DidChangeWatchedFilesRegistrationOptions, Edit, FileOperationFilter,
    FileOperationPatternKind, FileOperationRegistrationOptions, FileRename, FileSystemWatcher,
    LanguageServer, LanguageServerBinary, LanguageServerBinaryOptions, LanguageServerId,
    LanguageServerName, LspRequestFuture, MessageActionItem, MessageType, OneOf, RenameFilesParams,
    SymbolKind, TextEdit, WillRenameFiles, WorkDoneProgressCancelParams, WorkspaceFolder,
};
use node_runtime::read_package_installed_version;
use parking_lot::Mutex;
use postage::watch;
use rand::prelude::*;

use rpc::{
    proto::{FromProto, ToProto},
    AnyProtoClient,
};
use serde::Serialize;
use settings::{Settings, SettingsLocation, SettingsStore};
use sha2::{Digest, Sha256};
use smol::channel::Sender;
use snippet::Snippet;
use std::{
    any::Any,
    borrow::Cow,
    cell::RefCell,
    cmp::Ordering,
    convert::TryInto,
    ffi::OsStr,
    iter, mem,
    ops::{ControlFlow, Range},
    path::{self, Path, PathBuf},
    rc::Rc,
    str,
    sync::Arc,
    time::{Duration, Instant},
};
use text::{Anchor, BufferId, LineEnding, OffsetRangeExt, TransactionId};
use url::Url;
use util::{
    debug_panic, defer, maybe, merge_json_value_into, paths::SanitizedPath, post_inc, ResultExt,
    TryFutureExt as _,
};

pub use fs::*;
pub use language::Location;
#[cfg(any(test, feature = "test-support"))]
pub use prettier::FORMAT_SUFFIX as TEST_PRETTIER_FORMAT_SUFFIX;
pub use worktree::{
    Entry, EntryKind, File, LocalWorktree, PathChange, ProjectEntryId, UpdatedEntriesSet,
    UpdatedGitRepositoriesSet, Worktree, WorktreeId, WorktreeSettings, FS_WATCH_LATENCY,
};

const SERVER_LAUNCHING_BEFORE_SHUTDOWN_TIMEOUT: Duration = Duration::from_secs(5);
pub const SERVER_PROGRESS_THROTTLE_TIMEOUT: Duration = Duration::from_millis(100);

#[derive(Debug, Clone, Copy, PartialEq, Eq)]
pub enum FormatTrigger {
    Save,
    Manual,
}

pub enum LspFormatTarget {
    Buffers,
    Ranges(BTreeMap<BufferId, Vec<Range<Anchor>>>),
}

pub type OpenLspBufferHandle = Entity<Entity<Buffer>>;

// Currently, formatting operations are represented differently depending on
// whether they come from a language server or an external command.
#[derive(Debug)]
pub enum FormatOperation {
    Lsp(Vec<(Range<Anchor>, Arc<str>)>),
    External(Diff),
    Prettier(Diff),
    CodeActions(HashMap<LanguageServerId, Vec<CodeAction>>),
}

impl FormatTrigger {
    fn from_proto(value: i32) -> FormatTrigger {
        match value {
            0 => FormatTrigger::Save,
            1 => FormatTrigger::Manual,
            _ => FormatTrigger::Save,
        }
    }
}

pub struct LocalLspStore {
    weak: WeakEntity<LspStore>,
    worktree_store: Entity<WorktreeStore>,
    toolchain_store: Entity<ToolchainStore>,
    http_client: Arc<dyn HttpClient>,
    environment: Entity<ProjectEnvironment>,
    fs: Arc<dyn Fs>,
    languages: Arc<LanguageRegistry>,
    language_server_ids: HashMap<(WorktreeId, LanguageServerName), BTreeSet<LanguageServerId>>,
    yarn: Entity<YarnPathStore>,
    pub language_servers: HashMap<LanguageServerId, LanguageServerState>,
    buffers_being_formatted: HashSet<BufferId>,
    last_workspace_edits_by_language_server: HashMap<LanguageServerId, ProjectTransaction>,
    language_server_watched_paths: HashMap<LanguageServerId, LanguageServerWatchedPaths>,
    language_server_paths_watched_for_rename:
        HashMap<LanguageServerId, RenamePathsWatchedForServer>,
    language_server_watcher_registrations:
        HashMap<LanguageServerId, HashMap<String, Vec<FileSystemWatcher>>>,
    supplementary_language_servers:
        HashMap<LanguageServerId, (LanguageServerName, Arc<LanguageServer>)>,
    prettier_store: Entity<PrettierStore>,
    next_diagnostic_group_id: usize,
    diagnostics: HashMap<
        WorktreeId,
        HashMap<
            Arc<Path>,
            Vec<(
                LanguageServerId,
                Vec<DiagnosticEntry<Unclipped<PointUtf16>>>,
            )>,
        >,
    >,
    buffer_snapshots: HashMap<BufferId, HashMap<LanguageServerId, Vec<LspBufferSnapshot>>>, // buffer_id -> server_id -> vec of snapshots
    _subscription: gpui::Subscription,
    lsp_tree: Entity<LanguageServerTree>,
    registered_buffers: HashMap<BufferId, usize>,
}

impl LocalLspStore {
    /// Returns the running language server for the given ID. Note if the language server is starting, it will not be returned.
    pub fn running_language_server_for_id(
        &self,
        id: LanguageServerId,
    ) -> Option<&Arc<LanguageServer>> {
        let language_server_state = self.language_servers.get(&id)?;

        match language_server_state {
            LanguageServerState::Running { server, .. } => Some(server),
            LanguageServerState::Starting { .. } => None,
        }
    }

    fn start_language_server(
        &mut self,
        worktree_handle: &Entity<Worktree>,
        delegate: Arc<LocalLspAdapterDelegate>,
        adapter: Arc<CachedLspAdapter>,
        settings: Arc<LspSettings>,
        cx: &mut App,
    ) -> LanguageServerId {
        let worktree = worktree_handle.read(cx);
        let worktree_id = worktree.id();
        let root_path = worktree.abs_path();
        let key = (worktree_id, adapter.name.clone());

        let override_options = settings.initialization_options.clone();

        let stderr_capture = Arc::new(Mutex::new(Some(String::new())));

        let server_id = self.languages.next_language_server_id();
        log::info!(
            "attempting to start language server {:?}, path: {root_path:?}, id: {server_id}",
            adapter.name.0
        );

        let binary = self.get_language_server_binary(adapter.clone(), delegate.clone(), true, cx);
        let pending_workspace_folders: Arc<Mutex<BTreeSet<Url>>> = Default::default();
        let pending_server = cx.spawn({
            let adapter = adapter.clone();
            let server_name = adapter.name.clone();
            let stderr_capture = stderr_capture.clone();
            #[cfg(any(test, feature = "test-support"))]
            let lsp_store = self.weak.clone();
            let pending_workspace_folders = pending_workspace_folders.clone();
            move |cx| async move {
                let binary = binary.await?;
                #[cfg(any(test, feature = "test-support"))]
                if let Some(server) = lsp_store
                    .update(&mut cx.clone(), |this, cx| {
                        this.languages.create_fake_language_server(
                            server_id,
                            &server_name,
                            binary.clone(),
                            cx.to_async(),
                        )
                    })
                    .ok()
                    .flatten()
                {
                    return Ok(server);
                }

                lsp::LanguageServer::new(
                    stderr_capture,
                    server_id,
                    server_name,
                    binary,
                    &root_path,
                    adapter.code_action_kinds(),
                    pending_workspace_folders,
                    cx,
                )
            }
        });

        let startup = {
            let server_name = adapter.name.0.clone();
            let delegate = delegate as Arc<dyn LspAdapterDelegate>;
            let key = key.clone();
            let adapter = adapter.clone();
            let this = self.weak.clone();
            let pending_workspace_folders = pending_workspace_folders.clone();
            let fs = self.fs.clone();
            cx.spawn(move |mut cx| async move {
                let result = {
                    let delegate = delegate.clone();
                    let adapter = adapter.clone();
                    let this = this.clone();
                    let toolchains = this
                        .update(&mut cx, |this, cx| this.toolchain_store(cx))
                        .ok()?;
                    let mut cx = cx.clone();
                    async move {
                        let language_server = pending_server.await?;

                        let workspace_config = adapter
                            .adapter
                            .clone()
                            .workspace_configuration(
                                fs.as_ref(),
                                &delegate,
                                toolchains.clone(),
                                &mut cx,
                            )
                            .await?;

                        let mut initialization_options = adapter
                            .adapter
                            .clone()
                            .initialization_options(fs.as_ref(), &(delegate))
                            .await?;

                        match (&mut initialization_options, override_options) {
                            (Some(initialization_options), Some(override_options)) => {
                                merge_json_value_into(override_options, initialization_options);
                            }
                            (None, override_options) => initialization_options = override_options,
                            _ => {}
                        }

                        let initialization_params = cx.update(|cx| {
                            let mut params = language_server.default_initialize_params(cx);
                            params.initialization_options = initialization_options;
                            adapter.adapter.prepare_initialize_params(params)
                        })??;

                        Self::setup_lsp_messages(
                            this.clone(),
                            fs,
                            &language_server,
                            delegate,
                            adapter,
                        );

                        let did_change_configuration_params =
                            Arc::new(lsp::DidChangeConfigurationParams {
                                settings: workspace_config,
                            });
                        let language_server = cx
                            .update(|cx| {
                                language_server.initialize(
                                    initialization_params,
                                    did_change_configuration_params.clone(),
                                    cx,
                                )
                            })?
                            .await
                            .inspect_err(|_| {
                                if let Some(this) = this.upgrade() {
                                    this.update(&mut cx, |_, cx| {
                                        cx.emit(LspStoreEvent::LanguageServerRemoved(server_id))
                                    })
                                    .ok();
                                }
                            })?;

                        language_server
                            .notify::<lsp::notification::DidChangeConfiguration>(
                                &did_change_configuration_params,
                            )
                            .ok();

                        anyhow::Ok(language_server)
                    }
                }
                .await;

                match result {
                    Ok(server) => {
                        this.update(&mut cx, |this, mut cx| {
                            this.insert_newly_running_language_server(
                                adapter,
                                server.clone(),
                                server_id,
                                key,
                                pending_workspace_folders,
                                &mut cx,
                            );
                        })
                        .ok();
                        stderr_capture.lock().take();
                        Some(server)
                    }

                    Err(err) => {
                        let log = stderr_capture.lock().take().unwrap_or_default();
                        delegate.update_status(
                            adapter.name(),
                            LanguageServerBinaryStatus::Failed {
                                error: format!("{err}\n-- stderr--\n{}", log),
                            },
                        );
                        log::error!("Failed to start language server {server_name:?}: {err}");
                        log::error!("server stderr: {:?}", log);
                        None
                    }
                }
            })
        };
        let state = LanguageServerState::Starting {
            startup,
            pending_workspace_folders,
        };

        self.language_servers.insert(server_id, state);
        self.language_server_ids
            .entry(key)
            .or_default()
            .insert(server_id);
        server_id
    }

    fn get_language_server_binary(
        &self,
        adapter: Arc<CachedLspAdapter>,
        delegate: Arc<dyn LspAdapterDelegate>,
        allow_binary_download: bool,
        cx: &mut App,
    ) -> Task<Result<LanguageServerBinary>> {
        let settings = ProjectSettings::get(
            Some(SettingsLocation {
                worktree_id: delegate.worktree_id(),
                path: Path::new(""),
            }),
            cx,
        )
        .lsp
        .get(&adapter.name)
        .and_then(|s| s.binary.clone());

        if settings.as_ref().is_some_and(|b| b.path.is_some()) {
            let settings = settings.unwrap();
            return cx.spawn(|_| async move {
                Ok(LanguageServerBinary {
                    path: PathBuf::from(&settings.path.unwrap()),
                    env: Some(delegate.shell_env().await),
                    arguments: settings
                        .arguments
                        .unwrap_or_default()
                        .iter()
                        .map(Into::into)
                        .collect(),
                })
            });
        }
        let lsp_binary_options = LanguageServerBinaryOptions {
            allow_path_lookup: !settings
                .as_ref()
                .and_then(|b| b.ignore_system_version)
                .unwrap_or_default(),
            allow_binary_download,
        };
        let toolchains = self.toolchain_store.read(cx).as_language_toolchain_store();
        cx.spawn(|mut cx| async move {
            let binary_result = adapter
                .clone()
                .get_language_server_command(
                    delegate.clone(),
                    toolchains,
                    lsp_binary_options,
                    &mut cx,
                )
                .await;

            delegate.update_status(adapter.name.clone(), LanguageServerBinaryStatus::None);

            let mut binary = binary_result?;
            if let Some(arguments) = settings.and_then(|b| b.arguments) {
                binary.arguments = arguments.into_iter().map(Into::into).collect();
            }

            let mut shell_env = delegate.shell_env().await;
            shell_env.extend(binary.env.unwrap_or_default());
            binary.env = Some(shell_env);
            Ok(binary)
        })
    }

    fn setup_lsp_messages(
        this: WeakEntity<LspStore>,
        fs: Arc<dyn Fs>,
        language_server: &LanguageServer,
        delegate: Arc<dyn LspAdapterDelegate>,
        adapter: Arc<CachedLspAdapter>,
    ) {
        let name = language_server.name();
        let server_id = language_server.server_id();
        language_server
            .on_notification::<lsp::notification::PublishDiagnostics, _>({
                let adapter = adapter.clone();
                let this = this.clone();
                move |mut params, mut cx| {
                    let adapter = adapter.clone();
                    if let Some(this) = this.upgrade() {
                        adapter.process_diagnostics(&mut params);
                        this.update(&mut cx, |this, cx| {
                            this.update_diagnostics(
                                server_id,
                                params,
                                &adapter.disk_based_diagnostic_sources,
                                cx,
                            )
                            .log_err();
                        })
                        .ok();
                    }
                }
            })
            .detach();
        language_server
            .on_request::<lsp::request::WorkspaceConfiguration, _, _>({
                let adapter = adapter.adapter.clone();
                let delegate = delegate.clone();
                let this = this.clone();
                let fs = fs.clone();
                move |params, mut cx| {
                    let adapter = adapter.clone();
                    let delegate = delegate.clone();
                    let this = this.clone();
                    let fs = fs.clone();
                    async move {
                        let toolchains =
                            this.update(&mut cx, |this, cx| this.toolchain_store(cx))?;
                        let workspace_config = adapter
                            .workspace_configuration(fs.as_ref(), &delegate, toolchains, &mut cx)
                            .await?;
                        Ok(params
                            .items
                            .into_iter()
                            .map(|item| {
                                if let Some(section) = &item.section {
                                    workspace_config
                                        .get(section)
                                        .cloned()
                                        .unwrap_or(serde_json::Value::Null)
                                } else {
                                    workspace_config.clone()
                                }
                            })
                            .collect())
                    }
                }
            })
            .detach();

        language_server
            .on_request::<lsp::request::WorkspaceFoldersRequest, _, _>({
                let this = this.clone();
                move |_, mut cx| {
                    let this = this.clone();
                    async move {
                        let Some(server) =
                            this.update(&mut cx, |this, _| this.language_server_for_id(server_id))?
                        else {
                            return Ok(None);
                        };
                        let root = server.workspace_folders();
                        Ok(Some(
                            root.iter()
                                .cloned()
                                .map(|uri| WorkspaceFolder {
                                    uri,
                                    name: Default::default(),
                                })
                                .collect(),
                        ))
                    }
                }
            })
            .detach();
        // Even though we don't have handling for these requests, respond to them to
        // avoid stalling any language server like `gopls` which waits for a response
        // to these requests when initializing.
        language_server
            .on_request::<lsp::request::WorkDoneProgressCreate, _, _>({
                let this = this.clone();
                move |params, mut cx| {
                    let this = this.clone();
                    async move {
                        this.update(&mut cx, |this, _| {
                            if let Some(status) = this.language_server_statuses.get_mut(&server_id)
                            {
                                if let lsp::NumberOrString::String(token) = params.token {
                                    status.progress_tokens.insert(token);
                                }
                            }
                        })?;

                        Ok(())
                    }
                }
            })
            .detach();

        language_server
            .on_request::<lsp::request::RegisterCapability, _, _>({
                let this = this.clone();
                move |params, mut cx| {
                    let this = this.clone();
                    async move {
                        for reg in params.registrations {
                            match reg.method.as_str() {
                                "workspace/didChangeWatchedFiles" => {
                                    if let Some(options) = reg.register_options {
                                        let options = serde_json::from_value(options)?;
                                        this.update(&mut cx, |this, cx| {
                                            this.as_local_mut()?.on_lsp_did_change_watched_files(
                                                server_id, &reg.id, options, cx,
                                            );
                                            Some(())
                                        })?;
                                    }
                                }
                                "textDocument/rangeFormatting" => {
                                    this.update(&mut cx, |this, _| {
                                        if let Some(server) = this.language_server_for_id(server_id)
                                        {
                                            let options = reg
                                                .register_options
                                                .map(|options| {
                                                    serde_json::from_value::<
                                                        lsp::DocumentRangeFormattingOptions,
                                                    >(
                                                        options
                                                    )
                                                })
                                                .transpose()?;
                                            let provider = match options {
                                                None => OneOf::Left(true),
                                                Some(options) => OneOf::Right(options),
                                            };
                                            server.update_capabilities(|capabilities| {
                                                capabilities.document_range_formatting_provider =
                                                    Some(provider);
                                            })
                                        }
                                        anyhow::Ok(())
                                    })??;
                                }
                                "textDocument/onTypeFormatting" => {
                                    this.update(&mut cx, |this, _| {
                                        if let Some(server) = this.language_server_for_id(server_id)
                                        {
                                            let options = reg
                                                .register_options
                                                .map(|options| {
                                                    serde_json::from_value::<
                                                        lsp::DocumentOnTypeFormattingOptions,
                                                    >(
                                                        options
                                                    )
                                                })
                                                .transpose()?;
                                            if let Some(options) = options {
                                                server.update_capabilities(|capabilities| {
                                                    capabilities
                                                        .document_on_type_formatting_provider =
                                                        Some(options);
                                                })
                                            }
                                        }
                                        anyhow::Ok(())
                                    })??;
                                }
                                "textDocument/formatting" => {
                                    this.update(&mut cx, |this, _| {
                                        if let Some(server) = this.language_server_for_id(server_id)
                                        {
                                            let options = reg
                                                .register_options
                                                .map(|options| {
                                                    serde_json::from_value::<
                                                        lsp::DocumentFormattingOptions,
                                                    >(
                                                        options
                                                    )
                                                })
                                                .transpose()?;
                                            let provider = match options {
                                                None => OneOf::Left(true),
                                                Some(options) => OneOf::Right(options),
                                            };
                                            server.update_capabilities(|capabilities| {
                                                capabilities.document_formatting_provider =
                                                    Some(provider);
                                            })
                                        }
                                        anyhow::Ok(())
                                    })??;
                                }
                                "workspace/didChangeConfiguration" => {
                                    // Ignore payload since we notify clients of setting changes unconditionally, relying on them pulling the latest settings.
                                }
                                "textDocument/rename" => {
                                    this.update(&mut cx, |this, _| {
                                        if let Some(server) = this.language_server_for_id(server_id)
                                        {
                                            let options = reg
                                                .register_options
                                                .map(|options| {
                                                    serde_json::from_value::<lsp::RenameOptions>(
                                                        options,
                                                    )
                                                })
                                                .transpose()?;
                                            let options = match options {
                                                None => OneOf::Left(true),
                                                Some(options) => OneOf::Right(options),
                                            };

                                            server.update_capabilities(|capabilities| {
                                                capabilities.rename_provider = Some(options);
                                            })
                                        }
                                        anyhow::Ok(())
                                    })??;
                                }
                                _ => log::warn!("unhandled capability registration: {reg:?}"),
                            }
                        }
                        Ok(())
                    }
                }
            })
            .detach();

        language_server
            .on_request::<lsp::request::UnregisterCapability, _, _>({
                let this = this.clone();
                move |params, mut cx| {
                    let this = this.clone();
                    async move {
                        for unreg in params.unregisterations.iter() {
                            match unreg.method.as_str() {
                                "workspace/didChangeWatchedFiles" => {
                                    this.update(&mut cx, |this, cx| {
                                        this.as_local_mut()?
                                            .on_lsp_unregister_did_change_watched_files(
                                                server_id, &unreg.id, cx,
                                            );
                                        Some(())
                                    })?;
                                }
                                "workspace/didChangeConfiguration" => {
                                    // Ignore payload since we notify clients of setting changes unconditionally, relying on them pulling the latest settings.
                                }
                                "textDocument/rename" => {
                                    this.update(&mut cx, |this, _| {
                                        if let Some(server) = this.language_server_for_id(server_id)
                                        {
                                            server.update_capabilities(|capabilities| {
                                                capabilities.rename_provider = None
                                            })
                                        }
                                    })?;
                                }
                                "textDocument/rangeFormatting" => {
                                    this.update(&mut cx, |this, _| {
                                        if let Some(server) = this.language_server_for_id(server_id)
                                        {
                                            server.update_capabilities(|capabilities| {
                                                capabilities.document_range_formatting_provider =
                                                    None
                                            })
                                        }
                                    })?;
                                }
                                "textDocument/onTypeFormatting" => {
                                    this.update(&mut cx, |this, _| {
                                        if let Some(server) = this.language_server_for_id(server_id)
                                        {
                                            server.update_capabilities(|capabilities| {
                                                capabilities.document_on_type_formatting_provider =
                                                    None;
                                            })
                                        }
                                    })?;
                                }
                                "textDocument/formatting" => {
                                    this.update(&mut cx, |this, _| {
                                        if let Some(server) = this.language_server_for_id(server_id)
                                        {
                                            server.update_capabilities(|capabilities| {
                                                capabilities.document_formatting_provider = None;
                                            })
                                        }
                                    })?;
                                }
                                _ => log::warn!("unhandled capability unregistration: {unreg:?}"),
                            }
                        }
                        Ok(())
                    }
                }
            })
            .detach();

        language_server
            .on_request::<lsp::request::ApplyWorkspaceEdit, _, _>({
                let adapter = adapter.clone();
                let this = this.clone();
                move |params, cx| {
                    LocalLspStore::on_lsp_workspace_edit(
                        this.clone(),
                        params,
                        server_id,
                        adapter.clone(),
                        cx,
                    )
                }
            })
            .detach();

        language_server
            .on_request::<lsp::request::InlayHintRefreshRequest, _, _>({
                let this = this.clone();
                move |(), mut cx| {
                    let this = this.clone();
                    async move {
                        this.update(&mut cx, |this, cx| {
                            cx.emit(LspStoreEvent::RefreshInlayHints);
                            this.downstream_client.as_ref().map(|(client, project_id)| {
                                client.send(proto::RefreshInlayHints {
                                    project_id: *project_id,
                                })
                            })
                        })?
                        .transpose()?;
                        Ok(())
                    }
                }
            })
            .detach();

        language_server
            .on_request::<lsp::request::CodeLensRefresh, _, _>({
                let this = this.clone();
                move |(), mut cx| {
                    let this = this.clone();
                    async move {
                        this.update(&mut cx, |this, cx| {
                            cx.emit(LspStoreEvent::RefreshCodeLens);
                            this.downstream_client.as_ref().map(|(client, project_id)| {
                                client.send(proto::RefreshCodeLens {
                                    project_id: *project_id,
                                })
                            })
                        })?
                        .transpose()?;
                        Ok(())
                    }
                }
            })
            .detach();

        language_server
            .on_request::<lsp::request::ShowMessageRequest, _, _>({
                let this = this.clone();
                let name = name.to_string();
                move |params, mut cx| {
                    let this = this.clone();
                    let name = name.to_string();
                    async move {
                        let actions = params.actions.unwrap_or_default();
                        let (tx, rx) = smol::channel::bounded(1);
                        let request = LanguageServerPromptRequest {
                            level: match params.typ {
                                lsp::MessageType::ERROR => PromptLevel::Critical,
                                lsp::MessageType::WARNING => PromptLevel::Warning,
                                _ => PromptLevel::Info,
                            },
                            message: params.message,
                            actions,
                            response_channel: tx,
                            lsp_name: name.clone(),
                        };

                        let did_update = this
                            .update(&mut cx, |_, cx| {
                                cx.emit(LspStoreEvent::LanguageServerPrompt(request));
                            })
                            .is_ok();
                        if did_update {
                            let response = rx.recv().await.ok();
                            Ok(response)
                        } else {
                            Ok(None)
                        }
                    }
                }
            })
            .detach();
        language_server
            .on_notification::<lsp::notification::ShowMessage, _>({
                let this = this.clone();
                let name = name.to_string();
                move |params, mut cx| {
                    let this = this.clone();
                    let name = name.to_string();

                    let (tx, _) = smol::channel::bounded(1);
                    let request = LanguageServerPromptRequest {
                        level: match params.typ {
                            lsp::MessageType::ERROR => PromptLevel::Critical,
                            lsp::MessageType::WARNING => PromptLevel::Warning,
                            _ => PromptLevel::Info,
                        },
                        message: params.message,
                        actions: vec![],
                        response_channel: tx,
                        lsp_name: name.clone(),
                    };

                    let _ = this.update(&mut cx, |_, cx| {
                        cx.emit(LspStoreEvent::LanguageServerPrompt(request));
                    });
                }
            })
            .detach();

        let disk_based_diagnostics_progress_token =
            adapter.disk_based_diagnostics_progress_token.clone();

        language_server
            .on_notification::<lsp::notification::Progress, _>({
                let this = this.clone();
                move |params, mut cx| {
                    if let Some(this) = this.upgrade() {
                        this.update(&mut cx, |this, cx| {
                            this.on_lsp_progress(
                                params,
                                server_id,
                                disk_based_diagnostics_progress_token.clone(),
                                cx,
                            );
                        })
                        .ok();
                    }
                }
            })
            .detach();

        language_server
            .on_notification::<lsp::notification::LogMessage, _>({
                let this = this.clone();
                move |params, mut cx| {
                    if let Some(this) = this.upgrade() {
                        this.update(&mut cx, |_, cx| {
                            cx.emit(LspStoreEvent::LanguageServerLog(
                                server_id,
                                LanguageServerLogType::Log(params.typ),
                                params.message,
                            ));
                        })
                        .ok();
                    }
                }
            })
            .detach();

        language_server
            .on_notification::<lsp::notification::LogTrace, _>({
                let this = this.clone();
                move |params, mut cx| {
                    if let Some(this) = this.upgrade() {
                        this.update(&mut cx, |_, cx| {
                            cx.emit(LspStoreEvent::LanguageServerLog(
                                server_id,
                                LanguageServerLogType::Trace(params.verbose),
                                params.message,
                            ));
                        })
                        .ok();
                    }
                }
            })
            .detach();

        rust_analyzer_ext::register_notifications(this.clone(), language_server);
        clangd_ext::register_notifications(this, language_server, adapter);
    }

    fn shutdown_language_servers(
        &mut self,
        _cx: &mut Context<LspStore>,
    ) -> impl Future<Output = ()> {
        let shutdown_futures = self
            .language_servers
            .drain()
            .map(|(_, server_state)| async {
                use LanguageServerState::*;
                match server_state {
                    Running { server, .. } => server.shutdown()?.await,
                    Starting { startup, .. } => startup.await?.shutdown()?.await,
                }
            })
            .collect::<Vec<_>>();

        async move {
            futures::future::join_all(shutdown_futures).await;
        }
    }

    fn language_servers_for_worktree(
        &self,
        worktree_id: WorktreeId,
    ) -> impl Iterator<Item = &Arc<LanguageServer>> {
        self.language_server_ids
            .iter()
            .flat_map(move |((language_server_path, _), ids)| {
                ids.iter().filter_map(move |id| {
                    if *language_server_path != worktree_id {
                        return None;
                    }
                    if let Some(LanguageServerState::Running { server, .. }) =
                        self.language_servers.get(id)
                    {
                        return Some(server);
                    } else {
                        None
                    }
                })
            })
    }

    fn language_server_ids_for_project_path(
        &self,
        project_path: ProjectPath,
        language: &Language,
        cx: &mut App,
    ) -> Vec<LanguageServerId> {
        let Some(worktree) = self
            .worktree_store
            .read(cx)
            .worktree_for_id(project_path.worktree_id, cx)
        else {
            return vec![];
        };
        let delegate = LocalLspAdapterDelegate::from_local_lsp(self, &worktree, cx);
        let root = self.lsp_tree.update(cx, |this, cx| {
            this.get(
                project_path,
                AdapterQuery::Language(&language.name()),
                delegate,
                cx,
            )
            .filter_map(|node| node.server_id())
            .collect::<Vec<_>>()
        });

        root
    }

    fn language_server_ids_for_buffer(
        &self,
        buffer: &Buffer,
        cx: &mut App,
    ) -> Vec<LanguageServerId> {
        if let Some((file, language)) = File::from_dyn(buffer.file()).zip(buffer.language()) {
            let worktree_id = file.worktree_id(cx);

            let path: Arc<Path> = file
                .path()
                .parent()
                .map(Arc::from)
                .unwrap_or_else(|| file.path().clone());
            let worktree_path = ProjectPath { worktree_id, path };
            self.language_server_ids_for_project_path(worktree_path, language, cx)
        } else {
            Vec::new()
        }
    }

    fn language_servers_for_buffer<'a>(
        &'a self,
        buffer: &'a Buffer,
        cx: &'a mut App,
    ) -> impl Iterator<Item = (&'a Arc<CachedLspAdapter>, &'a Arc<LanguageServer>)> {
        self.language_server_ids_for_buffer(buffer, cx)
            .into_iter()
            .filter_map(|server_id| match self.language_servers.get(&server_id)? {
                LanguageServerState::Running {
                    adapter, server, ..
                } => Some((adapter, server)),
                _ => None,
            })
    }

    fn primary_language_server_for_buffer<'a>(
        &'a self,
        buffer: &'a Buffer,
        cx: &'a mut App,
    ) -> Option<(&'a Arc<CachedLspAdapter>, &'a Arc<LanguageServer>)> {
        // The list of language servers is ordered based on the `language_servers` setting
        // for each language, thus we can consider the first one in the list to be the
        // primary one.
        self.language_servers_for_buffer(buffer, cx).next()
    }

    async fn execute_code_action_kind_locally(
        lsp_store: WeakEntity<LspStore>,
        mut buffers: Vec<Entity<Buffer>>,
        kind: CodeActionKind,
        push_to_history: bool,
        mut cx: AsyncApp,
    ) -> anyhow::Result<ProjectTransaction> {
        // Do not allow multiple concurrent code actions requests for the
        // same buffer.
        lsp_store.update(&mut cx, |this, cx| {
            let this = this.as_local_mut().unwrap();
            buffers.retain(|buffer| {
                this.buffers_being_formatted
                    .insert(buffer.read(cx).remote_id())
            });
        })?;
        let _cleanup = defer({
            let this = lsp_store.clone();
            let mut cx = cx.clone();
            let buffers = &buffers;
            move || {
                this.update(&mut cx, |this, cx| {
                    let this = this.as_local_mut().unwrap();
                    for buffer in buffers {
                        this.buffers_being_formatted
                            .remove(&buffer.read(cx).remote_id());
                    }
                })
                .ok();
            }
        });
        let mut project_transaction = ProjectTransaction::default();

        for buffer in &buffers {
            let adapters_and_servers = lsp_store.update(&mut cx, |lsp_store, cx| {
                buffer.update(cx, |buffer, cx| {
                    lsp_store
                        .as_local()
                        .unwrap()
                        .language_servers_for_buffer(buffer, cx)
                        .map(|(adapter, lsp)| (adapter.clone(), lsp.clone()))
                        .collect::<Vec<_>>()
                })
            })?;
            Self::execute_code_action_kinds_on_servers(
                &lsp_store,
                &adapters_and_servers,
                vec![kind.clone()],
                &buffer,
                push_to_history,
                &mut project_transaction,
                &mut cx,
            )
            .await?;
        }
        Ok(project_transaction)
    }

    async fn format_locally(
        lsp_store: WeakEntity<LspStore>,
        mut buffers: Vec<FormattableBuffer>,
        push_to_history: bool,
        trigger: FormatTrigger,
        mut cx: AsyncApp,
    ) -> anyhow::Result<ProjectTransaction> {
        // Do not allow multiple concurrent formatting requests for the
        // same buffer.
        lsp_store.update(&mut cx, |this, cx| {
            let this = this.as_local_mut().unwrap();
            buffers.retain(|buffer| {
                this.buffers_being_formatted
                    .insert(buffer.handle.read(cx).remote_id())
            });
        })?;

        let _cleanup = defer({
            let this = lsp_store.clone();
            let mut cx = cx.clone();
            let buffers = &buffers;
            move || {
                this.update(&mut cx, |this, cx| {
                    let this = this.as_local_mut().unwrap();
                    for buffer in buffers {
                        this.buffers_being_formatted
                            .remove(&buffer.handle.read(cx).remote_id());
                    }
                })
                .ok();
            }
        });

        let mut project_transaction = ProjectTransaction::default();
        for buffer in &buffers {
            let adapters_and_servers = lsp_store.update(&mut cx, |lsp_store, cx| {
                buffer.handle.update(cx, |buffer, cx| {
                    lsp_store
                        .as_local()
                        .unwrap()
                        .language_servers_for_buffer(buffer, cx)
                        .map(|(adapter, lsp)| (adapter.clone(), lsp.clone()))
                        .collect::<Vec<_>>()
                })
            })?;

            let settings = buffer.handle.read_with(&cx, |buffer, cx| {
                language_settings(buffer.language().map(|l| l.name()), buffer.file(), cx)
                    .into_owned()
            })?;

            // First, format buffer's whitespace according to the settings.
            let whitespace_transaction_id = {
                let remove_trailing_whitespace = settings.remove_trailing_whitespace_on_save;
                let ensure_final_newline = settings.ensure_final_newline_on_save;

                let trailing_whitespace_diff = if remove_trailing_whitespace {
                    Some(
                        buffer
                            .handle
                            .update(&mut cx, |b, cx| b.remove_trailing_whitespace(cx))?
                            .await,
                    )
                } else {
                    None
                };

                let whitespace_transaction_id = buffer.handle.update(&mut cx, |buffer, cx| {
                    buffer.finalize_last_transaction();
                    buffer.start_transaction();

                    if let Some(diff) = trailing_whitespace_diff {
                        buffer.apply_diff(diff, cx);
                    }
                    if ensure_final_newline {
                        buffer.ensure_final_newline(cx);
                    }
                    buffer.end_transaction(cx)
                })?;

                whitespace_transaction_id
            };

            let initial_transaction_id = whitespace_transaction_id;

            // Formatter for `code_actions_on_format` that runs before
            // the rest of the formatters
            let code_actions_on_format_formatter = {
                let should_run_code_actions_on_format = !matches!(
                    (trigger, &settings.format_on_save),
                    (FormatTrigger::Save, &FormatOnSave::Off)
                );
                let have_code_actions_to_run_on_format = settings
                    .code_actions_on_format
                    .values()
                    .any(|enabled| *enabled);

                (should_run_code_actions_on_format && have_code_actions_to_run_on_format).then_some(
                    Formatter::CodeActions(settings.code_actions_on_format.clone()),
                )
            };

            let formatters = match (trigger, &settings.format_on_save) {
                (FormatTrigger::Save, FormatOnSave::Off) => &[],
                (FormatTrigger::Save, FormatOnSave::List(formatters)) => formatters.as_ref(),
                (FormatTrigger::Manual, _) | (FormatTrigger::Save, FormatOnSave::On) => {
                    match &settings.formatter {
                        SelectedFormatter::Auto => {
                            if settings.prettier.allowed {
                                std::slice::from_ref(&Formatter::Prettier)
                            } else {
                                std::slice::from_ref(&Formatter::LanguageServer { name: None })
                            }
                        }
                        SelectedFormatter::List(formatter_list) => formatter_list.as_ref(),
                    }
                }
            };

            let mut initial_transaction_id = initial_transaction_id;
            let mut prev_transaction_id = initial_transaction_id;

<<<<<<< HEAD
            let formatters = code_actions_on_format_formatter.iter().chain(formatters);
=======
    async fn execute_formatters(
        lsp_store: WeakEntity<LspStore>,
        formatters: &[Formatter],
        buffer: &FormattableBuffer,
        settings: &LanguageSettings,
        adapters_and_servers: &[(Arc<CachedLspAdapter>, Arc<LanguageServer>)],
        push_to_history: bool,
        mut initial_transaction_id: Option<TransactionId>,
        project_transaction: &mut ProjectTransaction,
        cx: &mut AsyncApp,
    ) -> anyhow::Result<()> {
        let mut prev_transaction_id = initial_transaction_id;

        for formatter in formatters {
            let operation = match formatter {
                Formatter::LanguageServer { name } => {
                    let Some(language_server) = lsp_store.update(cx, |lsp_store, cx| {
                        buffer.handle.update(cx, |buffer, cx| {
                            lsp_store
                                .as_local()
                                .unwrap()
                                .primary_language_server_for_buffer(buffer, cx)
                                .map(|(_, lsp)| lsp.clone())
                        })
                    })?
                    else {
                        continue;
                    };
                    let Some(buffer_abs_path) = buffer.abs_path.as_ref() else {
                        continue;
                    };
>>>>>>> ed4e654f

            'execute: for formatter in formatters {
                let operation = match formatter {
                    Formatter::LanguageServer { name } => {
                        let Some(buffer_abs_path) = buffer.abs_path.as_ref() else {
                            continue;
                        };

                        let language_server = 'language_server: {
                            if let Some(name) = name.as_deref() {
                                for (adapter, server) in &adapters_and_servers {
                                    if adapter.name.0.as_ref() == name {
                                        break 'language_server server.clone();
                                    }
                                }
                            }

                            let default_lsp = lsp_store.update(&mut cx, |lsp_store, cx| {
                                buffer.handle.update(cx, |buffer, cx| {
                                    lsp_store
                                        .as_local()
                                        .unwrap()
                                        .primary_language_server_for_buffer(buffer, cx)
                                        .map(|(_, lsp)| lsp.clone())
                                })
                            })?;

                            if let Some(default_lsp) = default_lsp {
                                break 'language_server default_lsp;
                            } else {
                                continue 'execute;
                            }
                        };

                        let result = if let Some(ranges) = &buffer.ranges {
                            Self::format_ranges_via_lsp(
                                &lsp_store,
                                &buffer.handle,
                                ranges,
                                buffer_abs_path,
                                &language_server,
                                &settings,
                                &mut cx,
                            )
                            .await
                            .context("failed to format ranges via language server")?
                        } else {
                            Self::format_via_lsp(
                                &lsp_store,
                                &buffer.handle,
                                buffer_abs_path,
                                &language_server,
                                &settings,
                                &mut cx,
                            )
                            .await
                            .context("failed to format via language server")?
                        };

                        Some(FormatOperation::Lsp(result))
                    }
                    Formatter::Prettier => {
                        let prettier = lsp_store.read_with(&cx, |lsp_store, _cx| {
                            lsp_store.prettier_store().unwrap().downgrade()
                        })?;
                        prettier_store::format_with_prettier(&prettier, &buffer.handle, &mut cx)
                            .await
                            .transpose()?
                    }
                    Formatter::External { command, arguments } => {
                        Self::format_via_external_command(
                            buffer,
                            command.as_ref(),
                            arguments.as_deref(),
                            &mut cx,
                        )
                        .await
                        .context(format!(
                            "failed to format via external command {:?}",
                            command
                        ))?
                        .map(FormatOperation::External)
                    }
                    Formatter::CodeActions(code_actions) => {
                        let code_actions = deserialize_code_actions(&code_actions);
                        if !code_actions.is_empty() {
                            Some(FormatOperation::CodeActions(
                                Self::format_via_code_action_kinds_on_servers(
                                    &lsp_store,
                                    &adapters_and_servers,
                                    code_actions,
                                    &buffer.handle,
                                    &mut cx,
                                )
                                .await?,
                            ))
                        } else {
                            None
                        }
                    }
                };
                let Some(operation) = operation else {
                    continue;
                };

                // If a previous format succeeded and the buffer was edited while the language-specific
                // formatting information for this format was being computed, avoid applying the
                // language-specific formatting, because it can't be grouped with the previous formatting
                // in the undo history.
                let should_continue_formatting = buffer.handle.read_with(&cx, |b, _| {
                    let should_continue_formatting =
                        match (prev_transaction_id, b.peek_undo_stack()) {
                            (Some(prev_transaction_id), Some(last_history_entry)) => {
                                let last_history_transaction_id =
                                    last_history_entry.transaction_id();
                                let is_same_as_prev =
                                    last_history_transaction_id == prev_transaction_id;
                                is_same_as_prev
                            }
                            (Some(_), None) => false,
                            (_, _) => true,
                        };
                    return should_continue_formatting;
                })?;

                if !should_continue_formatting {
                    break;
                }

                let this_transaction_id = match operation {
                    FormatOperation::Lsp(edits) => buffer
                        .handle
                        .update(&mut cx, |b, cx| b.edit(edits, None, cx))?,
                    FormatOperation::External(diff) => buffer
                        .handle
                        .update(&mut cx, |b, cx| b.apply_diff(diff, cx))?,
                    FormatOperation::Prettier(diff) => buffer
                        .handle
                        .update(&mut cx, |b, cx| b.apply_diff(diff, cx))?,
                    FormatOperation::CodeActions(mut lsp_code_actions) => {
                        for (lsp_adapter, language_server) in &adapters_and_servers {
                            let Some(code_actions) =
                                lsp_code_actions.remove(&language_server.server_id())
                            else {
                                continue;
                            };

                            Self::execute_code_actions_on_server(
                                &lsp_store,
                                language_server,
                                lsp_adapter,
                                code_actions,
                                push_to_history,
                                &mut project_transaction,
                                &mut cx,
                            )
                            .await?;
                        }
                        project_transaction.0.get(&buffer.handle).map(|t| t.id)
                    }
                };
                if initial_transaction_id.is_none() {
                    initial_transaction_id = this_transaction_id;
                }
                if this_transaction_id.is_some() {
                    prev_transaction_id = this_transaction_id;
                }

                // Group the formatting operations in the buffer's undo history.
                // They have to be grouped after each format operation so that
                // if the user edits the file in-between format operations,
                // the edits from previous format operations are properly
                // grouped when we abort formatting
                if let Some(transaction_id) = initial_transaction_id {
                    buffer.handle.update(&mut cx, |b, cx| {
                        b.group_until_transaction(transaction_id);
                    })?;
                }
            }
            buffer.handle.update(&mut cx, |b, _cx| {
                if let Some(transaction) = b.finalize_last_transaction().cloned() {
                    if !push_to_history {
                        b.forget_transaction(transaction.id);
                        project_transaction
                            .0
                            .insert(buffer.handle.clone(), transaction);
                    }
                }
            })?;
        }

        Ok(project_transaction)
    }

    pub async fn format_ranges_via_lsp(
        this: &WeakEntity<LspStore>,
        buffer_handle: &Entity<Buffer>,
        ranges: &[Range<Anchor>],
        abs_path: &Path,
        language_server: &Arc<LanguageServer>,
        settings: &LanguageSettings,
        cx: &mut AsyncApp,
    ) -> Result<Vec<(Range<Anchor>, Arc<str>)>> {
        let capabilities = &language_server.capabilities();
        let range_formatting_provider = capabilities.document_range_formatting_provider.as_ref();
        if range_formatting_provider.map_or(false, |provider| provider == &OneOf::Left(false)) {
            return Err(anyhow!(
                "{} language server does not support range formatting",
                language_server.name()
            ));
        }

        let uri = lsp::Url::from_file_path(abs_path)
            .map_err(|_| anyhow!("failed to convert abs path to uri"))?;
        let text_document = lsp::TextDocumentIdentifier::new(uri);

        let lsp_edits = {
            let mut lsp_ranges = Vec::new();
            this.update(cx, |_this, cx| {
                // TODO(#22930): In the case of formatting multibuffer selections, this buffer may
                // not have been sent to the language server. This seems like a fairly systemic
                // issue, though, the resolution probably is not specific to formatting.
                //
                // TODO: Instead of using current snapshot, should use the latest snapshot sent to
                // LSP.
                let snapshot = buffer_handle.read(cx).snapshot();
                for range in ranges {
                    lsp_ranges.push(range_to_lsp(range.to_point_utf16(&snapshot))?);
                }
                anyhow::Ok(())
            })??;

            let mut edits = None;
            for range in lsp_ranges {
                if let Some(mut edit) = language_server
                    .request::<lsp::request::RangeFormatting>(lsp::DocumentRangeFormattingParams {
                        text_document: text_document.clone(),
                        range,
                        options: lsp_command::lsp_formatting_options(settings),
                        work_done_progress_params: Default::default(),
                    })
                    .await?
                {
                    edits.get_or_insert_with(Vec::new).append(&mut edit);
                }
            }
            edits
        };

        if let Some(lsp_edits) = lsp_edits {
            this.update(cx, |this, cx| {
                this.as_local_mut().unwrap().edits_from_lsp(
                    &buffer_handle,
                    lsp_edits,
                    language_server.server_id(),
                    None,
                    cx,
                )
            })?
            .await
        } else {
            Ok(Vec::with_capacity(0))
        }
    }

    async fn format_via_lsp(
        this: &WeakEntity<LspStore>,
        buffer: &Entity<Buffer>,
        abs_path: &Path,
        language_server: &Arc<LanguageServer>,
        settings: &LanguageSettings,
        cx: &mut AsyncApp,
    ) -> Result<Vec<(Range<Anchor>, Arc<str>)>> {
        let uri = lsp::Url::from_file_path(abs_path)
            .map_err(|_| anyhow!("failed to convert abs path to uri"))?;
        let text_document = lsp::TextDocumentIdentifier::new(uri);
        let capabilities = &language_server.capabilities();

        let formatting_provider = capabilities.document_formatting_provider.as_ref();
        let range_formatting_provider = capabilities.document_range_formatting_provider.as_ref();

        let lsp_edits = if matches!(formatting_provider, Some(p) if *p != OneOf::Left(false)) {
            language_server
                .request::<lsp::request::Formatting>(lsp::DocumentFormattingParams {
                    text_document,
                    options: lsp_command::lsp_formatting_options(settings),
                    work_done_progress_params: Default::default(),
                })
                .await?
        } else if matches!(range_formatting_provider, Some(p) if *p != OneOf::Left(false)) {
            let buffer_start = lsp::Position::new(0, 0);
            let buffer_end = buffer.update(cx, |b, _| point_to_lsp(b.max_point_utf16()))?;
            language_server
                .request::<lsp::request::RangeFormatting>(lsp::DocumentRangeFormattingParams {
                    text_document: text_document.clone(),
                    range: lsp::Range::new(buffer_start, buffer_end),
                    options: lsp_command::lsp_formatting_options(settings),
                    work_done_progress_params: Default::default(),
                })
                .await?
        } else {
            None
        };

        if let Some(lsp_edits) = lsp_edits {
            this.update(cx, |this, cx| {
                this.as_local_mut().unwrap().edits_from_lsp(
                    buffer,
                    lsp_edits,
                    language_server.server_id(),
                    None,
                    cx,
                )
            })?
            .await
        } else {
            Ok(Vec::with_capacity(0))
        }
    }

    async fn format_via_external_command(
        buffer: &FormattableBuffer,
        command: &str,
        arguments: Option<&[String]>,
        cx: &mut AsyncApp,
    ) -> Result<Option<Diff>> {
        let working_dir_path = buffer.handle.update(cx, |buffer, cx| {
            let file = File::from_dyn(buffer.file())?;
            let worktree = file.worktree.read(cx);
            let mut worktree_path = worktree.abs_path().to_path_buf();
            if worktree.root_entry()?.is_file() {
                worktree_path.pop();
            }
            Some(worktree_path)
        })?;

        let mut child = util::command::new_smol_command(command);

        if let Some(buffer_env) = buffer.env.as_ref() {
            child.envs(buffer_env);
        }

        if let Some(working_dir_path) = working_dir_path {
            child.current_dir(working_dir_path);
        }

        if let Some(arguments) = arguments {
            child.args(arguments.iter().map(|arg| {
                if let Some(buffer_abs_path) = buffer.abs_path.as_ref() {
                    arg.replace("{buffer_path}", &buffer_abs_path.to_string_lossy())
                } else {
                    arg.replace("{buffer_path}", "Untitled")
                }
            }));
        }

        let mut child = child
            .stdin(smol::process::Stdio::piped())
            .stdout(smol::process::Stdio::piped())
            .stderr(smol::process::Stdio::piped())
            .spawn()?;

        let stdin = child
            .stdin
            .as_mut()
            .ok_or_else(|| anyhow!("failed to acquire stdin"))?;
        let text = buffer
            .handle
            .update(cx, |buffer, _| buffer.as_rope().clone())?;
        for chunk in text.chunks() {
            stdin.write_all(chunk.as_bytes()).await?;
        }
        stdin.flush().await?;

        let output = child.output().await?;
        if !output.status.success() {
            return Err(anyhow!(
                "command failed with exit code {:?}:\nstdout: {}\nstderr: {}",
                output.status.code(),
                String::from_utf8_lossy(&output.stdout),
                String::from_utf8_lossy(&output.stderr),
            ));
        }

        let stdout = String::from_utf8(output.stdout)?;
        Ok(Some(
            buffer
                .handle
                .update(cx, |buffer, cx| buffer.diff(stdout, cx))?
                .await,
        ))
    }

    async fn try_resolve_code_action(
        lang_server: &LanguageServer,
        action: &mut CodeAction,
    ) -> anyhow::Result<()> {
        match &mut action.lsp_action {
            LspAction::Action(lsp_action) => {
                if !action.resolved
                    && GetCodeActions::can_resolve_actions(&lang_server.capabilities())
                    && lsp_action.data.is_some()
                    && (lsp_action.command.is_none() || lsp_action.edit.is_none())
                {
                    *lsp_action = Box::new(
                        lang_server
                            .request::<lsp::request::CodeActionResolveRequest>(*lsp_action.clone())
                            .await?,
                    );
                }
            }
            LspAction::CodeLens(lens) => {
                if !action.resolved && GetCodeLens::can_resolve_lens(&lang_server.capabilities()) {
                    *lens = lang_server
                        .request::<lsp::request::CodeLensResolve>(lens.clone())
                        .await?;
                }
            }
            LspAction::Command(_) => {}
        }

        action.resolved = true;
        anyhow::Ok(())
    }

    fn initialize_buffer(&mut self, buffer_handle: &Entity<Buffer>, cx: &mut Context<LspStore>) {
        let buffer = buffer_handle.read(cx);

        let file = buffer.file().cloned();
        let Some(file) = File::from_dyn(file.as_ref()) else {
            return;
        };
        if !file.is_local() {
            return;
        }

        let worktree_id = file.worktree_id(cx);
        let language = buffer.language().cloned();

        if let Some(diagnostics) = self.diagnostics.get(&worktree_id) {
            for (server_id, diagnostics) in
                diagnostics.get(file.path()).cloned().unwrap_or_default()
            {
                self.update_buffer_diagnostics(buffer_handle, server_id, None, diagnostics, cx)
                    .log_err();
            }
        }
        let Some(language) = language else {
            return;
        };
        for adapter in self.languages.lsp_adapters(&language.name()) {
            let servers = self
                .language_server_ids
                .get(&(worktree_id, adapter.name.clone()));
            if let Some(server_ids) = servers {
                for server_id in server_ids {
                    let server = self
                        .language_servers
                        .get(server_id)
                        .and_then(|server_state| {
                            if let LanguageServerState::Running { server, .. } = server_state {
                                Some(server.clone())
                            } else {
                                None
                            }
                        });
                    let server = match server {
                        Some(server) => server,
                        None => continue,
                    };

                    buffer_handle.update(cx, |buffer, cx| {
                        buffer.set_completion_triggers(
                            server.server_id(),
                            server
                                .capabilities()
                                .completion_provider
                                .as_ref()
                                .and_then(|provider| {
                                    provider
                                        .trigger_characters
                                        .as_ref()
                                        .map(|characters| characters.iter().cloned().collect())
                                })
                                .unwrap_or_default(),
                            cx,
                        );
                    });
                }
            }
        }
    }

    pub(crate) fn reset_buffer(&mut self, buffer: &Entity<Buffer>, old_file: &File, cx: &mut App) {
        buffer.update(cx, |buffer, cx| {
            let Some(language) = buffer.language() else {
                return;
            };
            let path = ProjectPath {
                worktree_id: old_file.worktree_id(cx),
                path: old_file.path.clone(),
            };
            for server_id in self.language_server_ids_for_project_path(path, language, cx) {
                buffer.update_diagnostics(server_id, DiagnosticSet::new([], buffer), cx);
                buffer.set_completion_triggers(server_id, Default::default(), cx);
            }
        });
    }

    fn update_buffer_diagnostics(
        &mut self,
        buffer: &Entity<Buffer>,
        server_id: LanguageServerId,
        version: Option<i32>,
        mut diagnostics: Vec<DiagnosticEntry<Unclipped<PointUtf16>>>,
        cx: &mut Context<LspStore>,
    ) -> Result<()> {
        fn compare_diagnostics(a: &Diagnostic, b: &Diagnostic) -> Ordering {
            Ordering::Equal
                .then_with(|| b.is_primary.cmp(&a.is_primary))
                .then_with(|| a.is_disk_based.cmp(&b.is_disk_based))
                .then_with(|| a.severity.cmp(&b.severity))
                .then_with(|| a.message.cmp(&b.message))
        }

        diagnostics.sort_unstable_by(|a, b| {
            Ordering::Equal
                .then_with(|| a.range.start.cmp(&b.range.start))
                .then_with(|| b.range.end.cmp(&a.range.end))
                .then_with(|| compare_diagnostics(&a.diagnostic, &b.diagnostic))
        });

        let snapshot = self.buffer_snapshot_for_lsp_version(buffer, server_id, version, cx)?;

        let edits_since_save = std::cell::LazyCell::new(|| {
            let saved_version = buffer.read(cx).saved_version();
            Patch::new(snapshot.edits_since::<PointUtf16>(saved_version).collect())
        });

        let mut sanitized_diagnostics = Vec::new();

        for entry in diagnostics {
            let start;
            let end;
            if entry.diagnostic.is_disk_based {
                // Some diagnostics are based on files on disk instead of buffers'
                // current contents. Adjust these diagnostics' ranges to reflect
                // any unsaved edits.
                start = Unclipped((*edits_since_save).old_to_new(entry.range.start.0));
                end = Unclipped((*edits_since_save).old_to_new(entry.range.end.0));
            } else {
                start = entry.range.start;
                end = entry.range.end;
            }

            let mut range = snapshot.clip_point_utf16(start, Bias::Left)
                ..snapshot.clip_point_utf16(end, Bias::Right);

            // Expand empty ranges by one codepoint
            if range.start == range.end {
                // This will be go to the next boundary when being clipped
                range.end.column += 1;
                range.end = snapshot.clip_point_utf16(Unclipped(range.end), Bias::Right);
                if range.start == range.end && range.end.column > 0 {
                    range.start.column -= 1;
                    range.start = snapshot.clip_point_utf16(Unclipped(range.start), Bias::Left);
                }
            }

            sanitized_diagnostics.push(DiagnosticEntry {
                range,
                diagnostic: entry.diagnostic,
            });
        }
        drop(edits_since_save);

        let set = DiagnosticSet::new(sanitized_diagnostics, &snapshot);
        buffer.update(cx, |buffer, cx| {
            buffer.update_diagnostics(server_id, set, cx)
        });
        Ok(())
    }

    fn register_buffer_with_language_servers(
        &mut self,
        buffer_handle: &Entity<Buffer>,
        cx: &mut Context<LspStore>,
    ) {
        let buffer = buffer_handle.read(cx);
        let buffer_id = buffer.remote_id();

        let Some(file) = File::from_dyn(buffer.file()) else {
            return;
        };
        if !file.is_local() {
            return;
        }

        let abs_path = file.abs_path(cx);
        let Some(uri) = lsp::Url::from_file_path(&abs_path).log_err() else {
            return;
        };
        let initial_snapshot = buffer.text_snapshot();
        let worktree_id = file.worktree_id(cx);

        let Some(language) = buffer.language().cloned() else {
            return;
        };
        let path: Arc<Path> = file
            .path()
            .parent()
            .map(Arc::from)
            .unwrap_or_else(|| file.path().clone());
        let Some(worktree) = self
            .worktree_store
            .read(cx)
            .worktree_for_id(worktree_id, cx)
        else {
            return;
        };
        let delegate = LocalLspAdapterDelegate::from_local_lsp(self, &worktree, cx);
        let servers = self.lsp_tree.clone().update(cx, |this, cx| {
            this.get(
                ProjectPath { worktree_id, path },
                AdapterQuery::Language(&language.name()),
                delegate.clone(),
                cx,
            )
            .collect::<Vec<_>>()
        });
        let servers = servers
            .into_iter()
            .filter_map(|server_node| {
                let server_id = server_node.server_id_or_init(
                    |LaunchDisposition {
                         server_name,
                         attach,
                         path,
                         settings,
                     }| match attach {
                        language::Attach::InstancePerRoot => {
                            // todo: handle instance per root proper.
                            if let Some(server_ids) = self
                                .language_server_ids
                                .get(&(worktree_id, server_name.clone()))
                            {
                                server_ids.iter().cloned().next().unwrap()
                            } else {
                                let language_name = language.name();

                                self.start_language_server(
                                    &worktree,
                                    delegate.clone(),
                                    self.languages
                                        .lsp_adapters(&language_name)
                                        .into_iter()
                                        .find(|adapter| &adapter.name() == server_name)
                                        .expect("To find LSP adapter"),
                                    settings,
                                    cx,
                                )
                            }
                        }
                        language::Attach::Shared => {
                            let uri = Url::from_file_path(
                                worktree.read(cx).abs_path().join(&path.path),
                            );
                            let key = (worktree_id, server_name.clone());
                            if !self.language_server_ids.contains_key(&key) {
                                let language_name = language.name();
                                self.start_language_server(
                                    &worktree,
                                    delegate.clone(),
                                    self.languages
                                        .lsp_adapters(&language_name)
                                        .into_iter()
                                        .find(|adapter| &adapter.name() == server_name)
                                        .expect("To find LSP adapter"),
                                    settings,
                                    cx,
                                );
                            }
                            if let Some(server_ids) = self
                                .language_server_ids
                                .get(&key)
                            {
                                debug_assert_eq!(server_ids.len(), 1);
                                let server_id = server_ids.iter().cloned().next().unwrap();

                                if let Some(state) = self.language_servers.get(&server_id) {
                                    if let Ok(uri) = uri {
                                        state.add_workspace_folder(uri);
                                    };
                                }
                                server_id
                            } else {
                                unreachable!("Language server ID should be available, as it's registered on demand")
                            }
                        }
                    },
                )?;
                let server_state = self.language_servers.get(&server_id)?;
                if let LanguageServerState::Running { server, .. } = server_state {
                    Some(server.clone())
                } else {
                    None
                }
            })
            .collect::<Vec<_>>();
        for server in servers {
            buffer_handle.update(cx, |buffer, cx| {
                buffer.set_completion_triggers(
                    server.server_id(),
                    server
                        .capabilities()
                        .completion_provider
                        .as_ref()
                        .and_then(|provider| {
                            provider
                                .trigger_characters
                                .as_ref()
                                .map(|characters| characters.iter().cloned().collect())
                        })
                        .unwrap_or_default(),
                    cx,
                );
            });
        }
        for adapter in self.languages.lsp_adapters(&language.name()) {
            let servers = self
                .language_server_ids
                .get(&(worktree_id, adapter.name.clone()))
                .map(|ids| {
                    ids.iter().flat_map(|id| {
                        self.language_servers.get(id).and_then(|server_state| {
                            if let LanguageServerState::Running { server, .. } = server_state {
                                Some(server.clone())
                            } else {
                                None
                            }
                        })
                    })
                });
            let servers = match servers {
                Some(server) => server,
                None => continue,
            };

            for server in servers {
                let snapshot = LspBufferSnapshot {
                    version: 0,
                    snapshot: initial_snapshot.clone(),
                };
                self.buffer_snapshots
                    .entry(buffer_id)
                    .or_default()
                    .entry(server.server_id())
                    .or_insert_with(|| {
                        server.register_buffer(
                            uri.clone(),
                            adapter.language_id(&language.name()),
                            0,
                            initial_snapshot.text(),
                        );

                        vec![snapshot]
                    });
            }
        }
    }

    pub(crate) fn unregister_old_buffer_from_language_servers(
        &mut self,
        buffer: &Entity<Buffer>,
        old_file: &File,
        cx: &mut App,
    ) {
        let old_path = match old_file.as_local() {
            Some(local) => local.abs_path(cx),
            None => return,
        };

        let Ok(file_url) = lsp::Url::from_file_path(old_path.as_path()) else {
            debug_panic!(
                "`{}` is not parseable as an URI",
                old_path.to_string_lossy()
            );
            return;
        };
        self.unregister_buffer_from_language_servers(buffer, &file_url, cx);
    }

    pub(crate) fn unregister_buffer_from_language_servers(
        &mut self,
        buffer: &Entity<Buffer>,
        file_url: &lsp::Url,
        cx: &mut App,
    ) {
        buffer.update(cx, |buffer, cx| {
            let _ = self.buffer_snapshots.remove(&buffer.remote_id());

            for (_, language_server) in self.language_servers_for_buffer(buffer, cx) {
                language_server.unregister_buffer(file_url.clone());
            }
        });
    }

    fn buffer_snapshot_for_lsp_version(
        &mut self,
        buffer: &Entity<Buffer>,
        server_id: LanguageServerId,
        version: Option<i32>,
        cx: &App,
    ) -> Result<TextBufferSnapshot> {
        const OLD_VERSIONS_TO_RETAIN: i32 = 10;

        if let Some(version) = version {
            let buffer_id = buffer.read(cx).remote_id();
            let snapshots = if let Some(snapshots) = self
                .buffer_snapshots
                .get_mut(&buffer_id)
                .and_then(|m| m.get_mut(&server_id))
            {
                snapshots
            } else if version == 0 {
                // Some language servers report version 0 even if the buffer hasn't been opened yet.
                // We detect this case and treat it as if the version was `None`.
                return Ok(buffer.read(cx).text_snapshot());
            } else {
                return Err(anyhow!(
                    "no snapshots found for buffer {buffer_id} and server {server_id}"
                ));
            };

            let found_snapshot = snapshots
                    .binary_search_by_key(&version, |e| e.version)
                    .map(|ix| snapshots[ix].snapshot.clone())
                    .map_err(|_| {
                        anyhow!("snapshot not found for buffer {buffer_id} server {server_id} at version {version}")
                    })?;

            snapshots.retain(|snapshot| snapshot.version + OLD_VERSIONS_TO_RETAIN >= version);
            Ok(found_snapshot)
        } else {
            Ok((buffer.read(cx)).text_snapshot())
        }
    }

    async fn format_via_code_action_kinds_on_servers(
        lsp_store: &WeakEntity<LspStore>,
        adapters_and_servers: &[(Arc<CachedLspAdapter>, Arc<LanguageServer>)],
        code_action_kinds: Vec<lsp::CodeActionKind>,
        buffer: &Entity<Buffer>,
        cx: &mut AsyncApp,
    ) -> Result<HashMap<LanguageServerId, Vec<CodeAction>>> {
        let mut server_code_actions = HashMap::with_capacity(adapters_and_servers.len());

        for (lsp_adapter, language_server) in adapters_and_servers.iter() {
            let code_action_kinds = code_action_kinds.clone();
            let actions = Self::get_server_code_actions_from_action_kinds(
                lsp_store,
                language_server.server_id(),
                code_action_kinds,
                buffer,
                cx,
            )
            .await?;
            server_code_actions.insert(language_server.server_id(), actions);
        }

        return Ok(server_code_actions);
    }

    async fn get_server_code_actions_from_action_kinds(
        lsp_store: &WeakEntity<LspStore>,
        language_server_id: LanguageServerId,
        code_action_kinds: Vec<lsp::CodeActionKind>,
        buffer: &Entity<Buffer>,
        cx: &mut AsyncApp,
    ) -> Result<Vec<CodeAction>> {
        let actions = lsp_store
            .update(cx, move |this, cx| {
                let request = GetCodeActions {
                    range: text::Anchor::MIN..text::Anchor::MAX,
                    kinds: Some(code_action_kinds),
                };
                let server = LanguageServerToQuery::Other(language_server_id);
                this.request_lsp(buffer.clone(), server, request, cx)
            })?
            .await?;
        return Ok(actions);
    }

    async fn execute_code_action_kinds_on_servers(
        lsp_store: &WeakEntity<LspStore>,
        adapters_and_servers: &[(Arc<CachedLspAdapter>, Arc<LanguageServer>)],
        code_actions: Vec<lsp::CodeActionKind>,
        buffer: &Entity<Buffer>,
        push_to_history: bool,
        project_transaction: &mut ProjectTransaction,
        cx: &mut AsyncApp,
    ) -> Result<(), anyhow::Error> {
        for (lsp_adapter, language_server) in adapters_and_servers.iter() {
            let code_action_kinds = code_actions.clone();

            let actions = Self::get_server_code_actions_from_action_kinds(
                lsp_store,
                language_server.server_id(),
                code_action_kinds,
                buffer,
                cx,
            )
            .await?;
            Self::execute_code_actions_on_server(
                lsp_store,
                language_server,
                lsp_adapter,
                actions,
                push_to_history,
                project_transaction,
                cx,
            )
            .await?;
        }

        Ok(())
    }

    pub async fn execute_code_actions_on_server(
        lsp_store: &WeakEntity<LspStore>,
        language_server: &Arc<LanguageServer>,
        lsp_adapter: &Arc<CachedLspAdapter>,
        actions: Vec<CodeAction>,
        push_to_history: bool,
        project_transaction: &mut ProjectTransaction,
        cx: &mut AsyncApp,
    ) -> Result<(), anyhow::Error> {
        for mut action in actions {
            Self::try_resolve_code_action(language_server, &mut action)
                .await
                .context("resolving a formatting code action")?;

            if let Some(edit) = action.lsp_action.edit() {
                if edit.changes.is_none() && edit.document_changes.is_none() {
                    continue;
                }

                let new = Self::deserialize_workspace_edit(
                    lsp_store.upgrade().context("project dropped")?,
                    edit.clone(),
                    push_to_history,
                    lsp_adapter.clone(),
                    language_server.clone(),
                    cx,
                )
                .await?;
                project_transaction.0.extend(new.0);
            }

            if let Some(command) = action.lsp_action.command() {
                let server_capabilities = language_server.capabilities();
                let available_commands = server_capabilities
                    .execute_command_provider
                    .as_ref()
                    .map(|options| options.commands.as_slice())
                    .unwrap_or_default();
                if available_commands.contains(&command.command) {
                    lsp_store.update(cx, |lsp_store, _| {
                        if let LspStoreMode::Local(mode) = &mut lsp_store.mode {
                            mode.last_workspace_edits_by_language_server
                                .remove(&language_server.server_id());
                        }
                    })?;

                    language_server
                        .request::<lsp::request::ExecuteCommand>(lsp::ExecuteCommandParams {
                            command: command.command.clone(),
                            arguments: command.arguments.clone().unwrap_or_default(),
                            ..Default::default()
                        })
                        .await?;

                    lsp_store.update(cx, |this, _| {
                        if let LspStoreMode::Local(mode) = &mut this.mode {
                            project_transaction.0.extend(
                                mode.last_workspace_edits_by_language_server
                                    .remove(&language_server.server_id())
                                    .unwrap_or_default()
                                    .0,
                            )
                        }
                    })?;
                } else {
                    log::warn!("Cannot execute a command {} not listed in the language server capabilities", command.command)
                }
            }
        }
        return Ok(());
    }

    pub async fn deserialize_text_edits(
        this: Entity<LspStore>,
        buffer_to_edit: Entity<Buffer>,
        edits: Vec<lsp::TextEdit>,
        push_to_history: bool,
        _: Arc<CachedLspAdapter>,
        language_server: Arc<LanguageServer>,
        cx: &mut AsyncApp,
    ) -> Result<Option<Transaction>> {
        let edits = this
            .update(cx, |this, cx| {
                this.as_local_mut().unwrap().edits_from_lsp(
                    &buffer_to_edit,
                    edits,
                    language_server.server_id(),
                    None,
                    cx,
                )
            })?
            .await?;

        let transaction = buffer_to_edit.update(cx, |buffer, cx| {
            buffer.finalize_last_transaction();
            buffer.start_transaction();
            for (range, text) in edits {
                buffer.edit([(range, text)], None, cx);
            }

            if buffer.end_transaction(cx).is_some() {
                let transaction = buffer.finalize_last_transaction().unwrap().clone();
                if !push_to_history {
                    buffer.forget_transaction(transaction.id);
                }
                Some(transaction)
            } else {
                None
            }
        })?;

        Ok(transaction)
    }

    #[allow(clippy::type_complexity)]
    pub(crate) fn edits_from_lsp(
        &mut self,
        buffer: &Entity<Buffer>,
        lsp_edits: impl 'static + Send + IntoIterator<Item = lsp::TextEdit>,
        server_id: LanguageServerId,
        version: Option<i32>,
        cx: &mut Context<LspStore>,
    ) -> Task<Result<Vec<(Range<Anchor>, Arc<str>)>>> {
        let snapshot = self.buffer_snapshot_for_lsp_version(buffer, server_id, version, cx);
        cx.background_spawn(async move {
            let snapshot = snapshot?;
            let mut lsp_edits = lsp_edits
                .into_iter()
                .map(|edit| (range_from_lsp(edit.range), edit.new_text))
                .collect::<Vec<_>>();
            lsp_edits.sort_by_key(|(range, _)| range.start);

            let mut lsp_edits = lsp_edits.into_iter().peekable();
            let mut edits = Vec::new();
            while let Some((range, mut new_text)) = lsp_edits.next() {
                // Clip invalid ranges provided by the language server.
                let mut range = snapshot.clip_point_utf16(range.start, Bias::Left)
                    ..snapshot.clip_point_utf16(range.end, Bias::Left);

                // Combine any LSP edits that are adjacent.
                //
                // Also, combine LSP edits that are separated from each other by only
                // a newline. This is important because for some code actions,
                // Rust-analyzer rewrites the entire buffer via a series of edits that
                // are separated by unchanged newline characters.
                //
                // In order for the diffing logic below to work properly, any edits that
                // cancel each other out must be combined into one.
                while let Some((next_range, next_text)) = lsp_edits.peek() {
                    if next_range.start.0 > range.end {
                        if next_range.start.0.row > range.end.row + 1
                            || next_range.start.0.column > 0
                            || snapshot.clip_point_utf16(
                                Unclipped(PointUtf16::new(range.end.row, u32::MAX)),
                                Bias::Left,
                            ) > range.end
                        {
                            break;
                        }
                        new_text.push('\n');
                    }
                    range.end = snapshot.clip_point_utf16(next_range.end, Bias::Left);
                    new_text.push_str(next_text);
                    lsp_edits.next();
                }

                // For multiline edits, perform a diff of the old and new text so that
                // we can identify the changes more precisely, preserving the locations
                // of any anchors positioned in the unchanged regions.
                if range.end.row > range.start.row {
                    let offset = range.start.to_offset(&snapshot);
                    let old_text = snapshot.text_for_range(range).collect::<String>();
                    let range_edits = language::text_diff(old_text.as_str(), &new_text);
                    edits.extend(range_edits.into_iter().map(|(range, replacement)| {
                        (
                            snapshot.anchor_after(offset + range.start)
                                ..snapshot.anchor_before(offset + range.end),
                            replacement,
                        )
                    }));
                } else if range.end == range.start {
                    let anchor = snapshot.anchor_after(range.start);
                    edits.push((anchor..anchor, new_text.into()));
                } else {
                    let edit_start = snapshot.anchor_after(range.start);
                    let edit_end = snapshot.anchor_before(range.end);
                    edits.push((edit_start..edit_end, new_text.into()));
                }
            }

            Ok(edits)
        })
    }

    pub(crate) async fn deserialize_workspace_edit(
        this: Entity<LspStore>,
        edit: lsp::WorkspaceEdit,
        push_to_history: bool,
        lsp_adapter: Arc<CachedLspAdapter>,
        language_server: Arc<LanguageServer>,
        cx: &mut AsyncApp,
    ) -> Result<ProjectTransaction> {
        let fs = this.read_with(cx, |this, _| this.as_local().unwrap().fs.clone())?;

        let mut operations = Vec::new();
        if let Some(document_changes) = edit.document_changes {
            match document_changes {
                lsp::DocumentChanges::Edits(edits) => {
                    operations.extend(edits.into_iter().map(lsp::DocumentChangeOperation::Edit))
                }
                lsp::DocumentChanges::Operations(ops) => operations = ops,
            }
        } else if let Some(changes) = edit.changes {
            operations.extend(changes.into_iter().map(|(uri, edits)| {
                lsp::DocumentChangeOperation::Edit(lsp::TextDocumentEdit {
                    text_document: lsp::OptionalVersionedTextDocumentIdentifier {
                        uri,
                        version: None,
                    },
                    edits: edits.into_iter().map(Edit::Plain).collect(),
                })
            }));
        }

        let mut project_transaction = ProjectTransaction::default();
        for operation in operations {
            match operation {
                lsp::DocumentChangeOperation::Op(lsp::ResourceOp::Create(op)) => {
                    let abs_path = op
                        .uri
                        .to_file_path()
                        .map_err(|_| anyhow!("can't convert URI to path"))?;

                    if let Some(parent_path) = abs_path.parent() {
                        fs.create_dir(parent_path).await?;
                    }
                    if abs_path.ends_with("/") {
                        fs.create_dir(&abs_path).await?;
                    } else {
                        fs.create_file(
                            &abs_path,
                            op.options
                                .map(|options| fs::CreateOptions {
                                    overwrite: options.overwrite.unwrap_or(false),
                                    ignore_if_exists: options.ignore_if_exists.unwrap_or(false),
                                })
                                .unwrap_or_default(),
                        )
                        .await?;
                    }
                }

                lsp::DocumentChangeOperation::Op(lsp::ResourceOp::Rename(op)) => {
                    let source_abs_path = op
                        .old_uri
                        .to_file_path()
                        .map_err(|_| anyhow!("can't convert URI to path"))?;
                    let target_abs_path = op
                        .new_uri
                        .to_file_path()
                        .map_err(|_| anyhow!("can't convert URI to path"))?;
                    fs.rename(
                        &source_abs_path,
                        &target_abs_path,
                        op.options
                            .map(|options| fs::RenameOptions {
                                overwrite: options.overwrite.unwrap_or(false),
                                ignore_if_exists: options.ignore_if_exists.unwrap_or(false),
                            })
                            .unwrap_or_default(),
                    )
                    .await?;
                }

                lsp::DocumentChangeOperation::Op(lsp::ResourceOp::Delete(op)) => {
                    let abs_path = op
                        .uri
                        .to_file_path()
                        .map_err(|_| anyhow!("can't convert URI to path"))?;
                    let options = op
                        .options
                        .map(|options| fs::RemoveOptions {
                            recursive: options.recursive.unwrap_or(false),
                            ignore_if_not_exists: options.ignore_if_not_exists.unwrap_or(false),
                        })
                        .unwrap_or_default();
                    if abs_path.ends_with("/") {
                        fs.remove_dir(&abs_path, options).await?;
                    } else {
                        fs.remove_file(&abs_path, options).await?;
                    }
                }

                lsp::DocumentChangeOperation::Edit(op) => {
                    let buffer_to_edit = this
                        .update(cx, |this, cx| {
                            this.open_local_buffer_via_lsp(
                                op.text_document.uri.clone(),
                                language_server.server_id(),
                                lsp_adapter.name.clone(),
                                cx,
                            )
                        })?
                        .await?;

                    let edits = this
                        .update(cx, |this, cx| {
                            let path = buffer_to_edit.read(cx).project_path(cx);
                            let active_entry = this.active_entry;
                            let is_active_entry = path.clone().map_or(false, |project_path| {
                                this.worktree_store
                                    .read(cx)
                                    .entry_for_path(&project_path, cx)
                                    .map_or(false, |entry| Some(entry.id) == active_entry)
                            });
                            let local = this.as_local_mut().unwrap();

                            let (mut edits, mut snippet_edits) = (vec![], vec![]);
                            for edit in op.edits {
                                match edit {
                                    Edit::Plain(edit) => {
                                        if !edits.contains(&edit) {
                                            edits.push(edit)
                                        }
                                    }
                                    Edit::Annotated(edit) => {
                                        if !edits.contains(&edit.text_edit) {
                                            edits.push(edit.text_edit)
                                        }
                                    }
                                    Edit::Snippet(edit) => {
                                        let Ok(snippet) = Snippet::parse(&edit.snippet.value)
                                        else {
                                            continue;
                                        };

                                        if is_active_entry {
                                            snippet_edits.push((edit.range, snippet));
                                        } else {
                                            // Since this buffer is not focused, apply a normal edit.
                                            let new_edit = TextEdit {
                                                range: edit.range,
                                                new_text: snippet.text,
                                            };
                                            if !edits.contains(&new_edit) {
                                                edits.push(new_edit);
                                            }
                                        }
                                    }
                                }
                            }
                            if !snippet_edits.is_empty() {
                                let buffer_id = buffer_to_edit.read(cx).remote_id();
                                let version = if let Some(buffer_version) = op.text_document.version
                                {
                                    local
                                        .buffer_snapshot_for_lsp_version(
                                            &buffer_to_edit,
                                            language_server.server_id(),
                                            Some(buffer_version),
                                            cx,
                                        )
                                        .ok()
                                        .map(|snapshot| snapshot.version)
                                } else {
                                    Some(buffer_to_edit.read(cx).saved_version().clone())
                                };

                                let most_recent_edit = version.and_then(|version| {
                                    version.iter().max_by_key(|timestamp| timestamp.value)
                                });
                                // Check if the edit that triggered that edit has been made by this participant.

                                if let Some(most_recent_edit) = most_recent_edit {
                                    cx.emit(LspStoreEvent::SnippetEdit {
                                        buffer_id,
                                        edits: snippet_edits,
                                        most_recent_edit,
                                    });
                                }
                            }

                            local.edits_from_lsp(
                                &buffer_to_edit,
                                edits,
                                language_server.server_id(),
                                op.text_document.version,
                                cx,
                            )
                        })?
                        .await?;

                    let transaction = buffer_to_edit.update(cx, |buffer, cx| {
                        buffer.finalize_last_transaction();
                        buffer.start_transaction();
                        for (range, text) in edits {
                            buffer.edit([(range, text)], None, cx);
                        }
                        let transaction = if buffer.end_transaction(cx).is_some() {
                            let transaction = buffer.finalize_last_transaction().unwrap().clone();
                            if !push_to_history {
                                buffer.forget_transaction(transaction.id);
                            }
                            Some(transaction)
                        } else {
                            None
                        };

                        transaction
                    })?;
                    if let Some(transaction) = transaction {
                        project_transaction.0.insert(buffer_to_edit, transaction);
                    }
                }
            }
        }

        Ok(project_transaction)
    }

    async fn on_lsp_workspace_edit(
        this: WeakEntity<LspStore>,
        params: lsp::ApplyWorkspaceEditParams,
        server_id: LanguageServerId,
        adapter: Arc<CachedLspAdapter>,
        mut cx: AsyncApp,
    ) -> Result<lsp::ApplyWorkspaceEditResponse> {
        let this = this
            .upgrade()
            .ok_or_else(|| anyhow!("project project closed"))?;
        let language_server = this
            .update(&mut cx, |this, _| this.language_server_for_id(server_id))?
            .ok_or_else(|| anyhow!("language server not found"))?;
        let transaction = Self::deserialize_workspace_edit(
            this.clone(),
            params.edit,
            true,
            adapter.clone(),
            language_server.clone(),
            &mut cx,
        )
        .await
        .log_err();
        this.update(&mut cx, |this, _| {
            if let Some(transaction) = transaction {
                this.as_local_mut()
                    .unwrap()
                    .last_workspace_edits_by_language_server
                    .insert(server_id, transaction);
            }
        })?;
        Ok(lsp::ApplyWorkspaceEditResponse {
            applied: true,
            failed_change: None,
            failure_reason: None,
        })
    }

    fn remove_worktree(
        &mut self,
        id_to_remove: WorktreeId,
        cx: &mut Context<'_, LspStore>,
    ) -> Vec<LanguageServerId> {
        self.diagnostics.remove(&id_to_remove);
        self.prettier_store.update(cx, |prettier_store, cx| {
            prettier_store.remove_worktree(id_to_remove, cx);
        });

        let mut servers_to_remove = BTreeMap::default();
        let mut servers_to_preserve = HashSet::default();
        for ((path, server_name), ref server_ids) in &self.language_server_ids {
            if *path == id_to_remove {
                servers_to_remove.extend(server_ids.iter().map(|id| (*id, server_name.clone())));
            } else {
                servers_to_preserve.extend(server_ids.iter().cloned());
            }
        }
        servers_to_remove.retain(|server_id, _| !servers_to_preserve.contains(server_id));

        for (server_id_to_remove, _) in &servers_to_remove {
            self.language_server_ids
                .values_mut()
                .for_each(|server_ids| {
                    server_ids.remove(server_id_to_remove);
                });
            self.language_server_watched_paths
                .remove(&server_id_to_remove);
            self.language_server_paths_watched_for_rename
                .remove(&server_id_to_remove);
            self.last_workspace_edits_by_language_server
                .remove(&server_id_to_remove);
            self.language_servers.remove(&server_id_to_remove);
            cx.emit(LspStoreEvent::LanguageServerRemoved(*server_id_to_remove));
        }
        servers_to_remove.into_keys().collect()
    }

    fn rebuild_watched_paths_inner<'a>(
        &'a self,
        language_server_id: LanguageServerId,
        watchers: impl Iterator<Item = &'a FileSystemWatcher>,
        cx: &mut Context<LspStore>,
    ) -> LanguageServerWatchedPathsBuilder {
        let worktrees = self
            .worktree_store
            .read(cx)
            .worktrees()
            .filter_map(|worktree| {
                self.language_servers_for_worktree(worktree.read(cx).id())
                    .find(|server| server.server_id() == language_server_id)
                    .map(|_| worktree)
            })
            .collect::<Vec<_>>();

        let mut worktree_globs = HashMap::default();
        let mut abs_globs = HashMap::default();
        log::trace!(
            "Processing new watcher paths for language server with id {}",
            language_server_id
        );

        enum PathToWatch {
            Worktree {
                literal_prefix: Arc<Path>,
                pattern: String,
            },
            Absolute {
                path: Arc<Path>,
                pattern: String,
            },
        }
        for watcher in watchers {
            let mut found_host = false;
            for worktree in &worktrees {
                let glob_is_inside_worktree = worktree.update(cx, |tree, _| {
                    let worktree_root_path = tree.abs_path();
                    let path_to_watch = match &watcher.glob_pattern {
                        lsp::GlobPattern::String(s) => {
                            let watcher_path = SanitizedPath::from(s);
                            match watcher_path.as_path().strip_prefix(&worktree_root_path) {
                                Ok(relative) => {
                                    let pattern = relative.to_string_lossy().to_string();
                                    let literal_prefix = glob_literal_prefix(relative).into();

                                    PathToWatch::Worktree {
                                        literal_prefix,
                                        pattern,
                                    }
                                }
                                Err(_) => {
                                    let path = glob_literal_prefix(watcher_path.as_path());
                                    let pattern = watcher_path
                                        .as_path()
                                        .strip_prefix(&path)
                                        .map(|p| p.to_string_lossy().to_string())
                                        .unwrap_or_else(|e| {
                                            debug_panic!(
                                                "Failed to strip prefix for string pattern: {}, with prefix: {}, with error: {}",
                                                s,
                                                path.display(),
                                                e
                                            );
                                            watcher_path.as_path().to_string_lossy().to_string()
                                        });
                                    let path = if path.components().next().is_none() {
                                        worktree_root_path.clone()
                                    } else {
                                        path.into()
                                    };

                                    PathToWatch::Absolute { path, pattern }
                                }
                            }
                        }
                        lsp::GlobPattern::Relative(rp) => {
                            let Ok(mut base_uri) = match &rp.base_uri {
                                lsp::OneOf::Left(workspace_folder) => &workspace_folder.uri,
                                lsp::OneOf::Right(base_uri) => base_uri,
                            }
                            .to_file_path() else {
                                return false;
                            };

                            match base_uri.strip_prefix(&worktree_root_path) {
                                Ok(relative) => {
                                    let mut literal_prefix = relative.to_owned();
                                    literal_prefix
                                        .push(glob_literal_prefix(Path::new(&rp.pattern)));

                                    PathToWatch::Worktree {
                                        literal_prefix: literal_prefix.into(),
                                        pattern: rp.pattern.clone(),
                                    }
                                }
                                Err(_) => {
                                    let path = glob_literal_prefix(Path::new(&rp.pattern));
                                    let pattern = Path::new(&rp.pattern)
                                        .strip_prefix(&path)
                                        .map(|p| p.to_string_lossy().to_string())
                                        .unwrap_or_else(|e| {
                                            debug_panic!(
                                                "Failed to strip prefix for relative pattern: {}, with prefix: {}, with error: {}",
                                                rp.pattern,
                                                path.display(),
                                                e
                                            );
                                            rp.pattern.clone()
                                        });
                                    base_uri.push(path);

                                    let path = if base_uri.components().next().is_none() {
                                        debug_panic!("base_uri is empty, {}", base_uri.display());
                                        worktree_root_path.clone()
                                    } else {
                                        base_uri.into()
                                    };
                                    PathToWatch::Absolute { path, pattern }
                                }
                            }
                        }
                    };
                    match path_to_watch {
                        PathToWatch::Worktree {
                            literal_prefix,
                            pattern,
                        } => {
                            if let Some((tree, glob)) =
                                tree.as_local_mut().zip(Glob::new(&pattern).log_err())
                            {
                                tree.add_path_prefix_to_scan(literal_prefix);
                                worktree_globs
                                    .entry(tree.id())
                                    .or_insert_with(GlobSetBuilder::new)
                                    .add(glob);
                            } else {
                                return false;
                            }
                        }
                        PathToWatch::Absolute { path, pattern } => {
                            if let Some(glob) = Glob::new(&pattern).log_err() {
                                abs_globs
                                    .entry(path)
                                    .or_insert_with(GlobSetBuilder::new)
                                    .add(glob);
                            }
                        }
                    }
                    true
                });
                if glob_is_inside_worktree {
                    log::trace!(
                        "Watcher pattern `{}` has been attached to the worktree at `{}`",
                        serde_json::to_string(&watcher.glob_pattern).unwrap(),
                        worktree.read(cx).abs_path().display()
                    );
                    found_host = true;
                }
            }
            if !found_host {
                log::error!(
                    "Watcher pattern `{}` has not been attached to any worktree or absolute path",
                    serde_json::to_string(&watcher.glob_pattern).unwrap()
                )
            }
        }

        let mut watch_builder = LanguageServerWatchedPathsBuilder::default();
        for (worktree_id, builder) in worktree_globs {
            if let Ok(globset) = builder.build() {
                watch_builder.watch_worktree(worktree_id, globset);
            }
        }
        for (abs_path, builder) in abs_globs {
            if let Ok(globset) = builder.build() {
                watch_builder.watch_abs_path(abs_path, globset);
            }
        }
        watch_builder
    }

    fn rebuild_watched_paths(
        &mut self,
        language_server_id: LanguageServerId,
        cx: &mut Context<LspStore>,
    ) {
        let Some(watchers) = self
            .language_server_watcher_registrations
            .get(&language_server_id)
        else {
            return;
        };

        let watch_builder =
            self.rebuild_watched_paths_inner(language_server_id, watchers.values().flatten(), cx);
        let watcher = watch_builder.build(self.fs.clone(), language_server_id, cx);
        self.language_server_watched_paths
            .insert(language_server_id, watcher);

        cx.notify();
    }

    fn on_lsp_did_change_watched_files(
        &mut self,
        language_server_id: LanguageServerId,
        registration_id: &str,
        params: DidChangeWatchedFilesRegistrationOptions,
        cx: &mut Context<LspStore>,
    ) {
        let registrations = self
            .language_server_watcher_registrations
            .entry(language_server_id)
            .or_default();

        registrations.insert(registration_id.to_string(), params.watchers);

        self.rebuild_watched_paths(language_server_id, cx);
    }

    fn on_lsp_unregister_did_change_watched_files(
        &mut self,
        language_server_id: LanguageServerId,
        registration_id: &str,
        cx: &mut Context<LspStore>,
    ) {
        let registrations = self
            .language_server_watcher_registrations
            .entry(language_server_id)
            .or_default();

        if registrations.remove(registration_id).is_some() {
            log::info!(
                    "language server {}: unregistered workspace/DidChangeWatchedFiles capability with id {}",
                    language_server_id,
                    registration_id
                );
        } else {
            log::warn!(
                    "language server {}: failed to unregister workspace/DidChangeWatchedFiles capability with id {}. not registered.",
                    language_server_id,
                    registration_id
                );
        }

        self.rebuild_watched_paths(language_server_id, cx);
    }
}

#[derive(Debug)]
pub struct FormattableBuffer {
    handle: Entity<Buffer>,
    abs_path: Option<PathBuf>,
    env: Option<HashMap<String, String>>,
    ranges: Option<Vec<Range<Anchor>>>,
}

pub struct RemoteLspStore {
    upstream_client: Option<AnyProtoClient>,
    upstream_project_id: u64,
}

#[allow(clippy::large_enum_variant)]
pub(crate) enum LspStoreMode {
    Local(LocalLspStore),   // ssh host and collab host
    Remote(RemoteLspStore), // collab guest
}

impl LspStoreMode {
    fn is_local(&self) -> bool {
        matches!(self, LspStoreMode::Local(_))
    }
}

pub struct LspStore {
    mode: LspStoreMode,
    last_formatting_failure: Option<String>,
    downstream_client: Option<(AnyProtoClient, u64)>,
    nonce: u128,
    buffer_store: Entity<BufferStore>,
    worktree_store: Entity<WorktreeStore>,
    toolchain_store: Option<Entity<ToolchainStore>>,
    pub languages: Arc<LanguageRegistry>,
    pub language_server_statuses: BTreeMap<LanguageServerId, LanguageServerStatus>,
    active_entry: Option<ProjectEntryId>,
    _maintain_workspace_config: (Task<Result<()>>, watch::Sender<()>),
    _maintain_buffer_languages: Task<()>,
    diagnostic_summaries:
        HashMap<WorktreeId, HashMap<Arc<Path>, HashMap<LanguageServerId, DiagnosticSummary>>>,
}

pub enum LspStoreEvent {
    LanguageServerAdded(LanguageServerId, LanguageServerName, Option<WorktreeId>),
    LanguageServerRemoved(LanguageServerId),
    LanguageServerUpdate {
        language_server_id: LanguageServerId,
        message: proto::update_language_server::Variant,
    },
    LanguageServerLog(LanguageServerId, LanguageServerLogType, String),
    LanguageServerPrompt(LanguageServerPromptRequest),
    LanguageDetected {
        buffer: Entity<Buffer>,
        new_language: Option<Arc<Language>>,
    },
    Notification(String),
    RefreshInlayHints,
    RefreshCodeLens,
    DiagnosticsUpdated {
        language_server_id: LanguageServerId,
        path: ProjectPath,
    },
    DiskBasedDiagnosticsStarted {
        language_server_id: LanguageServerId,
    },
    DiskBasedDiagnosticsFinished {
        language_server_id: LanguageServerId,
    },
    SnippetEdit {
        buffer_id: BufferId,
        edits: Vec<(lsp::Range, Snippet)>,
        most_recent_edit: clock::Lamport,
    },
}

#[derive(Clone, Debug, Serialize)]
pub struct LanguageServerStatus {
    pub name: String,
    pub pending_work: BTreeMap<String, LanguageServerProgress>,
    pub has_pending_diagnostic_updates: bool,
    progress_tokens: HashSet<String>,
}

#[derive(Clone, Debug)]
struct CoreSymbol {
    pub language_server_name: LanguageServerName,
    pub source_worktree_id: WorktreeId,
    pub source_language_server_id: LanguageServerId,
    pub path: ProjectPath,
    pub name: String,
    pub kind: lsp::SymbolKind,
    pub range: Range<Unclipped<PointUtf16>>,
    pub signature: [u8; 32],
}

impl LspStore {
    pub fn init(client: &AnyProtoClient) {
        client.add_entity_request_handler(Self::handle_multi_lsp_query);
        client.add_entity_request_handler(Self::handle_restart_language_servers);
        client.add_entity_request_handler(Self::handle_cancel_language_server_work);
        client.add_entity_message_handler(Self::handle_start_language_server);
        client.add_entity_message_handler(Self::handle_update_language_server);
        client.add_entity_message_handler(Self::handle_language_server_log);
        client.add_entity_message_handler(Self::handle_update_diagnostic_summary);
        client.add_entity_request_handler(Self::handle_format_buffers);
        client.add_entity_request_handler(Self::handle_apply_code_action_kind);
        client.add_entity_request_handler(Self::handle_resolve_completion_documentation);
        client.add_entity_request_handler(Self::handle_apply_code_action);
        client.add_entity_request_handler(Self::handle_inlay_hints);
        client.add_entity_request_handler(Self::handle_get_project_symbols);
        client.add_entity_request_handler(Self::handle_resolve_inlay_hint);
        client.add_entity_request_handler(Self::handle_open_buffer_for_symbol);
        client.add_entity_request_handler(Self::handle_refresh_inlay_hints);
        client.add_entity_request_handler(Self::handle_refresh_code_lens);
        client.add_entity_request_handler(Self::handle_on_type_formatting);
        client.add_entity_request_handler(Self::handle_apply_additional_edits_for_completion);
        client.add_entity_request_handler(Self::handle_register_buffer_with_language_servers);
        client.add_entity_request_handler(Self::handle_rename_project_entry);
        client.add_entity_request_handler(Self::handle_lsp_command::<GetCodeActions>);
        client.add_entity_request_handler(Self::handle_lsp_command::<GetCompletions>);
        client.add_entity_request_handler(Self::handle_lsp_command::<GetHover>);
        client.add_entity_request_handler(Self::handle_lsp_command::<GetDefinition>);
        client.add_entity_request_handler(Self::handle_lsp_command::<GetDeclaration>);
        client.add_entity_request_handler(Self::handle_lsp_command::<GetTypeDefinition>);
        client.add_entity_request_handler(Self::handle_lsp_command::<GetDocumentHighlights>);
        client.add_entity_request_handler(Self::handle_lsp_command::<GetReferences>);
        client.add_entity_request_handler(Self::handle_lsp_command::<PrepareRename>);
        client.add_entity_request_handler(Self::handle_lsp_command::<PerformRename>);
        client.add_entity_request_handler(Self::handle_lsp_command::<lsp_ext_command::ExpandMacro>);
        client.add_entity_request_handler(Self::handle_lsp_command::<LinkedEditingRange>);
    }

    pub fn as_remote(&self) -> Option<&RemoteLspStore> {
        match &self.mode {
            LspStoreMode::Remote(remote_lsp_store) => Some(remote_lsp_store),
            _ => None,
        }
    }

    pub fn as_local(&self) -> Option<&LocalLspStore> {
        match &self.mode {
            LspStoreMode::Local(local_lsp_store) => Some(local_lsp_store),
            _ => None,
        }
    }

    pub fn as_local_mut(&mut self) -> Option<&mut LocalLspStore> {
        match &mut self.mode {
            LspStoreMode::Local(local_lsp_store) => Some(local_lsp_store),
            _ => None,
        }
    }

    pub fn upstream_client(&self) -> Option<(AnyProtoClient, u64)> {
        match &self.mode {
            LspStoreMode::Remote(RemoteLspStore {
                upstream_client: Some(upstream_client),
                upstream_project_id,
                ..
            }) => Some((upstream_client.clone(), *upstream_project_id)),

            LspStoreMode::Remote(RemoteLspStore {
                upstream_client: None,
                ..
            }) => None,
            LspStoreMode::Local(_) => None,
        }
    }

    pub fn new_local(
        buffer_store: Entity<BufferStore>,
        worktree_store: Entity<WorktreeStore>,
        prettier_store: Entity<PrettierStore>,
        toolchain_store: Entity<ToolchainStore>,
        environment: Entity<ProjectEnvironment>,
        languages: Arc<LanguageRegistry>,
        http_client: Arc<dyn HttpClient>,
        fs: Arc<dyn Fs>,
        cx: &mut Context<Self>,
    ) -> Self {
        let yarn = YarnPathStore::new(fs.clone(), cx);
        cx.subscribe(&buffer_store, Self::on_buffer_store_event)
            .detach();
        cx.subscribe(&worktree_store, Self::on_worktree_store_event)
            .detach();
        cx.subscribe(&prettier_store, Self::on_prettier_store_event)
            .detach();
        cx.subscribe(&toolchain_store, Self::on_toolchain_store_event)
            .detach();
        if let Some(extension_events) = extension::ExtensionEvents::try_global(cx).as_ref() {
            cx.subscribe(
                extension_events,
                Self::reload_zed_json_schemas_on_extensions_changed,
            )
            .detach();
        } else {
            log::info!("No extension events global found. Skipping JSON schema auto-reload setup");
        }
        cx.observe_global::<SettingsStore>(Self::on_settings_changed)
            .detach();

        let _maintain_workspace_config = {
            let (sender, receiver) = watch::channel();
            (
                Self::maintain_workspace_config(fs.clone(), receiver, cx),
                sender,
            )
        };
        let project_tree = ProjectTree::new(worktree_store.clone(), cx);
        Self {
            mode: LspStoreMode::Local(LocalLspStore {
                weak: cx.weak_entity(),
                worktree_store: worktree_store.clone(),
                toolchain_store: toolchain_store.clone(),
                supplementary_language_servers: Default::default(),
                languages: languages.clone(),
                language_server_ids: Default::default(),
                language_servers: Default::default(),
                last_workspace_edits_by_language_server: Default::default(),
                language_server_watched_paths: Default::default(),
                language_server_paths_watched_for_rename: Default::default(),
                language_server_watcher_registrations: Default::default(),
                buffers_being_formatted: Default::default(),
                buffer_snapshots: Default::default(),
                prettier_store,
                environment,
                http_client,
                fs,
                yarn,
                next_diagnostic_group_id: Default::default(),
                diagnostics: Default::default(),
                _subscription: cx.on_app_quit(|this, cx| {
                    this.as_local_mut().unwrap().shutdown_language_servers(cx)
                }),
                lsp_tree: LanguageServerTree::new(project_tree, languages.clone(), cx),
                registered_buffers: Default::default(),
            }),
            last_formatting_failure: None,
            downstream_client: None,
            buffer_store,
            worktree_store,
            toolchain_store: Some(toolchain_store),
            languages: languages.clone(),
            language_server_statuses: Default::default(),
            nonce: StdRng::from_entropy().gen(),
            diagnostic_summaries: Default::default(),
            active_entry: None,

            _maintain_workspace_config,
            _maintain_buffer_languages: Self::maintain_buffer_languages(languages, cx),
        }
    }

    fn send_lsp_proto_request<R: LspCommand>(
        &self,
        buffer: Entity<Buffer>,
        client: AnyProtoClient,
        upstream_project_id: u64,
        request: R,
        cx: &mut Context<'_, LspStore>,
    ) -> Task<anyhow::Result<<R as LspCommand>::Response>> {
        let message = request.to_proto(upstream_project_id, buffer.read(cx));
        cx.spawn(move |this, cx| async move {
            let response = client.request(message).await?;
            let this = this.upgrade().context("project dropped")?;
            request
                .response_from_proto(response, this, buffer, cx)
                .await
        })
    }

    pub(super) fn new_remote(
        buffer_store: Entity<BufferStore>,
        worktree_store: Entity<WorktreeStore>,
        toolchain_store: Option<Entity<ToolchainStore>>,
        languages: Arc<LanguageRegistry>,
        upstream_client: AnyProtoClient,
        project_id: u64,
        fs: Arc<dyn Fs>,
        cx: &mut Context<Self>,
    ) -> Self {
        cx.subscribe(&buffer_store, Self::on_buffer_store_event)
            .detach();
        cx.subscribe(&worktree_store, Self::on_worktree_store_event)
            .detach();
        let _maintain_workspace_config = {
            let (sender, receiver) = watch::channel();
            (Self::maintain_workspace_config(fs, receiver, cx), sender)
        };
        Self {
            mode: LspStoreMode::Remote(RemoteLspStore {
                upstream_client: Some(upstream_client),
                upstream_project_id: project_id,
            }),
            downstream_client: None,
            last_formatting_failure: None,
            buffer_store,
            worktree_store,
            languages: languages.clone(),
            language_server_statuses: Default::default(),
            nonce: StdRng::from_entropy().gen(),
            diagnostic_summaries: Default::default(),
            active_entry: None,
            toolchain_store,
            _maintain_workspace_config,
            _maintain_buffer_languages: Self::maintain_buffer_languages(languages.clone(), cx),
        }
    }

    fn on_buffer_store_event(
        &mut self,
        _: Entity<BufferStore>,
        event: &BufferStoreEvent,
        cx: &mut Context<Self>,
    ) {
        match event {
            BufferStoreEvent::BufferAdded(buffer) => {
                self.on_buffer_added(buffer, cx).log_err();
            }
            BufferStoreEvent::BufferChangedFilePath { buffer, old_file } => {
                let buffer_id = buffer.read(cx).remote_id();
                if let Some(local) = self.as_local_mut() {
                    if let Some(old_file) = File::from_dyn(old_file.as_ref()) {
                        local.reset_buffer(buffer, old_file, cx);

                        if local.registered_buffers.contains_key(&buffer_id) {
                            local.unregister_old_buffer_from_language_servers(buffer, old_file, cx);
                        }
                    }
                }

                self.detect_language_for_buffer(buffer, cx);
                if let Some(local) = self.as_local_mut() {
                    local.initialize_buffer(buffer, cx);
                    if local.registered_buffers.contains_key(&buffer_id) {
                        local.register_buffer_with_language_servers(buffer, cx);
                    }
                }
            }
            _ => {}
        }
    }

    fn on_worktree_store_event(
        &mut self,
        _: Entity<WorktreeStore>,
        event: &WorktreeStoreEvent,
        cx: &mut Context<Self>,
    ) {
        match event {
            WorktreeStoreEvent::WorktreeAdded(worktree) => {
                if !worktree.read(cx).is_local() {
                    return;
                }
                cx.subscribe(worktree, |this, worktree, event, cx| match event {
                    worktree::Event::UpdatedEntries(changes) => {
                        this.update_local_worktree_language_servers(&worktree, changes, cx);
                    }
                    worktree::Event::UpdatedGitRepositories(_)
                    | worktree::Event::DeletedEntry(_) => {}
                })
                .detach()
            }
            WorktreeStoreEvent::WorktreeRemoved(_, id) => self.remove_worktree(*id, cx),
            WorktreeStoreEvent::WorktreeUpdateSent(worktree) => {
                worktree.update(cx, |worktree, _cx| self.send_diagnostic_summaries(worktree));
            }
            WorktreeStoreEvent::WorktreeReleased(..)
            | WorktreeStoreEvent::WorktreeOrderChanged
            | WorktreeStoreEvent::WorktreeUpdatedEntries(..)
            | WorktreeStoreEvent::WorktreeUpdatedGitRepositories(..)
            | WorktreeStoreEvent::WorktreeDeletedEntry(..) => {}
        }
    }

    fn on_prettier_store_event(
        &mut self,
        _: Entity<PrettierStore>,
        event: &PrettierStoreEvent,
        cx: &mut Context<Self>,
    ) {
        match event {
            PrettierStoreEvent::LanguageServerRemoved(prettier_server_id) => {
                self.unregister_supplementary_language_server(*prettier_server_id, cx);
            }
            PrettierStoreEvent::LanguageServerAdded {
                new_server_id,
                name,
                prettier_server,
            } => {
                self.register_supplementary_language_server(
                    *new_server_id,
                    name.clone(),
                    prettier_server.clone(),
                    cx,
                );
            }
        }
    }

    fn on_toolchain_store_event(
        &mut self,
        _: Entity<ToolchainStore>,
        event: &ToolchainStoreEvent,
        _: &mut Context<Self>,
    ) {
        match event {
            ToolchainStoreEvent::ToolchainActivated { .. } => {
                self.request_workspace_config_refresh()
            }
        }
    }

    fn request_workspace_config_refresh(&mut self) {
        *self._maintain_workspace_config.1.borrow_mut() = ();
    }

    pub fn prettier_store(&self) -> Option<Entity<PrettierStore>> {
        self.as_local().map(|local| local.prettier_store.clone())
    }

    fn on_buffer_event(
        &mut self,
        buffer: Entity<Buffer>,
        event: &language::BufferEvent,
        cx: &mut Context<Self>,
    ) {
        match event {
            language::BufferEvent::Edited { .. } => {
                self.on_buffer_edited(buffer, cx);
            }

            language::BufferEvent::Saved => {
                self.on_buffer_saved(buffer, cx);
            }

            _ => {}
        }
    }

    fn on_buffer_added(&mut self, buffer: &Entity<Buffer>, cx: &mut Context<Self>) -> Result<()> {
        buffer.update(cx, |buffer, _| {
            buffer.set_language_registry(self.languages.clone())
        });

        cx.subscribe(buffer, |this, buffer, event, cx| {
            this.on_buffer_event(buffer, event, cx);
        })
        .detach();

        self.detect_language_for_buffer(buffer, cx);
        if let Some(local) = self.as_local_mut() {
            local.initialize_buffer(buffer, cx);
        }

        Ok(())
    }

    pub fn reload_zed_json_schemas_on_extensions_changed(
        &mut self,
        _: Entity<extension::ExtensionEvents>,
        evt: &extension::Event,
        cx: &mut Context<Self>,
    ) {
        #[expect(
            irrefutable_let_patterns,
            reason = "Make sure to handle new event types in extension properly"
        )]
        let extension::Event::ExtensionsInstalledChanged = evt
        else {
            return;
        };
        if self.as_local().is_none() {
            return;
        }
        cx.spawn(async move |this, mut cx| {
            let weak_ref = this.clone();
            let servers = this
                .update(&mut cx, |this, cx| {
                    let local = this.as_local()?;

                    let mut servers = Vec::new();
                    for ((worktree_id, _), server_ids) in &local.language_server_ids {
                        for server_id in server_ids {
                            let Some(states) = local.language_servers.get(server_id) else {
                                continue;
                            };
                            let (json_adapter, json_server) = match states {
                                LanguageServerState::Running {
                                    adapter, server, ..
                                } if adapter.adapter.is_primary_zed_json_schema_adapter() => {
                                    (adapter.adapter.clone(), server.clone())
                                }
                                _ => continue,
                            };

                            let Some(worktree) = this
                                .worktree_store
                                .read(cx)
                                .worktree_for_id(*worktree_id, cx)
                            else {
                                continue;
                            };
                            let json_delegate: Arc<dyn LspAdapterDelegate> =
                                LocalLspAdapterDelegate::new(
                                    local.languages.clone(),
                                    &local.environment,
                                    weak_ref.clone(),
                                    &worktree,
                                    local.http_client.clone(),
                                    local.fs.clone(),
                                    cx,
                                );

                            servers.push((json_adapter, json_server, json_delegate));
                        }
                    }
                    return Some(servers);
                })
                .ok()
                .flatten();

            let Some(servers) = servers else {
                return;
            };

            let Ok(Some((fs, toolchain_store))) = this.read_with(&cx, |this, cx| {
                let local = this.as_local()?;
                let toolchain_store = this.toolchain_store(cx);
                return Some((local.fs.clone(), toolchain_store));
            }) else {
                return;
            };
            for (adapter, server, delegate) in servers {
                adapter.clear_zed_json_schema_cache().await;

                let Some(json_workspace_config) = adapter
                    .workspace_configuration(
                        fs.as_ref(),
                        &delegate,
                        toolchain_store.clone(),
                        &mut cx,
                    )
                    .await
                    .context("generate new workspace configuration for JSON language server while trying to refresh JSON Schemas")
                    .ok()
                else {
                    continue;
                };
                server
                    .notify::<lsp::notification::DidChangeConfiguration>(
                        &lsp::DidChangeConfigurationParams {
                            settings: json_workspace_config,
                        },
                    )
                    .ok();
            }
        })
        .detach();
    }

    pub(crate) fn register_buffer_with_language_servers(
        &mut self,
        buffer: &Entity<Buffer>,
        ignore_refcounts: bool,
        cx: &mut Context<Self>,
    ) -> OpenLspBufferHandle {
        let buffer_id = buffer.read(cx).remote_id();
        let handle = cx.new(|_| buffer.clone());
        if let Some(local) = self.as_local_mut() {
            let Some(file) = File::from_dyn(buffer.read(cx).file()) else {
                return handle;
            };
            if !file.is_local() {
                return handle;
            }

            let refcount = local.registered_buffers.entry(buffer_id).or_insert(0);
            if !ignore_refcounts {
                *refcount += 1;
            }

            if !ignore_refcounts || *refcount == 1 {
                local.register_buffer_with_language_servers(buffer, cx);
            }
            if !ignore_refcounts {
                cx.observe_release(&handle, move |this, buffer, cx| {
                    let local = this.as_local_mut().unwrap();
                    let Some(refcount) = local.registered_buffers.get_mut(&buffer_id) else {
                        debug_panic!("bad refcounting");
                        return;
                    };

                    *refcount -= 1;
                    if *refcount == 0 {
                        local.registered_buffers.remove(&buffer_id);
                        if let Some(file) = File::from_dyn(buffer.read(cx).file()).cloned() {
                            local.unregister_old_buffer_from_language_servers(&buffer, &file, cx);
                        }
                    }
                })
                .detach();
            }
        } else if let Some((upstream_client, upstream_project_id)) = self.upstream_client() {
            let buffer_id = buffer.read(cx).remote_id().to_proto();
            cx.background_spawn(async move {
                upstream_client
                    .request(proto::RegisterBufferWithLanguageServers {
                        project_id: upstream_project_id,
                        buffer_id,
                    })
                    .await
            })
            .detach();
        } else {
            panic!("oops!");
        }
        handle
    }

    fn maintain_buffer_languages(
        languages: Arc<LanguageRegistry>,
        cx: &mut Context<Self>,
    ) -> Task<()> {
        let mut subscription = languages.subscribe();
        let mut prev_reload_count = languages.reload_count();
        cx.spawn(move |this, mut cx| async move {
            while let Some(()) = subscription.next().await {
                if let Some(this) = this.upgrade() {
                    // If the language registry has been reloaded, then remove and
                    // re-assign the languages on all open buffers.
                    let reload_count = languages.reload_count();
                    if reload_count > prev_reload_count {
                        prev_reload_count = reload_count;
                        this.update(&mut cx, |this, cx| {
                            this.buffer_store.clone().update(cx, |buffer_store, cx| {
                                for buffer in buffer_store.buffers() {
                                    if let Some(f) = File::from_dyn(buffer.read(cx).file()).cloned()
                                    {
                                        buffer
                                            .update(cx, |buffer, cx| buffer.set_language(None, cx));
                                        if let Some(local) = this.as_local_mut() {
                                            local.reset_buffer(&buffer, &f, cx);

                                            if local
                                                .registered_buffers
                                                .contains_key(&buffer.read(cx).remote_id())
                                            {
                                                if let Some(file_url) =
                                                    lsp::Url::from_file_path(&f.abs_path(cx))
                                                        .log_err()
                                                {
                                                    local.unregister_buffer_from_language_servers(
                                                        &buffer, &file_url, cx,
                                                    );
                                                }
                                            }
                                        }
                                    }
                                }
                            });
                        })
                        .ok();
                    }

                    this.update(&mut cx, |this, cx| {
                        let mut plain_text_buffers = Vec::new();
                        let mut buffers_with_unknown_injections = Vec::new();
                        for handle in this.buffer_store.read(cx).buffers() {
                            let buffer = handle.read(cx);
                            if buffer.language().is_none()
                                || buffer.language() == Some(&*language::PLAIN_TEXT)
                            {
                                plain_text_buffers.push(handle);
                            } else if buffer.contains_unknown_injections() {
                                buffers_with_unknown_injections.push(handle);
                            }
                        }
                        for buffer in plain_text_buffers {
                            this.detect_language_for_buffer(&buffer, cx);
                            if let Some(local) = this.as_local_mut() {
                                local.initialize_buffer(&buffer, cx);
                                if local
                                    .registered_buffers
                                    .contains_key(&buffer.read(cx).remote_id())
                                {
                                    local.register_buffer_with_language_servers(&buffer, cx);
                                }
                            }
                        }

                        for buffer in buffers_with_unknown_injections {
                            buffer.update(cx, |buffer, cx| buffer.reparse(cx));
                        }
                    })
                    .ok();
                }
            }
        })
    }

    fn detect_language_for_buffer(
        &mut self,
        buffer_handle: &Entity<Buffer>,
        cx: &mut Context<Self>,
    ) -> Option<language::AvailableLanguage> {
        // If the buffer has a language, set it and start the language server if we haven't already.
        let buffer = buffer_handle.read(cx);
        let file = buffer.file()?;

        let content = buffer.as_rope();
        let available_language = self.languages.language_for_file(file, Some(content), cx);
        if let Some(available_language) = &available_language {
            if let Some(Ok(Ok(new_language))) = self
                .languages
                .load_language(available_language)
                .now_or_never()
            {
                self.set_language_for_buffer(buffer_handle, new_language, cx);
            }
        } else {
            cx.emit(LspStoreEvent::LanguageDetected {
                buffer: buffer_handle.clone(),
                new_language: None,
            });
        }

        available_language
    }

    pub(crate) fn set_language_for_buffer(
        &mut self,
        buffer_entity: &Entity<Buffer>,
        new_language: Arc<Language>,
        cx: &mut Context<Self>,
    ) {
        let buffer = buffer_entity.read(cx);
        let buffer_file = buffer.file().cloned();
        let buffer_id = buffer.remote_id();
        if let Some(local_store) = self.as_local_mut() {
            if local_store.registered_buffers.contains_key(&buffer_id) {
                if let Some(abs_path) =
                    File::from_dyn(buffer_file.as_ref()).map(|file| file.abs_path(cx))
                {
                    if let Some(file_url) = lsp::Url::from_file_path(&abs_path).log_err() {
                        local_store.unregister_buffer_from_language_servers(
                            buffer_entity,
                            &file_url,
                            cx,
                        );
                    }
                }
            }
        }
        buffer_entity.update(cx, |buffer, cx| {
            if buffer.language().map_or(true, |old_language| {
                !Arc::ptr_eq(old_language, &new_language)
            }) {
                buffer.set_language(Some(new_language.clone()), cx);
            }
        });

        let settings =
            language_settings(Some(new_language.name()), buffer_file.as_ref(), cx).into_owned();
        let buffer_file = File::from_dyn(buffer_file.as_ref());

        let worktree_id = if let Some(file) = buffer_file {
            let worktree = file.worktree.clone();

            if let Some(local) = self.as_local_mut() {
                if local.registered_buffers.contains_key(&buffer_id) {
                    local.register_buffer_with_language_servers(buffer_entity, cx);
                }
            }
            Some(worktree.read(cx).id())
        } else {
            None
        };

        if settings.prettier.allowed {
            if let Some(prettier_plugins) = prettier_store::prettier_plugins_for_language(&settings)
            {
                let prettier_store = self.as_local().map(|s| s.prettier_store.clone());
                if let Some(prettier_store) = prettier_store {
                    prettier_store.update(cx, |prettier_store, cx| {
                        prettier_store.install_default_prettier(
                            worktree_id,
                            prettier_plugins.iter().map(|s| Arc::from(s.as_str())),
                            cx,
                        )
                    })
                }
            }
        }

        cx.emit(LspStoreEvent::LanguageDetected {
            buffer: buffer_entity.clone(),
            new_language: Some(new_language),
        })
    }

    pub fn buffer_store(&self) -> Entity<BufferStore> {
        self.buffer_store.clone()
    }

    pub fn set_active_entry(&mut self, active_entry: Option<ProjectEntryId>) {
        self.active_entry = active_entry;
    }

    pub(crate) fn send_diagnostic_summaries(&self, worktree: &mut Worktree) {
        if let Some((client, downstream_project_id)) = self.downstream_client.clone() {
            if let Some(summaries) = self.diagnostic_summaries.get(&worktree.id()) {
                for (path, summaries) in summaries {
                    for (&server_id, summary) in summaries {
                        client
                            .send(proto::UpdateDiagnosticSummary {
                                project_id: downstream_project_id,
                                worktree_id: worktree.id().to_proto(),
                                summary: Some(summary.to_proto(server_id, path)),
                            })
                            .log_err();
                    }
                }
            }
        }
    }

    pub fn request_lsp<R: LspCommand>(
        &mut self,
        buffer_handle: Entity<Buffer>,
        server: LanguageServerToQuery,
        request: R,
        cx: &mut Context<Self>,
    ) -> Task<Result<R::Response>>
    where
        <R::LspRequest as lsp::request::Request>::Result: Send,
        <R::LspRequest as lsp::request::Request>::Params: Send,
    {
        if let Some((upstream_client, upstream_project_id)) = self.upstream_client() {
            return self.send_lsp_proto_request(
                buffer_handle,
                upstream_client,
                upstream_project_id,
                request,
                cx,
            );
        }

        let Some(language_server) = buffer_handle.update(cx, |buffer, cx| match server {
            LanguageServerToQuery::FirstCapable => self.as_local().and_then(|local| {
                local
                    .language_servers_for_buffer(buffer, cx)
                    .find(|(_, server)| {
                        request.check_capabilities(server.adapter_server_capabilities())
                    })
                    .map(|(_, server)| server.clone())
            }),
            LanguageServerToQuery::Other(id) => self
                .language_server_for_local_buffer(buffer, id, cx)
                .and_then(|(_, server)| {
                    request
                        .check_capabilities(server.adapter_server_capabilities())
                        .then(|| Arc::clone(server))
                }),
        }) else {
            return Task::ready(Ok(Default::default()));
        };

        let buffer = buffer_handle.read(cx);
        let file = File::from_dyn(buffer.file()).and_then(File::as_local);

        let Some(file) = file else {
            return Task::ready(Ok(Default::default()));
        };

        let lsp_params = match request.to_lsp_params_or_response(
            &file.abs_path(cx),
            buffer,
            &language_server,
            cx,
        ) {
            Ok(LspParamsOrResponse::Params(lsp_params)) => lsp_params,
            Ok(LspParamsOrResponse::Response(response)) => return Task::ready(Ok(response)),

            Err(err) => {
                let message = format!(
                    "{} via {} failed: {}",
                    request.display_name(),
                    language_server.name(),
                    err
                );
                log::warn!("{}", message);
                return Task::ready(Err(anyhow!(message)));
            }
        };

        let status = request.status();
        if !request.check_capabilities(language_server.adapter_server_capabilities()) {
            return Task::ready(Ok(Default::default()));
        }
        return cx.spawn(move |this, cx| async move {
            let lsp_request = language_server.request::<R::LspRequest>(lsp_params);

            let id = lsp_request.id();
            let _cleanup = if status.is_some() {
                cx.update(|cx| {
                    this.update(cx, |this, cx| {
                        this.on_lsp_work_start(
                            language_server.server_id(),
                            id.to_string(),
                            LanguageServerProgress {
                                is_disk_based_diagnostics_progress: false,
                                is_cancellable: false,
                                title: None,
                                message: status.clone(),
                                percentage: None,
                                last_update_at: cx.background_executor().now(),
                            },
                            cx,
                        );
                    })
                })
                .log_err();

                Some(defer(|| {
                    cx.update(|cx| {
                        this.update(cx, |this, cx| {
                            this.on_lsp_work_end(language_server.server_id(), id.to_string(), cx);
                        })
                    })
                    .log_err();
                }))
            } else {
                None
            };

            let result = lsp_request.await;

            let response = result.map_err(|err| {
                let message = format!(
                    "{} via {} failed: {}",
                    request.display_name(),
                    language_server.name(),
                    err
                );
                log::warn!("{}", message);
                anyhow!(message)
            })?;

            let response = request
                .response_from_lsp(
                    response,
                    this.upgrade().ok_or_else(|| anyhow!("no app context"))?,
                    buffer_handle,
                    language_server.server_id(),
                    cx.clone(),
                )
                .await;
            response
        });
    }

    fn on_settings_changed(&mut self, cx: &mut Context<Self>) {
        let mut language_formatters_to_check = Vec::new();
        for buffer in self.buffer_store.read(cx).buffers() {
            let buffer = buffer.read(cx);
            let buffer_file = File::from_dyn(buffer.file());
            let buffer_language = buffer.language();
            let settings = language_settings(buffer_language.map(|l| l.name()), buffer.file(), cx);
            if buffer_language.is_some() {
                language_formatters_to_check.push((
                    buffer_file.map(|f| f.worktree_id(cx)),
                    settings.into_owned(),
                ));
            }
        }

        self.refresh_server_tree(cx);

        if let Some(prettier_store) = self.as_local().map(|s| s.prettier_store.clone()) {
            prettier_store.update(cx, |prettier_store, cx| {
                prettier_store.on_settings_changed(language_formatters_to_check, cx)
            })
        }

        cx.notify();
    }

    fn refresh_server_tree(&mut self, cx: &mut Context<'_, Self>) {
        let buffer_store = self.buffer_store.clone();
        if let Some(local) = self.as_local_mut() {
            let mut adapters = BTreeMap::default();
            let to_stop = local.lsp_tree.clone().update(cx, |lsp_tree, cx| {
                let get_adapter = {
                    let languages = local.languages.clone();
                    let environment = local.environment.clone();
                    let weak = local.weak.clone();
                    let worktree_store = local.worktree_store.clone();
                    let http_client = local.http_client.clone();
                    let fs = local.fs.clone();
                    move |worktree_id, cx: &mut App| {
                        let worktree = worktree_store.read(cx).worktree_for_id(worktree_id, cx)?;
                        Some(LocalLspAdapterDelegate::new(
                            languages.clone(),
                            &environment,
                            weak.clone(),
                            &worktree,
                            http_client.clone(),
                            fs.clone(),
                            cx,
                        ))
                    }
                };

                let mut rebase = lsp_tree.rebase();
                for buffer in buffer_store.read(cx).buffers().collect::<Vec<_>>() {
                    let buffer = buffer.read(cx);
                    if !local.registered_buffers.contains_key(&buffer.remote_id()) {
                        continue;
                    }
                    if let Some((file, language)) = File::from_dyn(buffer.file())
                        .cloned()
                        .zip(buffer.language().map(|l| l.name()))
                    {
                        let worktree_id = file.worktree_id(cx);
                        let Some(worktree) = local
                            .worktree_store
                            .read(cx)
                            .worktree_for_id(worktree_id, cx)
                        else {
                            continue;
                        };
                        let path: Arc<Path> = file
                            .path()
                            .parent()
                            .map(Arc::from)
                            .unwrap_or_else(|| file.path().clone());
                        let worktree_path = ProjectPath { worktree_id, path };

                        let Some(delegate) = adapters
                            .entry(worktree_id)
                            .or_insert_with(|| get_adapter(worktree_id, cx))
                            .clone()
                        else {
                            continue;
                        };
                        let nodes = rebase.get(
                            worktree_path,
                            AdapterQuery::Language(&language),
                            delegate.clone(),
                            cx,
                        );
                        for node in nodes {
                            node.server_id_or_init(
                                |LaunchDisposition {
                                     server_name,
                                     attach,
                                     path,
                                     settings,
                                 }| match attach {
                                    language::Attach::InstancePerRoot => {
                                        // todo: handle instance per root proper.
                                        if let Some(server_ids) = local
                                            .language_server_ids
                                            .get(&(worktree_id, server_name.clone()))
                                        {
                                            server_ids.iter().cloned().next().unwrap()
                                        } else {
                                            local.start_language_server(
                                                &worktree,
                                                delegate.clone(),
                                                local
                                                    .languages
                                                    .lsp_adapters(&language)
                                                    .into_iter()
                                                    .find(|adapter| &adapter.name() == server_name)
                                                    .expect("To find LSP adapter"),
                                                settings,
                                                cx,
                                            )
                                        }
                                    }
                                    language::Attach::Shared => {
                                        let uri = Url::from_file_path(
                                            worktree.read(cx).abs_path().join(&path.path),
                                        );
                                        let key = (worktree_id, server_name.clone());
                                        local.language_server_ids.remove(&key);

                                        let server_id = local.start_language_server(
                                            &worktree,
                                            delegate.clone(),
                                            local
                                                .languages
                                                .lsp_adapters(&language)
                                                .into_iter()
                                                .find(|adapter| &adapter.name() == server_name)
                                                .expect("To find LSP adapter"),
                                            settings,
                                            cx,
                                        );
                                        if let Some(state) = local.language_servers.get(&server_id)
                                        {
                                            if let Ok(uri) = uri {
                                                state.add_workspace_folder(uri);
                                            };
                                        }
                                        server_id
                                    }
                                },
                            );
                        }
                    }
                }
                rebase.finish()
            });
            for (id, name) in to_stop {
                self.stop_local_language_server(id, name, cx).detach();
            }
        }
    }

    pub fn apply_code_action(
        &self,
        buffer_handle: Entity<Buffer>,
        mut action: CodeAction,
        push_to_history: bool,
        cx: &mut Context<Self>,
    ) -> Task<Result<ProjectTransaction>> {
        if let Some((upstream_client, project_id)) = self.upstream_client() {
            let request = proto::ApplyCodeAction {
                project_id,
                buffer_id: buffer_handle.read(cx).remote_id().into(),
                action: Some(Self::serialize_code_action(&action)),
            };
            let buffer_store = self.buffer_store();
            cx.spawn(move |_, mut cx| async move {
                let response = upstream_client
                    .request(request)
                    .await?
                    .transaction
                    .ok_or_else(|| anyhow!("missing transaction"))?;

                buffer_store
                    .update(&mut cx, |buffer_store, cx| {
                        buffer_store.deserialize_project_transaction(response, push_to_history, cx)
                    })?
                    .await
            })
        } else if self.mode.is_local() {
            let Some((lsp_adapter, lang_server)) = buffer_handle.update(cx, |buffer, cx| {
                self.language_server_for_local_buffer(buffer, action.server_id, cx)
                    .map(|(adapter, server)| (adapter.clone(), server.clone()))
            }) else {
                return Task::ready(Ok(ProjectTransaction::default()));
            };
            cx.spawn(move |this, mut cx| async move {
                LocalLspStore::try_resolve_code_action(&lang_server, &mut action)
                    .await
                    .context("resolving a code action")?;
                if let Some(edit) = action.lsp_action.edit() {
                    if edit.changes.is_some() || edit.document_changes.is_some() {
                        return LocalLspStore::deserialize_workspace_edit(
                            this.upgrade().ok_or_else(|| anyhow!("no app present"))?,
                            edit.clone(),
                            push_to_history,
                            lsp_adapter.clone(),
                            lang_server.clone(),
                            &mut cx,
                        )
                        .await;
                    }
                }

                if let Some(command) = action.lsp_action.command() {
                    let server_capabilities = lang_server.capabilities();
                    let available_commands = server_capabilities
                        .execute_command_provider
                        .as_ref()
                        .map(|options| options.commands.as_slice())
                        .unwrap_or_default();
                    if available_commands.contains(&command.command) {
                        this.update(&mut cx, |this, _| {
                            this.as_local_mut()
                                .unwrap()
                                .last_workspace_edits_by_language_server
                                .remove(&lang_server.server_id());
                        })?;

                        let result = lang_server
                            .request::<lsp::request::ExecuteCommand>(lsp::ExecuteCommandParams {
                                command: command.command.clone(),
                                arguments: command.arguments.clone().unwrap_or_default(),
                                ..Default::default()
                            })
                            .await;

                        result?;

                        return this.update(&mut cx, |this, _| {
                            this.as_local_mut()
                                .unwrap()
                                .last_workspace_edits_by_language_server
                                .remove(&lang_server.server_id())
                                .unwrap_or_default()
                        });
                    } else {
                        log::warn!("Cannot execute a command {} not listed in the language server capabilities", command.command);
                    }
                }

                Ok(ProjectTransaction::default())
            })
        } else {
            Task::ready(Err(anyhow!("no upstream client and not local")))
        }
    }

    pub fn apply_code_action_kind(
        &mut self,
        buffers: HashSet<Entity<Buffer>>,
        kind: CodeActionKind,
        push_to_history: bool,
        cx: &mut Context<Self>,
    ) -> Task<anyhow::Result<ProjectTransaction>> {
        if let Some(_) = self.as_local() {
            cx.spawn(move |lsp_store, mut cx| async move {
                let buffers = buffers.into_iter().collect::<Vec<_>>();
                let result = LocalLspStore::execute_code_action_kind_locally(
                    lsp_store.clone(),
                    buffers,
                    kind,
                    push_to_history,
                    cx.clone(),
                )
                .await;
                lsp_store.update(&mut cx, |lsp_store, _| {
                    lsp_store.update_last_formatting_failure(&result);
                })?;
                result
            })
        } else if let Some((client, project_id)) = self.upstream_client() {
            let buffer_store = self.buffer_store();
            cx.spawn(move |lsp_store, mut cx| async move {
                let result = client
                    .request(proto::ApplyCodeActionKind {
                        project_id,
                        kind: kind.as_str().to_owned(),
                        buffer_ids: buffers
                            .iter()
                            .map(|buffer| {
                                buffer.update(&mut cx, |buffer, _| buffer.remote_id().into())
                            })
                            .collect::<Result<_>>()?,
                    })
                    .await
                    .and_then(|result| result.transaction.context("missing transaction"));
                lsp_store.update(&mut cx, |lsp_store, _| {
                    lsp_store.update_last_formatting_failure(&result);
                })?;

                let transaction_response = result?;
                buffer_store
                    .update(&mut cx, |buffer_store, cx| {
                        buffer_store.deserialize_project_transaction(
                            transaction_response,
                            push_to_history,
                            cx,
                        )
                    })?
                    .await
            })
        } else {
            Task::ready(Ok(ProjectTransaction::default()))
        }
    }

    pub fn resolve_inlay_hint(
        &self,
        hint: InlayHint,
        buffer_handle: Entity<Buffer>,
        server_id: LanguageServerId,
        cx: &mut Context<Self>,
    ) -> Task<anyhow::Result<InlayHint>> {
        if let Some((upstream_client, project_id)) = self.upstream_client() {
            let request = proto::ResolveInlayHint {
                project_id,
                buffer_id: buffer_handle.read(cx).remote_id().into(),
                language_server_id: server_id.0 as u64,
                hint: Some(InlayHints::project_to_proto_hint(hint.clone())),
            };
            cx.spawn(move |_, _| async move {
                let response = upstream_client
                    .request(request)
                    .await
                    .context("inlay hints proto request")?;
                match response.hint {
                    Some(resolved_hint) => InlayHints::proto_to_project_hint(resolved_hint)
                        .context("inlay hints proto resolve response conversion"),
                    None => Ok(hint),
                }
            })
        } else {
            let Some(lang_server) = buffer_handle.update(cx, |buffer, cx| {
                self.language_server_for_local_buffer(buffer, server_id, cx)
                    .map(|(_, server)| server.clone())
            }) else {
                return Task::ready(Ok(hint));
            };
            if !InlayHints::can_resolve_inlays(&lang_server.capabilities()) {
                return Task::ready(Ok(hint));
            }
            let buffer_snapshot = buffer_handle.read(cx).snapshot();
            cx.spawn(move |_, mut cx| async move {
                let resolve_task = lang_server.request::<lsp::request::InlayHintResolveRequest>(
                    InlayHints::project_to_lsp_hint(hint, &buffer_snapshot),
                );
                let resolved_hint = resolve_task
                    .await
                    .context("inlay hint resolve LSP request")?;
                let resolved_hint = InlayHints::lsp_to_project_hint(
                    resolved_hint,
                    &buffer_handle,
                    server_id,
                    ResolveState::Resolved,
                    false,
                    &mut cx,
                )
                .await?;
                Ok(resolved_hint)
            })
        }
    }

    pub(crate) fn linked_edit(
        &mut self,
        buffer: &Entity<Buffer>,
        position: Anchor,
        cx: &mut Context<Self>,
    ) -> Task<Result<Vec<Range<Anchor>>>> {
        let snapshot = buffer.read(cx).snapshot();
        let scope = snapshot.language_scope_at(position);
        let Some(server_id) = self
            .as_local()
            .and_then(|local| {
                buffer.update(cx, |buffer, cx| {
                    local
                        .language_servers_for_buffer(buffer, cx)
                        .filter(|(_, server)| {
                            server
                                .capabilities()
                                .linked_editing_range_provider
                                .is_some()
                        })
                        .filter(|(adapter, _)| {
                            scope
                                .as_ref()
                                .map(|scope| scope.language_allowed(&adapter.name))
                                .unwrap_or(true)
                        })
                        .map(|(_, server)| LanguageServerToQuery::Other(server.server_id()))
                        .next()
                })
            })
            .or_else(|| {
                self.upstream_client()
                    .is_some()
                    .then_some(LanguageServerToQuery::FirstCapable)
            })
            .filter(|_| {
                maybe!({
                    let language = buffer.read(cx).language_at(position)?;
                    Some(
                        language_settings(Some(language.name()), buffer.read(cx).file(), cx)
                            .linked_edits,
                    )
                }) == Some(true)
            })
        else {
            return Task::ready(Ok(vec![]));
        };

        self.request_lsp(
            buffer.clone(),
            server_id,
            LinkedEditingRange { position },
            cx,
        )
    }

    fn apply_on_type_formatting(
        &mut self,
        buffer: Entity<Buffer>,
        position: Anchor,
        trigger: String,
        cx: &mut Context<Self>,
    ) -> Task<Result<Option<Transaction>>> {
        if let Some((client, project_id)) = self.upstream_client() {
            let request = proto::OnTypeFormatting {
                project_id,
                buffer_id: buffer.read(cx).remote_id().into(),
                position: Some(serialize_anchor(&position)),
                trigger,
                version: serialize_version(&buffer.read(cx).version()),
            };
            cx.spawn(move |_, _| async move {
                client
                    .request(request)
                    .await?
                    .transaction
                    .map(language::proto::deserialize_transaction)
                    .transpose()
            })
        } else if let Some(local) = self.as_local_mut() {
            let buffer_id = buffer.read(cx).remote_id();
            local.buffers_being_formatted.insert(buffer_id);
            cx.spawn(move |this, mut cx| async move {
                let _cleanup = defer({
                    let this = this.clone();
                    let mut cx = cx.clone();
                    move || {
                        this.update(&mut cx, |this, _| {
                            if let Some(local) = this.as_local_mut() {
                                local.buffers_being_formatted.remove(&buffer_id);
                            }
                        })
                        .ok();
                    }
                });

                buffer
                    .update(&mut cx, |buffer, _| {
                        buffer.wait_for_edits(Some(position.timestamp))
                    })?
                    .await?;
                this.update(&mut cx, |this, cx| {
                    let position = position.to_point_utf16(buffer.read(cx));
                    this.on_type_format(buffer, position, trigger, false, cx)
                })?
                .await
            })
        } else {
            Task::ready(Err(anyhow!("No upstream client or local language server")))
        }
    }

    pub fn on_type_format<T: ToPointUtf16>(
        &mut self,
        buffer: Entity<Buffer>,
        position: T,
        trigger: String,
        push_to_history: bool,
        cx: &mut Context<Self>,
    ) -> Task<Result<Option<Transaction>>> {
        let position = position.to_point_utf16(buffer.read(cx));
        self.on_type_format_impl(buffer, position, trigger, push_to_history, cx)
    }

    fn on_type_format_impl(
        &mut self,
        buffer: Entity<Buffer>,
        position: PointUtf16,
        trigger: String,
        push_to_history: bool,
        cx: &mut Context<Self>,
    ) -> Task<Result<Option<Transaction>>> {
        let options = buffer.update(cx, |buffer, cx| {
            lsp_command::lsp_formatting_options(
                language_settings(
                    buffer.language_at(position).map(|l| l.name()),
                    buffer.file(),
                    cx,
                )
                .as_ref(),
            )
        });
        self.request_lsp(
            buffer.clone(),
            LanguageServerToQuery::FirstCapable,
            OnTypeFormatting {
                position,
                trigger,
                options,
                push_to_history,
            },
            cx,
        )
    }

    pub fn code_actions(
        &mut self,
        buffer_handle: &Entity<Buffer>,
        range: Range<Anchor>,
        kinds: Option<Vec<CodeActionKind>>,
        cx: &mut Context<Self>,
    ) -> Task<Result<Vec<CodeAction>>> {
        if let Some((upstream_client, project_id)) = self.upstream_client() {
            let request_task = upstream_client.request(proto::MultiLspQuery {
                buffer_id: buffer_handle.read(cx).remote_id().into(),
                version: serialize_version(&buffer_handle.read(cx).version()),
                project_id,
                strategy: Some(proto::multi_lsp_query::Strategy::All(
                    proto::AllLanguageServers {},
                )),
                request: Some(proto::multi_lsp_query::Request::GetCodeActions(
                    GetCodeActions {
                        range: range.clone(),
                        kinds: kinds.clone(),
                    }
                    .to_proto(project_id, buffer_handle.read(cx)),
                )),
            });
            let buffer = buffer_handle.clone();
            cx.spawn(|weak_project, cx| async move {
                let Some(project) = weak_project.upgrade() else {
                    return Ok(Vec::new());
                };
                let responses = request_task.await?.responses;
                let actions = join_all(
                    responses
                        .into_iter()
                        .filter_map(|lsp_response| match lsp_response.response? {
                            proto::lsp_response::Response::GetCodeActionsResponse(response) => {
                                Some(response)
                            }
                            unexpected => {
                                debug_panic!("Unexpected response: {unexpected:?}");
                                None
                            }
                        })
                        .map(|code_actions_response| {
                            GetCodeActions {
                                range: range.clone(),
                                kinds: kinds.clone(),
                            }
                            .response_from_proto(
                                code_actions_response,
                                project.clone(),
                                buffer.clone(),
                                cx.clone(),
                            )
                        }),
                )
                .await;

                Ok(actions
                    .into_iter()
                    .collect::<Result<Vec<Vec<_>>>>()?
                    .into_iter()
                    .flatten()
                    .collect())
            })
        } else {
            let all_actions_task = self.request_multiple_lsp_locally(
                buffer_handle,
                Some(range.start),
                GetCodeActions {
                    range: range.clone(),
                    kinds: kinds.clone(),
                },
                cx,
            );
            cx.spawn(
                |_, _| async move { Ok(all_actions_task.await.into_iter().flatten().collect()) },
            )
        }
    }

    pub fn code_lens(
        &mut self,
        buffer_handle: &Entity<Buffer>,
        cx: &mut Context<Self>,
    ) -> Task<Result<Vec<CodeAction>>> {
        if let Some((upstream_client, project_id)) = self.upstream_client() {
            let request_task = upstream_client.request(proto::MultiLspQuery {
                buffer_id: buffer_handle.read(cx).remote_id().into(),
                version: serialize_version(&buffer_handle.read(cx).version()),
                project_id,
                strategy: Some(proto::multi_lsp_query::Strategy::All(
                    proto::AllLanguageServers {},
                )),
                request: Some(proto::multi_lsp_query::Request::GetCodeLens(
                    GetCodeLens.to_proto(project_id, buffer_handle.read(cx)),
                )),
            });
            let buffer = buffer_handle.clone();
            cx.spawn(|weak_project, cx| async move {
                let Some(project) = weak_project.upgrade() else {
                    return Ok(Vec::new());
                };
                let responses = request_task.await?.responses;
                let code_lens = join_all(
                    responses
                        .into_iter()
                        .filter_map(|lsp_response| match lsp_response.response? {
                            proto::lsp_response::Response::GetCodeLensResponse(response) => {
                                Some(response)
                            }
                            unexpected => {
                                debug_panic!("Unexpected response: {unexpected:?}");
                                None
                            }
                        })
                        .map(|code_lens_response| {
                            GetCodeLens.response_from_proto(
                                code_lens_response,
                                project.clone(),
                                buffer.clone(),
                                cx.clone(),
                            )
                        }),
                )
                .await;

                Ok(code_lens
                    .into_iter()
                    .collect::<Result<Vec<Vec<_>>>>()?
                    .into_iter()
                    .flatten()
                    .collect())
            })
        } else {
            let code_lens_task =
                self.request_multiple_lsp_locally(buffer_handle, None::<usize>, GetCodeLens, cx);
            cx.spawn(|_, _| async move { Ok(code_lens_task.await.into_iter().flatten().collect()) })
        }
    }

    #[inline(never)]
    pub fn completions(
        &self,
        buffer: &Entity<Buffer>,
        position: PointUtf16,
        context: CompletionContext,
        cx: &mut Context<Self>,
    ) -> Task<Result<Option<Vec<Completion>>>> {
        let language_registry = self.languages.clone();

        if let Some((upstream_client, project_id)) = self.upstream_client() {
            let task = self.send_lsp_proto_request(
                buffer.clone(),
                upstream_client,
                project_id,
                GetCompletions { position, context },
                cx,
            );
            let language = buffer.read(cx).language().cloned();

            // In the future, we should provide project guests with the names of LSP adapters,
            // so that they can use the correct LSP adapter when computing labels. For now,
            // guests just use the first LSP adapter associated with the buffer's language.
            let lsp_adapter = language.as_ref().and_then(|language| {
                language_registry
                    .lsp_adapters(&language.name())
                    .first()
                    .cloned()
            });

            cx.foreground_executor().spawn(async move {
                let completions = task.await?;
                let mut result = Vec::new();
                populate_labels_for_completions(completions, language, lsp_adapter, &mut result)
                    .await;
                Ok(Some(result))
            })
        } else if let Some(local) = self.as_local() {
            let snapshot = buffer.read(cx).snapshot();
            let offset = position.to_offset(&snapshot);
            let scope = snapshot.language_scope_at(offset);
            let language = snapshot.language().cloned();
            let completion_settings = language_settings(
                language.as_ref().map(|language| language.name()),
                buffer.read(cx).file(),
                cx,
            )
            .completions;
            if !completion_settings.lsp {
                return Task::ready(Ok(None));
            }

            let server_ids: Vec<_> = buffer.update(cx, |buffer, cx| {
                local
                    .language_servers_for_buffer(buffer, cx)
                    .filter(|(_, server)| server.capabilities().completion_provider.is_some())
                    .filter(|(adapter, _)| {
                        scope
                            .as_ref()
                            .map(|scope| scope.language_allowed(&adapter.name))
                            .unwrap_or(true)
                    })
                    .map(|(_, server)| server.server_id())
                    .collect()
            });

            let buffer = buffer.clone();
            let lsp_timeout = completion_settings.lsp_fetch_timeout_ms;
            let lsp_timeout = if lsp_timeout > 0 {
                Some(Duration::from_millis(lsp_timeout))
            } else {
                None
            };
            cx.spawn(move |this, mut cx| async move {
                let mut tasks = Vec::with_capacity(server_ids.len());
                this.update(&mut cx, |lsp_store, cx| {
                    for server_id in server_ids {
                        let lsp_adapter = lsp_store.language_server_adapter_for_id(server_id);
                        let lsp_timeout = lsp_timeout
                            .map(|lsp_timeout| cx.background_executor().timer(lsp_timeout));
                        let mut timeout = cx.background_spawn(async move {
                            match lsp_timeout {
                                Some(lsp_timeout) => {
                                    lsp_timeout.await;
                                    true
                                },
                                None => false,
                            }
                        }).fuse();
                        let mut lsp_request = lsp_store.request_lsp(
                            buffer.clone(),
                            LanguageServerToQuery::Other(server_id),
                            GetCompletions {
                                position,
                                context: context.clone(),
                            },
                            cx,
                        ).fuse();
                        let new_task = cx.background_spawn(async move {
                            select_biased! {
                                response = lsp_request => anyhow::Ok(Some(response?)),
                                timeout_happened = timeout => {
                                    if timeout_happened {
                                        log::warn!("Fetching completions from server {server_id} timed out, timeout ms: {}", completion_settings.lsp_fetch_timeout_ms);
                                        Ok(None)
                                    } else {
                                        let completions = lsp_request.await?;
                                        Ok(Some(completions))
                                    }
                                },
                            }
                        });
                        tasks.push((lsp_adapter, new_task));
                    }
                })?;

                let mut has_completions_returned = false;
                let mut completions = Vec::new();
                for (lsp_adapter, task) in tasks {
                    if let Ok(Some(new_completions)) = task.await {
                        has_completions_returned = true;
                        populate_labels_for_completions(
                            new_completions,
                            language.clone(),
                            lsp_adapter,
                            &mut completions,
                        )
                        .await;
                    }
                }
                if has_completions_returned {
                    Ok(Some(completions))
                } else {
                    Ok(None)
                }
            })
        } else {
            Task::ready(Err(anyhow!("No upstream client or local language server")))
        }
    }

    pub fn resolve_completions(
        &self,
        buffer: Entity<Buffer>,
        completion_indices: Vec<usize>,
        completions: Rc<RefCell<Box<[Completion]>>>,
        cx: &mut Context<Self>,
    ) -> Task<Result<bool>> {
        let client = self.upstream_client();

        let buffer_id = buffer.read(cx).remote_id();
        let buffer_snapshot = buffer.read(cx).snapshot();

        cx.spawn(move |this, cx| async move {
            let mut did_resolve = false;
            if let Some((client, project_id)) = client {
                for completion_index in completion_indices {
                    let server_id = {
                        let completion = &completions.borrow()[completion_index];
                        completion.source.server_id()
                    };
                    if let Some(server_id) = server_id {
                        if Self::resolve_completion_remote(
                            project_id,
                            server_id,
                            buffer_id,
                            completions.clone(),
                            completion_index,
                            client.clone(),
                        )
                        .await
                        .log_err()
                        .is_some()
                        {
                            did_resolve = true;
                        }
                    } else {
                        resolve_word_completion(
                            &buffer_snapshot,
                            &mut completions.borrow_mut()[completion_index],
                        );
                    }
                }
            } else {
                for completion_index in completion_indices {
                    let server_id = {
                        let completion = &completions.borrow()[completion_index];
                        completion.source.server_id()
                    };
                    if let Some(server_id) = server_id {
                        let server_and_adapter = this
                            .read_with(&cx, |lsp_store, _| {
                                let server = lsp_store.language_server_for_id(server_id)?;
                                let adapter =
                                    lsp_store.language_server_adapter_for_id(server.server_id())?;
                                Some((server, adapter))
                            })
                            .ok()
                            .flatten();
                        let Some((server, adapter)) = server_and_adapter else {
                            continue;
                        };

                        let resolved = Self::resolve_completion_local(
                            server,
                            &buffer_snapshot,
                            completions.clone(),
                            completion_index,
                        )
                        .await
                        .log_err()
                        .is_some();
                        if resolved {
                            Self::regenerate_completion_labels(
                                adapter,
                                &buffer_snapshot,
                                completions.clone(),
                                completion_index,
                            )
                            .await
                            .log_err();
                            did_resolve = true;
                        }
                    } else {
                        resolve_word_completion(
                            &buffer_snapshot,
                            &mut completions.borrow_mut()[completion_index],
                        );
                    }
                }
            }

            Ok(did_resolve)
        })
    }

    async fn resolve_completion_local(
        server: Arc<lsp::LanguageServer>,
        snapshot: &BufferSnapshot,
        completions: Rc<RefCell<Box<[Completion]>>>,
        completion_index: usize,
    ) -> Result<()> {
        let server_id = server.server_id();
        let can_resolve = server
            .capabilities()
            .completion_provider
            .as_ref()
            .and_then(|options| options.resolve_provider)
            .unwrap_or(false);
        if !can_resolve {
            return Ok(());
        }

        let request = {
            let completion = &completions.borrow()[completion_index];
            match &completion.source {
                CompletionSource::Lsp {
                    lsp_completion,
                    resolved,
                    server_id: completion_server_id,
                    ..
                } => {
                    if *resolved {
                        return Ok(());
                    }
                    anyhow::ensure!(
                        server_id == *completion_server_id,
                        "server_id mismatch, querying completion resolve for {server_id} but completion server id is {completion_server_id}"
                    );
                    server.request::<lsp::request::ResolveCompletionItem>(*lsp_completion.clone())
                }
                CompletionSource::BufferWord { .. } | CompletionSource::Custom => {
                    return Ok(());
                }
            }
        };
        let resolved_completion = request.await?;

        if let Some(text_edit) = resolved_completion.text_edit.as_ref() {
            // Technically we don't have to parse the whole `text_edit`, since the only
            // language server we currently use that does update `text_edit` in `completionItem/resolve`
            // is `typescript-language-server` and they only update `text_edit.new_text`.
            // But we should not rely on that.
            let edit = parse_completion_text_edit(text_edit, snapshot);

            if let Some((old_range, mut new_text)) = edit {
                LineEnding::normalize(&mut new_text);

                let mut completions = completions.borrow_mut();
                let completion = &mut completions[completion_index];

                completion.new_text = new_text;
                completion.old_range = old_range;
            }
        }

        let mut completions = completions.borrow_mut();
        let completion = &mut completions[completion_index];
        if let CompletionSource::Lsp {
            lsp_completion,
            resolved,
            server_id: completion_server_id,
            ..
        } = &mut completion.source
        {
            if *resolved {
                return Ok(());
            }
            anyhow::ensure!(
                server_id == *completion_server_id,
                "server_id mismatch, applying completion resolve for {server_id} but completion server id is {completion_server_id}"
            );
            *lsp_completion = Box::new(resolved_completion);
            *resolved = true;
        }
        Ok(())
    }

    async fn regenerate_completion_labels(
        adapter: Arc<CachedLspAdapter>,
        snapshot: &BufferSnapshot,
        completions: Rc<RefCell<Box<[Completion]>>>,
        completion_index: usize,
    ) -> Result<()> {
        let completion_item = completions.borrow()[completion_index]
            .source
            .lsp_completion(true)
            .map(Cow::into_owned);
        if let Some(lsp_documentation) = completion_item
            .as_ref()
            .and_then(|completion_item| completion_item.documentation.clone())
        {
            let mut completions = completions.borrow_mut();
            let completion = &mut completions[completion_index];
            completion.documentation = Some(lsp_documentation.into());
        } else {
            let mut completions = completions.borrow_mut();
            let completion = &mut completions[completion_index];
            completion.documentation = Some(CompletionDocumentation::Undocumented);
        }

        let mut new_label = match completion_item {
            Some(completion_item) => {
                // NB: Zed does not have `details` inside the completion resolve capabilities, but certain language servers violate the spec and do not return `details` immediately, e.g. https://github.com/yioneko/vtsls/issues/213
                // So we have to update the label here anyway...
                let language = snapshot.language();
                match language {
                    Some(language) => {
                        adapter
                            .labels_for_completions(&[completion_item.clone()], language)
                            .await?
                    }
                    None => Vec::new(),
                }
                .pop()
                .flatten()
                .unwrap_or_else(|| {
                    CodeLabel::fallback_for_completion(
                        &completion_item,
                        language.map(|language| language.as_ref()),
                    )
                })
            }
            None => CodeLabel::plain(
                completions.borrow()[completion_index].new_text.clone(),
                None,
            ),
        };
        ensure_uniform_list_compatible_label(&mut new_label);

        let mut completions = completions.borrow_mut();
        let completion = &mut completions[completion_index];
        if completion.label.filter_text() == new_label.filter_text() {
            completion.label = new_label;
        } else {
            log::error!(
                "Resolved completion changed display label from {} to {}. \
                 Refusing to apply this because it changes the fuzzy match text from {} to {}",
                completion.label.text(),
                new_label.text(),
                completion.label.filter_text(),
                new_label.filter_text()
            );
        }

        Ok(())
    }

    async fn resolve_completion_remote(
        project_id: u64,
        server_id: LanguageServerId,
        buffer_id: BufferId,
        completions: Rc<RefCell<Box<[Completion]>>>,
        completion_index: usize,
        client: AnyProtoClient,
    ) -> Result<()> {
        let lsp_completion = {
            let completion = &completions.borrow()[completion_index];
            match &completion.source {
                CompletionSource::Lsp {
                    lsp_completion,
                    resolved,
                    server_id: completion_server_id,
                    ..
                } => {
                    anyhow::ensure!(
                        server_id == *completion_server_id,
                        "remote server_id mismatch, querying completion resolve for {server_id} but completion server id is {completion_server_id}"
                    );
                    if *resolved {
                        return Ok(());
                    }
                    serde_json::to_string(lsp_completion).unwrap().into_bytes()
                }
                CompletionSource::Custom | CompletionSource::BufferWord { .. } => {
                    return Ok(());
                }
            }
        };
        let request = proto::ResolveCompletionDocumentation {
            project_id,
            language_server_id: server_id.0 as u64,
            lsp_completion,
            buffer_id: buffer_id.into(),
        };

        let response = client
            .request(request)
            .await
            .context("completion documentation resolve proto request")?;
        let resolved_lsp_completion = serde_json::from_slice(&response.lsp_completion)?;

        let documentation = if response.documentation.is_empty() {
            CompletionDocumentation::Undocumented
        } else if response.documentation_is_markdown {
            CompletionDocumentation::MultiLineMarkdown(response.documentation.into())
        } else if response.documentation.lines().count() <= 1 {
            CompletionDocumentation::SingleLine(response.documentation.into())
        } else {
            CompletionDocumentation::MultiLinePlainText(response.documentation.into())
        };

        let mut completions = completions.borrow_mut();
        let completion = &mut completions[completion_index];
        completion.documentation = Some(documentation);
        if let CompletionSource::Lsp {
            lsp_completion,
            resolved,
            server_id: completion_server_id,
            lsp_defaults: _,
        } = &mut completion.source
        {
            if *resolved {
                return Ok(());
            }
            anyhow::ensure!(
                server_id == *completion_server_id,
                "remote server_id mismatch, applying completion resolve for {server_id} but completion server id is {completion_server_id}"
            );
            *lsp_completion = Box::new(resolved_lsp_completion);
            *resolved = true;
        }

        let old_range = response
            .old_start
            .and_then(deserialize_anchor)
            .zip(response.old_end.and_then(deserialize_anchor));
        if let Some((old_start, old_end)) = old_range {
            if !response.new_text.is_empty() {
                completion.new_text = response.new_text;
                completion.old_range = old_start..old_end;
            }
        }

        Ok(())
    }

    pub fn apply_additional_edits_for_completion(
        &self,
        buffer_handle: Entity<Buffer>,
        completions: Rc<RefCell<Box<[Completion]>>>,
        completion_index: usize,
        push_to_history: bool,
        cx: &mut Context<Self>,
    ) -> Task<Result<Option<Transaction>>> {
        if let Some((client, project_id)) = self.upstream_client() {
            let buffer = buffer_handle.read(cx);
            let buffer_id = buffer.remote_id();
            cx.spawn(move |_, mut cx| async move {
                let request = {
                    let completion = completions.borrow()[completion_index].clone();
                    proto::ApplyCompletionAdditionalEdits {
                        project_id,
                        buffer_id: buffer_id.into(),
                        completion: Some(Self::serialize_completion(&CoreCompletion {
                            old_range: completion.old_range,
                            new_text: completion.new_text,
                            source: completion.source,
                        })),
                    }
                };

                if let Some(transaction) = client.request(request).await?.transaction {
                    let transaction = language::proto::deserialize_transaction(transaction)?;
                    buffer_handle
                        .update(&mut cx, |buffer, _| {
                            buffer.wait_for_edits(transaction.edit_ids.iter().copied())
                        })?
                        .await?;
                    if push_to_history {
                        buffer_handle.update(&mut cx, |buffer, _| {
                            buffer.push_transaction(transaction.clone(), Instant::now());
                        })?;
                    }
                    Ok(Some(transaction))
                } else {
                    Ok(None)
                }
            })
        } else {
            let Some(server) = buffer_handle.update(cx, |buffer, cx| {
                let completion = &completions.borrow()[completion_index];
                let server_id = completion.source.server_id()?;
                Some(
                    self.language_server_for_local_buffer(buffer, server_id, cx)?
                        .1
                        .clone(),
                )
            }) else {
                return Task::ready(Ok(None));
            };
            let snapshot = buffer_handle.read(&cx).snapshot();

            cx.spawn(move |this, mut cx| async move {
                Self::resolve_completion_local(
                    server.clone(),
                    &snapshot,
                    completions.clone(),
                    completion_index,
                )
                .await
                .context("resolving completion")?;
                let completion = completions.borrow()[completion_index].clone();
                let additional_text_edits = completion
                    .source
                    .lsp_completion(true)
                    .as_ref()
                    .and_then(|lsp_completion| lsp_completion.additional_text_edits.clone());
                if let Some(edits) = additional_text_edits {
                    let edits = this
                        .update(&mut cx, |this, cx| {
                            this.as_local_mut().unwrap().edits_from_lsp(
                                &buffer_handle,
                                edits,
                                server.server_id(),
                                None,
                                cx,
                            )
                        })?
                        .await?;

                    buffer_handle.update(&mut cx, |buffer, cx| {
                        buffer.finalize_last_transaction();
                        buffer.start_transaction();

                        for (range, text) in edits {
                            let primary = &completion.old_range;
                            let start_within = primary.start.cmp(&range.start, buffer).is_le()
                                && primary.end.cmp(&range.start, buffer).is_ge();
                            let end_within = range.start.cmp(&primary.end, buffer).is_le()
                                && range.end.cmp(&primary.end, buffer).is_ge();

                            //Skip additional edits which overlap with the primary completion edit
                            //https://github.com/zed-industries/zed/pull/1871
                            if !start_within && !end_within {
                                buffer.edit([(range, text)], None, cx);
                            }
                        }

                        let transaction = if buffer.end_transaction(cx).is_some() {
                            let transaction = buffer.finalize_last_transaction().unwrap().clone();
                            if !push_to_history {
                                buffer.forget_transaction(transaction.id);
                            }
                            Some(transaction)
                        } else {
                            None
                        };
                        Ok(transaction)
                    })?
                } else {
                    Ok(None)
                }
            })
        }
    }

    pub fn inlay_hints(
        &mut self,
        buffer_handle: Entity<Buffer>,
        range: Range<Anchor>,
        cx: &mut Context<Self>,
    ) -> Task<anyhow::Result<Vec<InlayHint>>> {
        let buffer = buffer_handle.read(cx);
        let range_start = range.start;
        let range_end = range.end;
        let buffer_id = buffer.remote_id().into();
        let lsp_request = InlayHints { range };

        if let Some((client, project_id)) = self.upstream_client() {
            let request = proto::InlayHints {
                project_id,
                buffer_id,
                start: Some(serialize_anchor(&range_start)),
                end: Some(serialize_anchor(&range_end)),
                version: serialize_version(&buffer_handle.read(cx).version()),
            };
            cx.spawn(move |project, cx| async move {
                let response = client
                    .request(request)
                    .await
                    .context("inlay hints proto request")?;
                LspCommand::response_from_proto(
                    lsp_request,
                    response,
                    project.upgrade().ok_or_else(|| anyhow!("No project"))?,
                    buffer_handle.clone(),
                    cx.clone(),
                )
                .await
                .context("inlay hints proto response conversion")
            })
        } else {
            let lsp_request_task = self.request_lsp(
                buffer_handle.clone(),
                LanguageServerToQuery::FirstCapable,
                lsp_request,
                cx,
            );
            cx.spawn(move |_, mut cx| async move {
                buffer_handle
                    .update(&mut cx, |buffer, _| {
                        buffer.wait_for_edits(vec![range_start.timestamp, range_end.timestamp])
                    })?
                    .await
                    .context("waiting for inlay hint request range edits")?;
                lsp_request_task.await.context("inlay hints LSP request")
            })
        }
    }

    pub fn signature_help<T: ToPointUtf16>(
        &mut self,
        buffer: &Entity<Buffer>,
        position: T,
        cx: &mut Context<Self>,
    ) -> Task<Vec<SignatureHelp>> {
        let position = position.to_point_utf16(buffer.read(cx));

        if let Some((client, upstream_project_id)) = self.upstream_client() {
            let request_task = client.request(proto::MultiLspQuery {
                buffer_id: buffer.read(cx).remote_id().into(),
                version: serialize_version(&buffer.read(cx).version()),
                project_id: upstream_project_id,
                strategy: Some(proto::multi_lsp_query::Strategy::All(
                    proto::AllLanguageServers {},
                )),
                request: Some(proto::multi_lsp_query::Request::GetSignatureHelp(
                    GetSignatureHelp { position }.to_proto(upstream_project_id, buffer.read(cx)),
                )),
            });
            let buffer = buffer.clone();
            cx.spawn(|weak_project, cx| async move {
                let Some(project) = weak_project.upgrade() else {
                    return Vec::new();
                };
                join_all(
                    request_task
                        .await
                        .log_err()
                        .map(|response| response.responses)
                        .unwrap_or_default()
                        .into_iter()
                        .filter_map(|lsp_response| match lsp_response.response? {
                            proto::lsp_response::Response::GetSignatureHelpResponse(response) => {
                                Some(response)
                            }
                            unexpected => {
                                debug_panic!("Unexpected response: {unexpected:?}");
                                None
                            }
                        })
                        .map(|signature_response| {
                            let response = GetSignatureHelp { position }.response_from_proto(
                                signature_response,
                                project.clone(),
                                buffer.clone(),
                                cx.clone(),
                            );
                            async move { response.await.log_err().flatten() }
                        }),
                )
                .await
                .into_iter()
                .flatten()
                .collect()
            })
        } else {
            let all_actions_task = self.request_multiple_lsp_locally(
                buffer,
                Some(position),
                GetSignatureHelp { position },
                cx,
            );
            cx.spawn(|_, _| async move {
                all_actions_task
                    .await
                    .into_iter()
                    .flatten()
                    .filter(|help| !help.label.is_empty())
                    .collect::<Vec<_>>()
            })
        }
    }

    pub fn hover(
        &mut self,
        buffer: &Entity<Buffer>,
        position: PointUtf16,
        cx: &mut Context<Self>,
    ) -> Task<Vec<Hover>> {
        if let Some((client, upstream_project_id)) = self.upstream_client() {
            let request_task = client.request(proto::MultiLspQuery {
                buffer_id: buffer.read(cx).remote_id().into(),
                version: serialize_version(&buffer.read(cx).version()),
                project_id: upstream_project_id,
                strategy: Some(proto::multi_lsp_query::Strategy::All(
                    proto::AllLanguageServers {},
                )),
                request: Some(proto::multi_lsp_query::Request::GetHover(
                    GetHover { position }.to_proto(upstream_project_id, buffer.read(cx)),
                )),
            });
            let buffer = buffer.clone();
            cx.spawn(|weak_project, cx| async move {
                let Some(project) = weak_project.upgrade() else {
                    return Vec::new();
                };
                join_all(
                    request_task
                        .await
                        .log_err()
                        .map(|response| response.responses)
                        .unwrap_or_default()
                        .into_iter()
                        .filter_map(|lsp_response| match lsp_response.response? {
                            proto::lsp_response::Response::GetHoverResponse(response) => {
                                Some(response)
                            }
                            unexpected => {
                                debug_panic!("Unexpected response: {unexpected:?}");
                                None
                            }
                        })
                        .map(|hover_response| {
                            let response = GetHover { position }.response_from_proto(
                                hover_response,
                                project.clone(),
                                buffer.clone(),
                                cx.clone(),
                            );
                            async move {
                                response
                                    .await
                                    .log_err()
                                    .flatten()
                                    .and_then(remove_empty_hover_blocks)
                            }
                        }),
                )
                .await
                .into_iter()
                .flatten()
                .collect()
            })
        } else {
            let all_actions_task = self.request_multiple_lsp_locally(
                buffer,
                Some(position),
                GetHover { position },
                cx,
            );
            cx.spawn(|_, _| async move {
                all_actions_task
                    .await
                    .into_iter()
                    .filter_map(|hover| remove_empty_hover_blocks(hover?))
                    .collect::<Vec<Hover>>()
            })
        }
    }

    pub fn symbols(&self, query: &str, cx: &mut Context<Self>) -> Task<Result<Vec<Symbol>>> {
        let language_registry = self.languages.clone();

        if let Some((upstream_client, project_id)) = self.upstream_client().as_ref() {
            let request = upstream_client.request(proto::GetProjectSymbols {
                project_id: *project_id,
                query: query.to_string(),
            });
            cx.foreground_executor().spawn(async move {
                let response = request.await?;
                let mut symbols = Vec::new();
                let core_symbols = response
                    .symbols
                    .into_iter()
                    .filter_map(|symbol| Self::deserialize_symbol(symbol).log_err())
                    .collect::<Vec<_>>();
                populate_labels_for_symbols(core_symbols, &language_registry, None, &mut symbols)
                    .await;
                Ok(symbols)
            })
        } else if let Some(local) = self.as_local() {
            struct WorkspaceSymbolsResult {
                server_id: LanguageServerId,
                lsp_adapter: Arc<CachedLspAdapter>,
                worktree: WeakEntity<Worktree>,
                worktree_abs_path: Arc<Path>,
                lsp_symbols: Vec<(String, SymbolKind, lsp::Location)>,
            }

            let mut requests = Vec::new();
            let mut requested_servers = BTreeSet::new();
            'next_server: for ((worktree_id, _), server_ids) in local.language_server_ids.iter() {
                let Some(worktree_handle) = self
                    .worktree_store
                    .read(cx)
                    .worktree_for_id(*worktree_id, cx)
                else {
                    continue;
                };
                let worktree = worktree_handle.read(cx);
                if !worktree.is_visible() {
                    continue;
                }

                let mut servers_to_query = server_ids
                    .difference(&requested_servers)
                    .cloned()
                    .collect::<BTreeSet<_>>();
                for server_id in &servers_to_query {
                    let (lsp_adapter, server) = match local.language_servers.get(server_id) {
                        Some(LanguageServerState::Running {
                            adapter, server, ..
                        }) => (adapter.clone(), server),

                        _ => continue 'next_server,
                    };
                    let worktree_abs_path = worktree.abs_path().clone();
                    let worktree_handle = worktree_handle.clone();
                    let server_id = server.server_id();
                    requests.push(
                            server
                                .request::<lsp::request::WorkspaceSymbolRequest>(
                                    lsp::WorkspaceSymbolParams {
                                        query: query.to_string(),
                                        ..Default::default()
                                    },
                                )
                                .log_err()
                                .map(move |response| {
                                    let lsp_symbols = response.flatten().map(|symbol_response| match symbol_response {
                                        lsp::WorkspaceSymbolResponse::Flat(flat_responses) => {
                                            flat_responses.into_iter().map(|lsp_symbol| {
                                            (lsp_symbol.name, lsp_symbol.kind, lsp_symbol.location)
                                            }).collect::<Vec<_>>()
                                        }
                                        lsp::WorkspaceSymbolResponse::Nested(nested_responses) => {
                                            nested_responses.into_iter().filter_map(|lsp_symbol| {
                                                let location = match lsp_symbol.location {
                                                    OneOf::Left(location) => location,
                                                    OneOf::Right(_) => {
                                                        log::error!("Unexpected: client capabilities forbid symbol resolutions in workspace.symbol.resolveSupport");
                                                        return None
                                                    }
                                                };
                                                Some((lsp_symbol.name, lsp_symbol.kind, location))
                                            }).collect::<Vec<_>>()
                                        }
                                    }).unwrap_or_default();

                                    WorkspaceSymbolsResult {
                                        server_id,
                                        lsp_adapter,
                                        worktree: worktree_handle.downgrade(),
                                        worktree_abs_path,
                                        lsp_symbols,
                                    }
                                }),
                        );
                }
                requested_servers.append(&mut servers_to_query);
            }

            cx.spawn(move |this, mut cx| async move {
                let responses = futures::future::join_all(requests).await;
                let this = match this.upgrade() {
                    Some(this) => this,
                    None => return Ok(Vec::new()),
                };

                let mut symbols = Vec::new();
                for result in responses {
                    let core_symbols = this.update(&mut cx, |this, cx| {
                        result
                            .lsp_symbols
                            .into_iter()
                            .filter_map(|(symbol_name, symbol_kind, symbol_location)| {
                                let abs_path = symbol_location.uri.to_file_path().ok()?;
                                let source_worktree = result.worktree.upgrade()?;
                                let source_worktree_id = source_worktree.read(cx).id();

                                let path;
                                let worktree;
                                if let Some((tree, rel_path)) =
                                    this.worktree_store.read(cx).find_worktree(&abs_path, cx)
                                {
                                    worktree = tree;
                                    path = rel_path;
                                } else {
                                    worktree = source_worktree.clone();
                                    path = relativize_path(&result.worktree_abs_path, &abs_path);
                                }

                                let worktree_id = worktree.read(cx).id();
                                let project_path = ProjectPath {
                                    worktree_id,
                                    path: path.into(),
                                };
                                let signature = this.symbol_signature(&project_path);
                                Some(CoreSymbol {
                                    source_language_server_id: result.server_id,
                                    language_server_name: result.lsp_adapter.name.clone(),
                                    source_worktree_id,
                                    path: project_path,
                                    kind: symbol_kind,
                                    name: symbol_name,
                                    range: range_from_lsp(symbol_location.range),
                                    signature,
                                })
                            })
                            .collect()
                    })?;

                    populate_labels_for_symbols(
                        core_symbols,
                        &language_registry,
                        Some(result.lsp_adapter),
                        &mut symbols,
                    )
                    .await;
                }

                Ok(symbols)
            })
        } else {
            Task::ready(Err(anyhow!("No upstream client or local language server")))
        }
    }

    pub fn diagnostic_summary(&self, include_ignored: bool, cx: &App) -> DiagnosticSummary {
        let mut summary = DiagnosticSummary::default();
        for (_, _, path_summary) in self.diagnostic_summaries(include_ignored, cx) {
            summary.error_count += path_summary.error_count;
            summary.warning_count += path_summary.warning_count;
        }
        summary
    }

    pub fn diagnostic_summaries<'a>(
        &'a self,
        include_ignored: bool,
        cx: &'a App,
    ) -> impl Iterator<Item = (ProjectPath, LanguageServerId, DiagnosticSummary)> + 'a {
        self.worktree_store
            .read(cx)
            .visible_worktrees(cx)
            .filter_map(|worktree| {
                let worktree = worktree.read(cx);
                Some((worktree, self.diagnostic_summaries.get(&worktree.id())?))
            })
            .flat_map(move |(worktree, summaries)| {
                let worktree_id = worktree.id();
                summaries
                    .iter()
                    .filter(move |(path, _)| {
                        include_ignored
                            || worktree
                                .entry_for_path(path.as_ref())
                                .map_or(false, |entry| !entry.is_ignored)
                    })
                    .flat_map(move |(path, summaries)| {
                        summaries.iter().map(move |(server_id, summary)| {
                            (
                                ProjectPath {
                                    worktree_id,
                                    path: path.clone(),
                                },
                                *server_id,
                                *summary,
                            )
                        })
                    })
            })
    }

    pub fn on_buffer_edited(
        &mut self,
        buffer: Entity<Buffer>,
        cx: &mut Context<Self>,
    ) -> Option<()> {
        let language_servers: Vec<_> = buffer.update(cx, |buffer, cx| {
            Some(
                self.as_local()?
                    .language_servers_for_buffer(buffer, cx)
                    .map(|i| i.1.clone())
                    .collect(),
            )
        })?;

        let buffer = buffer.read(cx);
        let file = File::from_dyn(buffer.file())?;
        let abs_path = file.as_local()?.abs_path(cx);
        let uri = lsp::Url::from_file_path(abs_path).unwrap();
        let next_snapshot = buffer.text_snapshot();
        for language_server in language_servers {
            let language_server = language_server.clone();

            let buffer_snapshots = self
                .as_local_mut()
                .unwrap()
                .buffer_snapshots
                .get_mut(&buffer.remote_id())
                .and_then(|m| m.get_mut(&language_server.server_id()))?;
            let previous_snapshot = buffer_snapshots.last()?;

            let build_incremental_change = || {
                buffer
                    .edits_since::<(PointUtf16, usize)>(previous_snapshot.snapshot.version())
                    .map(|edit| {
                        let edit_start = edit.new.start.0;
                        let edit_end = edit_start + (edit.old.end.0 - edit.old.start.0);
                        let new_text = next_snapshot
                            .text_for_range(edit.new.start.1..edit.new.end.1)
                            .collect();
                        lsp::TextDocumentContentChangeEvent {
                            range: Some(lsp::Range::new(
                                point_to_lsp(edit_start),
                                point_to_lsp(edit_end),
                            )),
                            range_length: None,
                            text: new_text,
                        }
                    })
                    .collect()
            };

            let document_sync_kind = language_server
                .capabilities()
                .text_document_sync
                .as_ref()
                .and_then(|sync| match sync {
                    lsp::TextDocumentSyncCapability::Kind(kind) => Some(*kind),
                    lsp::TextDocumentSyncCapability::Options(options) => options.change,
                });

            let content_changes: Vec<_> = match document_sync_kind {
                Some(lsp::TextDocumentSyncKind::FULL) => {
                    vec![lsp::TextDocumentContentChangeEvent {
                        range: None,
                        range_length: None,
                        text: next_snapshot.text(),
                    }]
                }
                Some(lsp::TextDocumentSyncKind::INCREMENTAL) => build_incremental_change(),
                _ => {
                    #[cfg(any(test, feature = "test-support"))]
                    {
                        build_incremental_change()
                    }

                    #[cfg(not(any(test, feature = "test-support")))]
                    {
                        continue;
                    }
                }
            };

            let next_version = previous_snapshot.version + 1;
            buffer_snapshots.push(LspBufferSnapshot {
                version: next_version,
                snapshot: next_snapshot.clone(),
            });

            language_server
                .notify::<lsp::notification::DidChangeTextDocument>(
                    &lsp::DidChangeTextDocumentParams {
                        text_document: lsp::VersionedTextDocumentIdentifier::new(
                            uri.clone(),
                            next_version,
                        ),
                        content_changes,
                    },
                )
                .log_err();
        }

        None
    }

    pub fn on_buffer_saved(
        &mut self,
        buffer: Entity<Buffer>,
        cx: &mut Context<Self>,
    ) -> Option<()> {
        let file = File::from_dyn(buffer.read(cx).file())?;
        let worktree_id = file.worktree_id(cx);
        let abs_path = file.as_local()?.abs_path(cx);
        let text_document = lsp::TextDocumentIdentifier {
            uri: lsp::Url::from_file_path(abs_path).log_err()?,
        };
        let local = self.as_local()?;

        for server in local.language_servers_for_worktree(worktree_id) {
            if let Some(include_text) = include_text(server.as_ref()) {
                let text = if include_text {
                    Some(buffer.read(cx).text())
                } else {
                    None
                };
                server
                    .notify::<lsp::notification::DidSaveTextDocument>(
                        &lsp::DidSaveTextDocumentParams {
                            text_document: text_document.clone(),
                            text,
                        },
                    )
                    .log_err();
            }
        }

        let language_servers = buffer.update(cx, |buffer, cx| {
            local.language_server_ids_for_buffer(buffer, cx)
        });
        for language_server_id in language_servers {
            self.simulate_disk_based_diagnostics_events_if_needed(language_server_id, cx);
        }

        None
    }

    pub(crate) async fn refresh_workspace_configurations(
        this: &WeakEntity<Self>,
        fs: Arc<dyn Fs>,
        mut cx: AsyncApp,
    ) {
        maybe!(async move {
            let servers = this
                .update(&mut cx, |this, cx| {
                    let Some(local) = this.as_local() else {
                        return Vec::default();
                    };
                    local
                        .language_server_ids
                        .iter()
                        .flat_map(|((worktree_id, _), server_ids)| {
                            let worktree = this
                                .worktree_store
                                .read(cx)
                                .worktree_for_id(*worktree_id, cx);
                            let delegate = worktree.map(|worktree| {
                                LocalLspAdapterDelegate::new(
                                    local.languages.clone(),
                                    &local.environment,
                                    cx.weak_entity(),
                                    &worktree,
                                    local.http_client.clone(),
                                    local.fs.clone(),
                                    cx,
                                )
                            });

                            server_ids.iter().filter_map(move |server_id| {
                                let states = local.language_servers.get(server_id)?;

                                match states {
                                    LanguageServerState::Starting { .. } => None,
                                    LanguageServerState::Running {
                                        adapter, server, ..
                                    } => Some((
                                        adapter.adapter.clone(),
                                        server.clone(),
                                        delegate.clone()? as Arc<dyn LspAdapterDelegate>,
                                    )),
                                }
                            })
                        })
                        .collect::<Vec<_>>()
                })
                .ok()?;

            let toolchain_store = this
                .update(&mut cx, |this, cx| this.toolchain_store(cx))
                .ok()?;
            for (adapter, server, delegate) in servers {
                let settings = adapter
                    .workspace_configuration(
                        fs.as_ref(),
                        &delegate,
                        toolchain_store.clone(),
                        &mut cx,
                    )
                    .await
                    .ok()?;

                server
                    .notify::<lsp::notification::DidChangeConfiguration>(
                        &lsp::DidChangeConfigurationParams { settings },
                    )
                    .ok();
            }
            Some(())
        })
        .await;
    }

    fn toolchain_store(&self, cx: &App) -> Arc<dyn LanguageToolchainStore> {
        if let Some(toolchain_store) = self.toolchain_store.as_ref() {
            toolchain_store.read(cx).as_language_toolchain_store()
        } else {
            Arc::new(EmptyToolchainStore)
        }
    }
    fn maintain_workspace_config(
        fs: Arc<dyn Fs>,
        external_refresh_requests: watch::Receiver<()>,
        cx: &mut Context<Self>,
    ) -> Task<Result<()>> {
        let (mut settings_changed_tx, mut settings_changed_rx) = watch::channel();
        let _ = postage::stream::Stream::try_recv(&mut settings_changed_rx);

        let settings_observation = cx.observe_global::<SettingsStore>(move |_, _| {
            *settings_changed_tx.borrow_mut() = ();
        });

        let mut joint_future =
            futures::stream::select(settings_changed_rx, external_refresh_requests);
        cx.spawn(move |this, cx| async move {
            while let Some(()) = joint_future.next().await {
                Self::refresh_workspace_configurations(&this, fs.clone(), cx.clone()).await;
            }

            drop(settings_observation);
            anyhow::Ok(())
        })
    }

    pub fn language_servers_for_local_buffer<'a>(
        &'a self,
        buffer: &Buffer,
        cx: &mut App,
    ) -> impl Iterator<Item = (&'a Arc<CachedLspAdapter>, &'a Arc<LanguageServer>)> {
        let local = self.as_local();
        let language_server_ids = local
            .map(|local| local.language_server_ids_for_buffer(buffer, cx))
            .unwrap_or_default();

        language_server_ids
            .into_iter()
            .filter_map(
                move |server_id| match local?.language_servers.get(&server_id)? {
                    LanguageServerState::Running {
                        adapter, server, ..
                    } => Some((adapter, server)),
                    _ => None,
                },
            )
    }

    pub fn language_server_for_local_buffer<'a>(
        &'a self,
        buffer: &'a Buffer,
        server_id: LanguageServerId,
        cx: &'a mut App,
    ) -> Option<(&'a Arc<CachedLspAdapter>, &'a Arc<LanguageServer>)> {
        self.as_local()?
            .language_servers_for_buffer(buffer, cx)
            .find(|(_, s)| s.server_id() == server_id)
    }

    fn remove_worktree(&mut self, id_to_remove: WorktreeId, cx: &mut Context<Self>) {
        self.diagnostic_summaries.remove(&id_to_remove);
        if let Some(local) = self.as_local_mut() {
            let to_remove = local.remove_worktree(id_to_remove, cx);
            for server in to_remove {
                self.language_server_statuses.remove(&server);
            }
        }
    }

    pub fn shared(
        &mut self,
        project_id: u64,
        downstream_client: AnyProtoClient,
        _: &mut Context<Self>,
    ) {
        self.downstream_client = Some((downstream_client.clone(), project_id));

        for (server_id, status) in &self.language_server_statuses {
            downstream_client
                .send(proto::StartLanguageServer {
                    project_id,
                    server: Some(proto::LanguageServer {
                        id: server_id.0 as u64,
                        name: status.name.clone(),
                        worktree_id: None,
                    }),
                })
                .log_err();
        }
    }

    pub fn disconnected_from_host(&mut self) {
        self.downstream_client.take();
    }

    pub fn disconnected_from_ssh_remote(&mut self) {
        if let LspStoreMode::Remote(RemoteLspStore {
            upstream_client, ..
        }) = &mut self.mode
        {
            upstream_client.take();
        }
    }

    pub(crate) fn set_language_server_statuses_from_proto(
        &mut self,
        language_servers: Vec<proto::LanguageServer>,
    ) {
        self.language_server_statuses = language_servers
            .into_iter()
            .map(|server| {
                (
                    LanguageServerId(server.id as usize),
                    LanguageServerStatus {
                        name: server.name,
                        pending_work: Default::default(),
                        has_pending_diagnostic_updates: false,
                        progress_tokens: Default::default(),
                    },
                )
            })
            .collect();
    }

    fn register_local_language_server(
        &mut self,
        worktree: Entity<Worktree>,
        language_server_name: LanguageServerName,
        language_server_id: LanguageServerId,
        cx: &mut App,
    ) {
        let Some(local) = self.as_local_mut() else {
            return;
        };
        let worktree_id = worktree.read(cx).id();
        let path = ProjectPath {
            worktree_id,
            path: Arc::from("".as_ref()),
        };
        let delegate = LocalLspAdapterDelegate::from_local_lsp(local, &worktree, cx);
        local.lsp_tree.update(cx, |this, cx| {
            for node in this.get(
                path,
                AdapterQuery::Adapter(&language_server_name),
                delegate,
                cx,
            ) {
                node.server_id_or_init(|disposition| {
                    assert_eq!(disposition.server_name, &language_server_name);

                    language_server_id
                });
            }
        });
        local
            .language_server_ids
            .entry((worktree_id, language_server_name))
            .or_default()
            .insert(language_server_id);
    }

    pub fn update_diagnostic_entries(
        &mut self,
        server_id: LanguageServerId,
        abs_path: PathBuf,
        version: Option<i32>,
        diagnostics: Vec<DiagnosticEntry<Unclipped<PointUtf16>>>,
        cx: &mut Context<Self>,
    ) -> Result<(), anyhow::Error> {
        let Some((worktree, relative_path)) =
            self.worktree_store.read(cx).find_worktree(&abs_path, cx)
        else {
            log::warn!("skipping diagnostics update, no worktree found for path {abs_path:?}");
            return Ok(());
        };

        let project_path = ProjectPath {
            worktree_id: worktree.read(cx).id(),
            path: relative_path.into(),
        };

        if let Some(buffer) = self.buffer_store.read(cx).get_by_path(&project_path, cx) {
            self.as_local_mut().unwrap().update_buffer_diagnostics(
                &buffer,
                server_id,
                version,
                diagnostics.clone(),
                cx,
            )?;
        }

        let updated = worktree.update(cx, |worktree, cx| {
            self.update_worktree_diagnostics(
                worktree.id(),
                server_id,
                project_path.path.clone(),
                diagnostics,
                cx,
            )
        })?;
        if updated {
            cx.emit(LspStoreEvent::DiagnosticsUpdated {
                language_server_id: server_id,
                path: project_path,
            })
        }
        Ok(())
    }

    fn update_worktree_diagnostics(
        &mut self,
        worktree_id: WorktreeId,
        server_id: LanguageServerId,
        worktree_path: Arc<Path>,
        diagnostics: Vec<DiagnosticEntry<Unclipped<PointUtf16>>>,
        _: &mut Context<Worktree>,
    ) -> Result<bool> {
        let local = match &mut self.mode {
            LspStoreMode::Local(local_lsp_store) => local_lsp_store,
            _ => anyhow::bail!("update_worktree_diagnostics called on remote"),
        };

        let summaries_for_tree = self.diagnostic_summaries.entry(worktree_id).or_default();
        let diagnostics_for_tree = local.diagnostics.entry(worktree_id).or_default();
        let summaries_by_server_id = summaries_for_tree.entry(worktree_path.clone()).or_default();

        let old_summary = summaries_by_server_id
            .remove(&server_id)
            .unwrap_or_default();

        let new_summary = DiagnosticSummary::new(&diagnostics);
        if new_summary.is_empty() {
            if let Some(diagnostics_by_server_id) = diagnostics_for_tree.get_mut(&worktree_path) {
                if let Ok(ix) = diagnostics_by_server_id.binary_search_by_key(&server_id, |e| e.0) {
                    diagnostics_by_server_id.remove(ix);
                }
                if diagnostics_by_server_id.is_empty() {
                    diagnostics_for_tree.remove(&worktree_path);
                }
            }
        } else {
            summaries_by_server_id.insert(server_id, new_summary);
            let diagnostics_by_server_id = diagnostics_for_tree
                .entry(worktree_path.clone())
                .or_default();
            match diagnostics_by_server_id.binary_search_by_key(&server_id, |e| e.0) {
                Ok(ix) => {
                    diagnostics_by_server_id[ix] = (server_id, diagnostics);
                }
                Err(ix) => {
                    diagnostics_by_server_id.insert(ix, (server_id, diagnostics));
                }
            }
        }

        if !old_summary.is_empty() || !new_summary.is_empty() {
            if let Some((downstream_client, project_id)) = &self.downstream_client {
                downstream_client
                    .send(proto::UpdateDiagnosticSummary {
                        project_id: *project_id,
                        worktree_id: worktree_id.to_proto(),
                        summary: Some(proto::DiagnosticSummary {
                            path: worktree_path.to_proto(),
                            language_server_id: server_id.0 as u64,
                            error_count: new_summary.error_count as u32,
                            warning_count: new_summary.warning_count as u32,
                        }),
                    })
                    .log_err();
            }
        }

        Ok(!old_summary.is_empty() || !new_summary.is_empty())
    }

    pub fn open_buffer_for_symbol(
        &mut self,
        symbol: &Symbol,
        cx: &mut Context<Self>,
    ) -> Task<Result<Entity<Buffer>>> {
        if let Some((client, project_id)) = self.upstream_client() {
            let request = client.request(proto::OpenBufferForSymbol {
                project_id,
                symbol: Some(Self::serialize_symbol(symbol)),
            });
            cx.spawn(move |this, mut cx| async move {
                let response = request.await?;
                let buffer_id = BufferId::new(response.buffer_id)?;
                this.update(&mut cx, |this, cx| {
                    this.wait_for_remote_buffer(buffer_id, cx)
                })?
                .await
            })
        } else if let Some(local) = self.as_local() {
            let Some(language_server_id) = local
                .language_server_ids
                .get(&(
                    symbol.source_worktree_id,
                    symbol.language_server_name.clone(),
                ))
                .and_then(|ids| {
                    ids.contains(&symbol.source_language_server_id)
                        .then_some(symbol.source_language_server_id)
                })
            else {
                return Task::ready(Err(anyhow!(
                    "language server for worktree and language not found"
                )));
            };

            let worktree_abs_path = if let Some(worktree_abs_path) = self
                .worktree_store
                .read(cx)
                .worktree_for_id(symbol.path.worktree_id, cx)
                .map(|worktree| worktree.read(cx).abs_path())
            {
                worktree_abs_path
            } else {
                return Task::ready(Err(anyhow!("worktree not found for symbol")));
            };

            let symbol_abs_path = resolve_path(&worktree_abs_path, &symbol.path.path);
            let symbol_uri = if let Ok(uri) = lsp::Url::from_file_path(symbol_abs_path) {
                uri
            } else {
                return Task::ready(Err(anyhow!("invalid symbol path")));
            };

            self.open_local_buffer_via_lsp(
                symbol_uri,
                language_server_id,
                symbol.language_server_name.clone(),
                cx,
            )
        } else {
            Task::ready(Err(anyhow!("no upstream client or local store")))
        }
    }

    pub fn open_local_buffer_via_lsp(
        &mut self,
        mut abs_path: lsp::Url,
        language_server_id: LanguageServerId,
        language_server_name: LanguageServerName,
        cx: &mut Context<Self>,
    ) -> Task<Result<Entity<Buffer>>> {
        cx.spawn(move |lsp_store, mut cx| async move {
            // Escape percent-encoded string.
            let current_scheme = abs_path.scheme().to_owned();
            let _ = abs_path.set_scheme("file");

            let abs_path = abs_path
                .to_file_path()
                .map_err(|_| anyhow!("can't convert URI to path"))?;
            let p = abs_path.clone();
            let yarn_worktree = lsp_store
                .update(&mut cx, move |lsp_store, cx| match lsp_store.as_local() {
                    Some(local_lsp_store) => local_lsp_store.yarn.update(cx, |_, cx| {
                        cx.spawn(|this, mut cx| async move {
                            let t = this
                                .update(&mut cx, |this, cx| {
                                    this.process_path(&p, &current_scheme, cx)
                                })
                                .ok()?;
                            t.await
                        })
                    }),
                    None => Task::ready(None),
                })?
                .await;
            let (worktree_root_target, known_relative_path) =
                if let Some((zip_root, relative_path)) = yarn_worktree {
                    (zip_root, Some(relative_path))
                } else {
                    (Arc::<Path>::from(abs_path.as_path()), None)
                };
            let (worktree, relative_path) = if let Some(result) =
                lsp_store.update(&mut cx, |lsp_store, cx| {
                    lsp_store.worktree_store.update(cx, |worktree_store, cx| {
                        worktree_store.find_worktree(&worktree_root_target, cx)
                    })
                })? {
                let relative_path =
                    known_relative_path.unwrap_or_else(|| Arc::<Path>::from(result.1));
                (result.0, relative_path)
            } else {
                let worktree = lsp_store
                    .update(&mut cx, |lsp_store, cx| {
                        lsp_store.worktree_store.update(cx, |worktree_store, cx| {
                            worktree_store.create_worktree(&worktree_root_target, false, cx)
                        })
                    })?
                    .await?;
                if worktree.update(&mut cx, |worktree, _| worktree.is_local())? {
                    lsp_store
                        .update(&mut cx, |lsp_store, cx| {
                            lsp_store.register_local_language_server(
                                worktree.clone(),
                                language_server_name,
                                language_server_id,
                                cx,
                            )
                        })
                        .ok();
                }
                let worktree_root = worktree.update(&mut cx, |worktree, _| worktree.abs_path())?;
                let relative_path = if let Some(known_path) = known_relative_path {
                    known_path
                } else {
                    abs_path.strip_prefix(worktree_root)?.into()
                };
                (worktree, relative_path)
            };
            let project_path = ProjectPath {
                worktree_id: worktree.update(&mut cx, |worktree, _| worktree.id())?,
                path: relative_path,
            };
            lsp_store
                .update(&mut cx, |lsp_store, cx| {
                    lsp_store.buffer_store().update(cx, |buffer_store, cx| {
                        buffer_store.open_buffer(project_path, cx)
                    })
                })?
                .await
        })
    }

    fn request_multiple_lsp_locally<P, R>(
        &mut self,
        buffer: &Entity<Buffer>,
        position: Option<P>,
        request: R,
        cx: &mut Context<'_, Self>,
    ) -> Task<Vec<R::Response>>
    where
        P: ToOffset,
        R: LspCommand + Clone,
        <R::LspRequest as lsp::request::Request>::Result: Send,
        <R::LspRequest as lsp::request::Request>::Params: Send,
    {
        let Some(local) = self.as_local() else {
            return Task::ready(Vec::new());
        };

        let snapshot = buffer.read(cx).snapshot();
        let scope = position.and_then(|position| snapshot.language_scope_at(position));

        let server_ids = buffer.update(cx, |buffer, cx| {
            local
                .language_servers_for_buffer(buffer, cx)
                .filter(|(adapter, _)| {
                    scope
                        .as_ref()
                        .map(|scope| scope.language_allowed(&adapter.name))
                        .unwrap_or(true)
                })
                .map(|(_, server)| server.server_id())
                .collect::<Vec<_>>()
        });

        let mut response_results = server_ids
            .into_iter()
            .map(|server_id| {
                self.request_lsp(
                    buffer.clone(),
                    LanguageServerToQuery::Other(server_id),
                    request.clone(),
                    cx,
                )
            })
            .collect::<FuturesUnordered<_>>();

        cx.spawn(|_, _| async move {
            let mut responses = Vec::with_capacity(response_results.len());
            while let Some(response_result) = response_results.next().await {
                if let Some(response) = response_result.log_err() {
                    responses.push(response);
                }
            }
            responses
        })
    }

    async fn handle_lsp_command<T: LspCommand>(
        this: Entity<Self>,
        envelope: TypedEnvelope<T::ProtoRequest>,
        mut cx: AsyncApp,
    ) -> Result<<T::ProtoRequest as proto::RequestMessage>::Response>
    where
        <T::LspRequest as lsp::request::Request>::Params: Send,
        <T::LspRequest as lsp::request::Request>::Result: Send,
    {
        let sender_id = envelope.original_sender_id().unwrap_or_default();
        let buffer_id = T::buffer_id_from_proto(&envelope.payload)?;
        let buffer_handle = this.update(&mut cx, |this, cx| {
            this.buffer_store.read(cx).get_existing(buffer_id)
        })??;
        let request = T::from_proto(
            envelope.payload,
            this.clone(),
            buffer_handle.clone(),
            cx.clone(),
        )
        .await?;
        let response = this
            .update(&mut cx, |this, cx| {
                this.request_lsp(
                    buffer_handle.clone(),
                    LanguageServerToQuery::FirstCapable,
                    request,
                    cx,
                )
            })?
            .await?;
        this.update(&mut cx, |this, cx| {
            Ok(T::response_to_proto(
                response,
                this,
                sender_id,
                &buffer_handle.read(cx).version(),
                cx,
            ))
        })?
    }

    async fn handle_multi_lsp_query(
        this: Entity<Self>,
        envelope: TypedEnvelope<proto::MultiLspQuery>,
        mut cx: AsyncApp,
    ) -> Result<proto::MultiLspQueryResponse> {
        let response_from_ssh = this.update(&mut cx, |this, _| {
            let (upstream_client, project_id) = this.upstream_client()?;
            let mut payload = envelope.payload.clone();
            payload.project_id = project_id;

            Some(upstream_client.request(payload))
        })?;
        if let Some(response_from_ssh) = response_from_ssh {
            return response_from_ssh.await;
        }

        let sender_id = envelope.original_sender_id().unwrap_or_default();
        let buffer_id = BufferId::new(envelope.payload.buffer_id)?;
        let version = deserialize_version(&envelope.payload.version);
        let buffer = this.update(&mut cx, |this, cx| {
            this.buffer_store.read(cx).get_existing(buffer_id)
        })??;
        buffer
            .update(&mut cx, |buffer, _| {
                buffer.wait_for_version(version.clone())
            })?
            .await?;
        let buffer_version = buffer.update(&mut cx, |buffer, _| buffer.version())?;
        match envelope
            .payload
            .strategy
            .context("invalid request without the strategy")?
        {
            proto::multi_lsp_query::Strategy::All(_) => {
                // currently, there's only one multiple language servers query strategy,
                // so just ensure it's specified correctly
            }
        }
        match envelope.payload.request {
            Some(proto::multi_lsp_query::Request::GetHover(get_hover)) => {
                let get_hover =
                    GetHover::from_proto(get_hover, this.clone(), buffer.clone(), cx.clone())
                        .await?;
                let all_hovers = this
                    .update(&mut cx, |this, cx| {
                        this.request_multiple_lsp_locally(
                            &buffer,
                            Some(get_hover.position),
                            get_hover,
                            cx,
                        )
                    })?
                    .await
                    .into_iter()
                    .filter_map(|hover| remove_empty_hover_blocks(hover?));
                this.update(&mut cx, |project, cx| proto::MultiLspQueryResponse {
                    responses: all_hovers
                        .map(|hover| proto::LspResponse {
                            response: Some(proto::lsp_response::Response::GetHoverResponse(
                                GetHover::response_to_proto(
                                    Some(hover),
                                    project,
                                    sender_id,
                                    &buffer_version,
                                    cx,
                                ),
                            )),
                        })
                        .collect(),
                })
            }
            Some(proto::multi_lsp_query::Request::GetCodeActions(get_code_actions)) => {
                let get_code_actions = GetCodeActions::from_proto(
                    get_code_actions,
                    this.clone(),
                    buffer.clone(),
                    cx.clone(),
                )
                .await?;

                let all_actions = this
                    .update(&mut cx, |project, cx| {
                        project.request_multiple_lsp_locally(
                            &buffer,
                            Some(get_code_actions.range.start),
                            get_code_actions,
                            cx,
                        )
                    })?
                    .await
                    .into_iter();

                this.update(&mut cx, |project, cx| proto::MultiLspQueryResponse {
                    responses: all_actions
                        .map(|code_actions| proto::LspResponse {
                            response: Some(proto::lsp_response::Response::GetCodeActionsResponse(
                                GetCodeActions::response_to_proto(
                                    code_actions,
                                    project,
                                    sender_id,
                                    &buffer_version,
                                    cx,
                                ),
                            )),
                        })
                        .collect(),
                })
            }
            Some(proto::multi_lsp_query::Request::GetSignatureHelp(get_signature_help)) => {
                let get_signature_help = GetSignatureHelp::from_proto(
                    get_signature_help,
                    this.clone(),
                    buffer.clone(),
                    cx.clone(),
                )
                .await?;

                let all_signatures = this
                    .update(&mut cx, |project, cx| {
                        project.request_multiple_lsp_locally(
                            &buffer,
                            Some(get_signature_help.position),
                            get_signature_help,
                            cx,
                        )
                    })?
                    .await
                    .into_iter();

                this.update(&mut cx, |project, cx| proto::MultiLspQueryResponse {
                    responses: all_signatures
                        .map(|signature_help| proto::LspResponse {
                            response: Some(
                                proto::lsp_response::Response::GetSignatureHelpResponse(
                                    GetSignatureHelp::response_to_proto(
                                        signature_help,
                                        project,
                                        sender_id,
                                        &buffer_version,
                                        cx,
                                    ),
                                ),
                            ),
                        })
                        .collect(),
                })
            }
            Some(proto::multi_lsp_query::Request::GetCodeLens(get_code_lens)) => {
                let get_code_lens = GetCodeLens::from_proto(
                    get_code_lens,
                    this.clone(),
                    buffer.clone(),
                    cx.clone(),
                )
                .await?;

                let code_lens_actions = this
                    .update(&mut cx, |project, cx| {
                        project.request_multiple_lsp_locally(
                            &buffer,
                            None::<usize>,
                            get_code_lens,
                            cx,
                        )
                    })?
                    .await
                    .into_iter();

                this.update(&mut cx, |project, cx| proto::MultiLspQueryResponse {
                    responses: code_lens_actions
                        .map(|actions| proto::LspResponse {
                            response: Some(proto::lsp_response::Response::GetCodeLensResponse(
                                GetCodeLens::response_to_proto(
                                    actions,
                                    project,
                                    sender_id,
                                    &buffer_version,
                                    cx,
                                ),
                            )),
                        })
                        .collect(),
                })
            }
            None => anyhow::bail!("empty multi lsp query request"),
        }
    }

    async fn handle_apply_code_action(
        this: Entity<Self>,
        envelope: TypedEnvelope<proto::ApplyCodeAction>,
        mut cx: AsyncApp,
    ) -> Result<proto::ApplyCodeActionResponse> {
        let sender_id = envelope.original_sender_id().unwrap_or_default();
        let action = Self::deserialize_code_action(
            envelope
                .payload
                .action
                .ok_or_else(|| anyhow!("invalid action"))?,
        )?;
        let apply_code_action = this.update(&mut cx, |this, cx| {
            let buffer_id = BufferId::new(envelope.payload.buffer_id)?;
            let buffer = this.buffer_store.read(cx).get_existing(buffer_id)?;
            anyhow::Ok(this.apply_code_action(buffer, action, false, cx))
        })??;

        let project_transaction = apply_code_action.await?;
        let project_transaction = this.update(&mut cx, |this, cx| {
            this.buffer_store.update(cx, |buffer_store, cx| {
                buffer_store.serialize_project_transaction_for_peer(
                    project_transaction,
                    sender_id,
                    cx,
                )
            })
        })?;
        Ok(proto::ApplyCodeActionResponse {
            transaction: Some(project_transaction),
        })
    }

    async fn handle_register_buffer_with_language_servers(
        this: Entity<Self>,
        envelope: TypedEnvelope<proto::RegisterBufferWithLanguageServers>,
        mut cx: AsyncApp,
    ) -> Result<proto::Ack> {
        let buffer_id = BufferId::new(envelope.payload.buffer_id)?;
        let peer_id = envelope.original_sender_id.unwrap_or(envelope.sender_id);
        this.update(&mut cx, |this, cx| {
            if let Some((upstream_client, upstream_project_id)) = this.upstream_client() {
                return upstream_client.send(proto::RegisterBufferWithLanguageServers {
                    project_id: upstream_project_id,
                    buffer_id: buffer_id.to_proto(),
                });
            }

            let Some(buffer) = this.buffer_store().read(cx).get(buffer_id) else {
                anyhow::bail!("buffer is not open");
            };

            let handle = this.register_buffer_with_language_servers(&buffer, false, cx);
            this.buffer_store().update(cx, |buffer_store, _| {
                buffer_store.register_shared_lsp_handle(peer_id, buffer_id, handle);
            });

            Ok(())
        })??;
        Ok(proto::Ack {})
    }

    async fn handle_rename_project_entry(
        this: Entity<Self>,
        envelope: TypedEnvelope<proto::RenameProjectEntry>,
        mut cx: AsyncApp,
    ) -> Result<proto::ProjectEntryResponse> {
        let entry_id = ProjectEntryId::from_proto(envelope.payload.entry_id);
        let (worktree_id, worktree, old_path, is_dir) = this
            .update(&mut cx, |this, cx| {
                this.worktree_store
                    .read(cx)
                    .worktree_and_entry_for_id(entry_id, cx)
                    .map(|(worktree, entry)| {
                        (
                            worktree.read(cx).id(),
                            worktree,
                            entry.path.clone(),
                            entry.is_dir(),
                        )
                    })
            })?
            .ok_or_else(|| anyhow!("worktree not found"))?;
        let (old_abs_path, new_abs_path) = {
            let root_path = worktree.update(&mut cx, |this, _| this.abs_path())?;
            let new_path = PathBuf::from_proto(envelope.payload.new_path.clone());
            (root_path.join(&old_path), root_path.join(&new_path))
        };

        Self::will_rename_entry(
            this.downgrade(),
            worktree_id,
            &old_abs_path,
            &new_abs_path,
            is_dir,
            cx.clone(),
        )
        .await;
        let response = Worktree::handle_rename_entry(worktree, envelope.payload, cx.clone()).await;
        this.update(&mut cx, |this, _| {
            this.did_rename_entry(worktree_id, &old_abs_path, &new_abs_path, is_dir);
        })
        .ok();
        response
    }

    async fn handle_update_diagnostic_summary(
        this: Entity<Self>,
        envelope: TypedEnvelope<proto::UpdateDiagnosticSummary>,
        mut cx: AsyncApp,
    ) -> Result<()> {
        this.update(&mut cx, |this, cx| {
            let worktree_id = WorktreeId::from_proto(envelope.payload.worktree_id);
            if let Some(message) = envelope.payload.summary {
                let project_path = ProjectPath {
                    worktree_id,
                    path: Arc::<Path>::from_proto(message.path),
                };
                let path = project_path.path.clone();
                let server_id = LanguageServerId(message.language_server_id as usize);
                let summary = DiagnosticSummary {
                    error_count: message.error_count as usize,
                    warning_count: message.warning_count as usize,
                };

                if summary.is_empty() {
                    if let Some(worktree_summaries) =
                        this.diagnostic_summaries.get_mut(&worktree_id)
                    {
                        if let Some(summaries) = worktree_summaries.get_mut(&path) {
                            summaries.remove(&server_id);
                            if summaries.is_empty() {
                                worktree_summaries.remove(&path);
                            }
                        }
                    }
                } else {
                    this.diagnostic_summaries
                        .entry(worktree_id)
                        .or_default()
                        .entry(path)
                        .or_default()
                        .insert(server_id, summary);
                }
                if let Some((downstream_client, project_id)) = &this.downstream_client {
                    downstream_client
                        .send(proto::UpdateDiagnosticSummary {
                            project_id: *project_id,
                            worktree_id: worktree_id.to_proto(),
                            summary: Some(proto::DiagnosticSummary {
                                path: project_path.path.as_ref().to_proto(),
                                language_server_id: server_id.0 as u64,
                                error_count: summary.error_count as u32,
                                warning_count: summary.warning_count as u32,
                            }),
                        })
                        .log_err();
                }
                cx.emit(LspStoreEvent::DiagnosticsUpdated {
                    language_server_id: LanguageServerId(message.language_server_id as usize),
                    path: project_path,
                });
            }
            Ok(())
        })?
    }

    async fn handle_start_language_server(
        this: Entity<Self>,
        envelope: TypedEnvelope<proto::StartLanguageServer>,
        mut cx: AsyncApp,
    ) -> Result<()> {
        let server = envelope
            .payload
            .server
            .ok_or_else(|| anyhow!("invalid server"))?;

        this.update(&mut cx, |this, cx| {
            let server_id = LanguageServerId(server.id as usize);
            this.language_server_statuses.insert(
                server_id,
                LanguageServerStatus {
                    name: server.name.clone(),
                    pending_work: Default::default(),
                    has_pending_diagnostic_updates: false,
                    progress_tokens: Default::default(),
                },
            );
            cx.emit(LspStoreEvent::LanguageServerAdded(
                server_id,
                LanguageServerName(server.name.into()),
                server.worktree_id.map(WorktreeId::from_proto),
            ));
            cx.notify();
        })?;
        Ok(())
    }

    async fn handle_update_language_server(
        this: Entity<Self>,
        envelope: TypedEnvelope<proto::UpdateLanguageServer>,
        mut cx: AsyncApp,
    ) -> Result<()> {
        this.update(&mut cx, |this, cx| {
            let language_server_id = LanguageServerId(envelope.payload.language_server_id as usize);

            match envelope
                .payload
                .variant
                .ok_or_else(|| anyhow!("invalid variant"))?
            {
                proto::update_language_server::Variant::WorkStart(payload) => {
                    this.on_lsp_work_start(
                        language_server_id,
                        payload.token,
                        LanguageServerProgress {
                            title: payload.title,
                            is_disk_based_diagnostics_progress: false,
                            is_cancellable: payload.is_cancellable.unwrap_or(false),
                            message: payload.message,
                            percentage: payload.percentage.map(|p| p as usize),
                            last_update_at: cx.background_executor().now(),
                        },
                        cx,
                    );
                }

                proto::update_language_server::Variant::WorkProgress(payload) => {
                    this.on_lsp_work_progress(
                        language_server_id,
                        payload.token,
                        LanguageServerProgress {
                            title: None,
                            is_disk_based_diagnostics_progress: false,
                            is_cancellable: payload.is_cancellable.unwrap_or(false),
                            message: payload.message,
                            percentage: payload.percentage.map(|p| p as usize),
                            last_update_at: cx.background_executor().now(),
                        },
                        cx,
                    );
                }

                proto::update_language_server::Variant::WorkEnd(payload) => {
                    this.on_lsp_work_end(language_server_id, payload.token, cx);
                }

                proto::update_language_server::Variant::DiskBasedDiagnosticsUpdating(_) => {
                    this.disk_based_diagnostics_started(language_server_id, cx);
                }

                proto::update_language_server::Variant::DiskBasedDiagnosticsUpdated(_) => {
                    this.disk_based_diagnostics_finished(language_server_id, cx)
                }
            }

            Ok(())
        })?
    }

    async fn handle_language_server_log(
        this: Entity<Self>,
        envelope: TypedEnvelope<proto::LanguageServerLog>,
        mut cx: AsyncApp,
    ) -> Result<()> {
        let language_server_id = LanguageServerId(envelope.payload.language_server_id as usize);
        let log_type = envelope
            .payload
            .log_type
            .map(LanguageServerLogType::from_proto)
            .context("invalid language server log type")?;

        let message = envelope.payload.message;

        this.update(&mut cx, |_, cx| {
            cx.emit(LspStoreEvent::LanguageServerLog(
                language_server_id,
                log_type,
                message,
            ));
        })
    }

    pub fn disk_based_diagnostics_started(
        &mut self,
        language_server_id: LanguageServerId,
        cx: &mut Context<Self>,
    ) {
        if let Some(language_server_status) =
            self.language_server_statuses.get_mut(&language_server_id)
        {
            language_server_status.has_pending_diagnostic_updates = true;
        }

        cx.emit(LspStoreEvent::DiskBasedDiagnosticsStarted { language_server_id });
        cx.emit(LspStoreEvent::LanguageServerUpdate {
            language_server_id,
            message: proto::update_language_server::Variant::DiskBasedDiagnosticsUpdating(
                Default::default(),
            ),
        })
    }

    pub fn disk_based_diagnostics_finished(
        &mut self,
        language_server_id: LanguageServerId,
        cx: &mut Context<Self>,
    ) {
        if let Some(language_server_status) =
            self.language_server_statuses.get_mut(&language_server_id)
        {
            language_server_status.has_pending_diagnostic_updates = false;
        }

        cx.emit(LspStoreEvent::DiskBasedDiagnosticsFinished { language_server_id });
        cx.emit(LspStoreEvent::LanguageServerUpdate {
            language_server_id,
            message: proto::update_language_server::Variant::DiskBasedDiagnosticsUpdated(
                Default::default(),
            ),
        })
    }

    // After saving a buffer using a language server that doesn't provide a disk-based progress token,
    // kick off a timer that will reset every time the buffer is saved. If the timer eventually fires,
    // simulate disk-based diagnostics being finished so that other pieces of UI (e.g., project
    // diagnostics view, diagnostic status bar) can update. We don't emit an event right away because
    // the language server might take some time to publish diagnostics.
    fn simulate_disk_based_diagnostics_events_if_needed(
        &mut self,
        language_server_id: LanguageServerId,
        cx: &mut Context<Self>,
    ) {
        const DISK_BASED_DIAGNOSTICS_DEBOUNCE: Duration = Duration::from_secs(1);

        let Some(LanguageServerState::Running {
            simulate_disk_based_diagnostics_completion,
            adapter,
            ..
        }) = self
            .as_local_mut()
            .and_then(|local_store| local_store.language_servers.get_mut(&language_server_id))
        else {
            return;
        };

        if adapter.disk_based_diagnostics_progress_token.is_some() {
            return;
        }

        let prev_task = simulate_disk_based_diagnostics_completion.replace(cx.spawn(
            move |this, mut cx| async move {
                cx.background_executor()
                    .timer(DISK_BASED_DIAGNOSTICS_DEBOUNCE)
                    .await;

                this.update(&mut cx, |this, cx| {
                    this.disk_based_diagnostics_finished(language_server_id, cx);

                    if let Some(LanguageServerState::Running {
                        simulate_disk_based_diagnostics_completion,
                        ..
                    }) = this.as_local_mut().and_then(|local_store| {
                        local_store.language_servers.get_mut(&language_server_id)
                    }) {
                        *simulate_disk_based_diagnostics_completion = None;
                    }
                })
                .ok();
            },
        ));

        if prev_task.is_none() {
            self.disk_based_diagnostics_started(language_server_id, cx);
        }
    }

    pub fn language_server_statuses(
        &self,
    ) -> impl DoubleEndedIterator<Item = (LanguageServerId, &LanguageServerStatus)> {
        self.language_server_statuses
            .iter()
            .map(|(key, value)| (*key, value))
    }

    pub(super) fn did_rename_entry(
        &self,
        worktree_id: WorktreeId,
        old_path: &Path,
        new_path: &Path,
        is_dir: bool,
    ) {
        maybe!({
            let local_store = self.as_local()?;

            let old_uri = lsp::Url::from_file_path(old_path).ok().map(String::from)?;
            let new_uri = lsp::Url::from_file_path(new_path).ok().map(String::from)?;

            for language_server in local_store.language_servers_for_worktree(worktree_id) {
                let Some(filter) = local_store
                    .language_server_paths_watched_for_rename
                    .get(&language_server.server_id())
                else {
                    continue;
                };

                if filter.should_send_did_rename(&old_uri, is_dir) {
                    language_server
                        .notify::<DidRenameFiles>(&RenameFilesParams {
                            files: vec![FileRename {
                                old_uri: old_uri.clone(),
                                new_uri: new_uri.clone(),
                            }],
                        })
                        .log_err();
                }
            }
            Some(())
        });
    }

    pub(super) fn will_rename_entry(
        this: WeakEntity<Self>,
        worktree_id: WorktreeId,
        old_path: &Path,
        new_path: &Path,
        is_dir: bool,
        cx: AsyncApp,
    ) -> Task<()> {
        let old_uri = lsp::Url::from_file_path(old_path).ok().map(String::from);
        let new_uri = lsp::Url::from_file_path(new_path).ok().map(String::from);
        cx.spawn(move |mut cx| async move {
            let mut tasks = vec![];
            this.update(&mut cx, |this, cx| {
                let local_store = this.as_local()?;
                let old_uri = old_uri?;
                let new_uri = new_uri?;
                for language_server in local_store.language_servers_for_worktree(worktree_id) {
                    let Some(filter) = local_store
                        .language_server_paths_watched_for_rename
                        .get(&language_server.server_id())
                    else {
                        continue;
                    };
                    let Some(adapter) =
                        this.language_server_adapter_for_id(language_server.server_id())
                    else {
                        continue;
                    };
                    if filter.should_send_will_rename(&old_uri, is_dir) {
                        let apply_edit = cx.spawn({
                            let old_uri = old_uri.clone();
                            let new_uri = new_uri.clone();
                            let language_server = language_server.clone();
                            |this, mut cx| async move {
                                let edit = language_server
                                    .request::<WillRenameFiles>(RenameFilesParams {
                                        files: vec![FileRename { old_uri, new_uri }],
                                    })
                                    .log_err()
                                    .await
                                    .flatten()?;

                                LocalLspStore::deserialize_workspace_edit(
                                    this.upgrade()?,
                                    edit,
                                    false,
                                    adapter.clone(),
                                    language_server.clone(),
                                    &mut cx,
                                )
                                .await
                                .ok();
                                Some(())
                            }
                        });
                        tasks.push(apply_edit);
                    }
                }
                Some(())
            })
            .ok()
            .flatten();
            for task in tasks {
                // Await on tasks sequentially so that the order of application of edits is deterministic
                // (at least with regards to the order of registration of language servers)
                task.await;
            }
        })
    }

    fn lsp_notify_abs_paths_changed(
        &mut self,
        server_id: LanguageServerId,
        changes: Vec<PathEvent>,
    ) {
        maybe!({
            let server = self.language_server_for_id(server_id)?;
            let changes = changes
                .into_iter()
                .filter_map(|event| {
                    let typ = match event.kind? {
                        PathEventKind::Created => lsp::FileChangeType::CREATED,
                        PathEventKind::Removed => lsp::FileChangeType::DELETED,
                        PathEventKind::Changed => lsp::FileChangeType::CHANGED,
                    };
                    Some(lsp::FileEvent {
                        uri: lsp::Url::from_file_path(&event.path).ok()?,
                        typ,
                    })
                })
                .collect::<Vec<_>>();
            if !changes.is_empty() {
                server
                    .notify::<lsp::notification::DidChangeWatchedFiles>(
                        &lsp::DidChangeWatchedFilesParams { changes },
                    )
                    .log_err();
            }
            Some(())
        });
    }

    pub fn language_server_for_id(&self, id: LanguageServerId) -> Option<Arc<LanguageServer>> {
        let local_lsp_store = self.as_local()?;
        if let Some(LanguageServerState::Running { server, .. }) =
            local_lsp_store.language_servers.get(&id)
        {
            Some(server.clone())
        } else if let Some((_, server)) = local_lsp_store.supplementary_language_servers.get(&id) {
            Some(Arc::clone(server))
        } else {
            None
        }
    }

    fn on_lsp_progress(
        &mut self,
        progress: lsp::ProgressParams,
        language_server_id: LanguageServerId,
        disk_based_diagnostics_progress_token: Option<String>,
        cx: &mut Context<Self>,
    ) {
        let token = match progress.token {
            lsp::NumberOrString::String(token) => token,
            lsp::NumberOrString::Number(token) => {
                log::info!("skipping numeric progress token {}", token);
                return;
            }
        };

        let lsp::ProgressParamsValue::WorkDone(progress) = progress.value;
        let language_server_status =
            if let Some(status) = self.language_server_statuses.get_mut(&language_server_id) {
                status
            } else {
                return;
            };

        if !language_server_status.progress_tokens.contains(&token) {
            return;
        }

        let is_disk_based_diagnostics_progress = disk_based_diagnostics_progress_token
            .as_ref()
            .map_or(false, |disk_based_token| {
                token.starts_with(disk_based_token)
            });

        match progress {
            lsp::WorkDoneProgress::Begin(report) => {
                if is_disk_based_diagnostics_progress {
                    self.disk_based_diagnostics_started(language_server_id, cx);
                }
                self.on_lsp_work_start(
                    language_server_id,
                    token.clone(),
                    LanguageServerProgress {
                        title: Some(report.title),
                        is_disk_based_diagnostics_progress,
                        is_cancellable: report.cancellable.unwrap_or(false),
                        message: report.message.clone(),
                        percentage: report.percentage.map(|p| p as usize),
                        last_update_at: cx.background_executor().now(),
                    },
                    cx,
                );
            }
            lsp::WorkDoneProgress::Report(report) => self.on_lsp_work_progress(
                language_server_id,
                token,
                LanguageServerProgress {
                    title: None,
                    is_disk_based_diagnostics_progress,
                    is_cancellable: report.cancellable.unwrap_or(false),
                    message: report.message,
                    percentage: report.percentage.map(|p| p as usize),
                    last_update_at: cx.background_executor().now(),
                },
                cx,
            ),
            lsp::WorkDoneProgress::End(_) => {
                language_server_status.progress_tokens.remove(&token);
                self.on_lsp_work_end(language_server_id, token.clone(), cx);
                if is_disk_based_diagnostics_progress {
                    self.disk_based_diagnostics_finished(language_server_id, cx);
                }
            }
        }
    }

    fn on_lsp_work_start(
        &mut self,
        language_server_id: LanguageServerId,
        token: String,
        progress: LanguageServerProgress,
        cx: &mut Context<Self>,
    ) {
        if let Some(status) = self.language_server_statuses.get_mut(&language_server_id) {
            status.pending_work.insert(token.clone(), progress.clone());
            cx.notify();
        }
        cx.emit(LspStoreEvent::LanguageServerUpdate {
            language_server_id,
            message: proto::update_language_server::Variant::WorkStart(proto::LspWorkStart {
                token,
                title: progress.title,
                message: progress.message,
                percentage: progress.percentage.map(|p| p as u32),
                is_cancellable: Some(progress.is_cancellable),
            }),
        })
    }

    fn on_lsp_work_progress(
        &mut self,
        language_server_id: LanguageServerId,
        token: String,
        progress: LanguageServerProgress,
        cx: &mut Context<Self>,
    ) {
        let mut did_update = false;
        if let Some(status) = self.language_server_statuses.get_mut(&language_server_id) {
            match status.pending_work.entry(token.clone()) {
                btree_map::Entry::Vacant(entry) => {
                    entry.insert(progress.clone());
                    did_update = true;
                }
                btree_map::Entry::Occupied(mut entry) => {
                    let entry = entry.get_mut();
                    if (progress.last_update_at - entry.last_update_at)
                        >= SERVER_PROGRESS_THROTTLE_TIMEOUT
                    {
                        entry.last_update_at = progress.last_update_at;
                        if progress.message.is_some() {
                            entry.message = progress.message.clone();
                        }
                        if progress.percentage.is_some() {
                            entry.percentage = progress.percentage;
                        }
                        if progress.is_cancellable != entry.is_cancellable {
                            entry.is_cancellable = progress.is_cancellable;
                        }
                        did_update = true;
                    }
                }
            }
        }

        if did_update {
            cx.emit(LspStoreEvent::LanguageServerUpdate {
                language_server_id,
                message: proto::update_language_server::Variant::WorkProgress(
                    proto::LspWorkProgress {
                        token,
                        message: progress.message,
                        percentage: progress.percentage.map(|p| p as u32),
                        is_cancellable: Some(progress.is_cancellable),
                    },
                ),
            })
        }
    }

    fn on_lsp_work_end(
        &mut self,
        language_server_id: LanguageServerId,
        token: String,
        cx: &mut Context<Self>,
    ) {
        if let Some(status) = self.language_server_statuses.get_mut(&language_server_id) {
            if let Some(work) = status.pending_work.remove(&token) {
                if !work.is_disk_based_diagnostics_progress {
                    cx.emit(LspStoreEvent::RefreshInlayHints);
                }
            }
            cx.notify();
        }

        cx.emit(LspStoreEvent::LanguageServerUpdate {
            language_server_id,
            message: proto::update_language_server::Variant::WorkEnd(proto::LspWorkEnd { token }),
        })
    }

    pub async fn handle_resolve_completion_documentation(
        this: Entity<Self>,
        envelope: TypedEnvelope<proto::ResolveCompletionDocumentation>,
        mut cx: AsyncApp,
    ) -> Result<proto::ResolveCompletionDocumentationResponse> {
        let lsp_completion = serde_json::from_slice(&envelope.payload.lsp_completion)?;

        let completion = this
            .read_with(&cx, |this, cx| {
                let id = LanguageServerId(envelope.payload.language_server_id as usize);
                let Some(server) = this.language_server_for_id(id) else {
                    return Err(anyhow!("No language server {id}"));
                };

                Ok(cx.background_spawn(async move {
                    let can_resolve = server
                        .capabilities()
                        .completion_provider
                        .as_ref()
                        .and_then(|options| options.resolve_provider)
                        .unwrap_or(false);
                    if can_resolve {
                        server
                            .request::<lsp::request::ResolveCompletionItem>(lsp_completion)
                            .await
                    } else {
                        anyhow::Ok(lsp_completion)
                    }
                }))
            })??
            .await?;

        let mut documentation_is_markdown = false;
        let lsp_completion = serde_json::to_string(&completion)?.into_bytes();
        let documentation = match completion.documentation {
            Some(lsp::Documentation::String(text)) => text,

            Some(lsp::Documentation::MarkupContent(lsp::MarkupContent { kind, value })) => {
                documentation_is_markdown = kind == lsp::MarkupKind::Markdown;
                value
            }

            _ => String::new(),
        };

        // If we have a new buffer_id, that means we're talking to a new client
        // and want to check for new text_edits in the completion too.
        let mut old_start = None;
        let mut old_end = None;
        let mut new_text = String::default();
        if let Ok(buffer_id) = BufferId::new(envelope.payload.buffer_id) {
            let buffer_snapshot = this.update(&mut cx, |this, cx| {
                let buffer = this.buffer_store.read(cx).get_existing(buffer_id)?;
                anyhow::Ok(buffer.read(cx).snapshot())
            })??;

            if let Some(text_edit) = completion.text_edit.as_ref() {
                let edit = parse_completion_text_edit(text_edit, &buffer_snapshot);

                if let Some((old_range, mut text_edit_new_text)) = edit {
                    LineEnding::normalize(&mut text_edit_new_text);

                    new_text = text_edit_new_text;
                    old_start = Some(serialize_anchor(&old_range.start));
                    old_end = Some(serialize_anchor(&old_range.end));
                }
            }
        }

        Ok(proto::ResolveCompletionDocumentationResponse {
            documentation,
            documentation_is_markdown,
            old_start,
            old_end,
            new_text,
            lsp_completion,
        })
    }

    async fn handle_on_type_formatting(
        this: Entity<Self>,
        envelope: TypedEnvelope<proto::OnTypeFormatting>,
        mut cx: AsyncApp,
    ) -> Result<proto::OnTypeFormattingResponse> {
        let on_type_formatting = this.update(&mut cx, |this, cx| {
            let buffer_id = BufferId::new(envelope.payload.buffer_id)?;
            let buffer = this.buffer_store.read(cx).get_existing(buffer_id)?;
            let position = envelope
                .payload
                .position
                .and_then(deserialize_anchor)
                .ok_or_else(|| anyhow!("invalid position"))?;
            Ok::<_, anyhow::Error>(this.apply_on_type_formatting(
                buffer,
                position,
                envelope.payload.trigger.clone(),
                cx,
            ))
        })??;

        let transaction = on_type_formatting
            .await?
            .as_ref()
            .map(language::proto::serialize_transaction);
        Ok(proto::OnTypeFormattingResponse { transaction })
    }

    async fn handle_refresh_inlay_hints(
        this: Entity<Self>,
        _: TypedEnvelope<proto::RefreshInlayHints>,
        mut cx: AsyncApp,
    ) -> Result<proto::Ack> {
        this.update(&mut cx, |_, cx| {
            cx.emit(LspStoreEvent::RefreshInlayHints);
        })?;
        Ok(proto::Ack {})
    }

    async fn handle_inlay_hints(
        this: Entity<Self>,
        envelope: TypedEnvelope<proto::InlayHints>,
        mut cx: AsyncApp,
    ) -> Result<proto::InlayHintsResponse> {
        let sender_id = envelope.original_sender_id().unwrap_or_default();
        let buffer_id = BufferId::new(envelope.payload.buffer_id)?;
        let buffer = this.update(&mut cx, |this, cx| {
            this.buffer_store.read(cx).get_existing(buffer_id)
        })??;
        buffer
            .update(&mut cx, |buffer, _| {
                buffer.wait_for_version(deserialize_version(&envelope.payload.version))
            })?
            .await
            .with_context(|| format!("waiting for version for buffer {}", buffer.entity_id()))?;

        let start = envelope
            .payload
            .start
            .and_then(deserialize_anchor)
            .context("missing range start")?;
        let end = envelope
            .payload
            .end
            .and_then(deserialize_anchor)
            .context("missing range end")?;
        let buffer_hints = this
            .update(&mut cx, |lsp_store, cx| {
                lsp_store.inlay_hints(buffer.clone(), start..end, cx)
            })?
            .await
            .context("inlay hints fetch")?;

        this.update(&mut cx, |project, cx| {
            InlayHints::response_to_proto(
                buffer_hints,
                project,
                sender_id,
                &buffer.read(cx).version(),
                cx,
            )
        })
    }

    async fn handle_resolve_inlay_hint(
        this: Entity<Self>,
        envelope: TypedEnvelope<proto::ResolveInlayHint>,
        mut cx: AsyncApp,
    ) -> Result<proto::ResolveInlayHintResponse> {
        let proto_hint = envelope
            .payload
            .hint
            .expect("incorrect protobuf resolve inlay hint message: missing the inlay hint");
        let hint = InlayHints::proto_to_project_hint(proto_hint)
            .context("resolved proto inlay hint conversion")?;
        let buffer = this.update(&mut cx, |this, cx| {
            let buffer_id = BufferId::new(envelope.payload.buffer_id)?;
            this.buffer_store.read(cx).get_existing(buffer_id)
        })??;
        let response_hint = this
            .update(&mut cx, |this, cx| {
                this.resolve_inlay_hint(
                    hint,
                    buffer,
                    LanguageServerId(envelope.payload.language_server_id as usize),
                    cx,
                )
            })?
            .await
            .context("inlay hints fetch")?;
        Ok(proto::ResolveInlayHintResponse {
            hint: Some(InlayHints::project_to_proto_hint(response_hint)),
        })
    }

    async fn handle_refresh_code_lens(
        this: Entity<Self>,
        _: TypedEnvelope<proto::RefreshCodeLens>,
        mut cx: AsyncApp,
    ) -> Result<proto::Ack> {
        this.update(&mut cx, |_, cx| {
            cx.emit(LspStoreEvent::RefreshCodeLens);
        })?;
        Ok(proto::Ack {})
    }

    async fn handle_open_buffer_for_symbol(
        this: Entity<Self>,
        envelope: TypedEnvelope<proto::OpenBufferForSymbol>,
        mut cx: AsyncApp,
    ) -> Result<proto::OpenBufferForSymbolResponse> {
        let peer_id = envelope.original_sender_id().unwrap_or_default();
        let symbol = envelope
            .payload
            .symbol
            .ok_or_else(|| anyhow!("invalid symbol"))?;
        let symbol = Self::deserialize_symbol(symbol)?;
        let symbol = this.update(&mut cx, |this, _| {
            let signature = this.symbol_signature(&symbol.path);
            if signature == symbol.signature {
                Ok(symbol)
            } else {
                Err(anyhow!("invalid symbol signature"))
            }
        })??;
        let buffer = this
            .update(&mut cx, |this, cx| {
                this.open_buffer_for_symbol(
                    &Symbol {
                        language_server_name: symbol.language_server_name,
                        source_worktree_id: symbol.source_worktree_id,
                        source_language_server_id: symbol.source_language_server_id,
                        path: symbol.path,
                        name: symbol.name,
                        kind: symbol.kind,
                        range: symbol.range,
                        signature: symbol.signature,
                        label: CodeLabel {
                            text: Default::default(),
                            runs: Default::default(),
                            filter_range: Default::default(),
                        },
                    },
                    cx,
                )
            })?
            .await?;

        this.update(&mut cx, |this, cx| {
            let is_private = buffer
                .read(cx)
                .file()
                .map(|f| f.is_private())
                .unwrap_or_default();
            if is_private {
                Err(anyhow!(rpc::ErrorCode::UnsharedItem))
            } else {
                this.buffer_store
                    .update(cx, |buffer_store, cx| {
                        buffer_store.create_buffer_for_peer(&buffer, peer_id, cx)
                    })
                    .detach_and_log_err(cx);
                let buffer_id = buffer.read(cx).remote_id().to_proto();
                Ok(proto::OpenBufferForSymbolResponse { buffer_id })
            }
        })?
    }

    fn symbol_signature(&self, project_path: &ProjectPath) -> [u8; 32] {
        let mut hasher = Sha256::new();
        hasher.update(project_path.worktree_id.to_proto().to_be_bytes());
        hasher.update(project_path.path.to_string_lossy().as_bytes());
        hasher.update(self.nonce.to_be_bytes());
        hasher.finalize().as_slice().try_into().unwrap()
    }

    pub async fn handle_get_project_symbols(
        this: Entity<Self>,
        envelope: TypedEnvelope<proto::GetProjectSymbols>,
        mut cx: AsyncApp,
    ) -> Result<proto::GetProjectSymbolsResponse> {
        let symbols = this
            .update(&mut cx, |this, cx| {
                this.symbols(&envelope.payload.query, cx)
            })?
            .await?;

        Ok(proto::GetProjectSymbolsResponse {
            symbols: symbols.iter().map(Self::serialize_symbol).collect(),
        })
    }

    pub async fn handle_restart_language_servers(
        this: Entity<Self>,
        envelope: TypedEnvelope<proto::RestartLanguageServers>,
        mut cx: AsyncApp,
    ) -> Result<proto::Ack> {
        this.update(&mut cx, |this, cx| {
            let buffers = this.buffer_ids_to_buffers(envelope.payload.buffer_ids.into_iter(), cx);
            this.restart_language_servers_for_buffers(buffers, cx);
        })?;

        Ok(proto::Ack {})
    }

    pub async fn handle_cancel_language_server_work(
        this: Entity<Self>,
        envelope: TypedEnvelope<proto::CancelLanguageServerWork>,
        mut cx: AsyncApp,
    ) -> Result<proto::Ack> {
        this.update(&mut cx, |this, cx| {
            if let Some(work) = envelope.payload.work {
                match work {
                    proto::cancel_language_server_work::Work::Buffers(buffers) => {
                        let buffers =
                            this.buffer_ids_to_buffers(buffers.buffer_ids.into_iter(), cx);
                        this.cancel_language_server_work_for_buffers(buffers, cx);
                    }
                    proto::cancel_language_server_work::Work::LanguageServerWork(work) => {
                        let server_id = LanguageServerId::from_proto(work.language_server_id);
                        this.cancel_language_server_work(server_id, work.token, cx);
                    }
                }
            }
        })?;

        Ok(proto::Ack {})
    }

    fn buffer_ids_to_buffers(
        &mut self,
        buffer_ids: impl Iterator<Item = u64>,
        cx: &mut Context<Self>,
    ) -> Vec<Entity<Buffer>> {
        buffer_ids
            .into_iter()
            .flat_map(|buffer_id| {
                self.buffer_store
                    .read(cx)
                    .get(BufferId::new(buffer_id).log_err()?)
            })
            .collect::<Vec<_>>()
    }

    async fn handle_apply_additional_edits_for_completion(
        this: Entity<Self>,
        envelope: TypedEnvelope<proto::ApplyCompletionAdditionalEdits>,
        mut cx: AsyncApp,
    ) -> Result<proto::ApplyCompletionAdditionalEditsResponse> {
        let (buffer, completion) = this.update(&mut cx, |this, cx| {
            let buffer_id = BufferId::new(envelope.payload.buffer_id)?;
            let buffer = this.buffer_store.read(cx).get_existing(buffer_id)?;
            let completion = Self::deserialize_completion(
                envelope
                    .payload
                    .completion
                    .ok_or_else(|| anyhow!("invalid completion"))?,
            )?;
            anyhow::Ok((buffer, completion))
        })??;

        let apply_additional_edits = this.update(&mut cx, |this, cx| {
            this.apply_additional_edits_for_completion(
                buffer,
                Rc::new(RefCell::new(Box::new([Completion {
                    old_range: completion.old_range,
                    new_text: completion.new_text,
                    source: completion.source,
                    documentation: None,
                    label: CodeLabel {
                        text: Default::default(),
                        runs: Default::default(),
                        filter_range: Default::default(),
                    },
                    confirm: None,
                }]))),
                0,
                false,
                cx,
            )
        })?;

        Ok(proto::ApplyCompletionAdditionalEditsResponse {
            transaction: apply_additional_edits
                .await?
                .as_ref()
                .map(language::proto::serialize_transaction),
        })
    }

    pub fn last_formatting_failure(&self) -> Option<&str> {
        self.last_formatting_failure.as_deref()
    }

    pub fn reset_last_formatting_failure(&mut self) {
        self.last_formatting_failure = None;
    }

    pub fn environment_for_buffer(
        &self,
        buffer: &Entity<Buffer>,
        cx: &mut Context<Self>,
    ) -> Shared<Task<Option<HashMap<String, String>>>> {
        let worktree_id = buffer.read(cx).file().map(|file| file.worktree_id(cx));
        let worktree_abs_path = worktree_id.and_then(|worktree_id| {
            self.worktree_store
                .read(cx)
                .worktree_for_id(worktree_id, cx)
                .map(|entry| entry.read(cx).abs_path().clone())
        });

        if let Some(environment) = &self.as_local().map(|local| local.environment.clone()) {
            environment.update(cx, |env, cx| {
                env.get_environment(worktree_id, worktree_abs_path, cx)
            })
        } else {
            Task::ready(None).shared()
        }
    }

    pub fn format(
        &mut self,
        buffers: HashSet<Entity<Buffer>>,
        target: LspFormatTarget,
        push_to_history: bool,
        trigger: FormatTrigger,
        cx: &mut Context<Self>,
    ) -> Task<anyhow::Result<ProjectTransaction>> {
        if let Some(_) = self.as_local() {
            let buffers = buffers
                .into_iter()
                .map(|buffer_handle| {
                    let buffer = buffer_handle.read(cx);
                    let buffer_abs_path = File::from_dyn(buffer.file())
                        .and_then(|file| file.as_local().map(|f| f.abs_path(cx)));

                    (buffer_handle, buffer_abs_path, buffer.remote_id())
                })
                .collect::<Vec<_>>();

            cx.spawn(move |lsp_store, mut cx| async move {
                let mut formattable_buffers = Vec::with_capacity(buffers.len());

                for (handle, abs_path, id) in buffers {
                    let env = lsp_store
                        .update(&mut cx, |lsp_store, cx| {
                            lsp_store.environment_for_buffer(&handle, cx)
                        })?
                        .await;

                    let ranges = match &target {
                        LspFormatTarget::Buffers => None,
                        LspFormatTarget::Ranges(ranges) => {
                            let Some(ranges) = ranges.get(&id) else {
                                return Err(anyhow!("No format ranges provided for buffer"));
                            };
                            Some(ranges.clone())
                        }
                    };

                    formattable_buffers.push(FormattableBuffer {
                        handle,
                        abs_path,
                        env,
                        ranges,
                    });
                }

                let result = LocalLspStore::format_locally(
                    lsp_store.clone(),
                    formattable_buffers,
                    push_to_history,
                    trigger,
                    cx.clone(),
                )
                .await;
                lsp_store.update(&mut cx, |lsp_store, _| {
                    lsp_store.update_last_formatting_failure(&result);
                })?;

                result
            })
        } else if let Some((client, project_id)) = self.upstream_client() {
            // Don't support formatting ranges via remote
            match target {
                LspFormatTarget::Buffers => {}
                LspFormatTarget::Ranges(_) => {
                    return Task::ready(Ok(ProjectTransaction::default()));
                }
            }

            let buffer_store = self.buffer_store();
            cx.spawn(move |lsp_store, mut cx| async move {
                let result = client
                    .request(proto::FormatBuffers {
                        project_id,
                        trigger: trigger as i32,
                        buffer_ids: buffers
                            .iter()
                            .map(|buffer| {
                                buffer.update(&mut cx, |buffer, _| buffer.remote_id().into())
                            })
                            .collect::<Result<_>>()?,
                    })
                    .await
                    .and_then(|result| result.transaction.context("missing transaction"));

                lsp_store.update(&mut cx, |lsp_store, _| {
                    lsp_store.update_last_formatting_failure(&result);
                })?;

                let transaction_response = result?;
                buffer_store
                    .update(&mut cx, |buffer_store, cx| {
                        buffer_store.deserialize_project_transaction(
                            transaction_response,
                            push_to_history,
                            cx,
                        )
                    })?
                    .await
            })
        } else {
            Task::ready(Ok(ProjectTransaction::default()))
        }
    }

    async fn handle_format_buffers(
        this: Entity<Self>,
        envelope: TypedEnvelope<proto::FormatBuffers>,
        mut cx: AsyncApp,
    ) -> Result<proto::FormatBuffersResponse> {
        let sender_id = envelope.original_sender_id().unwrap_or_default();
        let format = this.update(&mut cx, |this, cx| {
            let mut buffers = HashSet::default();
            for buffer_id in &envelope.payload.buffer_ids {
                let buffer_id = BufferId::new(*buffer_id)?;
                buffers.insert(this.buffer_store.read(cx).get_existing(buffer_id)?);
            }
            let trigger = FormatTrigger::from_proto(envelope.payload.trigger);
            anyhow::Ok(this.format(buffers, LspFormatTarget::Buffers, false, trigger, cx))
        })??;

        let project_transaction = format.await?;
        let project_transaction = this.update(&mut cx, |this, cx| {
            this.buffer_store.update(cx, |buffer_store, cx| {
                buffer_store.serialize_project_transaction_for_peer(
                    project_transaction,
                    sender_id,
                    cx,
                )
            })
        })?;
        Ok(proto::FormatBuffersResponse {
            transaction: Some(project_transaction),
        })
    }

    async fn handle_apply_code_action_kind(
        this: Entity<Self>,
        envelope: TypedEnvelope<proto::ApplyCodeActionKind>,
        mut cx: AsyncApp,
    ) -> Result<proto::ApplyCodeActionKindResponse> {
        let sender_id = envelope.original_sender_id().unwrap_or_default();
        let format = this.update(&mut cx, |this, cx| {
            let mut buffers = HashSet::default();
            for buffer_id in &envelope.payload.buffer_ids {
                let buffer_id = BufferId::new(*buffer_id)?;
                buffers.insert(this.buffer_store.read(cx).get_existing(buffer_id)?);
            }
            let kind = match envelope.payload.kind.as_str() {
                "" => Ok(CodeActionKind::EMPTY),
                "quickfix" => Ok(CodeActionKind::QUICKFIX),
                "refactor" => Ok(CodeActionKind::REFACTOR),
                "refactor.extract" => Ok(CodeActionKind::REFACTOR_EXTRACT),
                "refactor.inline" => Ok(CodeActionKind::REFACTOR_INLINE),
                "refactor.rewrite" => Ok(CodeActionKind::REFACTOR_REWRITE),
                "source" => Ok(CodeActionKind::SOURCE),
                "source.organizeImports" => Ok(CodeActionKind::SOURCE_ORGANIZE_IMPORTS),
                "source.fixAll" => Ok(CodeActionKind::SOURCE_FIX_ALL),
                _ => Err(anyhow!("Invalid code action kind")),
            }?;
            anyhow::Ok(this.apply_code_action_kind(buffers, kind, false, cx))
        })??;

        let project_transaction = format.await?;
        let project_transaction = this.update(&mut cx, |this, cx| {
            this.buffer_store.update(cx, |buffer_store, cx| {
                buffer_store.serialize_project_transaction_for_peer(
                    project_transaction,
                    sender_id,
                    cx,
                )
            })
        })?;
        Ok(proto::ApplyCodeActionKindResponse {
            transaction: Some(project_transaction),
        })
    }

    async fn shutdown_language_server(
        server_state: Option<LanguageServerState>,
        name: LanguageServerName,
        cx: AsyncApp,
    ) {
        let server = match server_state {
            Some(LanguageServerState::Starting { startup, .. }) => {
                let mut timer = cx
                    .background_executor()
                    .timer(SERVER_LAUNCHING_BEFORE_SHUTDOWN_TIMEOUT)
                    .fuse();

                select! {
                    server = startup.fuse() => server,
                    _ = timer => {
                        log::info!(
                            "timeout waiting for language server {} to finish launching before stopping",
                            name
                        );
                        None
                    },
                }
            }

            Some(LanguageServerState::Running { server, .. }) => Some(server),

            None => None,
        };

        if let Some(server) = server {
            if let Some(shutdown) = server.shutdown() {
                shutdown.await;
            }
        }
    }

    // Returns a list of all of the worktrees which no longer have a language server and the root path
    // for the stopped server
    fn stop_local_language_server(
        &mut self,
        server_id: LanguageServerId,
        name: LanguageServerName,
        cx: &mut Context<Self>,
    ) -> Task<Vec<WorktreeId>> {
        let local = match &mut self.mode {
            LspStoreMode::Local(local) => local,
            _ => {
                return Task::ready(Vec::new());
            }
        };

        let mut orphaned_worktrees = vec![];
        // Remove this server ID from all entries in the given worktree.
        local.language_server_ids.retain(|(worktree, _), ids| {
            if !ids.remove(&server_id) {
                return true;
            }

            if ids.is_empty() {
                orphaned_worktrees.push(*worktree);
                false
            } else {
                true
            }
        });
        let _ = self.language_server_statuses.remove(&server_id);
        log::info!("stopping language server {name}");
        self.buffer_store.update(cx, |buffer_store, cx| {
            for buffer in buffer_store.buffers() {
                buffer.update(cx, |buffer, cx| {
                    buffer.update_diagnostics(server_id, DiagnosticSet::new([], buffer), cx);
                    buffer.set_completion_triggers(server_id, Default::default(), cx);
                });
            }
        });

        for (worktree_id, summaries) in self.diagnostic_summaries.iter_mut() {
            summaries.retain(|path, summaries_by_server_id| {
                if summaries_by_server_id.remove(&server_id).is_some() {
                    if let Some((client, project_id)) = self.downstream_client.clone() {
                        client
                            .send(proto::UpdateDiagnosticSummary {
                                project_id,
                                worktree_id: worktree_id.to_proto(),
                                summary: Some(proto::DiagnosticSummary {
                                    path: path.as_ref().to_proto(),
                                    language_server_id: server_id.0 as u64,
                                    error_count: 0,
                                    warning_count: 0,
                                }),
                            })
                            .log_err();
                    }
                    !summaries_by_server_id.is_empty()
                } else {
                    true
                }
            });
        }

        let local = self.as_local_mut().unwrap();
        for diagnostics in local.diagnostics.values_mut() {
            diagnostics.retain(|_, diagnostics_by_server_id| {
                if let Ok(ix) = diagnostics_by_server_id.binary_search_by_key(&server_id, |e| e.0) {
                    diagnostics_by_server_id.remove(ix);
                    !diagnostics_by_server_id.is_empty()
                } else {
                    true
                }
            });
        }
        local.language_server_watched_paths.remove(&server_id);
        let server_state = local.language_servers.remove(&server_id);
        cx.notify();
        cx.emit(LspStoreEvent::LanguageServerRemoved(server_id));
        cx.spawn(move |_, cx| async move {
            Self::shutdown_language_server(server_state, name, cx).await;
            orphaned_worktrees
        })
    }

    pub fn restart_language_servers_for_buffers(
        &mut self,
        buffers: Vec<Entity<Buffer>>,
        cx: &mut Context<Self>,
    ) {
        if let Some((client, project_id)) = self.upstream_client() {
            let request = client.request(proto::RestartLanguageServers {
                project_id,
                buffer_ids: buffers
                    .into_iter()
                    .map(|b| b.read(cx).remote_id().to_proto())
                    .collect(),
            });
            cx.background_spawn(request).detach_and_log_err(cx);
        } else {
            let Some(local) = self.as_local_mut() else {
                return;
            };
            let language_servers_to_stop = buffers
                .iter()
                .flat_map(|buffer| {
                    buffer.update(cx, |buffer, cx| {
                        local.language_server_ids_for_buffer(buffer, cx)
                    })
                })
                .collect::<BTreeSet<_>>();
            local.lsp_tree.update(cx, |this, _| {
                this.remove_nodes(&language_servers_to_stop);
            });
            let tasks = language_servers_to_stop
                .into_iter()
                .map(|server| {
                    let name = self
                        .language_server_statuses
                        .get(&server)
                        .map(|state| state.name.as_str().into())
                        .unwrap_or_else(|| LanguageServerName::from("Unknown"));
                    self.stop_local_language_server(server, name, cx)
                })
                .collect::<Vec<_>>();

            cx.spawn(|this, mut cx| async move {
                cx.background_spawn(futures::future::join_all(tasks)).await;
                this.update(&mut cx, |this, cx| {
                    for buffer in buffers {
                        this.register_buffer_with_language_servers(&buffer, true, cx);
                    }
                })
                .ok()
            })
            .detach();
        }
    }

    pub fn update_diagnostics(
        &mut self,
        language_server_id: LanguageServerId,
        mut params: lsp::PublishDiagnosticsParams,
        disk_based_sources: &[String],
        cx: &mut Context<Self>,
    ) -> Result<()> {
        if !self.mode.is_local() {
            anyhow::bail!("called update_diagnostics on remote");
        }
        let abs_path = params
            .uri
            .to_file_path()
            .map_err(|_| anyhow!("URI is not a file"))?;
        let mut diagnostics = Vec::default();
        let mut primary_diagnostic_group_ids = HashMap::default();
        let mut sources_by_group_id = HashMap::default();
        let mut supporting_diagnostics = HashMap::default();

        // Ensure that primary diagnostics are always the most severe
        params.diagnostics.sort_by_key(|item| item.severity);

        for diagnostic in &params.diagnostics {
            let source = diagnostic.source.as_ref();
            let range = range_from_lsp(diagnostic.range);
            let is_supporting = diagnostic
                .related_information
                .as_ref()
                .map_or(false, |infos| {
                    infos.iter().any(|info| {
                        primary_diagnostic_group_ids.contains_key(&(
                            source,
                            diagnostic.code.clone(),
                            range_from_lsp(info.location.range),
                        ))
                    })
                });

            let is_unnecessary = diagnostic.tags.as_ref().map_or(false, |tags| {
                tags.iter().any(|tag| *tag == DiagnosticTag::UNNECESSARY)
            });

            if is_supporting {
                supporting_diagnostics.insert(
                    (source, diagnostic.code.clone(), range),
                    (diagnostic.severity, is_unnecessary),
                );
            } else {
                let group_id = post_inc(&mut self.as_local_mut().unwrap().next_diagnostic_group_id);
                let is_disk_based =
                    source.map_or(false, |source| disk_based_sources.contains(source));

                sources_by_group_id.insert(group_id, source);
                primary_diagnostic_group_ids
                    .insert((source, diagnostic.code.clone(), range.clone()), group_id);

                diagnostics.push(DiagnosticEntry {
                    range,
                    diagnostic: Diagnostic {
                        source: diagnostic.source.clone(),
                        code: diagnostic.code.clone(),
                        severity: diagnostic.severity.unwrap_or(DiagnosticSeverity::ERROR),
                        message: diagnostic.message.trim().to_string(),
                        group_id,
                        is_primary: true,
                        is_disk_based,
                        is_unnecessary,
                        data: diagnostic.data.clone(),
                    },
                });
                if let Some(infos) = &diagnostic.related_information {
                    for info in infos {
                        if info.location.uri == params.uri && !info.message.is_empty() {
                            let range = range_from_lsp(info.location.range);
                            diagnostics.push(DiagnosticEntry {
                                range,
                                diagnostic: Diagnostic {
                                    source: diagnostic.source.clone(),
                                    code: diagnostic.code.clone(),
                                    severity: DiagnosticSeverity::INFORMATION,
                                    message: info.message.trim().to_string(),
                                    group_id,
                                    is_primary: false,
                                    is_disk_based,
                                    is_unnecessary: false,
                                    data: diagnostic.data.clone(),
                                },
                            });
                        }
                    }
                }
            }
        }

        for entry in &mut diagnostics {
            let diagnostic = &mut entry.diagnostic;
            if !diagnostic.is_primary {
                let source = *sources_by_group_id.get(&diagnostic.group_id).unwrap();
                if let Some(&(severity, is_unnecessary)) = supporting_diagnostics.get(&(
                    source,
                    diagnostic.code.clone(),
                    entry.range.clone(),
                )) {
                    if let Some(severity) = severity {
                        diagnostic.severity = severity;
                    }
                    diagnostic.is_unnecessary = is_unnecessary;
                }
            }
        }

        self.update_diagnostic_entries(
            language_server_id,
            abs_path,
            params.version,
            diagnostics,
            cx,
        )?;
        Ok(())
    }

    fn insert_newly_running_language_server(
        &mut self,
        adapter: Arc<CachedLspAdapter>,
        language_server: Arc<LanguageServer>,
        server_id: LanguageServerId,
        key: (WorktreeId, LanguageServerName),
        workspace_folders: Arc<Mutex<BTreeSet<Url>>>,
        cx: &mut Context<Self>,
    ) {
        let Some(local) = self.as_local_mut() else {
            return;
        };
        // If the language server for this key doesn't match the server id, don't store the
        // server. Which will cause it to be dropped, killing the process
        if local
            .language_server_ids
            .get(&key)
            .map(|ids| !ids.contains(&server_id))
            .unwrap_or(false)
        {
            return;
        }

        // Update language_servers collection with Running variant of LanguageServerState
        // indicating that the server is up and running and ready
        let workspace_folders = workspace_folders.lock().clone();
        local.language_servers.insert(
            server_id,
            LanguageServerState::running(
                workspace_folders,
                adapter.clone(),
                language_server.clone(),
                None,
            ),
        );
        if let Some(file_ops_caps) = language_server
            .capabilities()
            .workspace
            .as_ref()
            .and_then(|ws| ws.file_operations.as_ref())
        {
            let did_rename_caps = file_ops_caps.did_rename.as_ref();
            let will_rename_caps = file_ops_caps.will_rename.as_ref();
            if did_rename_caps.or(will_rename_caps).is_some() {
                let watcher = RenamePathsWatchedForServer::default()
                    .with_did_rename_patterns(did_rename_caps)
                    .with_will_rename_patterns(will_rename_caps);
                local
                    .language_server_paths_watched_for_rename
                    .insert(server_id, watcher);
            }
        }

        self.language_server_statuses.insert(
            server_id,
            LanguageServerStatus {
                name: language_server.name().to_string(),
                pending_work: Default::default(),
                has_pending_diagnostic_updates: false,
                progress_tokens: Default::default(),
            },
        );

        cx.emit(LspStoreEvent::LanguageServerAdded(
            server_id,
            language_server.name(),
            Some(key.0),
        ));
        cx.emit(LspStoreEvent::RefreshInlayHints);

        if let Some((downstream_client, project_id)) = self.downstream_client.as_ref() {
            downstream_client
                .send(proto::StartLanguageServer {
                    project_id: *project_id,
                    server: Some(proto::LanguageServer {
                        id: server_id.0 as u64,
                        name: language_server.name().to_string(),
                        worktree_id: Some(key.0.to_proto()),
                    }),
                })
                .log_err();
        }

        // Tell the language server about every open buffer in the worktree that matches the language.
        self.buffer_store.clone().update(cx, |buffer_store, cx| {
            for buffer_handle in buffer_store.buffers() {
                let buffer = buffer_handle.read(cx);
                let file = match File::from_dyn(buffer.file()) {
                    Some(file) => file,
                    None => continue,
                };
                let language = match buffer.language() {
                    Some(language) => language,
                    None => continue,
                };

                if file.worktree.read(cx).id() != key.0
                    || !self
                        .languages
                        .lsp_adapters(&language.name())
                        .iter()
                        .any(|a| a.name == key.1)
                {
                    continue;
                }
                // didOpen
                let file = match file.as_local() {
                    Some(file) => file,
                    None => continue,
                };

                let local = self.as_local_mut().unwrap();

                if local.registered_buffers.contains_key(&buffer.remote_id()) {
                    let versions = local
                        .buffer_snapshots
                        .entry(buffer.remote_id())
                        .or_default()
                        .entry(server_id)
                        .and_modify(|_| {
                            assert!(
                            false,
                            "There should not be an existing snapshot for a newly inserted buffer"
                        )
                        })
                        .or_insert_with(|| {
                            vec![LspBufferSnapshot {
                                version: 0,
                                snapshot: buffer.text_snapshot(),
                            }]
                        });

                    let snapshot = versions.last().unwrap();
                    let version = snapshot.version;
                    let initial_snapshot = &snapshot.snapshot;
                    let uri = lsp::Url::from_file_path(file.abs_path(cx)).unwrap();
                    language_server.register_buffer(
                        uri,
                        adapter.language_id(&language.name()),
                        version,
                        initial_snapshot.text(),
                    );
                }
                buffer_handle.update(cx, |buffer, cx| {
                    buffer.set_completion_triggers(
                        server_id,
                        language_server
                            .capabilities()
                            .completion_provider
                            .as_ref()
                            .and_then(|provider| {
                                provider
                                    .trigger_characters
                                    .as_ref()
                                    .map(|characters| characters.iter().cloned().collect())
                            })
                            .unwrap_or_default(),
                        cx,
                    )
                });
            }
        });

        cx.notify();
    }

    pub fn language_servers_running_disk_based_diagnostics(
        &self,
    ) -> impl Iterator<Item = LanguageServerId> + '_ {
        self.language_server_statuses
            .iter()
            .filter_map(|(id, status)| {
                if status.has_pending_diagnostic_updates {
                    Some(*id)
                } else {
                    None
                }
            })
    }

    pub(crate) fn cancel_language_server_work_for_buffers(
        &mut self,
        buffers: impl IntoIterator<Item = Entity<Buffer>>,
        cx: &mut Context<Self>,
    ) {
        if let Some((client, project_id)) = self.upstream_client() {
            let request = client.request(proto::CancelLanguageServerWork {
                project_id,
                work: Some(proto::cancel_language_server_work::Work::Buffers(
                    proto::cancel_language_server_work::Buffers {
                        buffer_ids: buffers
                            .into_iter()
                            .map(|b| b.read(cx).remote_id().to_proto())
                            .collect(),
                    },
                )),
            });
            cx.background_spawn(request).detach_and_log_err(cx);
        } else if let Some(local) = self.as_local() {
            let servers = buffers
                .into_iter()
                .flat_map(|buffer| {
                    buffer.update(cx, |buffer, cx| {
                        local.language_server_ids_for_buffer(buffer, cx).into_iter()
                    })
                })
                .collect::<HashSet<_>>();
            for server_id in servers {
                self.cancel_language_server_work(server_id, None, cx);
            }
        }
    }

    pub(crate) fn cancel_language_server_work(
        &mut self,
        server_id: LanguageServerId,
        token_to_cancel: Option<String>,
        cx: &mut Context<Self>,
    ) {
        if let Some(local) = self.as_local() {
            let status = self.language_server_statuses.get(&server_id);
            let server = local.language_servers.get(&server_id);
            if let Some((LanguageServerState::Running { server, .. }, status)) = server.zip(status)
            {
                for (token, progress) in &status.pending_work {
                    if let Some(token_to_cancel) = token_to_cancel.as_ref() {
                        if token != token_to_cancel {
                            continue;
                        }
                    }
                    if progress.is_cancellable {
                        server
                            .notify::<lsp::notification::WorkDoneProgressCancel>(
                                &WorkDoneProgressCancelParams {
                                    token: lsp::NumberOrString::String(token.clone()),
                                },
                            )
                            .ok();
                    }
                }
            }
        } else if let Some((client, project_id)) = self.upstream_client() {
            let request = client.request(proto::CancelLanguageServerWork {
                project_id,
                work: Some(
                    proto::cancel_language_server_work::Work::LanguageServerWork(
                        proto::cancel_language_server_work::LanguageServerWork {
                            language_server_id: server_id.to_proto(),
                            token: token_to_cancel,
                        },
                    ),
                ),
            });
            cx.background_spawn(request).detach_and_log_err(cx);
        }
    }

    fn register_supplementary_language_server(
        &mut self,
        id: LanguageServerId,
        name: LanguageServerName,
        server: Arc<LanguageServer>,
        cx: &mut Context<Self>,
    ) {
        if let Some(local) = self.as_local_mut() {
            local
                .supplementary_language_servers
                .insert(id, (name.clone(), server));
            cx.emit(LspStoreEvent::LanguageServerAdded(id, name, None));
        }
    }

    fn unregister_supplementary_language_server(
        &mut self,
        id: LanguageServerId,
        cx: &mut Context<Self>,
    ) {
        if let Some(local) = self.as_local_mut() {
            local.supplementary_language_servers.remove(&id);
            cx.emit(LspStoreEvent::LanguageServerRemoved(id));
        }
    }

    pub(crate) fn supplementary_language_servers(
        &self,
    ) -> impl '_ + Iterator<Item = (LanguageServerId, LanguageServerName)> {
        self.as_local().into_iter().flat_map(|local| {
            local
                .supplementary_language_servers
                .iter()
                .map(|(id, (name, _))| (*id, name.clone()))
        })
    }

    pub fn language_server_adapter_for_id(
        &self,
        id: LanguageServerId,
    ) -> Option<Arc<CachedLspAdapter>> {
        self.as_local()
            .and_then(|local| local.language_servers.get(&id))
            .and_then(|language_server_state| match language_server_state {
                LanguageServerState::Running { adapter, .. } => Some(adapter.clone()),
                _ => None,
            })
    }

    pub(super) fn update_local_worktree_language_servers(
        &mut self,
        worktree_handle: &Entity<Worktree>,
        changes: &[(Arc<Path>, ProjectEntryId, PathChange)],
        cx: &mut Context<Self>,
    ) {
        if changes.is_empty() {
            return;
        }

        let Some(local) = self.as_local() else { return };

        local.prettier_store.update(cx, |prettier_store, cx| {
            prettier_store.update_prettier_settings(&worktree_handle, changes, cx)
        });

        let worktree_id = worktree_handle.read(cx).id();
        let mut language_server_ids = local
            .language_server_ids
            .iter()
            .flat_map(|((server_worktree, _), server_ids)| {
                server_ids
                    .iter()
                    .filter_map(|server_id| server_worktree.eq(&worktree_id).then(|| *server_id))
            })
            .collect::<Vec<_>>();
        language_server_ids.sort();
        language_server_ids.dedup();

        let abs_path = worktree_handle.read(cx).abs_path();
        for server_id in &language_server_ids {
            if let Some(LanguageServerState::Running { server, .. }) =
                local.language_servers.get(server_id)
            {
                if let Some(watched_paths) = local
                    .language_server_watched_paths
                    .get(server_id)
                    .and_then(|paths| paths.worktree_paths.get(&worktree_id))
                {
                    let params = lsp::DidChangeWatchedFilesParams {
                        changes: changes
                            .iter()
                            .filter_map(|(path, _, change)| {
                                if !watched_paths.is_match(path) {
                                    return None;
                                }
                                let typ = match change {
                                    PathChange::Loaded => return None,
                                    PathChange::Added => lsp::FileChangeType::CREATED,
                                    PathChange::Removed => lsp::FileChangeType::DELETED,
                                    PathChange::Updated => lsp::FileChangeType::CHANGED,
                                    PathChange::AddedOrUpdated => lsp::FileChangeType::CHANGED,
                                };
                                Some(lsp::FileEvent {
                                    uri: lsp::Url::from_file_path(abs_path.join(path)).unwrap(),
                                    typ,
                                })
                            })
                            .collect(),
                    };
                    if !params.changes.is_empty() {
                        server
                            .notify::<lsp::notification::DidChangeWatchedFiles>(&params)
                            .log_err();
                    }
                }
            }
        }
    }

    pub fn wait_for_remote_buffer(
        &mut self,
        id: BufferId,
        cx: &mut Context<Self>,
    ) -> Task<Result<Entity<Buffer>>> {
        self.buffer_store.update(cx, |buffer_store, cx| {
            buffer_store.wait_for_remote_buffer(id, cx)
        })
    }

    fn serialize_symbol(symbol: &Symbol) -> proto::Symbol {
        proto::Symbol {
            language_server_name: symbol.language_server_name.0.to_string(),
            source_worktree_id: symbol.source_worktree_id.to_proto(),
            language_server_id: symbol.source_language_server_id.to_proto(),
            worktree_id: symbol.path.worktree_id.to_proto(),
            path: symbol.path.path.as_ref().to_proto(),
            name: symbol.name.clone(),
            kind: unsafe { mem::transmute::<lsp::SymbolKind, i32>(symbol.kind) },
            start: Some(proto::PointUtf16 {
                row: symbol.range.start.0.row,
                column: symbol.range.start.0.column,
            }),
            end: Some(proto::PointUtf16 {
                row: symbol.range.end.0.row,
                column: symbol.range.end.0.column,
            }),
            signature: symbol.signature.to_vec(),
        }
    }

    fn deserialize_symbol(serialized_symbol: proto::Symbol) -> Result<CoreSymbol> {
        let source_worktree_id = WorktreeId::from_proto(serialized_symbol.source_worktree_id);
        let worktree_id = WorktreeId::from_proto(serialized_symbol.worktree_id);
        let kind = unsafe { mem::transmute::<i32, lsp::SymbolKind>(serialized_symbol.kind) };
        let path = ProjectPath {
            worktree_id,
            path: Arc::<Path>::from_proto(serialized_symbol.path),
        };

        let start = serialized_symbol
            .start
            .ok_or_else(|| anyhow!("invalid start"))?;
        let end = serialized_symbol
            .end
            .ok_or_else(|| anyhow!("invalid end"))?;
        Ok(CoreSymbol {
            language_server_name: LanguageServerName(serialized_symbol.language_server_name.into()),
            source_worktree_id,
            source_language_server_id: LanguageServerId::from_proto(
                serialized_symbol.language_server_id,
            ),
            path,
            name: serialized_symbol.name,
            range: Unclipped(PointUtf16::new(start.row, start.column))
                ..Unclipped(PointUtf16::new(end.row, end.column)),
            kind,
            signature: serialized_symbol
                .signature
                .try_into()
                .map_err(|_| anyhow!("invalid signature"))?,
        })
    }

    pub(crate) fn serialize_completion(completion: &CoreCompletion) -> proto::Completion {
        let mut serialized_completion = proto::Completion {
            old_start: Some(serialize_anchor(&completion.old_range.start)),
            old_end: Some(serialize_anchor(&completion.old_range.end)),
            new_text: completion.new_text.clone(),
            ..proto::Completion::default()
        };
        match &completion.source {
            CompletionSource::Lsp {
                server_id,
                lsp_completion,
                lsp_defaults,
                resolved,
            } => {
                serialized_completion.source = proto::completion::Source::Lsp as i32;
                serialized_completion.server_id = server_id.0 as u64;
                serialized_completion.lsp_completion = serde_json::to_vec(lsp_completion).unwrap();
                serialized_completion.lsp_defaults = lsp_defaults
                    .as_deref()
                    .map(|lsp_defaults| serde_json::to_vec(lsp_defaults).unwrap());
                serialized_completion.resolved = *resolved;
            }
            CompletionSource::BufferWord {
                word_range,
                resolved,
            } => {
                serialized_completion.source = proto::completion::Source::BufferWord as i32;
                serialized_completion.buffer_word_start = Some(serialize_anchor(&word_range.start));
                serialized_completion.buffer_word_end = Some(serialize_anchor(&word_range.end));
                serialized_completion.resolved = *resolved;
            }
            CompletionSource::Custom => {
                serialized_completion.source = proto::completion::Source::Custom as i32;
                serialized_completion.resolved = true;
            }
        }

        serialized_completion
    }

    pub(crate) fn deserialize_completion(completion: proto::Completion) -> Result<CoreCompletion> {
        let old_start = completion
            .old_start
            .and_then(deserialize_anchor)
            .context("invalid old start")?;
        let old_end = completion
            .old_end
            .and_then(deserialize_anchor)
            .context("invalid old end")?;
        Ok(CoreCompletion {
            old_range: old_start..old_end,
            new_text: completion.new_text,
            source: match proto::completion::Source::from_i32(completion.source) {
                Some(proto::completion::Source::Custom) => CompletionSource::Custom,
                Some(proto::completion::Source::Lsp) => CompletionSource::Lsp {
                    server_id: LanguageServerId::from_proto(completion.server_id),
                    lsp_completion: serde_json::from_slice(&completion.lsp_completion)?,
                    lsp_defaults: completion
                        .lsp_defaults
                        .as_deref()
                        .map(serde_json::from_slice)
                        .transpose()?,
                    resolved: completion.resolved,
                },
                Some(proto::completion::Source::BufferWord) => {
                    let word_range = completion
                        .buffer_word_start
                        .and_then(deserialize_anchor)
                        .context("invalid buffer word start")?
                        ..completion
                            .buffer_word_end
                            .and_then(deserialize_anchor)
                            .context("invalid buffer word end")?;
                    CompletionSource::BufferWord {
                        word_range,
                        resolved: completion.resolved,
                    }
                }
                _ => anyhow::bail!("Unexpected completion source {}", completion.source),
            },
        })
    }

    pub(crate) fn serialize_code_action(action: &CodeAction) -> proto::CodeAction {
        let (kind, lsp_action) = match &action.lsp_action {
            LspAction::Action(code_action) => (
                proto::code_action::Kind::Action as i32,
                serde_json::to_vec(code_action).unwrap(),
            ),
            LspAction::Command(command) => (
                proto::code_action::Kind::Command as i32,
                serde_json::to_vec(command).unwrap(),
            ),
            LspAction::CodeLens(code_lens) => (
                proto::code_action::Kind::CodeLens as i32,
                serde_json::to_vec(code_lens).unwrap(),
            ),
        };

        proto::CodeAction {
            server_id: action.server_id.0 as u64,
            start: Some(serialize_anchor(&action.range.start)),
            end: Some(serialize_anchor(&action.range.end)),
            lsp_action,
            kind,
            resolved: action.resolved,
        }
    }

    pub(crate) fn deserialize_code_action(action: proto::CodeAction) -> Result<CodeAction> {
        let start = action
            .start
            .and_then(deserialize_anchor)
            .context("invalid start")?;
        let end = action
            .end
            .and_then(deserialize_anchor)
            .context("invalid end")?;
        let lsp_action = match proto::code_action::Kind::from_i32(action.kind) {
            Some(proto::code_action::Kind::Action) => {
                LspAction::Action(serde_json::from_slice(&action.lsp_action)?)
            }
            Some(proto::code_action::Kind::Command) => {
                LspAction::Command(serde_json::from_slice(&action.lsp_action)?)
            }
            Some(proto::code_action::Kind::CodeLens) => {
                LspAction::CodeLens(serde_json::from_slice(&action.lsp_action)?)
            }
            None => anyhow::bail!("Unknown action kind {}", action.kind),
        };
        Ok(CodeAction {
            server_id: LanguageServerId(action.server_id as usize),
            range: start..end,
            resolved: action.resolved,
            lsp_action,
        })
    }

    fn update_last_formatting_failure<T>(&mut self, formatting_result: &anyhow::Result<T>) {
        match &formatting_result {
            Ok(_) => self.last_formatting_failure = None,
            Err(error) => {
                let error_string = format!("{error:#}");
                log::error!("Formatting failed: {error_string}");
                self.last_formatting_failure
                    .replace(error_string.lines().join(" "));
            }
        }
    }
}

fn resolve_word_completion(snapshot: &BufferSnapshot, completion: &mut Completion) {
    let CompletionSource::BufferWord {
        word_range,
        resolved,
    } = &mut completion.source
    else {
        return;
    };
    if *resolved {
        return;
    }

    if completion.new_text
        != snapshot
            .text_for_range(word_range.clone())
            .collect::<String>()
    {
        return;
    }

    let mut offset = 0;
    for chunk in snapshot.chunks(word_range.clone(), true) {
        let end_offset = offset + chunk.text.len();
        if let Some(highlight_id) = chunk.syntax_highlight_id {
            completion
                .label
                .runs
                .push((offset..end_offset, highlight_id));
        }
        offset = end_offset;
    }
    *resolved = true;
}

impl EventEmitter<LspStoreEvent> for LspStore {}

fn remove_empty_hover_blocks(mut hover: Hover) -> Option<Hover> {
    hover
        .contents
        .retain(|hover_block| !hover_block.text.trim().is_empty());
    if hover.contents.is_empty() {
        None
    } else {
        Some(hover)
    }
}

async fn populate_labels_for_completions(
    new_completions: Vec<CoreCompletion>,
    language: Option<Arc<Language>>,
    lsp_adapter: Option<Arc<CachedLspAdapter>>,
    completions: &mut Vec<Completion>,
) {
    let lsp_completions = new_completions
        .iter()
        .filter_map(|new_completion| {
            if let Some(lsp_completion) = new_completion.source.lsp_completion(true) {
                Some(lsp_completion.into_owned())
            } else {
                None
            }
        })
        .collect::<Vec<_>>();

    let mut labels = if let Some((language, lsp_adapter)) = language.as_ref().zip(lsp_adapter) {
        lsp_adapter
            .labels_for_completions(&lsp_completions, language)
            .await
            .log_err()
            .unwrap_or_default()
    } else {
        Vec::new()
    }
    .into_iter()
    .fuse();

    for completion in new_completions {
        match completion.source.lsp_completion(true) {
            Some(lsp_completion) => {
                let documentation = if let Some(docs) = lsp_completion.documentation.clone() {
                    Some(docs.into())
                } else {
                    None
                };

                let mut label = labels.next().flatten().unwrap_or_else(|| {
                    CodeLabel::fallback_for_completion(&lsp_completion, language.as_deref())
                });
                ensure_uniform_list_compatible_label(&mut label);
                completions.push(Completion {
                    label,
                    documentation,
                    old_range: completion.old_range,
                    new_text: completion.new_text,
                    source: completion.source,
                    confirm: None,
                });
            }
            None => {
                let mut label = CodeLabel::plain(completion.new_text.clone(), None);
                ensure_uniform_list_compatible_label(&mut label);
                completions.push(Completion {
                    label,
                    documentation: None,
                    old_range: completion.old_range,
                    new_text: completion.new_text,
                    source: completion.source,
                    confirm: None,
                });
            }
        }
    }
}

#[derive(Debug)]
pub enum LanguageServerToQuery {
    /// Query language servers in order of users preference, up until one capable of handling the request is found.
    FirstCapable,
    /// Query a specific language server.
    Other(LanguageServerId),
}

#[derive(Default)]
struct RenamePathsWatchedForServer {
    did_rename: Vec<RenameActionPredicate>,
    will_rename: Vec<RenameActionPredicate>,
}

impl RenamePathsWatchedForServer {
    fn with_did_rename_patterns(
        mut self,
        did_rename: Option<&FileOperationRegistrationOptions>,
    ) -> Self {
        if let Some(did_rename) = did_rename {
            self.did_rename = did_rename
                .filters
                .iter()
                .filter_map(|filter| filter.try_into().log_err())
                .collect();
        }
        self
    }
    fn with_will_rename_patterns(
        mut self,
        will_rename: Option<&FileOperationRegistrationOptions>,
    ) -> Self {
        if let Some(will_rename) = will_rename {
            self.will_rename = will_rename
                .filters
                .iter()
                .filter_map(|filter| filter.try_into().log_err())
                .collect();
        }
        self
    }

    fn should_send_did_rename(&self, path: &str, is_dir: bool) -> bool {
        self.did_rename.iter().any(|pred| pred.eval(path, is_dir))
    }
    fn should_send_will_rename(&self, path: &str, is_dir: bool) -> bool {
        self.will_rename.iter().any(|pred| pred.eval(path, is_dir))
    }
}

impl TryFrom<&FileOperationFilter> for RenameActionPredicate {
    type Error = globset::Error;
    fn try_from(ops: &FileOperationFilter) -> Result<Self, globset::Error> {
        Ok(Self {
            kind: ops.pattern.matches.clone(),
            glob: GlobBuilder::new(&ops.pattern.glob)
                .case_insensitive(
                    ops.pattern
                        .options
                        .as_ref()
                        .map_or(false, |ops| ops.ignore_case.unwrap_or(false)),
                )
                .build()?
                .compile_matcher(),
        })
    }
}
struct RenameActionPredicate {
    glob: GlobMatcher,
    kind: Option<FileOperationPatternKind>,
}

impl RenameActionPredicate {
    // Returns true if language server should be notified
    fn eval(&self, path: &str, is_dir: bool) -> bool {
        self.kind.as_ref().map_or(true, |kind| {
            let expected_kind = if is_dir {
                FileOperationPatternKind::Folder
            } else {
                FileOperationPatternKind::File
            };
            kind == &expected_kind
        }) && self.glob.is_match(path)
    }
}

#[derive(Default)]
struct LanguageServerWatchedPaths {
    worktree_paths: HashMap<WorktreeId, GlobSet>,
    abs_paths: HashMap<Arc<Path>, (GlobSet, Task<()>)>,
}

#[derive(Default)]
struct LanguageServerWatchedPathsBuilder {
    worktree_paths: HashMap<WorktreeId, GlobSet>,
    abs_paths: HashMap<Arc<Path>, GlobSet>,
}

impl LanguageServerWatchedPathsBuilder {
    fn watch_worktree(&mut self, worktree_id: WorktreeId, glob_set: GlobSet) {
        self.worktree_paths.insert(worktree_id, glob_set);
    }
    fn watch_abs_path(&mut self, path: Arc<Path>, glob_set: GlobSet) {
        self.abs_paths.insert(path, glob_set);
    }
    fn build(
        self,
        fs: Arc<dyn Fs>,
        language_server_id: LanguageServerId,
        cx: &mut Context<LspStore>,
    ) -> LanguageServerWatchedPaths {
        let project = cx.weak_entity();

        const LSP_ABS_PATH_OBSERVE: Duration = Duration::from_millis(100);
        let abs_paths = self
            .abs_paths
            .into_iter()
            .map(|(abs_path, globset)| {
                let task = cx.spawn({
                    let abs_path = abs_path.clone();
                    let fs = fs.clone();

                    let lsp_store = project.clone();
                    |_, mut cx| async move {
                        maybe!(async move {
                            let mut push_updates = fs.watch(&abs_path, LSP_ABS_PATH_OBSERVE).await;
                            while let Some(update) = push_updates.0.next().await {
                                let action = lsp_store
                                    .update(&mut cx, |this, _| {
                                        let Some(local) = this.as_local() else {
                                            return ControlFlow::Break(());
                                        };
                                        let Some(watcher) = local
                                            .language_server_watched_paths
                                            .get(&language_server_id)
                                        else {
                                            return ControlFlow::Break(());
                                        };
                                        let (globs, _) = watcher.abs_paths.get(&abs_path).expect(
                                            "Watched abs path is not registered with a watcher",
                                        );
                                        let matching_entries = update
                                            .into_iter()
                                            .filter(|event| globs.is_match(&event.path))
                                            .collect::<Vec<_>>();
                                        this.lsp_notify_abs_paths_changed(
                                            language_server_id,
                                            matching_entries,
                                        );
                                        ControlFlow::Continue(())
                                    })
                                    .ok()?;

                                if action.is_break() {
                                    break;
                                }
                            }
                            Some(())
                        })
                        .await;
                    }
                });
                (abs_path, (globset, task))
            })
            .collect();
        LanguageServerWatchedPaths {
            worktree_paths: self.worktree_paths,
            abs_paths,
        }
    }
}

struct LspBufferSnapshot {
    version: i32,
    snapshot: TextBufferSnapshot,
}

/// A prompt requested by LSP server.
#[derive(Clone, Debug)]
pub struct LanguageServerPromptRequest {
    pub level: PromptLevel,
    pub message: String,
    pub actions: Vec<MessageActionItem>,
    pub lsp_name: String,
    pub(crate) response_channel: Sender<MessageActionItem>,
}

impl LanguageServerPromptRequest {
    pub async fn respond(self, index: usize) -> Option<()> {
        if let Some(response) = self.actions.into_iter().nth(index) {
            self.response_channel.send(response).await.ok()
        } else {
            None
        }
    }
}
impl PartialEq for LanguageServerPromptRequest {
    fn eq(&self, other: &Self) -> bool {
        self.message == other.message && self.actions == other.actions
    }
}

#[derive(Clone, Debug, PartialEq)]
pub enum LanguageServerLogType {
    Log(MessageType),
    Trace(Option<String>),
}

impl LanguageServerLogType {
    pub fn to_proto(&self) -> proto::language_server_log::LogType {
        match self {
            Self::Log(log_type) => {
                let message_type = match *log_type {
                    MessageType::ERROR => 1,
                    MessageType::WARNING => 2,
                    MessageType::INFO => 3,
                    MessageType::LOG => 4,
                    other => {
                        log::warn!("Unknown lsp log message type: {:?}", other);
                        4
                    }
                };
                proto::language_server_log::LogType::LogMessageType(message_type)
            }
            Self::Trace(message) => {
                proto::language_server_log::LogType::LogTrace(proto::LspLogTrace {
                    message: message.clone(),
                })
            }
        }
    }

    pub fn from_proto(log_type: proto::language_server_log::LogType) -> Self {
        match log_type {
            proto::language_server_log::LogType::LogMessageType(message_type) => {
                Self::Log(match message_type {
                    1 => MessageType::ERROR,
                    2 => MessageType::WARNING,
                    3 => MessageType::INFO,
                    4 => MessageType::LOG,
                    _ => MessageType::LOG,
                })
            }
            proto::language_server_log::LogType::LogTrace(trace) => Self::Trace(trace.message),
        }
    }
}

pub enum LanguageServerState {
    Starting {
        startup: Task<Option<Arc<LanguageServer>>>,
        /// List of language servers that will be added to the workspace once it's initialization completes.
        pending_workspace_folders: Arc<Mutex<BTreeSet<Url>>>,
    },

    Running {
        adapter: Arc<CachedLspAdapter>,
        server: Arc<LanguageServer>,
        simulate_disk_based_diagnostics_completion: Option<Task<()>>,
    },
}

impl LanguageServerState {
    fn add_workspace_folder(&self, uri: Url) {
        match self {
            LanguageServerState::Starting {
                pending_workspace_folders,
                ..
            } => {
                pending_workspace_folders.lock().insert(uri);
            }
            LanguageServerState::Running { server, .. } => {
                server.add_workspace_folder(uri);
            }
        }
    }
    fn _remove_workspace_folder(&self, uri: Url) {
        match self {
            LanguageServerState::Starting {
                pending_workspace_folders,
                ..
            } => {
                pending_workspace_folders.lock().remove(&uri);
            }
            LanguageServerState::Running { server, .. } => server.remove_workspace_folder(uri),
        }
    }
    fn running(
        workspace_folders: BTreeSet<Url>,
        adapter: Arc<CachedLspAdapter>,
        server: Arc<LanguageServer>,
        simulate_disk_based_diagnostics_completion: Option<Task<()>>,
    ) -> Self {
        server.set_workspace_folders(workspace_folders);
        Self::Running {
            adapter,
            server,
            simulate_disk_based_diagnostics_completion,
        }
    }
}

impl std::fmt::Debug for LanguageServerState {
    fn fmt(&self, f: &mut std::fmt::Formatter<'_>) -> std::fmt::Result {
        match self {
            LanguageServerState::Starting { .. } => {
                f.debug_struct("LanguageServerState::Starting").finish()
            }
            LanguageServerState::Running { .. } => {
                f.debug_struct("LanguageServerState::Running").finish()
            }
        }
    }
}

#[derive(Clone, Debug, Serialize)]
pub struct LanguageServerProgress {
    pub is_disk_based_diagnostics_progress: bool,
    pub is_cancellable: bool,
    pub title: Option<String>,
    pub message: Option<String>,
    pub percentage: Option<usize>,
    #[serde(skip_serializing)]
    pub last_update_at: Instant,
}

#[derive(Copy, Clone, Debug, Default, PartialEq, Serialize)]
pub struct DiagnosticSummary {
    pub error_count: usize,
    pub warning_count: usize,
}

impl DiagnosticSummary {
    pub fn new<'a, T: 'a>(diagnostics: impl IntoIterator<Item = &'a DiagnosticEntry<T>>) -> Self {
        let mut this = Self {
            error_count: 0,
            warning_count: 0,
        };

        for entry in diagnostics {
            if entry.diagnostic.is_primary {
                match entry.diagnostic.severity {
                    DiagnosticSeverity::ERROR => this.error_count += 1,
                    DiagnosticSeverity::WARNING => this.warning_count += 1,
                    _ => {}
                }
            }
        }

        this
    }

    pub fn is_empty(&self) -> bool {
        self.error_count == 0 && self.warning_count == 0
    }

    pub fn to_proto(
        &self,
        language_server_id: LanguageServerId,
        path: &Path,
    ) -> proto::DiagnosticSummary {
        proto::DiagnosticSummary {
            path: path.to_proto(),
            language_server_id: language_server_id.0 as u64,
            error_count: self.error_count as u32,
            warning_count: self.warning_count as u32,
        }
    }
}

#[derive(Clone, Debug)]
pub enum CompletionDocumentation {
    /// There is no documentation for this completion.
    Undocumented,
    /// A single line of documentation.
    SingleLine(SharedString),
    /// Multiple lines of plain text documentation.
    MultiLinePlainText(SharedString),
    /// Markdown documentation.
    MultiLineMarkdown(SharedString),
}

impl From<lsp::Documentation> for CompletionDocumentation {
    fn from(docs: lsp::Documentation) -> Self {
        match docs {
            lsp::Documentation::String(text) => {
                if text.lines().count() <= 1 {
                    CompletionDocumentation::SingleLine(text.into())
                } else {
                    CompletionDocumentation::MultiLinePlainText(text.into())
                }
            }

            lsp::Documentation::MarkupContent(lsp::MarkupContent { kind, value }) => match kind {
                lsp::MarkupKind::PlainText => {
                    if value.lines().count() <= 1 {
                        CompletionDocumentation::SingleLine(value.into())
                    } else {
                        CompletionDocumentation::MultiLinePlainText(value.into())
                    }
                }

                lsp::MarkupKind::Markdown => {
                    CompletionDocumentation::MultiLineMarkdown(value.into())
                }
            },
        }
    }
}

fn glob_literal_prefix(glob: &Path) -> PathBuf {
    glob.components()
        .take_while(|component| match component {
            path::Component::Normal(part) => !part.to_string_lossy().contains(['*', '?', '{', '}']),
            _ => true,
        })
        .collect()
}

pub struct SshLspAdapter {
    name: LanguageServerName,
    binary: LanguageServerBinary,
    initialization_options: Option<String>,
    code_action_kinds: Option<Vec<CodeActionKind>>,
}

impl SshLspAdapter {
    pub fn new(
        name: LanguageServerName,
        binary: LanguageServerBinary,
        initialization_options: Option<String>,
        code_action_kinds: Option<String>,
    ) -> Self {
        Self {
            name,
            binary,
            initialization_options,
            code_action_kinds: code_action_kinds
                .as_ref()
                .and_then(|c| serde_json::from_str(c).ok()),
        }
    }
}

#[async_trait(?Send)]
impl LspAdapter for SshLspAdapter {
    fn name(&self) -> LanguageServerName {
        self.name.clone()
    }

    async fn initialization_options(
        self: Arc<Self>,
        _: &dyn Fs,
        _: &Arc<dyn LspAdapterDelegate>,
    ) -> Result<Option<serde_json::Value>> {
        let Some(options) = &self.initialization_options else {
            return Ok(None);
        };
        let result = serde_json::from_str(options)?;
        Ok(result)
    }

    fn code_action_kinds(&self) -> Option<Vec<CodeActionKind>> {
        self.code_action_kinds.clone()
    }

    async fn check_if_user_installed(
        &self,
        _: &dyn LspAdapterDelegate,
        _: Arc<dyn LanguageToolchainStore>,
        _: &AsyncApp,
    ) -> Option<LanguageServerBinary> {
        Some(self.binary.clone())
    }

    async fn cached_server_binary(
        &self,
        _: PathBuf,
        _: &dyn LspAdapterDelegate,
    ) -> Option<LanguageServerBinary> {
        None
    }

    async fn fetch_latest_server_version(
        &self,
        _: &dyn LspAdapterDelegate,
    ) -> Result<Box<dyn 'static + Send + Any>> {
        anyhow::bail!("SshLspAdapter does not support fetch_latest_server_version")
    }

    async fn fetch_server_binary(
        &self,
        _: Box<dyn 'static + Send + Any>,
        _: PathBuf,
        _: &dyn LspAdapterDelegate,
    ) -> Result<LanguageServerBinary> {
        anyhow::bail!("SshLspAdapter does not support fetch_server_binary")
    }
}

pub fn language_server_settings<'a>(
    delegate: &'a dyn LspAdapterDelegate,
    language: &LanguageServerName,
    cx: &'a App,
) -> Option<&'a LspSettings> {
    language_server_settings_for(
        SettingsLocation {
            worktree_id: delegate.worktree_id(),
            path: delegate.worktree_root_path(),
        },
        language,
        cx,
    )
}

pub(crate) fn language_server_settings_for<'a>(
    location: SettingsLocation<'a>,
    language: &LanguageServerName,
    cx: &'a App,
) -> Option<&'a LspSettings> {
    ProjectSettings::get(Some(location), cx).lsp.get(language)
}

pub struct LocalLspAdapterDelegate {
    lsp_store: WeakEntity<LspStore>,
    worktree: worktree::Snapshot,
    fs: Arc<dyn Fs>,
    http_client: Arc<dyn HttpClient>,
    language_registry: Arc<LanguageRegistry>,
    load_shell_env_task: Shared<Task<Option<HashMap<String, String>>>>,
}

impl LocalLspAdapterDelegate {
    pub fn new(
        language_registry: Arc<LanguageRegistry>,
        environment: &Entity<ProjectEnvironment>,
        lsp_store: WeakEntity<LspStore>,
        worktree: &Entity<Worktree>,
        http_client: Arc<dyn HttpClient>,
        fs: Arc<dyn Fs>,
        cx: &mut App,
    ) -> Arc<Self> {
        let (worktree_id, worktree_abs_path) = {
            let worktree = worktree.read(cx);
            (worktree.id(), worktree.abs_path())
        };

        let load_shell_env_task = environment.update(cx, |env, cx| {
            env.get_environment(Some(worktree_id), Some(worktree_abs_path), cx)
        });

        Arc::new(Self {
            lsp_store,
            worktree: worktree.read(cx).snapshot(),
            fs,
            http_client,
            language_registry,
            load_shell_env_task,
        })
    }

    fn from_local_lsp(
        local: &LocalLspStore,
        worktree: &Entity<Worktree>,
        cx: &mut App,
    ) -> Arc<Self> {
        Self::new(
            local.languages.clone(),
            &local.environment,
            local.weak.clone(),
            worktree,
            local.http_client.clone(),
            local.fs.clone(),
            cx,
        )
    }
}

#[async_trait]
impl LspAdapterDelegate for LocalLspAdapterDelegate {
    fn show_notification(&self, message: &str, cx: &mut App) {
        self.lsp_store
            .update(cx, |_, cx| {
                cx.emit(LspStoreEvent::Notification(message.to_owned()))
            })
            .ok();
    }

    fn http_client(&self) -> Arc<dyn HttpClient> {
        self.http_client.clone()
    }

    fn worktree_id(&self) -> WorktreeId {
        self.worktree.id()
    }

    fn exists(&self, path: &Path, is_dir: Option<bool>) -> bool {
        self.worktree.entry_for_path(path).map_or(false, |entry| {
            is_dir.map_or(true, |is_required_to_be_dir| {
                is_required_to_be_dir == entry.is_dir()
            })
        })
    }

    fn worktree_root_path(&self) -> &Path {
        self.worktree.abs_path().as_ref()
    }

    async fn shell_env(&self) -> HashMap<String, String> {
        let task = self.load_shell_env_task.clone();
        task.await.unwrap_or_default()
    }

    async fn npm_package_installed_version(
        &self,
        package_name: &str,
    ) -> Result<Option<(PathBuf, String)>> {
        let local_package_directory = self.worktree_root_path();
        let node_modules_directory = local_package_directory.join("node_modules");

        if let Some(version) =
            read_package_installed_version(node_modules_directory.clone(), package_name).await?
        {
            return Ok(Some((node_modules_directory, version)));
        }
        let Some(npm) = self.which("npm".as_ref()).await else {
            log::warn!(
                "Failed to find npm executable for {:?}",
                local_package_directory
            );
            return Ok(None);
        };

        let env = self.shell_env().await;
        let output = util::command::new_smol_command(&npm)
            .args(["root", "-g"])
            .envs(env)
            .current_dir(local_package_directory)
            .output()
            .await?;
        let global_node_modules =
            PathBuf::from(String::from_utf8_lossy(&output.stdout).to_string());

        if let Some(version) =
            read_package_installed_version(global_node_modules.clone(), package_name).await?
        {
            return Ok(Some((global_node_modules, version)));
        }
        return Ok(None);
    }

    #[cfg(not(target_os = "windows"))]
    async fn which(&self, command: &OsStr) -> Option<PathBuf> {
        let worktree_abs_path = self.worktree.abs_path();
        let shell_path = self.shell_env().await.get("PATH").cloned();
        which::which_in(command, shell_path.as_ref(), worktree_abs_path).ok()
    }

    #[cfg(target_os = "windows")]
    async fn which(&self, command: &OsStr) -> Option<PathBuf> {
        // todo(windows) Getting the shell env variables in a current directory on Windows is more complicated than other platforms
        //               there isn't a 'default shell' necessarily. The closest would be the default profile on the windows terminal
        //               SEE: https://learn.microsoft.com/en-us/windows/terminal/customize-settings/startup
        which::which(command).ok()
    }

    async fn try_exec(&self, command: LanguageServerBinary) -> Result<()> {
        let working_dir = self.worktree_root_path();
        let output = util::command::new_smol_command(&command.path)
            .args(command.arguments)
            .envs(command.env.clone().unwrap_or_default())
            .current_dir(working_dir)
            .output()
            .await?;

        if output.status.success() {
            return Ok(());
        }
        Err(anyhow!(
            "{}, stdout: {:?}, stderr: {:?}",
            output.status,
            String::from_utf8_lossy(&output.stdout),
            String::from_utf8_lossy(&output.stderr)
        ))
    }

    fn update_status(
        &self,
        server_name: LanguageServerName,
        status: language::LanguageServerBinaryStatus,
    ) {
        self.language_registry
            .update_lsp_status(server_name, status);
    }

    async fn language_server_download_dir(&self, name: &LanguageServerName) -> Option<Arc<Path>> {
        let dir = self.language_registry.language_server_download_dir(name)?;

        if !dir.exists() {
            smol::fs::create_dir_all(&dir)
                .await
                .context("failed to create container directory")
                .log_err()?;
        }

        Some(dir)
    }

    async fn read_text_file(&self, path: PathBuf) -> Result<String> {
        let entry = self
            .worktree
            .entry_for_path(&path)
            .with_context(|| format!("no worktree entry for path {path:?}"))?;
        let abs_path = self
            .worktree
            .absolutize(&entry.path)
            .with_context(|| format!("cannot absolutize path {path:?}"))?;

        self.fs.load(&abs_path).await
    }
}

async fn populate_labels_for_symbols(
    symbols: Vec<CoreSymbol>,
    language_registry: &Arc<LanguageRegistry>,
    lsp_adapter: Option<Arc<CachedLspAdapter>>,
    output: &mut Vec<Symbol>,
) {
    #[allow(clippy::mutable_key_type)]
    let mut symbols_by_language = HashMap::<Option<Arc<Language>>, Vec<CoreSymbol>>::default();

    let mut unknown_paths = BTreeSet::new();
    for symbol in symbols {
        let language = language_registry
            .language_for_file_path(&symbol.path.path)
            .await
            .ok()
            .or_else(|| {
                unknown_paths.insert(symbol.path.path.clone());
                None
            });
        symbols_by_language
            .entry(language)
            .or_default()
            .push(symbol);
    }

    for unknown_path in unknown_paths {
        log::info!(
            "no language found for symbol path {}",
            unknown_path.display()
        );
    }

    let mut label_params = Vec::new();
    for (language, mut symbols) in symbols_by_language {
        label_params.clear();
        label_params.extend(
            symbols
                .iter_mut()
                .map(|symbol| (mem::take(&mut symbol.name), symbol.kind)),
        );

        let mut labels = Vec::new();
        if let Some(language) = language {
            let lsp_adapter = lsp_adapter.clone().or_else(|| {
                language_registry
                    .lsp_adapters(&language.name())
                    .first()
                    .cloned()
            });
            if let Some(lsp_adapter) = lsp_adapter {
                labels = lsp_adapter
                    .labels_for_symbols(&label_params, &language)
                    .await
                    .log_err()
                    .unwrap_or_default();
            }
        }

        for ((symbol, (name, _)), label) in symbols
            .into_iter()
            .zip(label_params.drain(..))
            .zip(labels.into_iter().chain(iter::repeat(None)))
        {
            output.push(Symbol {
                language_server_name: symbol.language_server_name,
                source_worktree_id: symbol.source_worktree_id,
                source_language_server_id: symbol.source_language_server_id,
                path: symbol.path,
                label: label.unwrap_or_else(|| CodeLabel::plain(name.clone(), None)),
                name,
                kind: symbol.kind,
                range: symbol.range,
                signature: symbol.signature,
            });
        }
    }
}

fn include_text(server: &lsp::LanguageServer) -> Option<bool> {
    match server.capabilities().text_document_sync.as_ref()? {
        lsp::TextDocumentSyncCapability::Kind(kind) => match *kind {
            lsp::TextDocumentSyncKind::NONE => None,
            lsp::TextDocumentSyncKind::FULL => Some(true),
            lsp::TextDocumentSyncKind::INCREMENTAL => Some(false),
            _ => None,
        },
        lsp::TextDocumentSyncCapability::Options(options) => match options.save.as_ref()? {
            lsp::TextDocumentSyncSaveOptions::Supported(supported) => {
                if *supported {
                    Some(true)
                } else {
                    None
                }
            }
            lsp::TextDocumentSyncSaveOptions::SaveOptions(save_options) => {
                Some(save_options.include_text.unwrap_or(false))
            }
        },
    }
}

/// Completion items are displayed in a `UniformList`.
/// Usually, those items are single-line strings, but in LSP responses,
/// completion items `label`, `detail` and `label_details.description` may contain newlines or long spaces.
/// Many language plugins construct these items by joining these parts together, and we may use `CodeLabel::fallback_for_completion` that uses `label` at least.
/// All that may lead to a newline being inserted into resulting `CodeLabel.text`, which will force `UniformList` to bloat each entry to occupy more space,
/// breaking the completions menu presentation.
///
/// Sanitize the text to ensure there are no newlines, or, if there are some, remove them and also remove long space sequences if there were newlines.
fn ensure_uniform_list_compatible_label(label: &mut CodeLabel) {
    let mut new_text = String::with_capacity(label.text.len());
    let mut offset_map = vec![0; label.text.len() + 1];
    let mut last_char_was_space = false;
    let mut new_idx = 0;
    let mut chars = label.text.char_indices().fuse();
    let mut newlines_removed = false;

    while let Some((idx, c)) = chars.next() {
        offset_map[idx] = new_idx;

        match c {
            '\n' if last_char_was_space => {
                newlines_removed = true;
            }
            '\t' | ' ' if last_char_was_space => {}
            '\n' if !last_char_was_space => {
                new_text.push(' ');
                new_idx += 1;
                last_char_was_space = true;
                newlines_removed = true;
            }
            ' ' | '\t' => {
                new_text.push(' ');
                new_idx += 1;
                last_char_was_space = true;
            }
            _ => {
                new_text.push(c);
                new_idx += c.len_utf8();
                last_char_was_space = false;
            }
        }
    }
    offset_map[label.text.len()] = new_idx;

    // Only modify the label if newlines were removed.
    if !newlines_removed {
        return;
    }

    let last_index = new_idx;
    let mut run_ranges_errors = Vec::new();
    label.runs.retain_mut(|(range, _)| {
        match offset_map.get(range.start) {
            Some(&start) => range.start = start,
            None => {
                run_ranges_errors.push(range.clone());
                return false;
            }
        }

        match offset_map.get(range.end) {
            Some(&end) => range.end = end,
            None => {
                run_ranges_errors.push(range.clone());
                range.end = last_index;
            }
        }
        true
    });
    if !run_ranges_errors.is_empty() {
        log::error!(
            "Completion label has errors in its run ranges: {run_ranges_errors:?}, label text: {}",
            label.text
        );
    }

    let mut wrong_filter_range = None;
    if label.filter_range == (0..label.text.len()) {
        label.filter_range = 0..new_text.len();
    } else {
        let mut original_filter_range = Some(label.filter_range.clone());
        match offset_map.get(label.filter_range.start) {
            Some(&start) => label.filter_range.start = start,
            None => {
                wrong_filter_range = original_filter_range.take();
                label.filter_range.start = last_index;
            }
        }

        match offset_map.get(label.filter_range.end) {
            Some(&end) => label.filter_range.end = end,
            None => {
                wrong_filter_range = original_filter_range.take();
                label.filter_range.end = last_index;
            }
        }
    }
    if let Some(wrong_filter_range) = wrong_filter_range {
        log::error!(
            "Completion label has an invalid filter range: {wrong_filter_range:?}, label text: {}",
            label.text
        );
    }

    label.text = new_text;
}

#[cfg(test)]
mod tests {
    use language::HighlightId;

    use super::*;

    #[test]
    fn test_glob_literal_prefix() {
        assert_eq!(glob_literal_prefix(Path::new("**/*.js")), Path::new(""));
        assert_eq!(
            glob_literal_prefix(Path::new("node_modules/**/*.js")),
            Path::new("node_modules")
        );
        assert_eq!(
            glob_literal_prefix(Path::new("foo/{bar,baz}.js")),
            Path::new("foo")
        );
        assert_eq!(
            glob_literal_prefix(Path::new("foo/bar/baz.js")),
            Path::new("foo/bar/baz.js")
        );

        #[cfg(target_os = "windows")]
        {
            assert_eq!(glob_literal_prefix(Path::new("**\\*.js")), Path::new(""));
            assert_eq!(
                glob_literal_prefix(Path::new("node_modules\\**/*.js")),
                Path::new("node_modules")
            );
            assert_eq!(
                glob_literal_prefix(Path::new("foo/{bar,baz}.js")),
                Path::new("foo")
            );
            assert_eq!(
                glob_literal_prefix(Path::new("foo\\bar\\baz.js")),
                Path::new("foo/bar/baz.js")
            );
        }
    }

    #[test]
    fn test_multi_len_chars_normalization() {
        let mut label = CodeLabel {
            text: "myElˇ (parameter) myElˇ: {\n    foo: string;\n}".to_string(),
            runs: vec![(0..6, HighlightId(1))],
            filter_range: 0..6,
        };
        ensure_uniform_list_compatible_label(&mut label);
        assert_eq!(
            label,
            CodeLabel {
                text: "myElˇ (parameter) myElˇ: { foo: string; }".to_string(),
                runs: vec![(0..6, HighlightId(1))],
                filter_range: 0..6,
            }
        );
    }
}<|MERGE_RESOLUTION|>--- conflicted
+++ resolved
@@ -1253,41 +1253,7 @@
             let mut initial_transaction_id = initial_transaction_id;
             let mut prev_transaction_id = initial_transaction_id;
 
-<<<<<<< HEAD
             let formatters = code_actions_on_format_formatter.iter().chain(formatters);
-=======
-    async fn execute_formatters(
-        lsp_store: WeakEntity<LspStore>,
-        formatters: &[Formatter],
-        buffer: &FormattableBuffer,
-        settings: &LanguageSettings,
-        adapters_and_servers: &[(Arc<CachedLspAdapter>, Arc<LanguageServer>)],
-        push_to_history: bool,
-        mut initial_transaction_id: Option<TransactionId>,
-        project_transaction: &mut ProjectTransaction,
-        cx: &mut AsyncApp,
-    ) -> anyhow::Result<()> {
-        let mut prev_transaction_id = initial_transaction_id;
-
-        for formatter in formatters {
-            let operation = match formatter {
-                Formatter::LanguageServer { name } => {
-                    let Some(language_server) = lsp_store.update(cx, |lsp_store, cx| {
-                        buffer.handle.update(cx, |buffer, cx| {
-                            lsp_store
-                                .as_local()
-                                .unwrap()
-                                .primary_language_server_for_buffer(buffer, cx)
-                                .map(|(_, lsp)| lsp.clone())
-                        })
-                    })?
-                    else {
-                        continue;
-                    };
-                    let Some(buffer_abs_path) = buffer.abs_path.as_ref() else {
-                        continue;
-                    };
->>>>>>> ed4e654f
 
             'execute: for formatter in formatters {
                 let operation = match formatter {
