--- conflicted
+++ resolved
@@ -136,13 +136,7 @@
         breakpoint_store: Entity<BreakpointStore>,
         cx: &mut Context<Self>,
     ) -> Self {
-<<<<<<< HEAD
-        cx.on_app_quit(Self::shutdown_sessions).detach();
-
         let locators = FxHashMap::from_iter([(
-=======
-        let locators = HashMap::from_iter([(
->>>>>>> 8cc2ade2
             "cargo".to_string(),
             Arc::new(super::locators::cargo::CargoLocator {}) as _,
         )]);
