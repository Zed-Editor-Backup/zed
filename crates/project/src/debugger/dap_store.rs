use super::{
    breakpoint_store::BreakpointStore,
<<<<<<< HEAD
    dap_command::EvaluateCommand,
    locators::DapLocator,
=======
    locators,
>>>>>>> 2beefc81
    session::{self, Session, SessionStateEvent},
};
use crate::{
    InlayHint, InlayHintLabel, ProjectEnvironment, ResolveState,
    project_settings::ProjectSettings,
    terminals::{SshCommand, wrap_for_ssh},
    worktree_store::WorktreeStore,
};
use anyhow::{Result, anyhow};
use async_trait::async_trait;
use collections::HashMap;
use dap::{
    Capabilities, CompletionItem, CompletionsArguments, DapRegistry, DebugRequest,
    EvaluateArguments, EvaluateArgumentsContext, EvaluateResponse, RunInTerminalRequestArguments,
    Source, StackFrameId, StartDebuggingRequestArguments,
    adapters::{
        DapStatus, DebugAdapterBinary, DebugAdapterName, DebugTaskDefinition, TcpArguments,
    },
    client::SessionId,
    messages::Message,
    requests::{Completions, Evaluate, Request as _, RunInTerminal, StartDebugging},
};
use fs::Fs;
use futures::{
    channel::mpsc,
    future::{Shared, join_all},
};
use gpui::{App, AppContext, AsyncApp, Context, Entity, EventEmitter, SharedString, Task};
use http_client::HttpClient;
use language::{
    BinaryStatus, Buffer, LanguageRegistry, LanguageToolchainStore,
    language_settings::InlayHintKind, range_from_lsp,
};
use lsp::LanguageServerName;
use node_runtime::NodeRuntime;

use remote::SshRemoteClient;
use rpc::{
    AnyProtoClient, TypedEnvelope,
    proto::{self},
};
use serde_json::Value;
use settings::{Settings, WorktreeId};
use smol::{lock::Mutex, stream::StreamExt};
use std::{
    borrow::Borrow,
    collections::{BTreeMap, HashSet},
    ffi::OsStr,
    net::Ipv4Addr,
    path::{Path, PathBuf},
    sync::{Arc, Once},
};
use task::{DebugScenario, SpawnInTerminal};
use util::ResultExt as _;
use worktree::Worktree;

#[derive(Debug)]
pub enum DapStoreEvent {
    DebugClientStarted(SessionId),
    DebugSessionInitialized(SessionId),
    DebugClientShutdown(SessionId),
    DebugClientEvent {
        session_id: SessionId,
        message: Message,
    },
    RunInTerminal {
        session_id: SessionId,
        title: Option<String>,
        cwd: Option<Arc<Path>>,
        command: Option<String>,
        args: Vec<String>,
        envs: HashMap<String, String>,
        sender: mpsc::Sender<Result<u32>>,
    },
    SpawnChildSession {
        request: StartDebuggingRequestArguments,
        parent_session: Entity<Session>,
    },
    Notification(String),
    RemoteHasInitialized,
}

#[allow(clippy::large_enum_variant)]
enum DapStoreMode {
    Local(LocalDapStore),
    Ssh(SshDapStore),
    Collab,
}

pub struct LocalDapStore {
    fs: Arc<dyn Fs>,
    node_runtime: NodeRuntime,
    http_client: Arc<dyn HttpClient>,
    environment: Entity<ProjectEnvironment>,
    language_registry: Arc<LanguageRegistry>,
    toolchain_store: Arc<dyn LanguageToolchainStore>,
}

pub struct SshDapStore {
    ssh_client: Entity<SshRemoteClient>,
    upstream_client: AnyProtoClient,
    upstream_project_id: u64,
}

pub struct DapStore {
    mode: DapStoreMode,
    downstream_client: Option<(AnyProtoClient, u64)>,
    breakpoint_store: Entity<BreakpointStore>,
    worktree_store: Entity<WorktreeStore>,
    sessions: BTreeMap<SessionId, Entity<Session>>,
    next_session_id: u32,
    start_debugging_tx: futures::channel::mpsc::UnboundedSender<(SessionId, Message)>,
    _start_debugging_task: Task<()>,
}

impl EventEmitter<DapStoreEvent> for DapStore {}

impl DapStore {
    pub fn init(client: &AnyProtoClient, cx: &mut App) {
        static ADD_LOCATORS: Once = Once::new();
        client.add_entity_request_handler(Self::handle_run_debug_locator);
        client.add_entity_request_handler(Self::handle_get_debug_adapter_binary);
        ADD_LOCATORS.call_once(|| {
            DapRegistry::global(cx)
                .add_locator("cargo".into(), Arc::new(locators::cargo::CargoLocator {}))
        });
    }

    #[expect(clippy::too_many_arguments)]
    pub fn new_local(
        http_client: Arc<dyn HttpClient>,
        node_runtime: NodeRuntime,
        fs: Arc<dyn Fs>,
        language_registry: Arc<LanguageRegistry>,
        environment: Entity<ProjectEnvironment>,
        toolchain_store: Arc<dyn LanguageToolchainStore>,
        worktree_store: Entity<WorktreeStore>,
        breakpoint_store: Entity<BreakpointStore>,
        cx: &mut Context<Self>,
    ) -> Self {
        let mode = DapStoreMode::Local(LocalDapStore {
            fs,
            environment,
            http_client,
            node_runtime,
            toolchain_store,
            language_registry,
        });

        Self::new(mode, breakpoint_store, worktree_store, cx)
    }

    pub fn new_ssh(
        project_id: u64,
        ssh_client: Entity<SshRemoteClient>,
        breakpoint_store: Entity<BreakpointStore>,
        worktree_store: Entity<WorktreeStore>,
        cx: &mut Context<Self>,
    ) -> Self {
        let mode = DapStoreMode::Ssh(SshDapStore {
            upstream_client: ssh_client.read(cx).proto_client(),
            ssh_client,
            upstream_project_id: project_id,
        });

        Self::new(mode, breakpoint_store, worktree_store, cx)
    }

    pub fn new_collab(
        _project_id: u64,
        _upstream_client: AnyProtoClient,
        breakpoint_store: Entity<BreakpointStore>,
        worktree_store: Entity<WorktreeStore>,
        cx: &mut Context<Self>,
    ) -> Self {
        Self::new(DapStoreMode::Collab, breakpoint_store, worktree_store, cx)
    }

    fn new(
        mode: DapStoreMode,
        breakpoint_store: Entity<BreakpointStore>,
        worktree_store: Entity<WorktreeStore>,
        cx: &mut Context<Self>,
    ) -> Self {
        let (start_debugging_tx, mut message_rx) =
            futures::channel::mpsc::unbounded::<(SessionId, Message)>();
        let task = cx.spawn(async move |this, cx| {
            while let Some((session_id, message)) = message_rx.next().await {
                match message {
                    Message::Request(request) => {
                        let _ = this
                            .update(cx, |this, cx| {
                                if request.command == StartDebugging::COMMAND {
                                    this.handle_start_debugging_request(session_id, request, cx)
                                        .detach_and_log_err(cx);
                                } else if request.command == RunInTerminal::COMMAND {
                                    this.handle_run_in_terminal_request(session_id, request, cx)
                                        .detach_and_log_err(cx);
                                }
                            })
                            .log_err();
                    }
                    _ => {}
                }
            }
        });

        Self {
            mode,
            _start_debugging_task: task,
            start_debugging_tx,
            next_session_id: 0,
            downstream_client: None,
            breakpoint_store,
            worktree_store,
            sessions: Default::default(),
        }
    }

    pub fn get_debug_adapter_binary(
        &mut self,
        definition: DebugTaskDefinition,
        cx: &mut Context<Self>,
    ) -> Task<Result<DebugAdapterBinary>> {
        match &self.mode {
            DapStoreMode::Local(_) => {
                let Some(worktree) = self.worktree_store.read(cx).visible_worktrees(cx).next()
                else {
                    return Task::ready(Err(anyhow!("Failed to find a worktree")));
                };
                let Some(adapter) = DapRegistry::global(cx).adapter(&definition.adapter) else {
                    return Task::ready(Err(anyhow!("Failed to find a debug adapter")));
                };

                let user_installed_path = ProjectSettings::get_global(cx)
                    .dap
                    .get(&adapter.name())
                    .and_then(|s| s.binary.as_ref().map(PathBuf::from));

                let delegate = self.delegate(&worktree, cx);
                let cwd: Arc<Path> = definition
                    .cwd()
                    .unwrap_or(worktree.read(cx).abs_path().as_ref())
                    .into();

                cx.spawn(async move |this, cx| {
                    let mut binary = adapter
                        .get_binary(&delegate, &definition, user_installed_path, cx)
                        .await?;

                    let env = this
                        .update(cx, |this, cx| {
                            this.as_local()
                                .unwrap()
                                .environment
                                .update(cx, |environment, cx| {
                                    environment.get_directory_environment(cwd, cx)
                                })
                        })?
                        .await;

                    if let Some(mut env) = env {
                        env.extend(std::mem::take(&mut binary.envs));
                        binary.envs = env;
                    }

                    Ok(binary)
                })
            }
            DapStoreMode::Ssh(ssh) => {
                let request = ssh.upstream_client.request(proto::GetDebugAdapterBinary {
                    project_id: ssh.upstream_project_id,
                    definition: Some(definition.to_proto()),
                });
                let ssh_client = ssh.ssh_client.clone();

                cx.spawn(async move |_, cx| {
                    let response = request.await?;
                    let binary = DebugAdapterBinary::from_proto(response)?;
                    let mut ssh_command = ssh_client.update(cx, |ssh, _| {
                        anyhow::Ok(SshCommand {
                            arguments: ssh
                                .ssh_args()
                                .ok_or_else(|| anyhow!("SSH arguments not found"))?,
                        })
                    })??;

                    let mut connection = None;
                    if let Some(c) = binary.connection {
                        let local_bind_addr = Ipv4Addr::new(127, 0, 0, 1);
                        let port =
                            dap::transport::TcpTransport::unused_port(local_bind_addr).await?;

                        ssh_command.add_port_forwarding(port, c.host.to_string(), c.port);
                        connection = Some(TcpArguments {
                            port: c.port,
                            host: local_bind_addr,
                            timeout: c.timeout,
                        })
                    }

                    let (program, args) = wrap_for_ssh(
                        &ssh_command,
                        Some((&binary.command, &binary.arguments)),
                        binary.cwd.as_deref(),
                        binary.envs,
                        None,
                    );

                    Ok(DebugAdapterBinary {
                        command: program,
                        arguments: args,
                        envs: HashMap::default(),
                        cwd: None,
                        connection,
                        request_args: binary.request_args,
                    })
                })
            }
            DapStoreMode::Collab => {
                Task::ready(Err(anyhow!("Debugging is not yet supported via collab")))
            }
        }
    }

    pub fn debug_scenario_for_build_task(
        &self,
        mut build: SpawnInTerminal,
        unresoved_label: SharedString,
        adapter: SharedString,
        cx: &mut App,
    ) -> Option<DebugScenario> {
        build.args = build
            .args
            .into_iter()
            .map(|arg| {
                if arg.starts_with("$") {
                    arg.strip_prefix("$")
                        .and_then(|arg| build.env.get(arg).map(ToOwned::to_owned))
                        .unwrap_or_else(|| arg)
                } else {
                    arg
                }
            })
            .collect();

        DapRegistry::global(cx)
            .locators()
            .values()
            .find(|locator| locator.accepts(&build))
            .map(|_| DebugScenario {
                adapter,
                label: format!("Debug `{}`", build.label).into(),
                build: Some(unresoved_label),
                request: None,
                initialize_args: None,
                tcp_connection: None,
                stop_on_entry: None,
            })
    }

    pub fn run_debug_locator(
        &mut self,
        mut build_command: SpawnInTerminal,
        cx: &mut Context<Self>,
    ) -> Task<Result<DebugRequest>> {
        match &self.mode {
            DapStoreMode::Local(_) => {
                // Pre-resolve args with existing environment.
                build_command.args = build_command
                    .args
                    .into_iter()
                    .map(|arg| {
                        if arg.starts_with("$") {
                            arg.strip_prefix("$")
                                .and_then(|arg| build_command.env.get(arg).map(ToOwned::to_owned))
                                .unwrap_or_else(|| arg)
                        } else {
                            arg
                        }
                    })
                    .collect();
                let locators = DapRegistry::global(cx)
                    .locators()
                    .values()
                    .filter(|locator| locator.accepts(&build_command))
                    .cloned()
                    .collect::<Vec<_>>();
                if !locators.is_empty() {
                    cx.background_spawn(async move {
                        for locator in locators {
                            let result = locator
                                .run(build_command.clone())
                                .await
                                .log_with_level(log::Level::Error);
                            if let Some(result) = result {
                                return Ok(result);
                            }
                        }
                        Err(anyhow!(
                            "None of the locators for task `{}` completed successfully",
                            build_command.label
                        ))
                    })
                } else {
                    Task::ready(Err(anyhow!(
                        "Couldn't find any locator for task `{}`. Specify the `attach` or `launch` arguments in your debug scenario definition",
                        build_command.label
                    )))
                }
            }
            DapStoreMode::Ssh(ssh) => {
                let request = ssh.upstream_client.request(proto::RunDebugLocators {
                    project_id: ssh.upstream_project_id,
                    build_command: Some(build_command.to_proto()),
                });
                cx.background_spawn(async move {
                    let response = request.await?;
                    DebugRequest::from_proto(response)
                })
            }
            DapStoreMode::Collab => {
                Task::ready(Err(anyhow!("Debugging is not yet supported via collab")))
            }
        }
    }

    fn as_local(&self) -> Option<&LocalDapStore> {
        match &self.mode {
            DapStoreMode::Local(local_dap_store) => Some(local_dap_store),
            _ => None,
        }
    }

    pub fn new_session(
        &mut self,
        template: DebugTaskDefinition,
        parent_session: Option<Entity<Session>>,
        cx: &mut Context<Self>,
    ) -> Entity<Session> {
        let session_id = SessionId(util::post_inc(&mut self.next_session_id));

        if let Some(session) = &parent_session {
            session.update(cx, |session, _| {
                session.add_child_session_id(session_id);
            });
        }

        let start_debugging_tx = self.start_debugging_tx.clone();

        let session = Session::new(
            self.breakpoint_store.clone(),
            session_id,
            parent_session,
            template.clone(),
            start_debugging_tx,
            cx,
        );

        self.sessions.insert(session_id, session.clone());
        cx.notify();

        cx.subscribe(&session, {
            move |this: &mut DapStore, _, event: &SessionStateEvent, cx| match event {
                SessionStateEvent::Shutdown => {
                    this.shutdown_session(session_id, cx).detach_and_log_err(cx);
                }
                SessionStateEvent::Restart => {}
                SessionStateEvent::Running => {
                    cx.emit(DapStoreEvent::DebugClientStarted(session_id));
                }
            }
        })
        .detach();

        session
    }

    pub fn boot_session(
        &self,
        session: Entity<Session>,
        cx: &mut Context<Self>,
    ) -> Task<Result<()>> {
        let Some(worktree) = self.worktree_store.read(cx).visible_worktrees(cx).next() else {
            return Task::ready(Err(anyhow!("Failed to find a worktree")));
        };

        let dap_store = cx.weak_entity();
        let breakpoint_store = self.breakpoint_store.clone();
        let definition = session.read(cx).definition();

        cx.spawn({
            let session = session.clone();
            async move |this, cx| {
                let binary = this
                    .update(cx, |this, cx| {
                        this.get_debug_adapter_binary(definition.clone(), cx)
                    })?
                    .await?;

                session
                    .update(cx, |session, cx| {
                        session.boot(binary, worktree, breakpoint_store, dap_store, cx)
                    })?
                    .await
            }
        })
    }

    pub fn session_by_id(
        &self,
        session_id: impl Borrow<SessionId>,
    ) -> Option<Entity<session::Session>> {
        let session_id = session_id.borrow();
        let client = self.sessions.get(session_id).cloned();

        client
    }
    pub fn sessions(&self) -> impl Iterator<Item = &Entity<Session>> {
        self.sessions.values()
    }

    pub fn capabilities_by_id(
        &self,
        session_id: impl Borrow<SessionId>,
        cx: &App,
    ) -> Option<Capabilities> {
        let session_id = session_id.borrow();
        self.sessions
            .get(session_id)
            .map(|client| client.read(cx).capabilities.clone())
    }

    pub fn breakpoint_store(&self) -> &Entity<BreakpointStore> {
        &self.breakpoint_store
    }

    pub fn worktree_store(&self) -> &Entity<WorktreeStore> {
        &self.worktree_store
    }

    #[allow(dead_code)]
    async fn handle_ignore_breakpoint_state(
        this: Entity<Self>,
        envelope: TypedEnvelope<proto::IgnoreBreakpointState>,
        mut cx: AsyncApp,
    ) -> Result<()> {
        let session_id = SessionId::from_proto(envelope.payload.session_id);

        this.update(&mut cx, |this, cx| {
            if let Some(session) = this.session_by_id(&session_id) {
                session.update(cx, |session, cx| {
                    session.set_ignore_breakpoints(envelope.payload.ignore, cx)
                })
            } else {
                Task::ready(HashMap::default())
            }
        })?
        .await;

        Ok(())
    }

    fn delegate(&self, worktree: &Entity<Worktree>, cx: &mut App) -> DapAdapterDelegate {
        let Some(local_store) = self.as_local() else {
            unimplemented!("Starting session on remote side");
        };

        DapAdapterDelegate::new(
            local_store.fs.clone(),
            worktree.read(cx).id(),
            local_store.node_runtime.clone(),
            local_store.http_client.clone(),
            local_store.language_registry.clone(),
            local_store.toolchain_store.clone(),
            local_store.environment.update(cx, |env, cx| {
                env.get_worktree_environment(worktree.clone(), cx)
            }),
        )
    }

    fn handle_start_debugging_request(
        &mut self,
        session_id: SessionId,
        request: dap::messages::Request,
        cx: &mut Context<Self>,
    ) -> Task<Result<()>> {
        let Some(parent_session) = self.session_by_id(session_id) else {
            return Task::ready(Err(anyhow!("Session not found")));
        };
        let request_seq = request.seq;

        let launch_request: Option<Result<StartDebuggingRequestArguments, _>> = request
            .arguments
            .as_ref()
            .map(|value| serde_json::from_value(value.clone()));

        let mut success = true;
        if let Some(Ok(request)) = launch_request {
            cx.emit(DapStoreEvent::SpawnChildSession {
                request,
                parent_session: parent_session.clone(),
            });
        } else {
            log::error!(
                "Failed to parse launch request arguments: {:?}",
                request.arguments
            );
            success = false;
        }

        cx.spawn(async move |_, cx| {
            parent_session
                .update(cx, |session, cx| {
                    session.respond_to_client(
                        request_seq,
                        success,
                        StartDebugging::COMMAND.to_string(),
                        None,
                        cx,
                    )
                })?
                .await
        })
    }

    fn handle_run_in_terminal_request(
        &mut self,
        session_id: SessionId,
        request: dap::messages::Request,
        cx: &mut Context<Self>,
    ) -> Task<Result<()>> {
        let Some(session) = self.session_by_id(session_id) else {
            return Task::ready(Err(anyhow!("Session not found")));
        };

        let request_args = serde_json::from_value::<RunInTerminalRequestArguments>(
            request.arguments.unwrap_or_default(),
        )
        .expect("To parse StartDebuggingRequestArguments");

        let seq = request.seq;

        let cwd = Path::new(&request_args.cwd);

        match cwd.try_exists() {
            Ok(false) | Err(_) if !request_args.cwd.is_empty() => {
                return session.update(cx, |session, cx| {
                    session.respond_to_client(
                        seq,
                        false,
                        RunInTerminal::COMMAND.to_string(),
                        serde_json::to_value(dap::ErrorResponse {
                            error: Some(dap::Message {
                                id: seq,
                                format: format!("Received invalid/unknown cwd: {cwd:?}"),
                                variables: None,
                                send_telemetry: None,
                                show_user: None,
                                url: None,
                                url_label: None,
                            }),
                        })
                        .ok(),
                        cx,
                    )
                });
            }
            _ => (),
        }
        let mut args = request_args.args.clone();

        // Handle special case for NodeJS debug adapter
        // If only the Node binary path is provided, we set the command to None
        // This prevents the NodeJS REPL from appearing, which is not the desired behavior
        // The expected usage is for users to provide their own Node command, e.g., `node test.js`
        // This allows the NodeJS debug client to attach correctly
        let command = if args.len() > 1 {
            Some(args.remove(0))
        } else {
            None
        };

        let mut envs: HashMap<String, String> = Default::default();
        if let Some(Value::Object(env)) = request_args.env {
            for (key, value) in env {
                let value_str = match (key.as_str(), value) {
                    (_, Value::String(value)) => value,
                    _ => continue,
                };

                envs.insert(key, value_str);
            }
        }

        let (tx, mut rx) = mpsc::channel::<Result<u32>>(1);
        let cwd = Some(cwd)
            .filter(|cwd| cwd.as_os_str().len() > 0)
            .map(Arc::from)
            .or_else(|| {
                self.session_by_id(session_id)
                    .and_then(|session| session.read(cx).binary().cwd.as_deref().map(Arc::from))
            });
        cx.emit(DapStoreEvent::RunInTerminal {
            session_id,
            title: request_args.title,
            cwd,
            command,
            args,
            envs,
            sender: tx,
        });
        cx.notify();

        let session = session.downgrade();
        cx.spawn(async move |_, cx| {
            let (success, body) = match rx.next().await {
                Some(Ok(pid)) => (
                    true,
                    serde_json::to_value(dap::RunInTerminalResponse {
                        process_id: None,
                        shell_process_id: Some(pid as u64),
                    })
                    .ok(),
                ),
                Some(Err(error)) => (
                    false,
                    serde_json::to_value(dap::ErrorResponse {
                        error: Some(dap::Message {
                            id: seq,
                            format: error.to_string(),
                            variables: None,
                            send_telemetry: None,
                            show_user: None,
                            url: None,
                            url_label: None,
                        }),
                    })
                    .ok(),
                ),
                None => (
                    false,
                    serde_json::to_value(dap::ErrorResponse {
                        error: Some(dap::Message {
                            id: seq,
                            format: "failed to receive response from spawn terminal".to_string(),
                            variables: None,
                            send_telemetry: None,
                            show_user: None,
                            url: None,
                            url_label: None,
                        }),
                    })
                    .ok(),
                ),
            };

            session
                .update(cx, |session, cx| {
                    session.respond_to_client(
                        seq,
                        success,
                        RunInTerminal::COMMAND.to_string(),
                        body,
                        cx,
                    )
                })?
                .await
        })
    }

    pub fn evaluate(
        &self,
        session_id: &SessionId,
        stack_frame_id: u64,
        expression: String,
        context: EvaluateArgumentsContext,
        source: Option<Source>,
        cx: &mut Context<Self>,
    ) -> Task<Result<EvaluateResponse>> {
        let Some(client) = self
            .session_by_id(session_id)
            .and_then(|client| client.read(cx).adapter_client())
        else {
            return Task::ready(Err(anyhow!("Could not find client: {:?}", session_id)));
        };

        cx.background_executor().spawn(async move {
            client
                .request::<Evaluate>(EvaluateArguments {
                    expression: expression.clone(),
                    frame_id: Some(stack_frame_id),
                    context: Some(context),
                    format: None,
                    line: None,
                    column: None,
                    source,
                })
                .await
        })
    }

    pub fn completions(
        &self,
        session_id: &SessionId,
        stack_frame_id: u64,
        text: String,
        completion_column: u64,
        cx: &mut Context<Self>,
    ) -> Task<Result<Vec<CompletionItem>>> {
        let Some(client) = self
            .session_by_id(session_id)
            .and_then(|client| client.read(cx).adapter_client())
        else {
            return Task::ready(Err(anyhow!("Could not find client: {:?}", session_id)));
        };

        cx.background_executor().spawn(async move {
            Ok(client
                .request::<Completions>(CompletionsArguments {
                    frame_id: Some(stack_frame_id),
                    line: None,
                    text,
                    column: completion_column,
                })
                .await?
                .targets)
        })
    }

    pub fn resolve_inline_values(
        &self,
        session: Entity<Session>,
        stack_frame_id: StackFrameId,
        buffer_handle: Entity<Buffer>,
        inline_values: Vec<lsp::InlineValue>,
        cx: &mut Context<Self>,
    ) -> Task<Result<Vec<InlayHint>>> {
        let snapshot = buffer_handle.read(cx).snapshot();
        let all_variables = session.read(cx).variables_by_stack_frame_id(stack_frame_id);

        cx.spawn(async move |_, cx| {
            let mut inlay_hints = Vec::with_capacity(inline_values.len());
            for inline_value in inline_values.iter() {
                match inline_value {
                    lsp::InlineValue::Text(text) => {
                        inlay_hints.push(InlayHint {
                            position: snapshot.anchor_after(range_from_lsp(text.range).end),
                            label: InlayHintLabel::String(format!(": {}", text.text)),
                            kind: Some(InlayHintKind::Type),
                            padding_left: false,
                            padding_right: false,
                            tooltip: None,
                            resolve_state: ResolveState::Resolved,
                        });
                    }
                    lsp::InlineValue::VariableLookup(variable_lookup) => {
                        let range = range_from_lsp(variable_lookup.range);

                        let mut variable_name = variable_lookup
                            .variable_name
                            .clone()
                            .unwrap_or_else(|| snapshot.text_for_range(range.clone()).collect());

                        if !variable_lookup.case_sensitive_lookup {
                            variable_name = variable_name.to_ascii_lowercase();
                        }

                        let Some(variable) = all_variables.iter().find(|variable| {
                            if variable_lookup.case_sensitive_lookup {
                                variable.name == variable_name
                            } else {
                                variable.name.to_ascii_lowercase() == variable_name
                            }
                        }) else {
                            continue;
                        };

                        inlay_hints.push(InlayHint {
                            position: snapshot.anchor_after(range.end),
                            label: InlayHintLabel::String(format!(": {}", variable.value)),
                            kind: Some(InlayHintKind::Type),
                            padding_left: false,
                            padding_right: false,
                            tooltip: None,
                            resolve_state: ResolveState::Resolved,
                        });
                    }
                    lsp::InlineValue::EvaluatableExpression(expression) => {
                        let range = range_from_lsp(expression.range);

                        let expression = expression
                            .expression
                            .clone()
                            .unwrap_or_else(|| snapshot.text_for_range(range.clone()).collect());

                        let Ok(eval_task) = session.update(cx, |session, _| {
                            session.mode.request_dap(EvaluateCommand {
                                expression,
                                frame_id: Some(stack_frame_id),
                                source: None,
                                context: Some(EvaluateArgumentsContext::Variables),
                            })
                        }) else {
                            continue;
                        };

                        if let Some(response) = eval_task.await.log_err() {
                            inlay_hints.push(InlayHint {
                                position: snapshot.anchor_after(range.end),
                                label: InlayHintLabel::String(format!(": {}", response.result)),
                                kind: Some(InlayHintKind::Type),
                                padding_left: false,
                                padding_right: false,
                                tooltip: None,
                                resolve_state: ResolveState::Resolved,
                            });
                        };
                    }
                };
            }

            Ok(inlay_hints)
        })
    }

    pub fn shutdown_sessions(&mut self, cx: &mut Context<Self>) -> Task<()> {
        let mut tasks = vec![];
        for session_id in self.sessions.keys().cloned().collect::<Vec<_>>() {
            tasks.push(self.shutdown_session(session_id, cx));
        }

        cx.background_executor().spawn(async move {
            futures::future::join_all(tasks).await;
        })
    }

    pub fn shutdown_session(
        &mut self,
        session_id: SessionId,
        cx: &mut Context<Self>,
    ) -> Task<Result<()>> {
        let Some(session) = self.sessions.remove(&session_id) else {
            return Task::ready(Err(anyhow!("Could not find session: {:?}", session_id)));
        };

        let shutdown_children = session
            .read(cx)
            .child_session_ids()
            .iter()
            .map(|session_id| self.shutdown_session(*session_id, cx))
            .collect::<Vec<_>>();

        let shutdown_parent_task = if let Some(parent_session) = session
            .read(cx)
            .parent_id(cx)
            .and_then(|session_id| self.session_by_id(session_id))
        {
            let shutdown_id = parent_session.update(cx, |parent_session, _| {
                parent_session.remove_child_session_id(session_id);

                if parent_session.child_session_ids().len() == 0 {
                    Some(parent_session.session_id())
                } else {
                    None
                }
            });

            shutdown_id.map(|session_id| self.shutdown_session(session_id, cx))
        } else {
            None
        };

        let shutdown_task = session.update(cx, |this, cx| this.shutdown(cx));

        cx.background_spawn(async move {
            if shutdown_children.len() > 0 {
                let _ = join_all(shutdown_children).await;
            }

            shutdown_task.await;

            if let Some(parent_task) = shutdown_parent_task {
                parent_task.await?;
            }

            Ok(())
        })
    }

    pub fn shared(
        &mut self,
        project_id: u64,
        downstream_client: AnyProtoClient,
        _: &mut Context<Self>,
    ) {
        self.downstream_client = Some((downstream_client.clone(), project_id));
    }

    pub fn unshared(&mut self, cx: &mut Context<Self>) {
        self.downstream_client.take();

        cx.notify();
    }

    async fn handle_run_debug_locator(
        this: Entity<Self>,
        envelope: TypedEnvelope<proto::RunDebugLocators>,
        mut cx: AsyncApp,
    ) -> Result<proto::DebugRequest> {
        let task = envelope
            .payload
            .build_command
            .ok_or_else(|| anyhow!("missing definition"))?;
        let build_task = SpawnInTerminal::from_proto(task);
        let request = this
            .update(&mut cx, |this, cx| this.run_debug_locator(build_task, cx))?
            .await?;

        Ok(request.to_proto())
    }

    async fn handle_get_debug_adapter_binary(
        this: Entity<Self>,
        envelope: TypedEnvelope<proto::GetDebugAdapterBinary>,
        mut cx: AsyncApp,
    ) -> Result<proto::DebugAdapterBinary> {
        let definition = DebugTaskDefinition::from_proto(
            envelope
                .payload
                .definition
                .ok_or_else(|| anyhow!("missing definition"))?,
        )?;
        let binary = this
            .update(&mut cx, |this, cx| {
                this.get_debug_adapter_binary(definition, cx)
            })?
            .await?;
        Ok(binary.to_proto())
    }
}

#[derive(Clone)]
pub struct DapAdapterDelegate {
    fs: Arc<dyn Fs>,
    worktree_id: WorktreeId,
    node_runtime: NodeRuntime,
    http_client: Arc<dyn HttpClient>,
    language_registry: Arc<LanguageRegistry>,
    toolchain_store: Arc<dyn LanguageToolchainStore>,
    updated_adapters: Arc<Mutex<HashSet<DebugAdapterName>>>,
    load_shell_env_task: Shared<Task<Option<HashMap<String, String>>>>,
}

impl DapAdapterDelegate {
    pub fn new(
        fs: Arc<dyn Fs>,
        worktree_id: WorktreeId,
        node_runtime: NodeRuntime,
        http_client: Arc<dyn HttpClient>,
        language_registry: Arc<LanguageRegistry>,
        toolchain_store: Arc<dyn LanguageToolchainStore>,
        load_shell_env_task: Shared<Task<Option<HashMap<String, String>>>>,
    ) -> Self {
        Self {
            fs,
            worktree_id,
            http_client,
            node_runtime,
            toolchain_store,
            language_registry,
            load_shell_env_task,
            updated_adapters: Default::default(),
        }
    }
}

#[async_trait(?Send)]
impl dap::adapters::DapDelegate for DapAdapterDelegate {
    fn worktree_id(&self) -> WorktreeId {
        self.worktree_id
    }

    fn http_client(&self) -> Arc<dyn HttpClient> {
        self.http_client.clone()
    }

    fn node_runtime(&self) -> NodeRuntime {
        self.node_runtime.clone()
    }

    fn fs(&self) -> Arc<dyn Fs> {
        self.fs.clone()
    }

    fn updated_adapters(&self) -> Arc<Mutex<HashSet<DebugAdapterName>>> {
        self.updated_adapters.clone()
    }

    fn update_status(&self, dap_name: DebugAdapterName, status: dap::adapters::DapStatus) {
        let name = SharedString::from(dap_name.to_string());
        let status = match status {
            DapStatus::None => BinaryStatus::None,
            DapStatus::Downloading => BinaryStatus::Downloading,
            DapStatus::Failed { error } => BinaryStatus::Failed { error },
            DapStatus::CheckingForUpdate => BinaryStatus::CheckingForUpdate,
        };

        self.language_registry
            .update_dap_status(LanguageServerName(name), status);
    }

    fn which(&self, command: &OsStr) -> Option<PathBuf> {
        which::which(command).ok()
    }

    async fn shell_env(&self) -> HashMap<String, String> {
        let task = self.load_shell_env_task.clone();
        task.await.unwrap_or_default()
    }

    fn toolchain_store(&self) -> Arc<dyn LanguageToolchainStore> {
        self.toolchain_store.clone()
    }
}<|MERGE_RESOLUTION|>--- conflicted
+++ resolved
@@ -1,11 +1,7 @@
 use super::{
     breakpoint_store::BreakpointStore,
-<<<<<<< HEAD
     dap_command::EvaluateCommand,
-    locators::DapLocator,
-=======
     locators,
->>>>>>> 2beefc81
     session::{self, Session, SessionStateEvent},
 };
 use crate::{
