use super::{
    breakpoint_store::BreakpointStore,
    locators::DapLocator,
    session::{self, Session, SessionStateEvent},
};
use crate::{
    ProjectEnvironment,
    project_settings::ProjectSettings,
    terminals::{SshCommand, wrap_for_ssh},
    worktree_store::WorktreeStore,
};
use anyhow::{Result, anyhow};
use async_trait::async_trait;
use collections::HashMap;
use dap::{
<<<<<<< HEAD
    Capabilities, CompletionItem, CompletionsArguments, DapRegistry, ErrorResponse,
    EvaluateArguments, EvaluateArgumentsContext, EvaluateResponse, RunInTerminalRequestArguments,
    Source, StartDebuggingRequestArguments,
    adapters::{DapStatus, DebugAdapterBinary, DebugAdapterName, DebugTaskDefinition},
=======
    Capabilities, CompletionItem, CompletionsArguments, DapRegistry, EvaluateArguments,
    EvaluateArgumentsContext, EvaluateResponse, RunInTerminalRequestArguments, Source,
    StartDebuggingRequestArguments,
    adapters::{DapStatus, DebugAdapterBinary, DebugAdapterName, TcpArguments},
>>>>>>> 5e31d86f
    client::SessionId,
    messages::Message,
    requests::{Completions, Evaluate, Request as _, RunInTerminal, StartDebugging},
};
use fs::Fs;
use futures::{
    channel::mpsc,
    future::{Shared, join_all},
};
use gpui::{App, AppContext, AsyncApp, Context, Entity, EventEmitter, SharedString, Task};
use http_client::HttpClient;
use language::{BinaryStatus, LanguageRegistry, LanguageToolchainStore};
use lsp::LanguageServerName;
use node_runtime::NodeRuntime;

use remote::SshRemoteClient;
use rpc::{
    AnyProtoClient, TypedEnvelope,
    proto::{self},
};
use serde_json::Value;
use settings::{Settings, WorktreeId};
use smol::{lock::Mutex, stream::StreamExt};
use std::{
    borrow::Borrow,
    collections::{BTreeMap, HashSet},
    ffi::OsStr,
    net::Ipv4Addr,
    path::{Path, PathBuf},
    sync::Arc,
};
use task::{DebugScenario, TaskTemplate};
use util::ResultExt as _;
use worktree::Worktree;

pub enum DapStoreEvent {
    DebugClientStarted(SessionId),
    DebugSessionInitialized(SessionId),
    DebugClientShutdown(SessionId),
    DebugClientEvent {
        session_id: SessionId,
        message: Message,
    },
    RunInTerminal {
        session_id: SessionId,
        title: Option<String>,
        cwd: Option<Arc<Path>>,
        command: Option<String>,
        args: Vec<String>,
        envs: HashMap<String, String>,
        sender: mpsc::Sender<Result<u32>>,
    },
    SpawnChildSession {
        request: StartDebuggingRequestArguments,
        parent_session: Entity<Session>,
    },
    Notification(String),
    RemoteHasInitialized,
}

#[allow(clippy::large_enum_variant)]
enum DapStoreMode {
    Local(LocalDapStore),
    Ssh(SshDapStore),
    Collab,
}

pub struct LocalDapStore {
    fs: Arc<dyn Fs>,
    node_runtime: NodeRuntime,
    http_client: Arc<dyn HttpClient>,
    environment: Entity<ProjectEnvironment>,
    language_registry: Arc<LanguageRegistry>,
    toolchain_store: Arc<dyn LanguageToolchainStore>,
    locators: HashMap<String, Arc<dyn DapLocator>>,
}

pub struct SshDapStore {
    ssh_client: Entity<SshRemoteClient>,
    upstream_client: AnyProtoClient,
    upstream_project_id: u64,
}

pub struct DapStore {
    mode: DapStoreMode,
    downstream_client: Option<(AnyProtoClient, u64)>,
    breakpoint_store: Entity<BreakpointStore>,
    worktree_store: Entity<WorktreeStore>,
    sessions: BTreeMap<SessionId, Entity<Session>>,
    next_session_id: u32,
    start_debugging_tx: futures::channel::mpsc::UnboundedSender<(SessionId, Message)>,
    _start_debugging_task: Task<()>,
}

impl EventEmitter<DapStoreEvent> for DapStore {}

impl DapStore {
    pub fn init(client: &AnyProtoClient) {
        client.add_entity_request_handler(Self::handle_run_debug_locator);
        client.add_entity_request_handler(Self::handle_get_debug_adapter_binary);
    }

    #[expect(clippy::too_many_arguments)]
    pub fn new_local(
        http_client: Arc<dyn HttpClient>,
        node_runtime: NodeRuntime,
        fs: Arc<dyn Fs>,
        language_registry: Arc<LanguageRegistry>,
        environment: Entity<ProjectEnvironment>,
        toolchain_store: Arc<dyn LanguageToolchainStore>,
        worktree_store: Entity<WorktreeStore>,
        breakpoint_store: Entity<BreakpointStore>,
        cx: &mut Context<Self>,
    ) -> Self {
        cx.on_app_quit(Self::shutdown_sessions).detach();

        let locators = HashMap::from_iter([(
            "cargo".to_string(),
            Arc::new(super::locators::cargo::CargoLocator {}) as _,
        )]);

        let mode = DapStoreMode::Local(LocalDapStore {
            fs,
            environment,
            http_client,
            node_runtime,
            toolchain_store,
            language_registry,
            locators,
        });

        Self::new(mode, breakpoint_store, worktree_store, cx)
    }

    pub fn new_ssh(
        project_id: u64,
        ssh_client: Entity<SshRemoteClient>,
        breakpoint_store: Entity<BreakpointStore>,
        worktree_store: Entity<WorktreeStore>,
        cx: &mut Context<Self>,
    ) -> Self {
        let mode = DapStoreMode::Ssh(SshDapStore {
            upstream_client: ssh_client.read(cx).proto_client(),
            ssh_client,
            upstream_project_id: project_id,
        });

        Self::new(mode, breakpoint_store, worktree_store, cx)
    }

    pub fn new_collab(
        _project_id: u64,
        _upstream_client: AnyProtoClient,
        breakpoint_store: Entity<BreakpointStore>,
        worktree_store: Entity<WorktreeStore>,
        cx: &mut Context<Self>,
    ) -> Self {
        Self::new(DapStoreMode::Collab, breakpoint_store, worktree_store, cx)
    }

    fn new(
        mode: DapStoreMode,
        breakpoint_store: Entity<BreakpointStore>,
        worktree_store: Entity<WorktreeStore>,
        cx: &mut Context<Self>,
    ) -> Self {
        let (start_debugging_tx, mut message_rx) =
            futures::channel::mpsc::unbounded::<(SessionId, Message)>();
        let task = cx.spawn(async move |this, cx| {
            while let Some((session_id, message)) = message_rx.next().await {
                match message {
                    Message::Request(request) => {
                        let _ = this
                            .update(cx, |this, cx| {
                                if request.command == StartDebugging::COMMAND {
                                    this.handle_start_debugging_request(session_id, request, cx)
                                        .detach_and_log_err(cx);
                                } else if request.command == RunInTerminal::COMMAND {
                                    this.handle_run_in_terminal_request(session_id, request, cx)
                                        .detach_and_log_err(cx);
                                }
                            })
                            .log_err();
                    }
                    _ => {}
                }
            }
        });

        Self {
            mode,
            _start_debugging_task: task,
            start_debugging_tx,
            next_session_id: 0,
            downstream_client: None,
            breakpoint_store,
            worktree_store,
            sessions: Default::default(),
        }
    }

    pub fn get_debug_adapter_binary(
        &mut self,
        definition: DebugTaskDefinition,
        cx: &mut Context<Self>,
    ) -> Task<Result<DebugAdapterBinary>> {
        match &self.mode {
            DapStoreMode::Local(_) => {
                let Some(worktree) = self.worktree_store.read(cx).visible_worktrees(cx).next()
                else {
                    return Task::ready(Err(anyhow!("Failed to find a worktree")));
                };
                let Some(adapter) = DapRegistry::global(cx).adapter(&definition.adapter) else {
                    return Task::ready(Err(anyhow!("Failed to find a debug adapter")));
                };

                let user_installed_path = ProjectSettings::get_global(cx)
                    .dap
                    .get(&adapter.name())
                    .and_then(|s| s.binary.as_ref().map(PathBuf::from));

                let delegate = self.delegate(&worktree, cx);
                let cwd: Arc<Path> = definition
                    .cwd()
                    .unwrap_or(worktree.read(cx).abs_path().as_ref())
                    .into();

                cx.spawn(async move |this, cx| {
                    let scenario = definition.try_into()?;
                    let mut binary = adapter
                        .get_binary(&delegate, &scenario, user_installed_path, cx)
                        .await?;

                    let env = this
                        .update(cx, |this, cx| {
                            this.as_local()
                                .unwrap()
                                .environment
                                .update(cx, |environment, cx| {
                                    environment.get_directory_environment(cwd, cx)
                                })
                        })?
                        .await;

                    if let Some(mut env) = env {
                        env.extend(std::mem::take(&mut binary.envs));
                        binary.envs = env;
                    }

                    Ok(binary)
                })
            }
            DapStoreMode::Ssh(ssh) => {
                let request = ssh.upstream_client.request(proto::GetDebugAdapterBinary {
                    project_id: ssh.upstream_project_id,
                    scenario: Some(definition.to_proto()),
                });
                let ssh_client = ssh.ssh_client.clone();

                cx.spawn(async move |_, cx| {
                    let response = request.await?;
                    let binary = DebugAdapterBinary::from_proto(response)?;
                    let mut ssh_command = ssh_client.update(cx, |ssh, _| {
                        anyhow::Ok(SshCommand {
                            arguments: ssh
                                .ssh_args()
                                .ok_or_else(|| anyhow!("SSH arguments not found"))?,
                        })
                    })??;

                    let mut connection = None;
                    if let Some(c) = binary.connection {
                        let local_bind_addr = Ipv4Addr::new(127, 0, 0, 1);
                        let port =
                            dap::transport::TcpTransport::unused_port(local_bind_addr).await?;

                        ssh_command.add_port_forwarding(port, c.host.to_string(), c.port);
                        connection = Some(TcpArguments {
                            port: c.port,
                            host: local_bind_addr,
                            timeout: c.timeout,
                        })
                    }

                    let (program, args) = wrap_for_ssh(
                        &ssh_command,
                        Some((&binary.command, &binary.arguments)),
                        binary.cwd.as_deref(),
                        binary.envs,
                        None,
                    );

                    Ok(DebugAdapterBinary {
                        command: program,
                        arguments: args,
                        envs: HashMap::default(),
                        cwd: None,
                        connection,
                        request_args: binary.request_args,
                    })
                })
            }
            DapStoreMode::Collab => {
                Task::ready(Err(anyhow!("Debugging is not yet supported via collab")))
            }
        }
    }

    fn task_template_to_proto(
        adapter: &str,
        template: &TaskTemplate,
    ) -> proto::DebugTaskDefinition {
        proto::DebugTaskDefinition {
            adapter: adapter.to_owned(),
            command: template.command.clone(),
            args: template.args.clone(),
            cwd: template.cwd.clone(),
            env: template.env.clone(),
        }
    }

    fn task_template_from_proto(_: proto::DebugTaskDefinition) -> TaskTemplate {
        todo!()
    }
    pub fn run_debug_locator(
        &mut self,
        locator_name: SharedString,
        template: TaskTemplate,
        cx: &mut Context<Self>,
    ) -> Task<Result<TaskTemplate>> {
        match &self.mode {
            DapStoreMode::Local(local) => {
                if let Some(locator) = local.locators.get(locator_name.as_ref()).cloned() {
                    cx.background_spawn(async move { locator.run_locator(Some(template)).await })
                } else {
                    Task::ready(Err(anyhow!("Couldn't find locator {}", locator_name)))
                }
            }
            DapStoreMode::Ssh(ssh) => {
                let request = ssh.upstream_client.request(proto::RunDebugLocator {
                    project_id: ssh.upstream_project_id,
                    task: Some(Self::task_template_to_proto(&locator_name, &template)),
                    locator: locator_name.into(),
                });
                cx.background_spawn(async move {
                    let response = request.await?;
                    Ok(Self::task_template_from_proto(response))
                })
            }
            DapStoreMode::Collab => {
                Task::ready(Err(anyhow!("Debugging is not yet supported via collab")))
            }
        }
    }

    fn as_local(&self) -> Option<&LocalDapStore> {
        match &self.mode {
            DapStoreMode::Local(local_dap_store) => Some(local_dap_store),
            _ => None,
        }
    }

    pub fn new_session(
        &mut self,
        template: DebugTaskDefinition,
        parent_session: Option<Entity<Session>>,
        cx: &mut Context<Self>,
    ) -> Entity<Session> {
        let session_id = SessionId(util::post_inc(&mut self.next_session_id));

        if let Some(session) = &parent_session {
            session.update(cx, |session, _| {
                session.add_child_session_id(session_id);
            });
        }

        let start_debugging_tx = self.start_debugging_tx.clone();

        let session = Session::new(
            self.breakpoint_store.clone(),
            session_id,
            parent_session,
            template.clone(),
            start_debugging_tx,
            cx,
        );

        self.sessions.insert(session_id, session.clone());
        cx.notify();

        cx.subscribe(&session, {
            move |this: &mut DapStore, _, event: &SessionStateEvent, cx| match event {
                SessionStateEvent::Shutdown => {
                    this.shutdown_session(session_id, cx).detach_and_log_err(cx);
                }
                SessionStateEvent::Restart => {}
                SessionStateEvent::Running => {
                    cx.emit(DapStoreEvent::DebugClientStarted(session_id));
                }
            }
        })
        .detach();

        session
    }

    pub fn boot_session(
        &self,
        session: Entity<Session>,
        cx: &mut Context<Self>,
    ) -> Task<Result<()>> {
        let Some(worktree) = self.worktree_store.read(cx).visible_worktrees(cx).next() else {
            return Task::ready(Err(anyhow!("Failed to find a worktree")));
        };

        let dap_store = cx.weak_entity();
        let breakpoint_store = self.breakpoint_store.clone();
        let definition = session.read(cx).definition();

        cx.spawn({
            let session = session.clone();
            async move |this, cx| {
                let binary = this
                    .update(cx, |this, cx| {
                        this.get_debug_adapter_binary(definition.clone(), cx)
                    })?
                    .await?;

                session
                    .update(cx, |session, cx| {
                        session.boot(binary, worktree, breakpoint_store, dap_store, cx)
                    })?
                    .await
            }
        })
    }

    pub fn session_by_id(
        &self,
        session_id: impl Borrow<SessionId>,
    ) -> Option<Entity<session::Session>> {
        let session_id = session_id.borrow();
        let client = self.sessions.get(session_id).cloned();

        client
    }
    pub fn sessions(&self) -> impl Iterator<Item = &Entity<Session>> {
        self.sessions.values()
    }

    pub fn capabilities_by_id(
        &self,
        session_id: impl Borrow<SessionId>,
        cx: &App,
    ) -> Option<Capabilities> {
        let session_id = session_id.borrow();
        self.sessions
            .get(session_id)
            .map(|client| client.read(cx).capabilities.clone())
    }

    pub fn breakpoint_store(&self) -> &Entity<BreakpointStore> {
        &self.breakpoint_store
    }

    pub fn worktree_store(&self) -> &Entity<WorktreeStore> {
        &self.worktree_store
    }

    #[allow(dead_code)]
    async fn handle_ignore_breakpoint_state(
        this: Entity<Self>,
        envelope: TypedEnvelope<proto::IgnoreBreakpointState>,
        mut cx: AsyncApp,
    ) -> Result<()> {
        let session_id = SessionId::from_proto(envelope.payload.session_id);

        this.update(&mut cx, |this, cx| {
            if let Some(session) = this.session_by_id(&session_id) {
                session.update(cx, |session, cx| {
                    session.set_ignore_breakpoints(envelope.payload.ignore, cx)
                })
            } else {
                Task::ready(HashMap::default())
            }
        })?
        .await;

        Ok(())
    }

    fn delegate(&self, worktree: &Entity<Worktree>, cx: &mut App) -> DapAdapterDelegate {
        let Some(local_store) = self.as_local() else {
            unimplemented!("Starting session on remote side");
        };

        DapAdapterDelegate::new(
            local_store.fs.clone(),
            worktree.read(cx).id(),
            local_store.node_runtime.clone(),
            local_store.http_client.clone(),
            local_store.language_registry.clone(),
            local_store.toolchain_store.clone(),
            local_store.environment.update(cx, |env, cx| {
                env.get_worktree_environment(worktree.clone(), cx)
            }),
        )
    }

    fn handle_start_debugging_request(
        &mut self,
        session_id: SessionId,
        request: dap::messages::Request,
        cx: &mut Context<Self>,
    ) -> Task<Result<()>> {
        let Some(parent_session) = self.session_by_id(session_id) else {
            return Task::ready(Err(anyhow!("Session not found")));
        };
        let request_seq = request.seq;

        let launch_request: Option<Result<StartDebuggingRequestArguments, _>> = request
            .arguments
            .as_ref()
            .map(|value| serde_json::from_value(value.clone()));

        let mut success = true;
        if let Some(Ok(request)) = launch_request {
            cx.emit(DapStoreEvent::SpawnChildSession {
                request,
                parent_session: parent_session.clone(),
            });
        } else {
            log::error!(
                "Failed to parse launch request arguments: {:?}",
                request.arguments
            );
            success = false;
        }

        cx.spawn(async move |_, cx| {
            parent_session
                .update(cx, |session, cx| {
                    session.respond_to_client(
                        request_seq,
                        success,
                        StartDebugging::COMMAND.to_string(),
                        None,
                        cx,
                    )
                })?
                .await
        })
    }

    fn handle_run_in_terminal_request(
        &mut self,
        session_id: SessionId,
        request: dap::messages::Request,
        cx: &mut Context<Self>,
    ) -> Task<Result<()>> {
        let Some(session) = self.session_by_id(session_id) else {
            return Task::ready(Err(anyhow!("Session not found")));
        };

        let request_args = serde_json::from_value::<RunInTerminalRequestArguments>(
            request.arguments.unwrap_or_default(),
        )
        .expect("To parse StartDebuggingRequestArguments");

        let seq = request.seq;

        let cwd = Path::new(&request_args.cwd);

        match cwd.try_exists() {
            Ok(false) | Err(_) if !request_args.cwd.is_empty() => {
                return session.update(cx, |session, cx| {
                    session.respond_to_client(
                        seq,
                        false,
                        RunInTerminal::COMMAND.to_string(),
                        serde_json::to_value(dap::ErrorResponse {
                            error: Some(dap::Message {
                                id: seq,
                                format: format!("Received invalid/unknown cwd: {cwd:?}"),
                                variables: None,
                                send_telemetry: None,
                                show_user: None,
                                url: None,
                                url_label: None,
                            }),
                        })
                        .ok(),
                        cx,
                    )
                });
            }
            _ => (),
        }
        let mut args = request_args.args.clone();

        // Handle special case for NodeJS debug adapter
        // If only the Node binary path is provided, we set the command to None
        // This prevents the NodeJS REPL from appearing, which is not the desired behavior
        // The expected usage is for users to provide their own Node command, e.g., `node test.js`
        // This allows the NodeJS debug client to attach correctly
        let command = if args.len() > 1 {
            Some(args.remove(0))
        } else {
            None
        };

        let mut envs: HashMap<String, String> = Default::default();
        if let Some(Value::Object(env)) = request_args.env {
            for (key, value) in env {
                let value_str = match (key.as_str(), value) {
                    (_, Value::String(value)) => value,
                    _ => continue,
                };

                envs.insert(key, value_str);
            }
        }

        let (tx, mut rx) = mpsc::channel::<Result<u32>>(1);
        let cwd = Some(cwd)
            .filter(|cwd| cwd.as_os_str().len() > 0)
            .map(Arc::from)
            .or_else(|| {
                self.session_by_id(session_id)
                    .and_then(|session| session.read(cx).binary().cwd.as_deref().map(Arc::from))
            });
        cx.emit(DapStoreEvent::RunInTerminal {
            session_id,
            title: request_args.title,
            cwd,
            command,
            args,
            envs,
            sender: tx,
        });
        cx.notify();

        let session = session.downgrade();
        cx.spawn(async move |_, cx| {
            let (success, body) = match rx.next().await {
                Some(Ok(pid)) => (
                    true,
                    serde_json::to_value(dap::RunInTerminalResponse {
                        process_id: None,
                        shell_process_id: Some(pid as u64),
                    })
                    .ok(),
                ),
                Some(Err(error)) => (
                    false,
                    serde_json::to_value(dap::ErrorResponse {
                        error: Some(dap::Message {
                            id: seq,
                            format: error.to_string(),
                            variables: None,
                            send_telemetry: None,
                            show_user: None,
                            url: None,
                            url_label: None,
                        }),
                    })
                    .ok(),
                ),
                None => (
                    false,
                    serde_json::to_value(dap::ErrorResponse {
                        error: Some(dap::Message {
                            id: seq,
                            format: "failed to receive response from spawn terminal".to_string(),
                            variables: None,
                            send_telemetry: None,
                            show_user: None,
                            url: None,
                            url_label: None,
                        }),
                    })
                    .ok(),
                ),
            };

            session
                .update(cx, |session, cx| {
                    session.respond_to_client(
                        seq,
                        success,
                        RunInTerminal::COMMAND.to_string(),
                        body,
                        cx,
                    )
                })?
                .await
        })
    }

    pub fn evaluate(
        &self,
        session_id: &SessionId,
        stack_frame_id: u64,
        expression: String,
        context: EvaluateArgumentsContext,
        source: Option<Source>,
        cx: &mut Context<Self>,
    ) -> Task<Result<EvaluateResponse>> {
        let Some(client) = self
            .session_by_id(session_id)
            .and_then(|client| client.read(cx).adapter_client())
        else {
            return Task::ready(Err(anyhow!("Could not find client: {:?}", session_id)));
        };

        cx.background_executor().spawn(async move {
            client
                .request::<Evaluate>(EvaluateArguments {
                    expression: expression.clone(),
                    frame_id: Some(stack_frame_id),
                    context: Some(context),
                    format: None,
                    line: None,
                    column: None,
                    source,
                })
                .await
        })
    }

    pub fn completions(
        &self,
        session_id: &SessionId,
        stack_frame_id: u64,
        text: String,
        completion_column: u64,
        cx: &mut Context<Self>,
    ) -> Task<Result<Vec<CompletionItem>>> {
        let Some(client) = self
            .session_by_id(session_id)
            .and_then(|client| client.read(cx).adapter_client())
        else {
            return Task::ready(Err(anyhow!("Could not find client: {:?}", session_id)));
        };

        cx.background_executor().spawn(async move {
            Ok(client
                .request::<Completions>(CompletionsArguments {
                    frame_id: Some(stack_frame_id),
                    line: None,
                    text,
                    column: completion_column,
                })
                .await?
                .targets)
        })
    }

    pub fn shutdown_sessions(&mut self, cx: &mut Context<Self>) -> Task<()> {
        let mut tasks = vec![];
        for session_id in self.sessions.keys().cloned().collect::<Vec<_>>() {
            tasks.push(self.shutdown_session(session_id, cx));
        }

        cx.background_executor().spawn(async move {
            futures::future::join_all(tasks).await;
        })
    }

    pub fn shutdown_session(
        &mut self,
        session_id: SessionId,
        cx: &mut Context<Self>,
    ) -> Task<Result<()>> {
        let Some(session) = self.sessions.remove(&session_id) else {
            return Task::ready(Err(anyhow!("Could not find session: {:?}", session_id)));
        };

        let shutdown_children = session
            .read(cx)
            .child_session_ids()
            .iter()
            .map(|session_id| self.shutdown_session(*session_id, cx))
            .collect::<Vec<_>>();

        let shutdown_parent_task = if let Some(parent_session) = session
            .read(cx)
            .parent_id(cx)
            .and_then(|session_id| self.session_by_id(session_id))
        {
            let shutdown_id = parent_session.update(cx, |parent_session, _| {
                parent_session.remove_child_session_id(session_id);

                if parent_session.child_session_ids().len() == 0 {
                    Some(parent_session.session_id())
                } else {
                    None
                }
            });

            shutdown_id.map(|session_id| self.shutdown_session(session_id, cx))
        } else {
            None
        };

        let shutdown_task = session.update(cx, |this, cx| this.shutdown(cx));

        cx.background_spawn(async move {
            if shutdown_children.len() > 0 {
                let _ = join_all(shutdown_children).await;
            }

            shutdown_task.await;

            if let Some(parent_task) = shutdown_parent_task {
                parent_task.await?;
            }

            Ok(())
        })
    }

    pub fn shared(
        &mut self,
        project_id: u64,
        downstream_client: AnyProtoClient,
        _: &mut Context<Self>,
    ) {
        self.downstream_client = Some((downstream_client.clone(), project_id));
    }

    pub fn unshared(&mut self, cx: &mut Context<Self>) {
        self.downstream_client.take();

        cx.notify();
    }

    async fn handle_run_debug_locator(
        this: Entity<Self>,
        envelope: TypedEnvelope<proto::RunDebugLocator>,
        mut cx: AsyncApp,
    ) -> Result<proto::DebugTaskDefinition> {
        let task = envelope
            .payload
            .task
            .ok_or_else(|| anyhow!("missing definition"))?;
        let adapter = task.adapter.clone();
        let build_task = Self::task_template_from_proto(task);
        let template = this
            .update(&mut cx, |this, cx| {
                this.run_debug_locator(SharedString::from(envelope.payload.locator), build_task, cx)
            })?
            .await?;

        Ok(Self::task_template_to_proto(&adapter, &template))
    }

    async fn handle_get_debug_adapter_binary(
        this: Entity<Self>,
        envelope: TypedEnvelope<proto::GetDebugAdapterBinary>,
        mut cx: AsyncApp,
    ) -> Result<proto::DebugAdapterBinary> {
        let scenario = DebugTaskDefinition::from_proto(
            envelope
                .payload
                .scenario
                .ok_or_else(|| anyhow!("missing definition"))?,
        )?;
        let binary = this
            .update(&mut cx, |this, cx| {
                this.get_debug_adapter_binary(scenario, cx)
            })?
            .await?;
        Ok(binary.to_proto())
    }
}

#[derive(Clone)]
pub struct DapAdapterDelegate {
    fs: Arc<dyn Fs>,
    worktree_id: WorktreeId,
    node_runtime: NodeRuntime,
    http_client: Arc<dyn HttpClient>,
    language_registry: Arc<LanguageRegistry>,
    toolchain_store: Arc<dyn LanguageToolchainStore>,
    updated_adapters: Arc<Mutex<HashSet<DebugAdapterName>>>,
    load_shell_env_task: Shared<Task<Option<HashMap<String, String>>>>,
}

impl DapAdapterDelegate {
    pub fn new(
        fs: Arc<dyn Fs>,
        worktree_id: WorktreeId,
        node_runtime: NodeRuntime,
        http_client: Arc<dyn HttpClient>,
        language_registry: Arc<LanguageRegistry>,
        toolchain_store: Arc<dyn LanguageToolchainStore>,
        load_shell_env_task: Shared<Task<Option<HashMap<String, String>>>>,
    ) -> Self {
        Self {
            fs,
            worktree_id,
            http_client,
            node_runtime,
            toolchain_store,
            language_registry,
            load_shell_env_task,
            updated_adapters: Default::default(),
        }
    }
}

#[async_trait(?Send)]
impl dap::adapters::DapDelegate for DapAdapterDelegate {
    fn worktree_id(&self) -> WorktreeId {
        self.worktree_id
    }

    fn http_client(&self) -> Arc<dyn HttpClient> {
        self.http_client.clone()
    }

    fn node_runtime(&self) -> NodeRuntime {
        self.node_runtime.clone()
    }

    fn fs(&self) -> Arc<dyn Fs> {
        self.fs.clone()
    }

    fn updated_adapters(&self) -> Arc<Mutex<HashSet<DebugAdapterName>>> {
        self.updated_adapters.clone()
    }

    fn update_status(&self, dap_name: DebugAdapterName, status: dap::adapters::DapStatus) {
        let name = SharedString::from(dap_name.to_string());
        let status = match status {
            DapStatus::None => BinaryStatus::None,
            DapStatus::Downloading => BinaryStatus::Downloading,
            DapStatus::Failed { error } => BinaryStatus::Failed { error },
            DapStatus::CheckingForUpdate => BinaryStatus::CheckingForUpdate,
        };

        self.language_registry
            .update_dap_status(LanguageServerName(name), status);
    }

    fn which(&self, command: &OsStr) -> Option<PathBuf> {
        which::which(command).ok()
    }

    async fn shell_env(&self) -> HashMap<String, String> {
        let task = self.load_shell_env_task.clone();
        task.await.unwrap_or_default()
    }

    fn toolchain_store(&self) -> Arc<dyn LanguageToolchainStore> {
        self.toolchain_store.clone()
    }
}<|MERGE_RESOLUTION|>--- conflicted
+++ resolved
@@ -13,17 +13,10 @@
 use async_trait::async_trait;
 use collections::HashMap;
 use dap::{
-<<<<<<< HEAD
     Capabilities, CompletionItem, CompletionsArguments, DapRegistry, ErrorResponse,
     EvaluateArguments, EvaluateArgumentsContext, EvaluateResponse, RunInTerminalRequestArguments,
     Source, StartDebuggingRequestArguments,
     adapters::{DapStatus, DebugAdapterBinary, DebugAdapterName, DebugTaskDefinition},
-=======
-    Capabilities, CompletionItem, CompletionsArguments, DapRegistry, EvaluateArguments,
-    EvaluateArgumentsContext, EvaluateResponse, RunInTerminalRequestArguments, Source,
-    StartDebuggingRequestArguments,
-    adapters::{DapStatus, DebugAdapterBinary, DebugAdapterName, TcpArguments},
->>>>>>> 5e31d86f
     client::SessionId,
     messages::Message,
     requests::{Completions, Evaluate, Request as _, RunInTerminal, StartDebugging},
