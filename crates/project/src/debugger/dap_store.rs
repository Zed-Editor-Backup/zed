--- conflicted
+++ resolved
@@ -85,33 +85,7 @@
     language_registry: Arc<LanguageRegistry>,
     worktree_store: Entity<WorktreeStore>,
     toolchain_store: Arc<dyn LanguageToolchainStore>,
-<<<<<<< HEAD
-    locator_store: Arc<LocatorStore>,
-    start_debugging_tx: futures::channel::mpsc::UnboundedSender<(SessionId, Message)>,
-    _start_debugging_task: Task<()>,
-}
-
-impl LocalDapStore {
-    fn next_session_id(&self) -> SessionId {
-        SessionId(self.next_session_id.fetch_add(1, SeqCst))
-    }
-    pub(crate) fn locate_binary(
-        &self,
-        mut definition: DebugTaskDefinition,
-        executor: BackgroundExecutor,
-    ) -> Task<DebugTaskDefinition> {
-        let locator_store = self.locator_store.clone();
-        executor.spawn(async move {
-            locator_store
-                .resolve_debug_config(&mut definition)
-                .await
-                .log_err();
-            definition
-        })
-    }
-=======
     locators: HashMap<String, Arc<dyn DapLocator>>,
->>>>>>> 19b54756
 }
 
 pub struct SshDapStore {
