use super::breakpoint_store::{
    BreakpointStore, BreakpointStoreEvent, BreakpointUpdatedReason, SourceBreakpoint,
};
use super::dap_command::{
    self, Attach, ConfigurationDone, ContinueCommand, DapCommand, DisconnectCommand,
    EvaluateCommand, Initialize, Launch, LoadedSourcesCommand, LocalDapCommand, LocationsCommand,
    ModulesCommand, NextCommand, PauseCommand, RestartCommand, RestartStackFrameCommand,
    ScopesCommand, SetExceptionBreakpoints, SetVariableValueCommand, StackTraceCommand,
    StepBackCommand, StepCommand, StepInCommand, StepOutCommand, TerminateCommand,
    TerminateThreadsCommand, ThreadsCommand, VariablesCommand,
};
<<<<<<< HEAD
use super::dap_store::{DapAdapterDelegate, DapStore};
=======
>>>>>>> 06ad45ce
use anyhow::{Context as _, Result, anyhow};
use collections::{HashMap, HashSet, IndexMap, IndexSet};
use dap::adapters::DebugAdapterBinary;
use dap::messages::Response;
use dap::{
    Capabilities, ContinueArguments, EvaluateArgumentsContext, Module, Source, StackFrameId,
    SteppingGranularity, StoppedEvent, VariableReference,
    client::{DebugAdapterClient, SessionId},
    messages::{Events, Message},
};
use dap::{ExceptionBreakpointsFilter, ExceptionFilterOptions, OutputEventCategory};
use futures::channel::oneshot;
use futures::{FutureExt, future::Shared};
use gpui::{
    App, AppContext, AsyncApp, BackgroundExecutor, Context, Entity, EventEmitter, SharedString,
    Task, WeakEntity,
};
use rpc::AnyProtoClient;
use serde_json::{Value, json};
use smol::stream::StreamExt;
use std::any::TypeId;
use std::collections::BTreeMap;
use std::u64;
use std::{
    any::Any,
    collections::hash_map::Entry,
    hash::{Hash, Hasher},
    path::Path,
    sync::Arc,
};
use task::DebugTaskDefinition;
use text::{PointUtf16, ToPointUtf16};
use util::{ResultExt, merge_json_value_into};
use worktree::Worktree;

#[derive(Debug, Copy, Clone, Hash, PartialEq, PartialOrd, Ord, Eq)]
#[repr(transparent)]
pub struct ThreadId(pub u64);

impl ThreadId {
    pub const MIN: ThreadId = ThreadId(u64::MIN);
    pub const MAX: ThreadId = ThreadId(u64::MAX);
}

impl From<u64> for ThreadId {
    fn from(id: u64) -> Self {
        Self(id)
    }
}

#[derive(Clone, Debug)]
pub struct StackFrame {
    pub dap: dap::StackFrame,
    pub scopes: Vec<dap::Scope>,
}

impl From<dap::StackFrame> for StackFrame {
    fn from(stack_frame: dap::StackFrame) -> Self {
        Self {
            scopes: vec![],
            dap: stack_frame,
        }
    }
}

#[derive(Copy, Clone, Debug, Default, PartialEq, Eq)]
pub enum ThreadStatus {
    #[default]
    Running,
    Stopped,
    Stepping,
    Exited,
    Ended,
}

impl ThreadStatus {
    pub fn label(&self) -> &'static str {
        match self {
            ThreadStatus::Running => "Running",
            ThreadStatus::Stopped => "Stopped",
            ThreadStatus::Stepping => "Stepping",
            ThreadStatus::Exited => "Exited",
            ThreadStatus::Ended => "Ended",
        }
    }
}

#[derive(Debug)]
pub struct Thread {
    dap: dap::Thread,
    stack_frame_ids: IndexSet<StackFrameId>,
    _has_stopped: bool,
}

impl From<dap::Thread> for Thread {
    fn from(dap: dap::Thread) -> Self {
        Self {
            dap,
            stack_frame_ids: Default::default(),
            _has_stopped: false,
        }
    }
}

type UpstreamProjectId = u64;

struct RemoteConnection {
    _client: AnyProtoClient,
    _upstream_project_id: UpstreamProjectId,
    _adapter_name: SharedString,
}

impl RemoteConnection {
    fn send_proto_client_request<R: DapCommand>(
        &self,
        _request: R,
        _session_id: SessionId,
        cx: &mut App,
    ) -> Task<Result<R::Response>> {
        // let message = request.to_proto(session_id, self.upstream_project_id);
        // let upstream_client = self.client.clone();
        cx.background_executor().spawn(async move {
            // debugger(todo): Properly send messages when we wrap dap_commands in envelopes again
            // let response = upstream_client.request(message).await?;
            // request.response_from_proto(response)
            Err(anyhow!("Sending dap commands over RPC isn't supported yet"))
        })
    }

    fn request<R: DapCommand>(
        &self,
        request: R,
        session_id: SessionId,
        cx: &mut App,
    ) -> Task<Result<R::Response>>
    where
        <R::DapRequest as dap::requests::Request>::Response: 'static,
        <R::DapRequest as dap::requests::Request>::Arguments: 'static + Send,
    {
        return self.send_proto_client_request::<R>(request, session_id, cx);
    }
}

enum Mode {
    Local(LocalMode),
    Remote(RemoteConnection),
}

#[derive(Clone)]
pub struct LocalMode {
    client: Arc<DebugAdapterClient>,
    definition: DebugTaskDefinition,
    binary: DebugAdapterBinary,
    pub(crate) breakpoint_store: Entity<BreakpointStore>,
    tmp_breakpoint: Option<SourceBreakpoint>,
    worktree: WeakEntity<Worktree>,
}

fn client_source(abs_path: &Path) -> dap::Source {
    dap::Source {
        name: abs_path
            .file_name()
            .map(|filename| filename.to_string_lossy().to_string()),
        path: Some(abs_path.to_string_lossy().to_string()),
        source_reference: None,
        presentation_hint: None,
        origin: None,
        sources: None,
        adapter_data: None,
        checksums: None,
    }
}

impl LocalMode {
    fn new(
        session_id: SessionId,
        parent_session: Option<Entity<Session>>,
        worktree: WeakEntity<Worktree>,
        breakpoint_store: Entity<BreakpointStore>,
        config: DebugTaskDefinition,
        binary: DebugAdapterBinary,
        messages_tx: futures::channel::mpsc::UnboundedSender<Message>,
        cx: AsyncApp,
    ) -> Task<Result<Self>> {
        Self::new_inner(
            session_id,
            parent_session,
            breakpoint_store,
            worktree,
            config,
            binary,
            messages_tx,
            async |_, _| {},
            cx,
        )
    }

    fn new_inner(
        session_id: SessionId,
        parent_session: Option<Entity<Session>>,
        breakpoint_store: Entity<BreakpointStore>,
<<<<<<< HEAD
        worktree: WeakEntity<Worktree>,
        config: DebugAdapterConfig,
        delegate: DapAdapterDelegate,
=======
        config: DebugTaskDefinition,
        binary: DebugAdapterBinary,
>>>>>>> 06ad45ce
        messages_tx: futures::channel::mpsc::UnboundedSender<Message>,
        on_initialized: impl AsyncFnOnce(&mut LocalMode, AsyncApp) + 'static,
        cx: AsyncApp,
    ) -> Task<Result<Self>> {
        cx.spawn(async move |cx| {
            let message_handler = Box::new(move |message| {
                messages_tx.unbounded_send(message).ok();
            });

            let client = Arc::new(
                if let Some(client) = parent_session
                    .and_then(|session| cx.update(|cx| session.read(cx).adapter_client()).ok())
                    .flatten()
                {
                    client
                        .reconnect(session_id, binary.clone(), message_handler, cx.clone())
                        .await?
                } else {
                    DebugAdapterClient::start(
                        session_id,
                        binary.clone(),
                        message_handler,
                        cx.clone(),
                    )
                    .await
                    .with_context(|| "Failed to start communication with debug adapter")?
                },
            );

            let mut session = Self {
                client,
                breakpoint_store,
                tmp_breakpoint: None,
                definition: config,
                binary,
            };

            on_initialized(&mut session, cx.clone()).await;

            Ok(session)
        })
    }

    fn unset_breakpoints_from_paths(&self, paths: &Vec<Arc<Path>>, cx: &mut App) -> Task<()> {
        let tasks: Vec<_> = paths
            .into_iter()
            .map(|path| {
                self.request(
                    dap_command::SetBreakpoints {
                        source: client_source(path),
                        source_modified: None,
                        breakpoints: vec![],
                    },
                    cx.background_executor().clone(),
                )
            })
            .collect();

        cx.background_spawn(async move {
            futures::future::join_all(tasks)
                .await
                .iter()
                .for_each(|res| match res {
                    Ok(_) => {}
                    Err(err) => {
                        log::warn!("Set breakpoints request failed: {}", err);
                    }
                });
        })
    }

    fn send_breakpoints_from_path(
        &self,
        abs_path: Arc<Path>,
        reason: BreakpointUpdatedReason,
        cx: &mut App,
    ) -> Task<()> {
        let breakpoints = self
            .breakpoint_store
            .read_with(cx, |store, cx| store.breakpoints_from_path(&abs_path, cx))
            .into_iter()
            .filter(|bp| bp.state.is_enabled())
            .chain(self.tmp_breakpoint.clone())
            .map(Into::into)
            .collect();

        let task = self.request(
            dap_command::SetBreakpoints {
                source: client_source(&abs_path),
                source_modified: Some(matches!(reason, BreakpointUpdatedReason::FileSaved)),
                breakpoints,
            },
            cx.background_executor().clone(),
        );

        cx.background_spawn(async move {
            match task.await {
                Ok(_) => {}
                Err(err) => log::warn!("Set breakpoints request failed for path: {}", err),
            }
        })
    }

    fn send_exception_breakpoints(
        &self,
        filters: Vec<ExceptionBreakpointsFilter>,
        supports_filter_options: bool,
        cx: &App,
    ) -> Task<Result<Vec<dap::Breakpoint>>> {
        let arg = if supports_filter_options {
            SetExceptionBreakpoints::WithOptions {
                filters: filters
                    .into_iter()
                    .map(|filter| ExceptionFilterOptions {
                        filter_id: filter.filter,
                        condition: None,
                        mode: None,
                    })
                    .collect(),
            }
        } else {
            SetExceptionBreakpoints::Plain {
                filters: filters.into_iter().map(|filter| filter.filter).collect(),
            }
        };
        self.request(arg, cx.background_executor().clone())
    }

    fn send_source_breakpoints(
        &self,
        ignore_breakpoints: bool,
        cx: &App,
    ) -> Task<HashMap<Arc<Path>, anyhow::Error>> {
        let mut breakpoint_tasks = Vec::new();
        let breakpoints = self
            .breakpoint_store
            .read_with(cx, |store, cx| store.all_breakpoints(cx));

        for (path, breakpoints) in breakpoints {
            let breakpoints = if ignore_breakpoints {
                vec![]
            } else {
                breakpoints
                    .into_iter()
                    .filter(|bp| bp.state.is_enabled())
                    .map(Into::into)
                    .collect()
            };

            breakpoint_tasks.push(
                self.request(
                    dap_command::SetBreakpoints {
                        source: client_source(&path),
                        source_modified: Some(false),
                        breakpoints,
                    },
                    cx.background_executor().clone(),
                )
                .map(|result| result.map_err(|e| (path, e))),
            );
        }

        cx.background_spawn(async move {
            futures::future::join_all(breakpoint_tasks)
                .await
                .into_iter()
                .filter_map(Result::err)
                .collect::<HashMap<_, _>>()
        })
    }

    pub fn label(&self) -> String {
        self.definition.label.clone()
    }

    fn request_initialization(&self, cx: &App) -> Task<Result<Capabilities>> {
        let adapter_id = self.binary.adapter_name.to_string();

        self.request(Initialize { adapter_id }, cx.background_executor().clone())
    }

    fn initialize_sequence(
        &self,
        capabilities: &Capabilities,
        initialized_rx: oneshot::Receiver<()>,
        dap_store: WeakEntity<DapStore>,
        cx: &App,
    ) -> Task<Result<()>> {
        let mut raw = self.binary.request_args.clone();

        merge_json_value_into(
            self.definition.initialize_args.clone().unwrap_or(json!({})),
            &mut raw.configuration,
        );
        // Of relevance: https://github.com/microsoft/vscode/issues/4902#issuecomment-368583522
        let launch = match raw.request {
            dap::StartDebuggingRequestArgumentsRequest::Launch => self.request(
                Launch {
                    raw: raw.configuration,
                },
                cx.background_executor().clone(),
            ),
            dap::StartDebuggingRequestArgumentsRequest::Attach => self.request(
                Attach {
                    raw: raw.configuration,
                },
                cx.background_executor().clone(),
            ),
        };

        let configuration_done_supported = ConfigurationDone::is_supported(capabilities);
        let exception_filters = capabilities
            .exception_breakpoint_filters
            .as_ref()
            .map(|exception_filters| {
                exception_filters
                    .iter()
                    .filter(|filter| filter.default == Some(true))
                    .cloned()
                    .collect::<Vec<_>>()
            })
            .unwrap_or_default();
        let supports_exception_filters = capabilities
            .supports_exception_filter_options
            .unwrap_or_default();
        let configuration_sequence = cx.spawn({
            let this = self.clone();
            async move |cx| {
                initialized_rx.await?;
                let errors_by_path = cx
                    .update(|cx| this.send_source_breakpoints(false, cx))?
                    .await;

                dap_store.update(cx, |dap_store, cx| {
                    let mut error_messages = text::Rope::new();

                    for (failed_path, error_msg) in errors_by_path {
                        error_messages.push(&format!(
                            "Failed to send breakpoints at path: {}, reason: {}",
                            failed_path.to_string_lossy(),
                            error_msg
                        ));
                    }

                    if !error_messages.is_empty() {
                        cx.emit(super::dap_store::DapStoreEvent::Notification(
                            error_messages.to_string(),
                        ));
                    }
                })?;

                cx.update(|cx| {
                    this.send_exception_breakpoints(
                        exception_filters,
                        supports_exception_filters,
                        cx,
                    )
                })?
                .await
                .ok();
                let ret = if configuration_done_supported {
                    this.request(ConfigurationDone {}, cx.background_executor().clone())
                } else {
                    Task::ready(Ok(()))
                }
                .await;
                ret
            }
        });

        cx.background_spawn(async move {
            futures::future::try_join(launch, configuration_sequence).await?;
            Ok(())
        })
    }

    fn request<R: LocalDapCommand>(
        &self,
        request: R,
        executor: BackgroundExecutor,
    ) -> Task<Result<R::Response>>
    where
        <R::DapRequest as dap::requests::Request>::Response: 'static,
        <R::DapRequest as dap::requests::Request>::Arguments: 'static + Send,
    {
        let request = Arc::new(request);

        let request_clone = request.clone();
        let connection = self.client.clone();
        let request_task = executor.spawn(async move {
            let args = request_clone.to_dap();
            connection.request::<R::DapRequest>(args).await
        });

        executor.spawn(async move {
            let response = request.response_from_dap(request_task.await?);
            response
        })
    }
}
impl From<RemoteConnection> for Mode {
    fn from(value: RemoteConnection) -> Self {
        Self::Remote(value)
    }
}

impl Mode {
    fn request_dap<R: DapCommand>(
        &self,
        session_id: SessionId,
        request: R,
        cx: &mut Context<Session>,
    ) -> Task<Result<R::Response>>
    where
        <R::DapRequest as dap::requests::Request>::Response: 'static,
        <R::DapRequest as dap::requests::Request>::Arguments: 'static + Send,
    {
        match self {
            Mode::Local(debug_adapter_client) => {
                debug_adapter_client.request(request, cx.background_executor().clone())
            }
            Mode::Remote(remote_connection) => remote_connection.request(request, session_id, cx),
        }
    }
}

#[derive(Default)]
struct ThreadStates {
    global_state: Option<ThreadStatus>,
    known_thread_states: IndexMap<ThreadId, ThreadStatus>,
}

impl ThreadStates {
    fn stop_all_threads(&mut self) {
        self.global_state = Some(ThreadStatus::Stopped);
        self.known_thread_states.clear();
    }

    fn exit_all_threads(&mut self) {
        self.global_state = Some(ThreadStatus::Exited);
        self.known_thread_states.clear();
    }

    fn continue_all_threads(&mut self) {
        self.global_state = Some(ThreadStatus::Running);
        self.known_thread_states.clear();
    }

    fn stop_thread(&mut self, thread_id: ThreadId) {
        self.known_thread_states
            .insert(thread_id, ThreadStatus::Stopped);
    }

    fn continue_thread(&mut self, thread_id: ThreadId) {
        self.known_thread_states
            .insert(thread_id, ThreadStatus::Running);
    }

    fn process_step(&mut self, thread_id: ThreadId) {
        self.known_thread_states
            .insert(thread_id, ThreadStatus::Stepping);
    }

    fn thread_status(&self, thread_id: ThreadId) -> ThreadStatus {
        self.thread_state(thread_id)
            .unwrap_or(ThreadStatus::Running)
    }

    fn thread_state(&self, thread_id: ThreadId) -> Option<ThreadStatus> {
        self.known_thread_states
            .get(&thread_id)
            .copied()
            .or(self.global_state)
    }

    fn exit_thread(&mut self, thread_id: ThreadId) {
        self.known_thread_states
            .insert(thread_id, ThreadStatus::Exited);
    }

    fn any_stopped_thread(&self) -> bool {
        self.global_state
            .is_some_and(|state| state == ThreadStatus::Stopped)
            || self
                .known_thread_states
                .values()
                .any(|status| *status == ThreadStatus::Stopped)
    }
}
const MAX_TRACKED_OUTPUT_EVENTS: usize = 5000;

type IsEnabled = bool;

#[derive(Copy, Clone, Default, Debug, PartialEq, PartialOrd, Eq, Ord)]
pub struct OutputToken(pub usize);
/// Represents a current state of a single debug adapter and provides ways to mutate it.
pub struct Session {
    mode: Mode,
    pub(super) capabilities: Capabilities,
    id: SessionId,
    child_session_ids: HashSet<SessionId>,
    parent_id: Option<SessionId>,
    ignore_breakpoints: bool,
    modules: Vec<dap::Module>,
    loaded_sources: Vec<dap::Source>,
    output_token: OutputToken,
    output: Box<circular_buffer::CircularBuffer<MAX_TRACKED_OUTPUT_EVENTS, dap::OutputEvent>>,
    threads: IndexMap<ThreadId, Thread>,
    thread_states: ThreadStates,
    variables: HashMap<VariableReference, Vec<dap::Variable>>,
    stack_frames: IndexMap<StackFrameId, StackFrame>,
    locations: HashMap<u64, dap::LocationsResponse>,
    is_session_terminated: bool,
    requests: HashMap<TypeId, HashMap<RequestSlot, Shared<Task<Option<()>>>>>,
    exception_breakpoints: BTreeMap<String, (ExceptionBreakpointsFilter, IsEnabled)>,
    _background_tasks: Vec<Task<()>>,
}

trait CacheableCommand: Any + Send + Sync {
    fn dyn_eq(&self, rhs: &dyn CacheableCommand) -> bool;
    fn dyn_hash(&self, hasher: &mut dyn Hasher);
    fn as_any_arc(self: Arc<Self>) -> Arc<dyn Any + Send + Sync>;
}

impl<T> CacheableCommand for T
where
    T: DapCommand + PartialEq + Eq + Hash,
{
    fn dyn_eq(&self, rhs: &dyn CacheableCommand) -> bool {
        (rhs as &dyn Any)
            .downcast_ref::<Self>()
            .map_or(false, |rhs| self == rhs)
    }

    fn dyn_hash(&self, mut hasher: &mut dyn Hasher) {
        T::hash(self, &mut hasher);
    }

    fn as_any_arc(self: Arc<Self>) -> Arc<dyn Any + Send + Sync> {
        self
    }
}

pub(crate) struct RequestSlot(Arc<dyn CacheableCommand>);

impl<T: DapCommand + PartialEq + Eq + Hash> From<T> for RequestSlot {
    fn from(request: T) -> Self {
        Self(Arc::new(request))
    }
}

impl PartialEq for RequestSlot {
    fn eq(&self, other: &Self) -> bool {
        self.0.dyn_eq(other.0.as_ref())
    }
}

impl Eq for RequestSlot {}

impl Hash for RequestSlot {
    fn hash<H: std::hash::Hasher>(&self, state: &mut H) {
        self.0.dyn_hash(state);
        (&*self.0 as &dyn Any).type_id().hash(state)
    }
}

#[derive(Debug, Clone, Hash, PartialEq, Eq)]
pub struct CompletionsQuery {
    pub query: String,
    pub column: u64,
    pub line: Option<u64>,
    pub frame_id: Option<u64>,
}

impl CompletionsQuery {
    pub fn new(
        buffer: &language::Buffer,
        cursor_position: language::Anchor,
        frame_id: Option<u64>,
    ) -> Self {
        let PointUtf16 { row, column } = cursor_position.to_point_utf16(&buffer.snapshot());
        Self {
            query: buffer.text(),
            column: column as u64,
            frame_id,
            line: Some(row as u64),
        }
    }
}

pub enum SessionEvent {
    Modules,
    LoadedSources,
    Stopped(Option<ThreadId>),
    StackTrace,
    Variables,
    Threads,
}

pub(crate) enum SessionStateEvent {
    Shutdown,
}

impl EventEmitter<SessionEvent> for Session {}
impl EventEmitter<SessionStateEvent> for Session {}

// local session will send breakpoint updates to DAP for all new breakpoints
// remote side will only send breakpoint updates when it is a breakpoint created by that peer
// BreakpointStore notifies session on breakpoint changes
impl Session {
    pub(crate) fn local(
        breakpoint_store: Entity<BreakpointStore>,
        worktree: WeakEntity<Worktree>,
        session_id: SessionId,
        parent_session: Option<Entity<Session>>,
        binary: DebugAdapterBinary,
        config: DebugTaskDefinition,
        start_debugging_requests_tx: futures::channel::mpsc::UnboundedSender<(SessionId, Message)>,
        initialized_tx: oneshot::Sender<()>,
        cx: &mut App,
    ) -> Task<Result<Entity<Self>>> {
        let (message_tx, message_rx) = futures::channel::mpsc::unbounded();

        cx.spawn(async move |cx| {
            let mode = LocalMode::new(
<<<<<<< HEAD
                debug_adapters,
                session_id,
                parent_session.clone(),
                worktree,
                breakpoint_store.clone(),
                config.clone(),
                delegate,
                message_tx,
                cx.clone(),
            )
            .await?;

            cx.new(|cx| {
                create_local_session(
                    breakpoint_store,
                    session_id,
                    parent_session,
                    start_debugging_requests_tx,
                    initialized_tx,
                    message_rx,
                    mode,
                    cx,
                )
            })
        })
    }

    #[cfg(any(test, feature = "test-support"))]
    pub(crate) fn fake(
        breakpoint_store: Entity<BreakpointStore>,
        session_id: SessionId,
        parent_session: Option<Entity<Session>>,
        delegate: DapAdapterDelegate,
        config: DebugAdapterConfig,
        start_debugging_requests_tx: futures::channel::mpsc::UnboundedSender<(SessionId, Message)>,
        initialized_tx: oneshot::Sender<()>,
        caps: Capabilities,
        fails: bool,
        cx: &mut App,
    ) -> Task<Result<Entity<Session>>> {
        let (message_tx, message_rx) = futures::channel::mpsc::unbounded();

        cx.spawn(async move |cx| {
            let mode = LocalMode::new_fake(
=======
>>>>>>> 06ad45ce
                session_id,
                parent_session.clone(),
                breakpoint_store.clone(),
                config.clone(),
                binary,
                message_tx,
                cx.clone(),
            )
            .await?;

            cx.new(|cx| {
                create_local_session(
                    breakpoint_store,
                    session_id,
                    parent_session,
                    start_debugging_requests_tx,
                    initialized_tx,
                    message_rx,
                    mode,
                    cx,
                )
            })
        })
    }

    pub(crate) fn remote(
        session_id: SessionId,
        client: AnyProtoClient,
        upstream_project_id: u64,
        ignore_breakpoints: bool,
    ) -> Self {
        Self {
            mode: Mode::Remote(RemoteConnection {
                _adapter_name: SharedString::new(""), // todo(debugger) we need to pipe in the right values to deserialize the debugger pane layout
                _client: client,
                _upstream_project_id: upstream_project_id,
            }),
            id: session_id,
            child_session_ids: HashSet::default(),
            parent_id: None,
            capabilities: Capabilities::default(),
            ignore_breakpoints,
            variables: Default::default(),
            stack_frames: Default::default(),
            thread_states: ThreadStates::default(),
            output_token: OutputToken(0),
            output: circular_buffer::CircularBuffer::boxed(),
            requests: HashMap::default(),
            modules: Vec::default(),
            loaded_sources: Vec::default(),
            threads: IndexMap::default(),
            _background_tasks: Vec::default(),
            locations: Default::default(),
            is_session_terminated: false,
            exception_breakpoints: Default::default(),
        }
    }

    pub fn session_id(&self) -> SessionId {
        self.id
    }

    pub fn child_session_ids(&self) -> HashSet<SessionId> {
        self.child_session_ids.clone()
    }

    pub fn add_child_session_id(&mut self, session_id: SessionId) {
        self.child_session_ids.insert(session_id);
    }

    pub fn remove_child_session_id(&mut self, session_id: SessionId) {
        self.child_session_ids.remove(&session_id);
    }

    pub fn parent_id(&self) -> Option<SessionId> {
        self.parent_id
    }

    pub fn capabilities(&self) -> &Capabilities {
        &self.capabilities
    }

    pub fn binary(&self) -> &DebugAdapterBinary {
        let Mode::Local(local_mode) = &self.mode else {
            panic!("Session is not local");
        };
        &local_mode.binary
    }

    pub fn adapter_name(&self) -> SharedString {
        match &self.mode {
            Mode::Local(local_mode) => local_mode.definition.adapter.clone().into(),
            Mode::Remote(remote_mode) => remote_mode._adapter_name.clone(),
        }
    }

    pub fn configuration(&self) -> Option<DebugTaskDefinition> {
        if let Mode::Local(local_mode) = &self.mode {
            Some(local_mode.definition.clone())
        } else {
            None
        }
    }

    pub fn is_terminated(&self) -> bool {
        self.is_session_terminated
    }

    pub fn is_local(&self) -> bool {
        matches!(self.mode, Mode::Local(_))
    }

    pub fn as_local_mut(&mut self) -> Option<&mut LocalMode> {
        match &mut self.mode {
            Mode::Local(local_mode) => Some(local_mode),
            Mode::Remote(_) => None,
        }
    }

    pub fn as_local(&self) -> Option<&LocalMode> {
        match &self.mode {
            Mode::Local(local_mode) => Some(local_mode),
            Mode::Remote(_) => None,
        }
    }

    pub(super) fn request_initialize(&mut self, cx: &mut Context<Self>) -> Task<Result<()>> {
        match &self.mode {
            Mode::Local(local_mode) => {
                let capabilities = local_mode.clone().request_initialization(cx);

                cx.spawn(async move |this, cx| {
                    let capabilities = capabilities.await?;
                    this.update(cx, |session, _| {
                        session.capabilities = capabilities;
                        let filters = session
                            .capabilities
                            .exception_breakpoint_filters
                            .clone()
                            .unwrap_or_default();
                        for filter in filters {
                            let default = filter.default.unwrap_or_default();
                            session
                                .exception_breakpoints
                                .entry(filter.filter.clone())
                                .or_insert_with(|| (filter, default));
                        }
                    })?;
                    Ok(())
                })
            }
            Mode::Remote(_) => Task::ready(Err(anyhow!(
                "Cannot send initialize request from remote session"
            ))),
        }
    }

    pub(super) fn initialize_sequence(
        &mut self,
        initialize_rx: oneshot::Receiver<()>,
        dap_store: WeakEntity<DapStore>,
        cx: &mut Context<Self>,
    ) -> Task<Result<()>> {
        match &self.mode {
            Mode::Local(local_mode) => {
                local_mode.initialize_sequence(&self.capabilities, initialize_rx, dap_store, cx)
            }
            Mode::Remote(_) => Task::ready(Err(anyhow!("cannot initialize remote session"))),
        }
    }

    pub fn run_to_position(
        &mut self,
        breakpoint: SourceBreakpoint,
        active_thread_id: ThreadId,
        cx: &mut Context<Self>,
    ) {
        match &mut self.mode {
            Mode::Local(local_mode) => {
                if !matches!(
                    self.thread_states.thread_state(active_thread_id),
                    Some(ThreadStatus::Stopped)
                ) {
                    return;
                };
                let path = breakpoint.path.clone();
                local_mode.tmp_breakpoint = Some(breakpoint);
                let task = local_mode.send_breakpoints_from_path(
                    path,
                    BreakpointUpdatedReason::Toggled,
                    cx,
                );

                cx.spawn(async move |this, cx| {
                    task.await;
                    this.update(cx, |this, cx| {
                        this.continue_thread(active_thread_id, cx);
                    })
                })
                .detach();
            }
            Mode::Remote(_) => {}
        }
    }

    pub fn has_new_output(&self, last_update: OutputToken) -> bool {
        self.output_token.0.checked_sub(last_update.0).unwrap_or(0) != 0
    }

    pub fn output(
        &self,
        since: OutputToken,
    ) -> (impl Iterator<Item = &dap::OutputEvent>, OutputToken) {
        if self.output_token.0 == 0 {
            return (self.output.range(0..0), OutputToken(0));
        };

        let events_since = self.output_token.0.checked_sub(since.0).unwrap_or(0);

        let clamped_events_since = events_since.clamp(0, self.output.len());
        (
            self.output
                .range(self.output.len() - clamped_events_since..),
            self.output_token,
        )
    }

    pub fn respond_to_client(
        &self,
        request_seq: u64,
        success: bool,
        command: String,
        body: Option<serde_json::Value>,
        cx: &mut Context<Self>,
    ) -> Task<Result<()>> {
        let Some(local_session) = self.as_local().cloned() else {
            unreachable!("Cannot respond to remote client");
        };

        cx.background_spawn(async move {
            local_session
                .client
                .send_message(Message::Response(Response {
                    body,
                    success,
                    command,
                    seq: request_seq + 1,
                    request_seq,
                    message: None,
                }))
                .await
        })
    }

    fn handle_stopped_event(&mut self, event: StoppedEvent, cx: &mut Context<Self>) {
        if let Some((local, path)) = self.as_local_mut().and_then(|local| {
            let breakpoint = local.tmp_breakpoint.take()?;
            let path = breakpoint.path.clone();
            Some((local, path))
        }) {
            local
                .send_breakpoints_from_path(path, BreakpointUpdatedReason::Toggled, cx)
                .detach();
        };

        if event.all_threads_stopped.unwrap_or_default() || event.thread_id.is_none() {
            self.thread_states.stop_all_threads();

            self.invalidate_command_type::<StackTraceCommand>();
        }

        // Event if we stopped all threads we still need to insert the thread_id
        // to our own data
        if let Some(thread_id) = event.thread_id {
            self.thread_states.stop_thread(ThreadId(thread_id));

            self.invalidate_state(
                &StackTraceCommand {
                    thread_id,
                    start_frame: None,
                    levels: None,
                }
                .into(),
            );
        }

        self.invalidate_generic();
        self.threads.clear();
        self.variables.clear();
        cx.emit(SessionEvent::Stopped(
            event
                .thread_id
                .map(Into::into)
                .filter(|_| !event.preserve_focus_hint.unwrap_or(false)),
        ));
        cx.notify();
    }

    pub(crate) fn handle_dap_event(&mut self, event: Box<Events>, cx: &mut Context<Self>) {
        match *event {
            Events::Initialized(_) => {
                debug_assert!(
                    false,
                    "Initialized event should have been handled in LocalMode"
                );
            }
            Events::Stopped(event) => self.handle_stopped_event(event, cx),
            Events::Continued(event) => {
                if event.all_threads_continued.unwrap_or_default() {
                    self.thread_states.continue_all_threads();
                } else {
                    self.thread_states
                        .continue_thread(ThreadId(event.thread_id));
                }
                // todo(debugger): We should be able to get away with only invalidating generic if all threads were continued
                self.invalidate_generic();
            }
            Events::Exited(_event) => {
                self.clear_active_debug_line(cx);
            }
            Events::Terminated(_) => {
                self.is_session_terminated = true;
                self.clear_active_debug_line(cx);
            }
            Events::Thread(event) => {
                let thread_id = ThreadId(event.thread_id);

                match event.reason {
                    dap::ThreadEventReason::Started => {
                        self.thread_states.continue_thread(thread_id);
                    }
                    dap::ThreadEventReason::Exited => {
                        self.thread_states.exit_thread(thread_id);
                    }
                    reason => {
                        log::error!("Unhandled thread event reason {:?}", reason);
                    }
                }
                self.invalidate_state(&ThreadsCommand.into());
                cx.notify();
            }
            Events::Output(event) => {
                if event
                    .category
                    .as_ref()
                    .is_some_and(|category| *category == OutputEventCategory::Telemetry)
                {
                    return;
                }

                self.output.push_back(event);
                self.output_token.0 += 1;
                cx.notify();
            }
            Events::Breakpoint(_) => {}
            Events::Module(event) => {
                match event.reason {
                    dap::ModuleEventReason::New => {
                        self.modules.push(event.module);
                    }
                    dap::ModuleEventReason::Changed => {
                        if let Some(module) = self
                            .modules
                            .iter_mut()
                            .find(|other| event.module.id == other.id)
                        {
                            *module = event.module;
                        }
                    }
                    dap::ModuleEventReason::Removed => {
                        self.modules.retain(|other| event.module.id != other.id);
                    }
                }

                // todo(debugger): We should only send the invalidate command to downstream clients.
                // self.invalidate_state(&ModulesCommand.into());
            }
            Events::LoadedSource(_) => {
                self.invalidate_state(&LoadedSourcesCommand.into());
            }
            Events::Capabilities(event) => {
                self.capabilities = self.capabilities.merge(event.capabilities);
                cx.notify();
            }
            Events::Memory(_) => {}
            Events::Process(_) => {}
            Events::ProgressEnd(_) => {}
            Events::ProgressStart(_) => {}
            Events::ProgressUpdate(_) => {}
            Events::Invalidated(_) => {}
            Events::Other(_) => {}
        }
    }

    /// Ensure that there's a request in flight for the given command, and if not, send it. Use this to run requests that are idempotent.
    fn fetch<T: DapCommand + PartialEq + Eq + Hash>(
        &mut self,
        request: T,
        process_result: impl FnOnce(
            &mut Self,
            Result<T::Response>,
            &mut Context<Self>,
        ) -> Option<T::Response>
        + 'static,
        cx: &mut Context<Self>,
    ) {
        const {
            assert!(
                T::CACHEABLE,
                "Only requests marked as cacheable should invoke `fetch`"
            );
        }

        if !self.thread_states.any_stopped_thread()
            && request.type_id() != TypeId::of::<ThreadsCommand>()
            || self.is_session_terminated
        {
            return;
        }

        let request_map = self
            .requests
            .entry(std::any::TypeId::of::<T>())
            .or_default();

        if let Entry::Vacant(vacant) = request_map.entry(request.into()) {
            let command = vacant.key().0.clone().as_any_arc().downcast::<T>().unwrap();

            let task = Self::request_inner::<Arc<T>>(
                &self.capabilities,
                self.id,
                &self.mode,
                command,
                process_result,
                cx,
            );
            let task = cx
                .background_executor()
                .spawn(async move {
                    let _ = task.await?;
                    Some(())
                })
                .shared();

            vacant.insert(task);
            cx.notify();
        }
    }

    fn request_inner<T: DapCommand + PartialEq + Eq + Hash>(
        capabilities: &Capabilities,
        session_id: SessionId,
        mode: &Mode,
        request: T,
        process_result: impl FnOnce(
            &mut Self,
            Result<T::Response>,
            &mut Context<Self>,
        ) -> Option<T::Response>
        + 'static,
        cx: &mut Context<Self>,
    ) -> Task<Option<T::Response>> {
        if !T::is_supported(&capabilities) {
            log::warn!(
                "Attempted to send a DAP request that isn't supported: {:?}",
                request
            );
            let error = Err(anyhow::Error::msg(
                "Couldn't complete request because it's not supported",
            ));
            return cx.spawn(async move |this, cx| {
                this.update(cx, |this, cx| process_result(this, error, cx))
                    .log_err()
                    .flatten()
            });
        }

        let request = mode.request_dap(session_id, request, cx);
        cx.spawn(async move |this, cx| {
            let result = request.await;
            this.update(cx, |this, cx| process_result(this, result, cx))
                .log_err()
                .flatten()
        })
    }

    fn request<T: DapCommand + PartialEq + Eq + Hash>(
        &self,
        request: T,
        process_result: impl FnOnce(
            &mut Self,
            Result<T::Response>,
            &mut Context<Self>,
        ) -> Option<T::Response>
        + 'static,
        cx: &mut Context<Self>,
    ) -> Task<Option<T::Response>> {
        Self::request_inner(
            &self.capabilities,
            self.id,
            &self.mode,
            request,
            process_result,
            cx,
        )
    }

    fn invalidate_command_type<Command: DapCommand>(&mut self) {
        self.requests.remove(&std::any::TypeId::of::<Command>());
    }

    fn invalidate_generic(&mut self) {
        self.invalidate_command_type::<ModulesCommand>();
        self.invalidate_command_type::<LoadedSourcesCommand>();
        self.invalidate_command_type::<ThreadsCommand>();
    }

    fn invalidate_state(&mut self, key: &RequestSlot) {
        self.requests
            .entry((&*key.0 as &dyn Any).type_id())
            .and_modify(|request_map| {
                request_map.remove(&key);
            });
    }

    pub fn thread_status(&self, thread_id: ThreadId) -> ThreadStatus {
        self.thread_states.thread_status(thread_id)
    }

    pub fn threads(&mut self, cx: &mut Context<Self>) -> Vec<(dap::Thread, ThreadStatus)> {
        self.fetch(
            dap_command::ThreadsCommand,
            |this, result, cx| {
                let result = result.log_err()?;

                this.threads = result
                    .iter()
                    .map(|thread| (ThreadId(thread.id), Thread::from(thread.clone())))
                    .collect();

                this.invalidate_command_type::<StackTraceCommand>();
                cx.emit(SessionEvent::Threads);
                cx.notify();

                Some(result)
            },
            cx,
        );

        self.threads
            .values()
            .map(|thread| {
                (
                    thread.dap.clone(),
                    self.thread_states.thread_status(ThreadId(thread.dap.id)),
                )
            })
            .collect()
    }

    pub fn modules(&mut self, cx: &mut Context<Self>) -> &[Module] {
        self.fetch(
            dap_command::ModulesCommand,
            |this, result, cx| {
                let result = result.log_err()?;

                this.modules = result.iter().cloned().collect();
                cx.emit(SessionEvent::Modules);
                cx.notify();

                Some(result)
            },
            cx,
        );

        &self.modules
    }

    pub fn ignore_breakpoints(&self) -> bool {
        self.ignore_breakpoints
    }

    pub fn toggle_ignore_breakpoints(
        &mut self,
        cx: &mut App,
    ) -> Task<HashMap<Arc<Path>, anyhow::Error>> {
        self.set_ignore_breakpoints(!self.ignore_breakpoints, cx)
    }

    pub(crate) fn set_ignore_breakpoints(
        &mut self,
        ignore: bool,
        cx: &mut App,
    ) -> Task<HashMap<Arc<Path>, anyhow::Error>> {
        if self.ignore_breakpoints == ignore {
            return Task::ready(HashMap::default());
        }

        self.ignore_breakpoints = ignore;

        if let Some(local) = self.as_local() {
            local.send_source_breakpoints(ignore, cx)
        } else {
            // todo(debugger): We need to propagate this change to downstream sessions and send a message to upstream sessions
            unimplemented!()
        }
    }

    pub fn exception_breakpoints(
        &self,
    ) -> impl Iterator<Item = &(ExceptionBreakpointsFilter, IsEnabled)> {
        self.exception_breakpoints.values()
    }

    pub fn toggle_exception_breakpoint(&mut self, id: &str, cx: &App) {
        if let Some((_, is_enabled)) = self.exception_breakpoints.get_mut(id) {
            *is_enabled = !*is_enabled;
            self.send_exception_breakpoints(cx);
        }
    }

    fn send_exception_breakpoints(&mut self, cx: &App) {
        if let Some(local) = self.as_local() {
            let exception_filters = self
                .exception_breakpoints
                .values()
                .filter_map(|(filter, is_enabled)| is_enabled.then(|| filter.clone()))
                .collect();

            let supports_exception_filters = self
                .capabilities
                .supports_exception_filter_options
                .unwrap_or_default();
            local
                .send_exception_breakpoints(exception_filters, supports_exception_filters, cx)
                .detach_and_log_err(cx);
        } else {
            debug_assert!(false, "Not implemented");
        }
    }

    pub fn breakpoints_enabled(&self) -> bool {
        self.ignore_breakpoints
    }

    pub fn loaded_sources(&mut self, cx: &mut Context<Self>) -> &[Source] {
        self.fetch(
            dap_command::LoadedSourcesCommand,
            |this, result, cx| {
                let result = result.log_err()?;
                this.loaded_sources = result.iter().cloned().collect();
                cx.emit(SessionEvent::LoadedSources);
                cx.notify();
                Some(result)
            },
            cx,
        );

        &self.loaded_sources
    }

    fn empty_response(&mut self, res: Result<()>, _cx: &mut Context<Self>) -> Option<()> {
        res.log_err()?;
        Some(())
    }

    fn on_step_response<T: DapCommand + PartialEq + Eq + Hash>(
        thread_id: ThreadId,
    ) -> impl FnOnce(&mut Self, Result<T::Response>, &mut Context<Self>) -> Option<T::Response> + 'static
    {
        move |this, response, cx| match response.log_err() {
            Some(response) => Some(response),
            None => {
                this.thread_states.stop_thread(thread_id);
                cx.notify();
                None
            }
        }
    }

    fn clear_active_debug_line_response(
        &mut self,
        response: Result<()>,
        cx: &mut Context<Session>,
    ) -> Option<()> {
        response.log_err()?;
        self.clear_active_debug_line(cx);
        Some(())
    }

    fn clear_active_debug_line(&mut self, cx: &mut Context<Session>) {
        self.as_local()
            .expect("Message handler will only run in local mode")
            .breakpoint_store
            .update(cx, |store, cx| {
                store.remove_active_position(Some(self.id), cx)
            });
    }

    pub fn pause_thread(&mut self, thread_id: ThreadId, cx: &mut Context<Self>) {
        self.request(
            PauseCommand {
                thread_id: thread_id.0,
            },
            Self::empty_response,
            cx,
        )
        .detach();
    }

    pub fn restart_stack_frame(&mut self, stack_frame_id: u64, cx: &mut Context<Self>) {
        self.request(
            RestartStackFrameCommand { stack_frame_id },
            Self::empty_response,
            cx,
        )
        .detach();
    }

    pub fn restart(&mut self, args: Option<Value>, cx: &mut Context<Self>) {
        if self.capabilities.supports_restart_request.unwrap_or(false) {
            self.request(
                RestartCommand {
                    raw: args.unwrap_or(Value::Null),
                },
                Self::empty_response,
                cx,
            )
            .detach();
        } else {
            self.request(
                DisconnectCommand {
                    restart: Some(false),
                    terminate_debuggee: Some(true),
                    suspend_debuggee: Some(false),
                },
                Self::empty_response,
                cx,
            )
            .detach();
        }
    }

    pub fn shutdown(&mut self, cx: &mut Context<Self>) -> Task<()> {
        self.is_session_terminated = true;
        self.thread_states.exit_all_threads();
        cx.notify();

        let task = if self
            .capabilities
            .supports_terminate_request
            .unwrap_or_default()
        {
            self.request(
                TerminateCommand {
                    restart: Some(false),
                },
                Self::clear_active_debug_line_response,
                cx,
            )
        } else {
            self.request(
                DisconnectCommand {
                    restart: Some(false),
                    terminate_debuggee: Some(true),
                    suspend_debuggee: Some(false),
                },
                Self::clear_active_debug_line_response,
                cx,
            )
        };

        cx.emit(SessionStateEvent::Shutdown);

        cx.background_spawn(async move {
            let _ = task.await;
        })
    }

    pub fn completions(
        &mut self,
        query: CompletionsQuery,
        cx: &mut Context<Self>,
    ) -> Task<Result<Vec<dap::CompletionItem>>> {
        let task = self.request(query, |_, result, _| result.log_err(), cx);

        cx.background_executor().spawn(async move {
            anyhow::Ok(
                task.await
                    .map(|response| response.targets)
                    .ok_or_else(|| anyhow!("failed to fetch completions"))?,
            )
        })
    }

    pub fn continue_thread(&mut self, thread_id: ThreadId, cx: &mut Context<Self>) {
        self.thread_states.continue_thread(thread_id);
        self.request(
            ContinueCommand {
                args: ContinueArguments {
                    thread_id: thread_id.0,
                    single_thread: Some(true),
                },
            },
            Self::on_step_response::<ContinueCommand>(thread_id),
            cx,
        )
        .detach();
    }

    pub fn adapter_client(&self) -> Option<Arc<DebugAdapterClient>> {
        match self.mode {
            Mode::Local(ref local) => Some(local.client.clone()),
            Mode::Remote(_) => None,
        }
    }

    pub fn step_over(
        &mut self,
        thread_id: ThreadId,
        granularity: SteppingGranularity,
        cx: &mut Context<Self>,
    ) {
        let supports_single_thread_execution_requests =
            self.capabilities.supports_single_thread_execution_requests;
        let supports_stepping_granularity = self
            .capabilities
            .supports_stepping_granularity
            .unwrap_or_default();

        let command = NextCommand {
            inner: StepCommand {
                thread_id: thread_id.0,
                granularity: supports_stepping_granularity.then(|| granularity),
                single_thread: supports_single_thread_execution_requests,
            },
        };

        self.thread_states.process_step(thread_id);
        self.request(
            command,
            Self::on_step_response::<NextCommand>(thread_id),
            cx,
        )
        .detach();
    }

    pub fn step_in(
        &mut self,
        thread_id: ThreadId,
        granularity: SteppingGranularity,
        cx: &mut Context<Self>,
    ) {
        let supports_single_thread_execution_requests =
            self.capabilities.supports_single_thread_execution_requests;
        let supports_stepping_granularity = self
            .capabilities
            .supports_stepping_granularity
            .unwrap_or_default();

        let command = StepInCommand {
            inner: StepCommand {
                thread_id: thread_id.0,
                granularity: supports_stepping_granularity.then(|| granularity),
                single_thread: supports_single_thread_execution_requests,
            },
        };

        self.thread_states.process_step(thread_id);
        self.request(
            command,
            Self::on_step_response::<StepInCommand>(thread_id),
            cx,
        )
        .detach();
    }

    pub fn step_out(
        &mut self,
        thread_id: ThreadId,
        granularity: SteppingGranularity,
        cx: &mut Context<Self>,
    ) {
        let supports_single_thread_execution_requests =
            self.capabilities.supports_single_thread_execution_requests;
        let supports_stepping_granularity = self
            .capabilities
            .supports_stepping_granularity
            .unwrap_or_default();

        let command = StepOutCommand {
            inner: StepCommand {
                thread_id: thread_id.0,
                granularity: supports_stepping_granularity.then(|| granularity),
                single_thread: supports_single_thread_execution_requests,
            },
        };

        self.thread_states.process_step(thread_id);
        self.request(
            command,
            Self::on_step_response::<StepOutCommand>(thread_id),
            cx,
        )
        .detach();
    }

    pub fn step_back(
        &mut self,
        thread_id: ThreadId,
        granularity: SteppingGranularity,
        cx: &mut Context<Self>,
    ) {
        let supports_single_thread_execution_requests =
            self.capabilities.supports_single_thread_execution_requests;
        let supports_stepping_granularity = self
            .capabilities
            .supports_stepping_granularity
            .unwrap_or_default();

        let command = StepBackCommand {
            inner: StepCommand {
                thread_id: thread_id.0,
                granularity: supports_stepping_granularity.then(|| granularity),
                single_thread: supports_single_thread_execution_requests,
            },
        };

        self.thread_states.process_step(thread_id);

        self.request(
            command,
            Self::on_step_response::<StepBackCommand>(thread_id),
            cx,
        )
        .detach();
    }

    pub fn stack_frames(&mut self, thread_id: ThreadId, cx: &mut Context<Self>) -> Vec<StackFrame> {
        if self.thread_states.thread_status(thread_id) == ThreadStatus::Stopped
            && self.requests.contains_key(&ThreadsCommand.type_id())
            && self.threads.contains_key(&thread_id)
        // ^ todo(debugger): We need a better way to check that we're not querying stale data
        // We could still be using an old thread id and have sent a new thread's request
        // This isn't the biggest concern right now because it hasn't caused any issues outside of tests
        // But it very well could cause a minor bug in the future that is hard to track down
        {
            self.fetch(
                super::dap_command::StackTraceCommand {
                    thread_id: thread_id.0,
                    start_frame: None,
                    levels: None,
                },
                move |this, stack_frames, cx| {
                    let stack_frames = stack_frames.log_err()?;

                    let entry = this.threads.entry(thread_id).and_modify(|thread| {
                        thread.stack_frame_ids =
                            stack_frames.iter().map(|frame| frame.id).collect();
                    });
                    debug_assert!(
                        matches!(entry, indexmap::map::Entry::Occupied(_)),
                        "Sent request for thread_id that doesn't exist"
                    );

                    this.stack_frames.extend(
                        stack_frames
                            .iter()
                            .cloned()
                            .map(|frame| (frame.id, StackFrame::from(frame))),
                    );

                    this.invalidate_command_type::<ScopesCommand>();
                    this.invalidate_command_type::<VariablesCommand>();

                    cx.emit(SessionEvent::StackTrace);
                    cx.notify();
                    Some(stack_frames)
                },
                cx,
            );
        }

        self.threads
            .get(&thread_id)
            .map(|thread| {
                thread
                    .stack_frame_ids
                    .iter()
                    .filter_map(|id| self.stack_frames.get(id))
                    .cloned()
                    .collect()
            })
            .unwrap_or_default()
    }

    pub fn scopes(&mut self, stack_frame_id: u64, cx: &mut Context<Self>) -> &[dap::Scope] {
        if self.requests.contains_key(&TypeId::of::<ThreadsCommand>())
            && self
                .requests
                .contains_key(&TypeId::of::<StackTraceCommand>())
        {
            self.fetch(
                ScopesCommand { stack_frame_id },
                move |this, scopes, cx| {
                    let scopes = scopes.log_err()?;

                    for scope in scopes .iter(){
                        this.variables(scope.variables_reference, cx);
                    }

                    let entry = this
                        .stack_frames
                        .entry(stack_frame_id)
                        .and_modify(|stack_frame| {
                            stack_frame.scopes = scopes.clone();
                        });

                    cx.emit(SessionEvent::Variables);

                    debug_assert!(
                        matches!(entry, indexmap::map::Entry::Occupied(_)),
                        "Sent scopes request for stack_frame_id that doesn't exist or hasn't been fetched"
                    );

                    Some(scopes)
                },
                cx,
            );
        }

        self.stack_frames
            .get(&stack_frame_id)
            .map(|frame| frame.scopes.as_slice())
            .unwrap_or_default()
    }

    pub fn variables(
        &mut self,
        variables_reference: VariableReference,
        cx: &mut Context<Self>,
    ) -> Vec<dap::Variable> {
        let command = VariablesCommand {
            variables_reference,
            filter: None,
            start: None,
            count: None,
            format: None,
        };

        self.fetch(
            command,
            move |this, variables, cx| {
                let variables = variables.log_err()?;
                this.variables
                    .insert(variables_reference, variables.clone());

                cx.emit(SessionEvent::Variables);
                Some(variables)
            },
            cx,
        );

        self.variables
            .get(&variables_reference)
            .cloned()
            .unwrap_or_default()
    }

    pub fn set_variable_value(
        &mut self,
        variables_reference: u64,
        name: String,
        value: String,
        cx: &mut Context<Self>,
    ) {
        if self.capabilities.supports_set_variable.unwrap_or_default() {
            self.request(
                SetVariableValueCommand {
                    name,
                    value,
                    variables_reference,
                },
                move |this, response, cx| {
                    let response = response.log_err()?;
                    this.invalidate_command_type::<VariablesCommand>();
                    cx.notify();
                    Some(response)
                },
                cx,
            )
            .detach()
        }
    }

    pub fn evaluate(
        &mut self,
        expression: String,
        context: Option<EvaluateArgumentsContext>,
        frame_id: Option<u64>,
        source: Option<Source>,
        cx: &mut Context<Self>,
    ) {
        self.request(
            EvaluateCommand {
                expression,
                context,
                frame_id,
                source,
            },
            |this, response, cx| {
                let response = response.log_err()?;
                this.output_token.0 += 1;
                this.output.push_back(dap::OutputEvent {
                    category: None,
                    output: response.result.clone(),
                    group: None,
                    variables_reference: Some(response.variables_reference),
                    source: None,
                    line: None,
                    column: None,
                    data: None,
                    location_reference: None,
                });

                this.invalidate_command_type::<ScopesCommand>();
                cx.notify();
                Some(response)
            },
            cx,
        )
        .detach();
    }

    pub fn location(
        &mut self,
        reference: u64,
        cx: &mut Context<Self>,
    ) -> Option<dap::LocationsResponse> {
        self.fetch(
            LocationsCommand { reference },
            move |this, response, _| {
                let response = response.log_err()?;
                this.locations.insert(reference, response.clone());
                Some(response)
            },
            cx,
        );
        self.locations.get(&reference).cloned()
    }
    pub fn disconnect_client(&mut self, cx: &mut Context<Self>) {
        let command = DisconnectCommand {
            restart: Some(false),
            terminate_debuggee: Some(true),
            suspend_debuggee: Some(false),
        };

        self.request(command, Self::empty_response, cx).detach()
    }

    pub fn terminate_threads(&mut self, thread_ids: Option<Vec<ThreadId>>, cx: &mut Context<Self>) {
        if self
            .capabilities
            .supports_terminate_threads_request
            .unwrap_or_default()
        {
            self.request(
                TerminateThreadsCommand {
                    thread_ids: thread_ids.map(|ids| ids.into_iter().map(|id| id.0).collect()),
                },
                Self::clear_active_debug_line_response,
                cx,
            )
            .detach();
        } else {
            self.shutdown(cx).detach();
        }
    }
}

fn create_local_session(
    breakpoint_store: Entity<BreakpointStore>,
    session_id: SessionId,
    parent_session: Option<Entity<Session>>,
    start_debugging_requests_tx: futures::channel::mpsc::UnboundedSender<(SessionId, Message)>,
    initialized_tx: oneshot::Sender<()>,
    mut message_rx: futures::channel::mpsc::UnboundedReceiver<Message>,
    mode: LocalMode,
    cx: &mut Context<Session>,
) -> Session {
    let _background_tasks = vec![cx.spawn(async move |this: WeakEntity<Session>, cx| {
        let mut initialized_tx = Some(initialized_tx);
        while let Some(message) = message_rx.next().await {
            if let Message::Event(event) = message {
                if let Events::Initialized(_) = *event {
                    if let Some(tx) = initialized_tx.take() {
                        tx.send(()).ok();
                    }
                } else {
                    let Ok(_) = this.update(cx, |session, cx| {
                        session.handle_dap_event(event, cx);
                    }) else {
                        break;
                    };
                }
            } else {
                let Ok(_) = start_debugging_requests_tx.unbounded_send((session_id, message))
                else {
                    break;
                };
            }
        }
    })];

    cx.subscribe(&breakpoint_store, |this, _, event, cx| match event {
        BreakpointStoreEvent::BreakpointsUpdated(path, reason) => {
            if let Some(local) = (!this.ignore_breakpoints)
                .then(|| this.as_local_mut())
                .flatten()
            {
                local
                    .send_breakpoints_from_path(path.clone(), *reason, cx)
                    .detach();
            };
        }
        BreakpointStoreEvent::BreakpointsCleared(paths) => {
            if let Some(local) = (!this.ignore_breakpoints)
                .then(|| this.as_local_mut())
                .flatten()
            {
                local.unset_breakpoints_from_paths(paths, cx).detach();
            }
        }
        BreakpointStoreEvent::ActiveDebugLineChanged => {}
    })
    .detach();

    Session {
        mode: Mode::Local(mode),
        id: session_id,
        child_session_ids: HashSet::default(),
        parent_id: parent_session.map(|session| session.read(cx).id),
        variables: Default::default(),
        capabilities: Capabilities::default(),
        thread_states: ThreadStates::default(),
        output_token: OutputToken(0),
        ignore_breakpoints: false,
        output: circular_buffer::CircularBuffer::boxed(),
        requests: HashMap::default(),
        modules: Vec::default(),
        loaded_sources: Vec::default(),
        threads: IndexMap::default(),
        stack_frames: IndexMap::default(),
        locations: Default::default(),
        exception_breakpoints: Default::default(),
        _background_tasks,
        is_session_terminated: false,
    }
}<|MERGE_RESOLUTION|>--- conflicted
+++ resolved
@@ -9,10 +9,7 @@
     StepBackCommand, StepCommand, StepInCommand, StepOutCommand, TerminateCommand,
     TerminateThreadsCommand, ThreadsCommand, VariablesCommand,
 };
-<<<<<<< HEAD
 use super::dap_store::{DapAdapterDelegate, DapStore};
-=======
->>>>>>> 06ad45ce
 use anyhow::{Context as _, Result, anyhow};
 use collections::{HashMap, HashSet, IndexMap, IndexSet};
 use dap::adapters::DebugAdapterBinary;
@@ -214,14 +211,11 @@
         session_id: SessionId,
         parent_session: Option<Entity<Session>>,
         breakpoint_store: Entity<BreakpointStore>,
-<<<<<<< HEAD
         worktree: WeakEntity<Worktree>,
         config: DebugAdapterConfig,
         delegate: DapAdapterDelegate,
-=======
         config: DebugTaskDefinition,
         binary: DebugAdapterBinary,
->>>>>>> 06ad45ce
         messages_tx: futures::channel::mpsc::UnboundedSender<Message>,
         on_initialized: impl AsyncFnOnce(&mut LocalMode, AsyncApp) + 'static,
         cx: AsyncApp,
@@ -747,55 +741,9 @@
 
         cx.spawn(async move |cx| {
             let mode = LocalMode::new(
-<<<<<<< HEAD
-                debug_adapters,
                 session_id,
                 parent_session.clone(),
                 worktree,
-                breakpoint_store.clone(),
-                config.clone(),
-                delegate,
-                message_tx,
-                cx.clone(),
-            )
-            .await?;
-
-            cx.new(|cx| {
-                create_local_session(
-                    breakpoint_store,
-                    session_id,
-                    parent_session,
-                    start_debugging_requests_tx,
-                    initialized_tx,
-                    message_rx,
-                    mode,
-                    cx,
-                )
-            })
-        })
-    }
-
-    #[cfg(any(test, feature = "test-support"))]
-    pub(crate) fn fake(
-        breakpoint_store: Entity<BreakpointStore>,
-        session_id: SessionId,
-        parent_session: Option<Entity<Session>>,
-        delegate: DapAdapterDelegate,
-        config: DebugAdapterConfig,
-        start_debugging_requests_tx: futures::channel::mpsc::UnboundedSender<(SessionId, Message)>,
-        initialized_tx: oneshot::Sender<()>,
-        caps: Capabilities,
-        fails: bool,
-        cx: &mut App,
-    ) -> Task<Result<Entity<Session>>> {
-        let (message_tx, message_rx) = futures::channel::mpsc::unbounded();
-
-        cx.spawn(async move |cx| {
-            let mode = LocalMode::new_fake(
-=======
->>>>>>> 06ad45ce
-                session_id,
-                parent_session.clone(),
                 breakpoint_store.clone(),
                 config.clone(),
                 binary,
