--- conflicted
+++ resolved
@@ -14,16 +14,13 @@
     future::{self, OptionFuture, Shared},
     FutureExt as _, StreamExt as _,
 };
-<<<<<<< HEAD
-=======
-use git::{repository::DiffType, Oid};
->>>>>>> 14c03693
 use git::{
     repository::{
         Branch, CommitDetails, DiffType, GitRepository, PushOptions, Remote, RemoteCommandOutput,
         RepoPath, ResetMode,
     },
     status::FileStatus,
+    Oid,
 };
 use gpui::{
     App, AppContext, AsyncApp, Context, Entity, EventEmitter, SharedString, Subscription, Task,
