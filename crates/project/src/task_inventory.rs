--- conflicted
+++ resolved
@@ -324,25 +324,6 @@
     ) -> impl '_ + Iterator<Item = (TaskSourceKind, TaskTemplate)> {
         self.templates_from_settings
             .global
-<<<<<<< HEAD
-            .clone()
-            .into_iter()
-            .filter_map(|template| match template.task_type {
-                task::TaskType::Script => Some((
-                    TaskSourceKind::AbsPath {
-                        id_base: Cow::Borrowed("global tasks.json"),
-                        abs_path: paths::tasks_file().clone(),
-                    },
-                    template,
-                )),
-                task::TaskType::Debug(_) => Some((
-                    TaskSourceKind::AbsPath {
-                        id_base: Cow::Borrowed("global debug.json"),
-                        abs_path: paths::debug_tasks_file().clone(),
-                    },
-                    template,
-                )),
-=======
             .iter()
             .flat_map(|(file_path, templates)| {
                 templates.into_iter().map(|template| {
@@ -357,7 +338,6 @@
                         template.clone(),
                     )
                 })
->>>>>>> a7697be8
             })
     }
 
@@ -418,7 +398,6 @@
         let new_templates = raw_tasks
             .into_iter()
             .filter_map(|raw_template| match &task_kind {
-                TaskKind::Locator => None,
                 TaskKind::Script => serde_json::from_value::<TaskTemplate>(raw_template).log_err(),
                 TaskKind::Debug => serde_json::from_value::<DebugTaskDefinition>(raw_template)
                     .log_err()
