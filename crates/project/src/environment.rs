--- conflicted
+++ resolved
@@ -1,11 +1,7 @@
-<<<<<<< HEAD
-use futures::{FutureExt, future::Shared};
-=======
 use futures::{
     FutureExt,
     future::{Shared, WeakShared},
 };
->>>>>>> 6ae7d2f5
 use std::{path::Path, sync::Arc};
 use util::ResultExt;
 
