<<<<<<< HEAD
use futures::{
    future::{Shared, WeakShared},
    FutureExt,
};
=======
use futures::{FutureExt, future::Shared};
>>>>>>> 8546dc10
use std::{path::Path, sync::Arc};
use util::ResultExt;

use collections::HashMap;
use gpui::{App, AppContext as _, Context, Entity, EventEmitter, Task};
use settings::Settings as _;

use crate::{
    project_settings::{DirenvSettings, ProjectSettings},
    worktree_store::{WorktreeStore, WorktreeStoreEvent},
};

pub struct ProjectEnvironment {
    cli_environment: Option<HashMap<String, String>>,
    environments: HashMap<Arc<Path>, WeakShared<Task<Option<HashMap<String, String>>>>>,
    environment_error_messages: HashMap<Arc<Path>, EnvironmentErrorMessage>,
}

pub enum ProjectEnvironmentEvent {
    ErrorsUpdated,
}

impl EventEmitter<ProjectEnvironmentEvent> for ProjectEnvironment {}

impl ProjectEnvironment {
    pub fn new(
        worktree_store: &Entity<WorktreeStore>,
        cli_environment: Option<HashMap<String, String>>,
        cx: &mut App,
    ) -> Entity<Self> {
        cx.new(|cx| {
            cx.subscribe(worktree_store, |this: &mut Self, _, event, _| {
                if let WorktreeStoreEvent::WorktreeRemoved(_, _) = event {
                    this.environments.retain(|_, weak| weak.upgrade().is_some());
                    this.environment_error_messages
                        .retain(|abs_path, _| this.environments.contains_key(abs_path));
                }
            })
            .detach();

            Self {
                cli_environment,
                environments: Default::default(),
                environment_error_messages: Default::default(),
            }
        })
    }

    /// Returns the inherited CLI environment, if this project was opened from the Zed CLI.
    pub(crate) fn get_cli_environment(&self) -> Option<HashMap<String, String>> {
        if let Some(mut env) = self.cli_environment.clone() {
            set_origin_marker(&mut env, EnvironmentOrigin::Cli);
            Some(env)
        } else {
            None
        }
    }

    /// Returns an iterator over all pairs `(worktree_id, error_message)` of
    /// environment errors associated with this project environment.
    pub(crate) fn environment_errors(
        &self,
    ) -> impl Iterator<Item = (&Arc<Path>, &EnvironmentErrorMessage)> {
        self.environment_error_messages.iter()
    }

    pub(crate) fn remove_environment_error(&mut self, abs_path: &Path, cx: &mut Context<Self>) {
        self.environment_error_messages.remove(abs_path);
        cx.emit(ProjectEnvironmentEvent::ErrorsUpdated);
    }

    /// Returns the project environment, if possible.
    /// If the project was opened from the CLI, then the inherited CLI environment is returned.
    /// If it wasn't opened from the CLI, and an absolute path is given, then a shell is spawned in
    /// that directory, to get environment variables as if the user has `cd`'d there.
    pub(crate) fn get_environment(
        &mut self,
        abs_path: Option<Arc<Path>>,
        cx: &Context<Self>,
    ) -> Shared<Task<Option<HashMap<String, String>>>> {
        if cfg!(any(test, feature = "test-support")) {
            return Task::ready(Some(HashMap::default())).shared();
        }

        if let Some(cli_environment) = self.get_cli_environment() {
            return cx
                .spawn(async move |_, _| {
                    let path = cli_environment
                        .get("PATH")
                        .map(|path| path.as_str())
                        .unwrap_or_default();
                    log::info!(
                        "using project environment variables from CLI. PATH={:?}",
                        path
                    );
                    Some(cli_environment)
                })
                .shared();
        }

        let Some(abs_path) = abs_path else {
            return Task::ready(None).shared();
        };

        if let Some(existing) = self
            .environments
            .get(&abs_path)
            .and_then(|weak| weak.upgrade())
        {
            existing
        } else {
            let env = get_directory_env(abs_path.clone(), cx).shared();
            self.environments.insert(
                abs_path.clone(),
                env.downgrade()
                    .expect("environment task has not been polled yet"),
            );
            env
        }
    }
}

fn set_origin_marker(env: &mut HashMap<String, String>, origin: EnvironmentOrigin) {
    env.insert(ZED_ENVIRONMENT_ORIGIN_MARKER.to_string(), origin.into());
}

const ZED_ENVIRONMENT_ORIGIN_MARKER: &str = "ZED_ENVIRONMENT";

enum EnvironmentOrigin {
    Cli,
    WorktreeShell,
}

impl From<EnvironmentOrigin> for String {
    fn from(val: EnvironmentOrigin) -> Self {
        match val {
            EnvironmentOrigin::Cli => "cli".into(),
            EnvironmentOrigin::WorktreeShell => "worktree-shell".into(),
        }
    }
}

pub struct EnvironmentErrorMessage(pub String);

impl EnvironmentErrorMessage {
    #[allow(dead_code)]
    fn from_str(s: &str) -> Self {
        Self(String::from(s))
    }
}

async fn load_directory_shell_environment(
    abs_path: &Path,
    load_direnv: &DirenvSettings,
) -> (
    Option<HashMap<String, String>>,
    Option<EnvironmentErrorMessage>,
) {
    match smol::fs::metadata(abs_path).await {
        Ok(meta) => {
            let dir = if meta.is_dir() {
                abs_path
            } else if let Some(parent) = abs_path.parent() {
                parent
            } else {
                return (
                    None,
                    Some(EnvironmentErrorMessage(format!(
                        "Failed to load shell environment in {}: not a directory",
                        abs_path.display()
                    ))),
                );
            };

            load_shell_environment(&dir, load_direnv).await
        }
        Err(err) => (
            None,
            Some(EnvironmentErrorMessage(format!(
                "Failed to load shell environment in {}: {}",
                abs_path.display(),
                err
            ))),
        ),
    }
}

#[cfg(any(test, feature = "test-support"))]
async fn load_shell_environment(
    _dir: &Path,
    _load_direnv: &DirenvSettings,
) -> (
    Option<HashMap<String, String>>,
    Option<EnvironmentErrorMessage>,
) {
    let fake_env = [("ZED_FAKE_TEST_ENV".into(), "true".into())]
        .into_iter()
        .collect();
    (Some(fake_env), None)
}

#[cfg(all(target_os = "windows", not(any(test, feature = "test-support"))))]
async fn load_shell_environment(
    _dir: &Path,
    _load_direnv: &DirenvSettings,
) -> (
    Option<HashMap<String, String>>,
    Option<EnvironmentErrorMessage>,
) {
    // TODO the current code works with Unix $SHELL only, implement environment loading on windows
    (None, None)
}

#[cfg(not(any(target_os = "windows", test, feature = "test-support")))]
async fn load_shell_environment(
    dir: &Path,
    load_direnv: &DirenvSettings,
) -> (
    Option<HashMap<String, String>>,
    Option<EnvironmentErrorMessage>,
) {
    use crate::direnv::{DirenvError, load_direnv_environment};
    use std::path::PathBuf;
    use util::parse_env_output;

    fn message<T>(with: &str) -> (Option<T>, Option<EnvironmentErrorMessage>) {
        let message = EnvironmentErrorMessage::from_str(with);
        (None, Some(message))
    }

    const MARKER: &str = "ZED_SHELL_START";
    let Some(shell) = std::env::var("SHELL").log_err() else {
        return message("Failed to get login environment. SHELL environment variable is not set");
    };
    let shell_path = PathBuf::from(&shell);
    let shell_name = shell_path.file_name().and_then(|f| f.to_str());

    // What we're doing here is to spawn a shell and then `cd` into
    // the project directory to get the env in there as if the user
    // `cd`'d into it. We do that because tools like direnv, asdf, ...
    // hook into `cd` and only set up the env after that.
    //
    // If the user selects `Direct` for direnv, it would set an environment
    // variable that later uses to know that it should not run the hook.
    // We would include in `.envs` call so it is okay to run the hook
    // even if direnv direct mode is enabled.
    //
    // In certain shells we need to execute additional_command in order to
    // trigger the behavior of direnv, etc.
    //
    //
    // The `exit 0` is the result of hours of debugging, trying to find out
    // why running this command here, without `exit 0`, would mess
    // up signal process for our process so that `ctrl-c` doesn't work
    // anymore.
    //
    // We still don't know why `$SHELL -l -i -c '/usr/bin/env -0'`  would
    // do that, but it does, and `exit 0` helps.

    let command = match shell_name {
        Some("fish") => format!(
            "cd '{}'; emit fish_prompt; printf '%s' {MARKER}; /usr/bin/env; exit 0;",
            dir.display()
        ),
        _ => format!(
            "cd '{}'; printf '%s' {MARKER}; /usr/bin/env; exit 0;",
            dir.display()
        ),
    };

    // csh/tcsh only supports `-l` if it's the only flag. So this won't be a login shell.
    // Users must rely on vars from `~/.tcshrc` or `~/.cshrc` and not `.login` as a result.
    let args = match shell_name {
        Some("tcsh") | Some("csh") => vec!["-i", "-c", &command],
        _ => vec!["-l", "-i", "-c", &command],
    };

    let Some(output) = smol::process::Command::new(&shell)
        .args(&args)
        .output()
        .await
        .log_err()
    else {
        return message(
            "Failed to spawn login shell to source login environment variables. See logs for details",
        );
    };

    if !output.status.success() {
        log::error!("login shell exited with {}", output.status);
        return message("Login shell exited with nonzero exit code. See logs for details");
    }

    let stdout = String::from_utf8_lossy(&output.stdout);
    let Some(env_output_start) = stdout.find(MARKER) else {
        let stderr = String::from_utf8_lossy(&output.stderr);
        log::error!(
            "failed to parse output of `env` command in login shell. stdout: {:?}, stderr: {:?}",
            stdout,
            stderr
        );
        return message("Failed to parse stdout of env command. See logs for the output");
    };

    let mut parsed_env = HashMap::default();
    let env_output = &stdout[env_output_start + MARKER.len()..];

    parse_env_output(env_output, |key, value| {
        parsed_env.insert(key, value);
    });

    let (direnv_environment, direnv_error) = match load_direnv {
        DirenvSettings::ShellHook => (None, None),
        DirenvSettings::Direct => match load_direnv_environment(&parsed_env, dir).await {
            Ok(env) => (Some(env), None),
            Err(err) => (
                None,
                <Option<EnvironmentErrorMessage> as From<DirenvError>>::from(err),
            ),
        },
    };

    for (key, value) in direnv_environment.unwrap_or(HashMap::default()) {
        parsed_env.insert(key, value);
    }

    (Some(parsed_env), direnv_error)
}

fn get_directory_env(
    abs_path: Arc<Path>,
    cx: &Context<ProjectEnvironment>,
) -> Task<Option<HashMap<String, String>>> {
    let load_direnv = ProjectSettings::get_global(cx).load_direnv.clone();

    cx.spawn(async move |this, cx| {
        let (mut shell_env, error_message) = cx
            .background_spawn({
                let abs_path = abs_path.clone();
                async move { load_directory_shell_environment(&abs_path, &load_direnv).await }
            })
            .await;

        if let Some(shell_env) = shell_env.as_mut() {
            let path = shell_env
                .get("PATH")
                .map(|path| path.as_str())
                .unwrap_or_default();
            log::info!(
                "using project environment variables shell launched in {:?}. PATH={:?}",
                abs_path,
                path
            );

            set_origin_marker(shell_env, EnvironmentOrigin::WorktreeShell);
        }

        if let Some(error) = error_message {
            this.update(cx, |this, cx| {
                this.environment_error_messages.insert(abs_path, error);
                cx.emit(ProjectEnvironmentEvent::ErrorsUpdated)
            })
            .log_err();
        }

        shell_env
    })
}<|MERGE_RESOLUTION|>--- conflicted
+++ resolved
@@ -1,11 +1,7 @@
-<<<<<<< HEAD
 use futures::{
     future::{Shared, WeakShared},
     FutureExt,
 };
-=======
-use futures::{FutureExt, future::Shared};
->>>>>>> 8546dc10
 use std::{path::Path, sync::Arc};
 use util::ResultExt;
 
