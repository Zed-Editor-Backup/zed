--- conflicted
+++ resolved
@@ -63,15 +63,9 @@
 };
 use itertools::Itertools;
 use language::{
-<<<<<<< HEAD
-    Buffer, BufferEvent, Capability, CodeLabel, File as _, Language, LanguageName,
-    LanguageRegistry, PointUtf16, ToOffset, ToPointUtf16, Toolchain, ToolchainList, Transaction,
-    Unclipped, language_settings::InlayHintKind, proto::split_operations,
-=======
     Buffer, BufferEvent, Capability, CodeLabel, Language, LanguageName, LanguageRegistry,
     PointUtf16, ToOffset, ToPointUtf16, Toolchain, ToolchainList, Transaction, Unclipped,
     language_settings::InlayHintKind, proto::split_operations,
->>>>>>> 6ae7d2f5
 };
 use lsp::{
     CodeActionKind, CompletionContext, CompletionItemKind, DocumentHighlightKind, LanguageServerId,
