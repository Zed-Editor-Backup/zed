pub mod buffer_store;
mod color_extractor;
pub mod connection_manager;
pub mod dap_command;
pub mod dap_store;
pub mod debounced_delay;
pub mod git;
pub mod image_store;
pub mod lsp_command;
pub mod lsp_ext_command;
pub mod lsp_store;
pub mod prettier_store;
pub mod project_settings;
pub mod search;
mod task_inventory;
pub mod task_store;
pub mod terminals;
pub mod toolchain_store;
pub mod worktree_store;

#[cfg(test)]
mod project_tests;

mod direnv;
mod environment;
pub use environment::EnvironmentErrorMessage;
use git::RepositoryHandle;
pub mod search_history;
mod yarn;

use crate::git::GitState;
use anyhow::{anyhow, Context as _, Result};
use buffer_store::{BufferChangeSet, BufferStore, BufferStoreEvent};
use client::{
    proto, Client, Collaborator, PendingEntitySubscription, ProjectId, TypedEnvelope, UserStore,
};
use clock::ReplicaId;

use dap::{
    client::{DebugAdapterClient, DebugAdapterClientId},
    debugger_settings::DebuggerSettings,
    messages::Message,
    session::{DebugSession, DebugSessionId},
    DebugAdapterConfig,
};

use collections::{BTreeSet, HashMap, HashSet};
use dap_store::{Breakpoint, BreakpointEditAction, DapStore, DapStoreEvent, SerializedBreakpoint};
use debounced_delay::DebouncedDelay;
pub use environment::ProjectEnvironment;
use futures::{
    channel::mpsc::{self, UnboundedReceiver},
    future::{join_all, try_join_all},
    StreamExt,
};
pub use image_store::{ImageItem, ImageStore};
use image_store::{ImageItemEvent, ImageStoreEvent};

use ::git::{
    blame::Blame,
    repository::{Branch, GitRepository, RepoPath},
    status::FileStatus,
    COMMIT_MESSAGE,
};
use gpui::{
    AnyEntity, App, AppContext, AsyncApp, BorrowAppContext, Context, Entity, EventEmitter, Hsla,
    SharedString, Task, WeakEntity, Window,
};
use itertools::Itertools;
use language::{
    language_settings::InlayHintKind, proto::split_operations, Buffer, BufferEvent,
    CachedLspAdapter, Capability, CodeLabel, CompletionDocumentation, File as _, Language,
    LanguageName, LanguageRegistry, PointUtf16, ToOffset, ToPointUtf16, Toolchain, ToolchainList,
    Transaction, Unclipped,
};
use lsp::{
    CodeActionKind, CompletionContext, CompletionItemKind, DocumentHighlightKind, LanguageServer,
    LanguageServerId, LanguageServerName, MessageActionItem,
};
use lsp_command::*;
use lsp_store::LspFormatTarget;
use node_runtime::NodeRuntime;
use parking_lot::Mutex;
pub use prettier_store::PrettierStore;
use project_settings::{ProjectSettings, SettingsObserver, SettingsObserverEvent};
use remote::{SshConnectionOptions, SshRemoteClient};
use rpc::{
    proto::{LanguageServerPromptResponse, SetDebuggerPanelItem, SSH_PROJECT_ID},
    AnyProtoClient, ErrorCode,
};
use search::{SearchInputKind, SearchQuery, SearchResult};
use search_history::SearchHistory;
use settings::{InvalidSettingsError, Settings, SettingsLocation, SettingsStore};
use smol::channel::Receiver;
use snippet::Snippet;
use snippet_provider::SnippetProvider;
use std::{
    borrow::Cow,
    ops::Range,
    path::{Component, Path, PathBuf},
    pin::pin,
    str,
    sync::Arc,
    time::Duration,
};

use task_store::TaskStore;
use terminals::Terminals;
use text::{Anchor, BufferId};
use toolchain_store::EmptyToolchainStore;
use util::{maybe, paths::compare_paths, ResultExt as _};
use worktree::{CreatedEntry, Snapshot, Traversal};
use worktree_store::{WorktreeStore, WorktreeStoreEvent};

pub use fs::*;
pub use language::Location;
#[cfg(any(test, feature = "test-support"))]
pub use prettier::FORMAT_SUFFIX as TEST_PRETTIER_FORMAT_SUFFIX;
pub use task_inventory::{
    BasicContextProvider, ContextProviderWithTasks, Inventory, TaskSourceKind,
};
pub use worktree::{
    Entry, EntryKind, File, LocalWorktree, PathChange, ProjectEntryId, UpdatedEntriesSet,
    UpdatedGitRepositoriesSet, Worktree, WorktreeId, WorktreeSettings, FS_WATCH_LATENCY,
};

pub use buffer_store::ProjectTransaction;
pub use lsp_store::{
    DiagnosticSummary, LanguageServerLogType, LanguageServerProgress, LanguageServerPromptRequest,
    LanguageServerStatus, LanguageServerToQuery, LspStore, LspStoreEvent,
    SERVER_PROGRESS_THROTTLE_TIMEOUT,
};
pub use toolchain_store::ToolchainStore;
const MAX_PROJECT_SEARCH_HISTORY_SIZE: usize = 500;
const MAX_SEARCH_RESULT_FILES: usize = 5_000;
const MAX_SEARCH_RESULT_RANGES: usize = 10_000;

pub trait ProjectItem {
    fn try_open(
        project: &Entity<Project>,
        path: &ProjectPath,
        cx: &mut App,
    ) -> Option<Task<Result<Entity<Self>>>>
    where
        Self: Sized;
    fn entry_id(&self, cx: &App) -> Option<ProjectEntryId>;
    fn project_path(&self, cx: &App) -> Option<ProjectPath>;
    fn is_dirty(&self) -> bool;
}

#[derive(Clone)]
pub enum OpenedBufferEvent {
    Disconnected,
    Ok(BufferId),
    Err(BufferId, Arc<anyhow::Error>),
}

/// Semantics-aware entity that is relevant to one or more [`Worktree`] with the files.
/// `Project` is responsible for tasks, LSP and collab queries, synchronizing worktree states accordingly.
/// Maps [`Worktree`] entries with its own logic using [`ProjectEntryId`] and [`ProjectPath`] structs.
///
/// Can be either local (for the project opened on the same host) or remote.(for collab projects, browsed by multiple remote users).
pub struct Project {
    active_entry: Option<ProjectEntryId>,
    buffer_ordered_messages_tx: mpsc::UnboundedSender<BufferOrderedMessage>,
    languages: Arc<LanguageRegistry>,
    dap_store: Entity<DapStore>,
    client: Arc<client::Client>,
    join_project_response_message_id: u32,
    task_store: Entity<TaskStore>,
    user_store: Entity<UserStore>,
    fs: Arc<dyn Fs>,
    ssh_client: Option<Entity<SshRemoteClient>>,
    client_state: ProjectClientState,
    git_state: Entity<GitState>,
    collaborators: HashMap<proto::PeerId, Collaborator>,
    client_subscriptions: Vec<client::Subscription>,
    worktree_store: Entity<WorktreeStore>,
    buffer_store: Entity<BufferStore>,
    image_store: Entity<ImageStore>,
    lsp_store: Entity<LspStore>,
    _subscriptions: Vec<gpui::Subscription>,
    buffers_needing_diff: HashSet<WeakEntity<Buffer>>,
    git_diff_debouncer: DebouncedDelay<Self>,
    remotely_created_models: Arc<Mutex<RemotelyCreatedModels>>,
    terminals: Terminals,
    node: Option<NodeRuntime>,
    search_history: SearchHistory,
    search_included_history: SearchHistory,
    search_excluded_history: SearchHistory,
    snippets: Entity<SnippetProvider>,
    environment: Entity<ProjectEnvironment>,
    settings_observer: Entity<SettingsObserver>,
    toolchain_store: Option<Entity<ToolchainStore>>,
}

#[derive(Default)]
struct RemotelyCreatedModels {
    worktrees: Vec<Entity<Worktree>>,
    buffers: Vec<Entity<Buffer>>,
    retain_count: usize,
}

struct RemotelyCreatedModelGuard {
    remote_models: std::sync::Weak<Mutex<RemotelyCreatedModels>>,
}

impl Drop for RemotelyCreatedModelGuard {
    fn drop(&mut self) {
        if let Some(remote_models) = self.remote_models.upgrade() {
            let mut remote_models = remote_models.lock();
            assert!(
                remote_models.retain_count > 0,
                "RemotelyCreatedModelGuard dropped too many times"
            );
            remote_models.retain_count -= 1;
            if remote_models.retain_count == 0 {
                remote_models.buffers.clear();
                remote_models.worktrees.clear();
            }
        }
    }
}
/// Message ordered with respect to buffer operations
#[derive(Debug)]
enum BufferOrderedMessage {
    Operation {
        buffer_id: BufferId,
        operation: proto::Operation,
    },
    LanguageServerUpdate {
        language_server_id: LanguageServerId,
        message: proto::update_language_server::Variant,
    },
    Resync,
}

#[derive(Debug)]
enum ProjectClientState {
    /// Single-player mode.
    Local,
    /// Multi-player mode but still a local project.
    Shared { remote_id: u64 },
    /// Multi-player mode but working on a remote project.
    Remote {
        sharing_has_stopped: bool,
        capability: Capability,
        remote_id: u64,
        replica_id: ReplicaId,
    },
}

#[derive(Clone, Debug, PartialEq)]
pub enum Event {
    LanguageServerAdded(LanguageServerId, LanguageServerName, Option<WorktreeId>),
    LanguageServerRemoved(LanguageServerId),
    LanguageServerLog(LanguageServerId, LanguageServerLogType, String),
    Toast {
        notification_id: SharedString,
        message: String,
    },
    HideToast {
        notification_id: SharedString,
    },
    LanguageServerPrompt(LanguageServerPromptRequest),
    DebugClientStarted((DebugSessionId, DebugAdapterClientId)),
    DebugClientShutdown(DebugAdapterClientId),
    SetDebugClient(SetDebuggerPanelItem),
    ActiveDebugLineChanged,
    DebugClientEvent {
        session_id: DebugSessionId,
        client_id: DebugAdapterClientId,
        message: Message,
    },
    DebugClientLog(DebugAdapterClientId, String),
    LanguageNotFound(Entity<Buffer>),
    ActiveEntryChanged(Option<ProjectEntryId>),
    ActivateProjectPanel,
    WorktreeAdded(WorktreeId),
    WorktreeOrderChanged,
    WorktreeRemoved(WorktreeId),
    WorktreeUpdatedEntries(WorktreeId, UpdatedEntriesSet),
    WorktreeUpdatedGitRepositories(WorktreeId),
    DiskBasedDiagnosticsStarted {
        language_server_id: LanguageServerId,
    },
    DiskBasedDiagnosticsFinished {
        language_server_id: LanguageServerId,
    },
    DiagnosticsUpdated {
        path: ProjectPath,
        language_server_id: LanguageServerId,
    },
    RemoteIdChanged(Option<u64>),
    DisconnectedFromHost,
    DisconnectedFromSshRemote,
    Closed,
    DeletedEntry(WorktreeId, ProjectEntryId),
    CollaboratorUpdated {
        old_peer_id: proto::PeerId,
        new_peer_id: proto::PeerId,
    },
    CollaboratorJoined(proto::PeerId),
    CollaboratorLeft(proto::PeerId),
    HostReshared,
    Reshared,
    Rejoined,
    RefreshInlayHints,
    RevealInProjectPanel(ProjectEntryId),
    SnippetEdit(BufferId, Vec<(lsp::Range, Snippet)>),
    ExpandedAllForEntry(WorktreeId, ProjectEntryId),
}

pub enum DebugAdapterClientState {
    Starting(Task<Option<Arc<DebugAdapterClient>>>),
    Running(Arc<DebugAdapterClient>),
}

#[derive(Clone, Debug, Eq, PartialEq, Hash, PartialOrd, Ord)]
pub struct ProjectPath {
    pub worktree_id: WorktreeId,
    pub path: Arc<Path>,
}

impl ProjectPath {
    pub fn from_proto(p: proto::ProjectPath) -> Self {
        Self {
            worktree_id: WorktreeId::from_proto(p.worktree_id),
            path: Arc::from(PathBuf::from(p.path)),
        }
    }

    pub fn to_proto(&self) -> proto::ProjectPath {
        proto::ProjectPath {
            worktree_id: self.worktree_id.to_proto(),
            path: self.path.to_string_lossy().to_string(),
        }
    }

    pub fn root_path(worktree_id: WorktreeId) -> Self {
        Self {
            worktree_id,
            path: Path::new("").into(),
        }
    }
}

#[derive(Debug, Default)]
pub enum PrepareRenameResponse {
    Success(Range<Anchor>),
    OnlyUnpreparedRenameSupported,
    #[default]
    InvalidPosition,
}

#[derive(Debug, Clone, PartialEq, Eq)]
pub struct InlayHint {
    pub position: language::Anchor,
    pub label: InlayHintLabel,
    pub kind: Option<InlayHintKind>,
    pub padding_left: bool,
    pub padding_right: bool,
    pub tooltip: Option<InlayHintTooltip>,
    pub resolve_state: ResolveState,
}

/// The user's intent behind a given completion confirmation
#[derive(PartialEq, Eq, Hash, Debug, Clone, Copy)]
pub enum CompletionIntent {
    /// The user intends to 'commit' this result, if possible
    /// completion confirmations should run side effects
    Complete,
    /// The user intends to continue 'composing' this completion
    /// completion confirmations should not run side effects and
    /// let the user continue composing their action
    Compose,
}

impl CompletionIntent {
    pub fn is_complete(&self) -> bool {
        self == &Self::Complete
    }

    pub fn is_compose(&self) -> bool {
        self == &Self::Compose
    }
}

/// A completion provided by a language server
#[derive(Clone)]
pub struct Completion {
    /// The range of the buffer that will be replaced.
    pub old_range: Range<Anchor>,
    /// The new text that will be inserted.
    pub new_text: String,
    /// A label for this completion that is shown in the menu.
    pub label: CodeLabel,
    /// The id of the language server that produced this completion.
    pub server_id: LanguageServerId,
    /// The documentation for this completion.
    pub documentation: Option<CompletionDocumentation>,
    /// The raw completion provided by the language server.
    pub lsp_completion: lsp::CompletionItem,
    /// Whether this completion has been resolved, to ensure it happens once per completion.
    pub resolved: bool,
    /// An optional callback to invoke when this completion is confirmed.
    /// Returns, whether new completions should be retriggered after the current one.
    /// If `true` is returned, the editor will show a new completion menu after this completion is confirmed.
    /// if no confirmation is provided or `false` is returned, the completion will be committed.
    pub confirm: Option<Arc<dyn Send + Sync + Fn(CompletionIntent, &mut Window, &mut App) -> bool>>,
}

impl std::fmt::Debug for Completion {
    fn fmt(&self, f: &mut std::fmt::Formatter<'_>) -> std::fmt::Result {
        f.debug_struct("Completion")
            .field("old_range", &self.old_range)
            .field("new_text", &self.new_text)
            .field("label", &self.label)
            .field("server_id", &self.server_id)
            .field("documentation", &self.documentation)
            .field("lsp_completion", &self.lsp_completion)
            .finish()
    }
}

/// A completion provided by a language server
#[derive(Clone, Debug)]
pub(crate) struct CoreCompletion {
    old_range: Range<Anchor>,
    new_text: String,
    server_id: LanguageServerId,
    lsp_completion: lsp::CompletionItem,
    resolved: bool,
}

/// A code action provided by a language server.
#[derive(Clone, Debug)]
pub struct CodeAction {
    /// The id of the language server that produced this code action.
    pub server_id: LanguageServerId,
    /// The range of the buffer where this code action is applicable.
    pub range: Range<Anchor>,
    /// The raw code action provided by the language server.
    pub lsp_action: lsp::CodeAction,
}

#[derive(Debug, Clone, PartialEq, Eq)]
pub enum ResolveState {
    Resolved,
    CanResolve(LanguageServerId, Option<lsp::LSPAny>),
    Resolving,
}

impl InlayHint {
    pub fn text(&self) -> String {
        match &self.label {
            InlayHintLabel::String(s) => s.to_owned(),
            InlayHintLabel::LabelParts(parts) => parts.iter().map(|part| &part.value).join(""),
        }
    }
}

#[derive(Debug, Clone, PartialEq, Eq)]
pub enum InlayHintLabel {
    String(String),
    LabelParts(Vec<InlayHintLabelPart>),
}

#[derive(Debug, Clone, PartialEq, Eq)]
pub struct InlayHintLabelPart {
    pub value: String,
    pub tooltip: Option<InlayHintLabelPartTooltip>,
    pub location: Option<(LanguageServerId, lsp::Location)>,
}

#[derive(Debug, Clone, PartialEq, Eq)]
pub enum InlayHintTooltip {
    String(String),
    MarkupContent(MarkupContent),
}

#[derive(Debug, Clone, PartialEq, Eq)]
pub enum InlayHintLabelPartTooltip {
    String(String),
    MarkupContent(MarkupContent),
}

#[derive(Debug, Clone, PartialEq, Eq)]
pub struct MarkupContent {
    pub kind: HoverBlockKind,
    pub value: String,
}

#[derive(Debug, Clone)]
pub struct LocationLink {
    pub origin: Option<Location>,
    pub target: Location,
}

#[derive(Debug)]
pub struct DocumentHighlight {
    pub range: Range<language::Anchor>,
    pub kind: DocumentHighlightKind,
}

#[derive(Clone, Debug)]
pub struct Symbol {
    pub language_server_name: LanguageServerName,
    pub source_worktree_id: WorktreeId,
    pub path: ProjectPath,
    pub label: CodeLabel,
    pub name: String,
    pub kind: lsp::SymbolKind,
    pub range: Range<Unclipped<PointUtf16>>,
    pub signature: [u8; 32],
}

#[derive(Clone, Debug, PartialEq)]
pub struct HoverBlock {
    pub text: String,
    pub kind: HoverBlockKind,
}

#[derive(Clone, Debug, PartialEq, Eq)]
pub enum HoverBlockKind {
    PlainText,
    Markdown,
    Code { language: String },
}

#[derive(Debug, Clone)]
pub struct Hover {
    pub contents: Vec<HoverBlock>,
    pub range: Option<Range<language::Anchor>>,
    pub language: Option<Arc<Language>>,
}

impl Hover {
    pub fn is_empty(&self) -> bool {
        self.contents.iter().all(|block| block.text.is_empty())
    }
}

enum EntitySubscription {
    Project(PendingEntitySubscription<Project>),
    BufferStore(PendingEntitySubscription<BufferStore>),
    WorktreeStore(PendingEntitySubscription<WorktreeStore>),
    LspStore(PendingEntitySubscription<LspStore>),
    SettingsObserver(PendingEntitySubscription<SettingsObserver>),
    DapStore(PendingEntitySubscription<DapStore>),
}

#[derive(Clone)]
pub enum DirectoryLister {
    Project(Entity<Project>),
    Local(Arc<dyn Fs>),
}

impl DirectoryLister {
    pub fn is_local(&self, cx: &App) -> bool {
        match self {
            DirectoryLister::Local(_) => true,
            DirectoryLister::Project(project) => project.read(cx).is_local(),
        }
    }

    pub fn resolve_tilde<'a>(&self, path: &'a String, cx: &App) -> Cow<'a, str> {
        if self.is_local(cx) {
            shellexpand::tilde(path)
        } else {
            Cow::from(path)
        }
    }

    pub fn default_query(&self, cx: &mut App) -> String {
        if let DirectoryLister::Project(project) = self {
            if let Some(worktree) = project.read(cx).visible_worktrees(cx).next() {
                return worktree.read(cx).abs_path().to_string_lossy().to_string();
            }
        };
        "~/".to_string()
    }

    pub fn list_directory(&self, path: String, cx: &mut App) -> Task<Result<Vec<PathBuf>>> {
        match self {
            DirectoryLister::Project(project) => {
                project.update(cx, |project, cx| project.list_directory(path, cx))
            }
            DirectoryLister::Local(fs) => {
                let fs = fs.clone();
                cx.background_executor().spawn(async move {
                    let mut results = vec![];
                    let expanded = shellexpand::tilde(&path);
                    let query = Path::new(expanded.as_ref());
                    let mut response = fs.read_dir(query).await?;
                    while let Some(path) = response.next().await {
                        if let Some(file_name) = path?.file_name() {
                            results.push(PathBuf::from(file_name.to_os_string()));
                        }
                    }
                    Ok(results)
                })
            }
        }
    }
}

#[cfg(any(test, feature = "test-support"))]
pub const DEFAULT_COMPLETION_CONTEXT: CompletionContext = CompletionContext {
    trigger_kind: lsp::CompletionTriggerKind::INVOKED,
    trigger_character: None,
};

impl Project {
    pub fn init_settings(cx: &mut App) {
        WorktreeSettings::register(cx);
        ProjectSettings::register(cx);
    }

    pub fn init(client: &Arc<Client>, cx: &mut App) {
        connection_manager::init(client.clone(), cx);
        Self::init_settings(cx);

        let client: AnyProtoClient = client.clone().into();
        client.add_entity_message_handler(Self::handle_add_collaborator);
        client.add_entity_message_handler(Self::handle_update_project_collaborator);
        client.add_entity_message_handler(Self::handle_remove_collaborator);
        client.add_entity_message_handler(Self::handle_update_project);
        client.add_entity_message_handler(Self::handle_unshare_project);
        client.add_entity_request_handler(Self::handle_update_buffer);
        client.add_entity_message_handler(Self::handle_update_worktree);
        client.add_entity_request_handler(Self::handle_synchronize_buffers);

        client.add_entity_request_handler(Self::handle_search_candidate_buffers);
        client.add_entity_request_handler(Self::handle_open_buffer_by_id);
        client.add_entity_request_handler(Self::handle_open_buffer_by_path);
        client.add_entity_request_handler(Self::handle_open_new_buffer);
        client.add_entity_message_handler(Self::handle_create_buffer_for_peer);

        client.add_entity_request_handler(Self::handle_stage);
        client.add_entity_request_handler(Self::handle_unstage);
        client.add_entity_request_handler(Self::handle_commit);
        client.add_entity_request_handler(Self::handle_open_commit_message_buffer);

        client.add_model_message_handler(Self::handle_toggle_ignore_breakpoints);

        WorktreeStore::init(&client);
        BufferStore::init(&client);
        LspStore::init(&client);
        SettingsObserver::init(&client);
        TaskStore::init(Some(&client));
        ToolchainStore::init(&client);
        DapStore::init(&client);
    }

    pub fn local(
        client: Arc<Client>,
        node: NodeRuntime,
        user_store: Entity<UserStore>,
        languages: Arc<LanguageRegistry>,
        fs: Arc<dyn Fs>,
        env: Option<HashMap<String, String>>,
        cx: &mut App,
    ) -> Entity<Self> {
        cx.new(|cx: &mut Context<Self>| {
            let (tx, rx) = mpsc::unbounded();
            cx.spawn(move |this, cx| Self::send_buffer_ordered_messages(this, rx, cx))
                .detach();
            let snippets = SnippetProvider::new(fs.clone(), BTreeSet::from_iter([]), cx);
            let worktree_store = cx.new(|_| WorktreeStore::local(false, fs.clone()));
            cx.subscribe(&worktree_store, Self::on_worktree_store_event)
                .detach();

            let environment = ProjectEnvironment::new(&worktree_store, env, cx);
            let toolchain_store = cx.new(|cx| {
                ToolchainStore::local(
                    languages.clone(),
                    worktree_store.clone(),
                    environment.clone(),
                    cx,
                )
            });

            let dap_store = cx.new(|cx| {
                DapStore::new_local(
                    client.http_client(),
                    node.clone(),
                    fs.clone(),
                    languages.clone(),
                    environment.clone(),
                    toolchain_store.read(cx).as_language_toolchain_store(),
                    cx,
                )
            });
            cx.subscribe(&dap_store, Self::on_dap_store_event).detach();

            let buffer_store =
                cx.new(|cx| BufferStore::local(worktree_store.clone(), dap_store.clone(), cx));
            cx.subscribe(&buffer_store, Self::on_buffer_store_event)
                .detach();

            let image_store = cx.new(|cx| ImageStore::local(worktree_store.clone(), cx));
            cx.subscribe(&image_store, Self::on_image_store_event)
                .detach();

            let prettier_store = cx.new(|cx| {
                PrettierStore::new(
                    node.clone(),
                    fs.clone(),
                    languages.clone(),
                    worktree_store.clone(),
                    cx,
                )
            });

            let task_store = cx.new(|cx| {
                TaskStore::local(
                    fs.clone(),
                    buffer_store.downgrade(),
                    worktree_store.clone(),
                    toolchain_store.read(cx).as_language_toolchain_store(),
                    environment.clone(),
                    cx,
                )
            });

            let settings_observer = cx.new(|cx| {
                SettingsObserver::new_local(
                    fs.clone(),
                    worktree_store.clone(),
                    task_store.clone(),
                    cx,
                )
            });
            cx.subscribe(&settings_observer, Self::on_settings_observer_event)
                .detach();

            let lsp_store = cx.new(|cx| {
                LspStore::new_local(
                    buffer_store.clone(),
                    worktree_store.clone(),
                    dap_store.clone(),
                    prettier_store.clone(),
                    toolchain_store.clone(),
                    environment.clone(),
                    languages.clone(),
                    client.http_client(),
                    fs.clone(),
                    cx,
                )
            });

            let git_state = cx.new(|cx| GitState::new(&worktree_store, None, None, cx));

            cx.subscribe(&lsp_store, Self::on_lsp_store_event).detach();

            Self {
                buffer_ordered_messages_tx: tx,
                collaborators: Default::default(),
                worktree_store,
                buffer_store,
                image_store,
                lsp_store,
                join_project_response_message_id: 0,
                client_state: ProjectClientState::Local,
                git_state,
                client_subscriptions: Vec::new(),
                _subscriptions: vec![cx.on_release(Self::release)],
                active_entry: None,
                snippets,
                languages,
                client,
                task_store,
                user_store,
                settings_observer,
                fs,
                ssh_client: None,
                dap_store,
                buffers_needing_diff: Default::default(),
                git_diff_debouncer: DebouncedDelay::new(),
                terminals: Terminals {
                    local_handles: Vec::new(),
                },
                node: Some(node),
                search_history: Self::new_search_history(),
                environment,
                remotely_created_models: Default::default(),

                search_included_history: Self::new_search_history(),
                search_excluded_history: Self::new_search_history(),

                toolchain_store: Some(toolchain_store),
            }
        })
    }

    pub fn ssh(
        ssh: Entity<SshRemoteClient>,
        client: Arc<Client>,
        node: NodeRuntime,
        user_store: Entity<UserStore>,
        languages: Arc<LanguageRegistry>,
        fs: Arc<dyn Fs>,
        cx: &mut App,
    ) -> Entity<Self> {
        cx.new(|cx: &mut Context<Self>| {
            let (tx, rx) = mpsc::unbounded();
            cx.spawn(move |this, cx| Self::send_buffer_ordered_messages(this, rx, cx))
                .detach();
            let global_snippets_dir = paths::config_dir().join("snippets");
            let snippets =
                SnippetProvider::new(fs.clone(), BTreeSet::from_iter([global_snippets_dir]), cx);

            let ssh_proto = ssh.read(cx).proto_client();
            let worktree_store =
                cx.new(|_| WorktreeStore::remote(false, ssh_proto.clone(), SSH_PROJECT_ID));
            cx.subscribe(&worktree_store, Self::on_worktree_store_event)
                .detach();

            let buffer_store = cx.new(|cx| {
                BufferStore::remote(
                    worktree_store.clone(),
                    ssh.read(cx).proto_client(),
                    SSH_PROJECT_ID,
                    cx,
                )
            });
            let image_store = cx.new(|cx| {
                ImageStore::remote(
                    worktree_store.clone(),
                    ssh.read(cx).proto_client(),
                    SSH_PROJECT_ID,
                    cx,
                )
            });
            cx.subscribe(&buffer_store, Self::on_buffer_store_event)
                .detach();
            let toolchain_store = cx
                .new(|cx| ToolchainStore::remote(SSH_PROJECT_ID, ssh.read(cx).proto_client(), cx));
            let task_store = cx.new(|cx| {
                TaskStore::remote(
                    fs.clone(),
                    buffer_store.downgrade(),
                    worktree_store.clone(),
                    toolchain_store.read(cx).as_language_toolchain_store(),
                    ssh.read(cx).proto_client(),
                    SSH_PROJECT_ID,
                    cx,
                )
            });

            let settings_observer = cx.new(|cx| {
                SettingsObserver::new_remote(worktree_store.clone(), task_store.clone(), cx)
            });
            cx.subscribe(&settings_observer, Self::on_settings_observer_event)
                .detach();

            let environment = ProjectEnvironment::new(&worktree_store, None, cx);

            let lsp_store = cx.new(|cx| {
                LspStore::new_remote(
                    buffer_store.clone(),
                    worktree_store.clone(),
                    Some(toolchain_store.clone()),
                    languages.clone(),
                    ssh_proto.clone(),
                    SSH_PROJECT_ID,
                    fs.clone(),
                    cx,
                )
            });
            cx.subscribe(&lsp_store, Self::on_lsp_store_event).detach();

            let dap_store = cx.new(|_| DapStore::new_remote(SSH_PROJECT_ID, client.clone().into()));

            let git_state = cx.new(|cx| {
                GitState::new(
                    &worktree_store,
                    Some(ssh_proto.clone()),
                    Some(ProjectId(SSH_PROJECT_ID)),
                    cx,
                )
            });

            cx.subscribe(&ssh, Self::on_ssh_event).detach();
            cx.observe(&ssh, |_, _, cx| cx.notify()).detach();

            let this = Self {
                buffer_ordered_messages_tx: tx,
                collaborators: Default::default(),
                worktree_store,
                buffer_store,
                image_store,
                lsp_store,
                dap_store,
                join_project_response_message_id: 0,
                client_state: ProjectClientState::Local,
                git_state,
                client_subscriptions: Vec::new(),
                _subscriptions: vec![
                    cx.on_release(Self::release),
                    cx.on_app_quit(|this, cx| {
                        let shutdown = this.ssh_client.take().and_then(|client| {
                            client
                                .read(cx)
                                .shutdown_processes(Some(proto::ShutdownRemoteServer {}))
                        });

                        cx.background_executor().spawn(async move {
                            if let Some(shutdown) = shutdown {
                                shutdown.await;
                            }
                        })
                    }),
                ],
                active_entry: None,
                snippets,
                languages,
                client,
                task_store,
                user_store,
                settings_observer,
                fs,
                ssh_client: Some(ssh.clone()),
                buffers_needing_diff: Default::default(),
                git_diff_debouncer: DebouncedDelay::new(),
                terminals: Terminals {
                    local_handles: Vec::new(),
                },
                node: Some(node),
                search_history: Self::new_search_history(),
                environment,
                remotely_created_models: Default::default(),

                search_included_history: Self::new_search_history(),
                search_excluded_history: Self::new_search_history(),

                toolchain_store: Some(toolchain_store),
            };

            // ssh -> local machine handlers
            let ssh = ssh.read(cx);
            ssh.subscribe_to_entity(SSH_PROJECT_ID, &cx.entity());
            ssh.subscribe_to_entity(SSH_PROJECT_ID, &this.buffer_store);
            ssh.subscribe_to_entity(SSH_PROJECT_ID, &this.worktree_store);
            ssh.subscribe_to_entity(SSH_PROJECT_ID, &this.lsp_store);
            ssh.subscribe_to_entity(SSH_PROJECT_ID, &this.dap_store);
            ssh.subscribe_to_entity(SSH_PROJECT_ID, &this.settings_observer);

            ssh_proto.add_entity_message_handler(Self::handle_create_buffer_for_peer);
            ssh_proto.add_entity_message_handler(Self::handle_update_worktree);
            ssh_proto.add_entity_message_handler(Self::handle_update_project);
            ssh_proto.add_entity_message_handler(Self::handle_toast);
            ssh_proto.add_entity_request_handler(Self::handle_language_server_prompt_request);
            ssh_proto.add_entity_message_handler(Self::handle_hide_toast);
            ssh_proto.add_entity_request_handler(Self::handle_update_buffer_from_ssh);
            BufferStore::init(&ssh_proto);
            LspStore::init(&ssh_proto);
            SettingsObserver::init(&ssh_proto);
            TaskStore::init(Some(&ssh_proto));
            ToolchainStore::init(&ssh_proto);
            DapStore::init(&ssh_proto);

            this
        })
    }

    pub async fn remote(
        remote_id: u64,
        client: Arc<Client>,
        user_store: Entity<UserStore>,
        languages: Arc<LanguageRegistry>,
        fs: Arc<dyn Fs>,
        cx: AsyncApp,
    ) -> Result<Entity<Self>> {
        let project =
            Self::in_room(remote_id, client, user_store, languages, fs, cx.clone()).await?;
        cx.update(|cx| {
            connection_manager::Manager::global(cx).update(cx, |manager, cx| {
                manager.maintain_project_connection(&project, cx)
            })
        })?;
        Ok(project)
    }

    pub async fn in_room(
        remote_id: u64,
        client: Arc<Client>,
        user_store: Entity<UserStore>,
        languages: Arc<LanguageRegistry>,
        fs: Arc<dyn Fs>,
        cx: AsyncApp,
    ) -> Result<Entity<Self>> {
        client.authenticate_and_connect(true, &cx).await?;

        let subscriptions = [
            EntitySubscription::Project(client.subscribe_to_entity::<Self>(remote_id)?),
            EntitySubscription::BufferStore(client.subscribe_to_entity::<BufferStore>(remote_id)?),
            EntitySubscription::WorktreeStore(
                client.subscribe_to_entity::<WorktreeStore>(remote_id)?,
            ),
            EntitySubscription::LspStore(client.subscribe_to_entity::<LspStore>(remote_id)?),
            EntitySubscription::SettingsObserver(
                client.subscribe_to_entity::<SettingsObserver>(remote_id)?,
            ),
            EntitySubscription::DapStore(client.subscribe_to_entity::<DapStore>(remote_id)?),
        ];
        let response = client
            .request_envelope(proto::JoinProject {
                project_id: remote_id,
            })
            .await?;
        Self::from_join_project_response(
            response,
            subscriptions,
            client,
            false,
            user_store,
            languages,
            fs,
            cx,
        )
        .await
    }

    #[allow(clippy::too_many_arguments)]
    async fn from_join_project_response(
        response: TypedEnvelope<proto::JoinProjectResponse>,
        subscriptions: [EntitySubscription; 6],
        client: Arc<Client>,
        run_tasks: bool,
        user_store: Entity<UserStore>,
        languages: Arc<LanguageRegistry>,
        fs: Arc<dyn Fs>,
        mut cx: AsyncApp,
    ) -> Result<Entity<Self>> {
        let remote_id = response.payload.project_id;
        let role = response.payload.role();

        let worktree_store = cx.new(|_| {
            WorktreeStore::remote(true, client.clone().into(), response.payload.project_id)
        })?;
        let buffer_store = cx.new(|cx| {
            BufferStore::remote(worktree_store.clone(), client.clone().into(), remote_id, cx)
        })?;
        let image_store = cx.new(|cx| {
            ImageStore::remote(worktree_store.clone(), client.clone().into(), remote_id, cx)
        })?;

        let environment = cx.update(|cx| ProjectEnvironment::new(&worktree_store, None, cx))?;

        let dap_store = cx.new(|cx| {
            let mut dap_store = DapStore::new_remote(remote_id, client.clone().into());

            dap_store.set_breakpoints_from_proto(response.payload.breakpoints, cx);
            dap_store.set_debug_sessions_from_proto(response.payload.debug_sessions, cx);
            dap_store
        })?;

        let lsp_store = cx.new(|cx| {
            let mut lsp_store = LspStore::new_remote(
                buffer_store.clone(),
                worktree_store.clone(),
                None,
                languages.clone(),
                client.clone().into(),
                remote_id,
                fs.clone(),
                cx,
            );
            lsp_store.set_language_server_statuses_from_proto(response.payload.language_servers);
            lsp_store
        })?;

        let task_store = cx.new(|cx| {
            if run_tasks {
                TaskStore::remote(
                    fs.clone(),
                    buffer_store.downgrade(),
                    worktree_store.clone(),
                    Arc::new(EmptyToolchainStore),
                    client.clone().into(),
                    remote_id,
                    cx,
                )
            } else {
                TaskStore::Noop
            }
        })?;

        let settings_observer = cx.new(|cx| {
            SettingsObserver::new_remote(worktree_store.clone(), task_store.clone(), cx)
        })?;

        let git_state = cx.new(|cx| {
            GitState::new(
                &worktree_store,
                Some(client.clone().into()),
                Some(ProjectId(remote_id)),
                cx,
            )
        })?;

        let this = cx.new(|cx| {
            let replica_id = response.payload.replica_id as ReplicaId;

            let snippets = SnippetProvider::new(fs.clone(), BTreeSet::from_iter([]), cx);

            let mut worktrees = Vec::new();
            for worktree in response.payload.worktrees {
                let worktree =
                    Worktree::remote(remote_id, replica_id, worktree, client.clone().into(), cx);
                worktrees.push(worktree);
            }

            let (tx, rx) = mpsc::unbounded();
            cx.spawn(move |this, cx| Self::send_buffer_ordered_messages(this, rx, cx))
                .detach();

            cx.subscribe(&worktree_store, Self::on_worktree_store_event)
                .detach();

            cx.subscribe(&buffer_store, Self::on_buffer_store_event)
                .detach();
            cx.subscribe(&lsp_store, Self::on_lsp_store_event).detach();
            cx.subscribe(&settings_observer, Self::on_settings_observer_event)
                .detach();

            cx.subscribe(&dap_store, Self::on_dap_store_event).detach();

            let mut this = Self {
                buffer_ordered_messages_tx: tx,
                buffer_store: buffer_store.clone(),
                image_store,
                worktree_store: worktree_store.clone(),
                lsp_store: lsp_store.clone(),
                active_entry: None,
                collaborators: Default::default(),
                join_project_response_message_id: response.message_id,
                languages,
                user_store: user_store.clone(),
                task_store,
                snippets,
                fs,
                ssh_client: None,
                settings_observer: settings_observer.clone(),
                client_subscriptions: Default::default(),
                _subscriptions: vec![cx.on_release(Self::release)],
                client: client.clone(),
                client_state: ProjectClientState::Remote {
                    sharing_has_stopped: false,
                    capability: Capability::ReadWrite,
                    remote_id,
                    replica_id,
                },
                dap_store: dap_store.clone(),
                git_state,
                buffers_needing_diff: Default::default(),
                git_diff_debouncer: DebouncedDelay::new(),
                terminals: Terminals {
                    local_handles: Vec::new(),
                },
                node: None,
                search_history: Self::new_search_history(),
                search_included_history: Self::new_search_history(),
                search_excluded_history: Self::new_search_history(),
                environment,
                remotely_created_models: Arc::new(Mutex::new(RemotelyCreatedModels::default())),
                toolchain_store: None,
            };
            this.set_role(role, cx);
            for worktree in worktrees {
                this.add_worktree(&worktree, cx);
            }
            this
        })?;

        let subscriptions = subscriptions
            .into_iter()
            .map(|s| match s {
                EntitySubscription::BufferStore(subscription) => {
                    subscription.set_entity(&buffer_store, &mut cx)
                }
                EntitySubscription::WorktreeStore(subscription) => {
                    subscription.set_entity(&worktree_store, &mut cx)
                }
                EntitySubscription::SettingsObserver(subscription) => {
                    subscription.set_entity(&settings_observer, &mut cx)
                }
                EntitySubscription::Project(subscription) => {
                    subscription.set_entity(&this, &mut cx)
                }
                EntitySubscription::LspStore(subscription) => {
                    subscription.set_entity(&lsp_store, &mut cx)
                }
                EntitySubscription::DapStore(subscription) => {
                    subscription.set_model(&dap_store, &mut cx)
                }
            })
            .collect::<Vec<_>>();

        let user_ids = response
            .payload
            .collaborators
            .iter()
            .map(|peer| peer.user_id)
            .collect();
        user_store
            .update(&mut cx, |user_store, cx| user_store.get_users(user_ids, cx))?
            .await?;

        this.update(&mut cx, |this, cx| {
            this.set_collaborators_from_proto(response.payload.collaborators, cx)?;
            this.client_subscriptions.extend(subscriptions);
            anyhow::Ok(())
        })??;

        Ok(this)
    }

    fn new_search_history() -> SearchHistory {
        SearchHistory::new(
            Some(MAX_PROJECT_SEARCH_HISTORY_SIZE),
            search_history::QueryInsertionBehavior::AlwaysInsert,
        )
    }

    fn release(&mut self, cx: &mut App) {
        if let Some(client) = self.ssh_client.take() {
            let shutdown = client
                .read(cx)
                .shutdown_processes(Some(proto::ShutdownRemoteServer {}));

            cx.background_executor()
                .spawn(async move {
                    if let Some(shutdown) = shutdown {
                        shutdown.await;
                    }
                })
                .detach()
        }

        match &self.client_state {
            ProjectClientState::Local => {}
            ProjectClientState::Shared { .. } => {
                let _ = self.unshare_internal(cx);
            }
            ProjectClientState::Remote { remote_id, .. } => {
                let _ = self.client.send(proto::LeaveProject {
                    project_id: *remote_id,
                });
                self.disconnected_from_host_internal(cx);
            }
        }
    }

    pub fn all_breakpoints(
        &self,
        as_abs_path: bool,
        cx: &mut Context<Self>,
    ) -> HashMap<Arc<Path>, Vec<SerializedBreakpoint>> {
        let mut all_breakpoints: HashMap<Arc<Path>, Vec<SerializedBreakpoint>> = Default::default();

        let open_breakpoints = self.dap_store.read(cx).breakpoints();
        for (project_path, breakpoints) in open_breakpoints.iter() {
            let buffer = maybe!({
                let buffer_store = self.buffer_store.read(cx);
                let buffer_id = buffer_store.buffer_id_for_project_path(project_path)?;
                let buffer = self.buffer_for_id(*buffer_id, cx)?;
                Some(buffer.read(cx))
            });

            let Some(path) = maybe!({
                if as_abs_path {
                    let worktree = self.worktree_for_id(project_path.worktree_id, cx)?;
                    Some(Arc::from(
                        worktree
                            .read(cx)
                            .absolutize(&project_path.path)
                            .ok()?
                            .as_path(),
                    ))
                } else {
                    Some(project_path.clone().path)
                }
            }) else {
                continue;
            };

            all_breakpoints.entry(path).or_default().extend(
                breakpoints
                    .into_iter()
                    .map(|bp| bp.to_serialized(buffer, project_path.clone().path)),
            );
        }

        all_breakpoints
    }

    pub fn initial_send_breakpoints(
        &self,
        session_id: &DebugSessionId,
        client_id: &DebugAdapterClientId,
        cx: &mut Context<Self>,
    ) -> Task<()> {
        let mut tasks = Vec::new();

        for (abs_path, serialized_breakpoints) in self
            .all_breakpoints(true, cx)
            .into_iter()
            .filter(|(_, bps)| !bps.is_empty())
        {
            let source_breakpoints = serialized_breakpoints
                .iter()
                .map(|bp| bp.to_source_breakpoint())
                .collect::<Vec<_>>();

            tasks.push(self.dap_store.update(cx, |store, cx| {
                store.send_breakpoints(
                    client_id,
                    abs_path,
                    source_breakpoints,
                    store.ignore_breakpoints(session_id, cx),
                    false,
                    cx,
                )
            }));
        }

        cx.background_executor().spawn(async move {
            join_all(tasks).await;
        })
    }

    pub fn start_debug_session(
        &mut self,
        config: DebugAdapterConfig,
        cx: &mut Context<Self>,
    ) -> Task<Result<(Entity<DebugSession>, Arc<DebugAdapterClient>)>> {
        let worktree = maybe!({
            if let Some(cwd) = &config.cwd {
                Some(self.find_worktree(cwd.as_path(), cx)?.0)
            } else {
                self.worktrees(cx).next()
            }
        });

        let Some(worktree) = &worktree else {
            return Task::ready(Err(anyhow!("Failed to find a worktree")));
        };

        self.dap_store.update(cx, |dap_store, cx| {
            dap_store.start_debug_session(config, worktree, cx)
        })
    }

    /// Get all serialized breakpoints that belong to a buffer
    pub fn serialize_breakpoints_for_project_path(
        &self,
        project_path: &ProjectPath,
        cx: &Context<Self>,
    ) -> Option<(Arc<Path>, Vec<SerializedBreakpoint>)> {
        let buffer = maybe!({
            let buffer_id = self
                .buffer_store
                .read(cx)
                .buffer_id_for_project_path(project_path)?;
            Some(self.buffer_for_id(*buffer_id, cx)?.read(cx))
        });

        let worktree_path = self
            .worktree_for_id(project_path.worktree_id, cx)?
            .read(cx)
            .abs_path();

        let breakpoints = self.dap_store.read(cx).breakpoints();

        Some((
            worktree_path,
            breakpoints
                .get(&project_path)?
                .iter()
                .map(|bp| bp.to_serialized(buffer, project_path.path.clone()))
                .collect(),
        ))
    }

    /// Serialize all breakpoints to save within workspace's database
    ///
    /// # Return
    /// HashMap:
    ///     Key: A valid worktree path
    ///     Value: All serialized breakpoints that belong to a worktree
    pub fn serialize_breakpoints(
        &self,
        cx: &Context<Self>,
    ) -> HashMap<Arc<Path>, Vec<SerializedBreakpoint>> {
        let mut result: HashMap<Arc<Path>, Vec<SerializedBreakpoint>> = Default::default();

        if !DebuggerSettings::get_global(cx).save_breakpoints {
            return result;
        }

        let breakpoints = self.dap_store.read(cx).breakpoints();
        for project_path in breakpoints.keys() {
            if let Some((worktree_path, mut serialized_breakpoint)) =
                self.serialize_breakpoints_for_project_path(&project_path, cx)
            {
                result
                    .entry(worktree_path.clone())
                    .or_default()
                    .append(&mut serialized_breakpoint)
            }
        }

        result
    }

    async fn handle_toggle_ignore_breakpoints(
        this: Entity<Self>,
        envelope: TypedEnvelope<proto::ToggleIgnoreBreakpoints>,
        mut cx: AsyncApp,
    ) -> Result<()> {
        this.update(&mut cx, |project, cx| {
            // Only the host should handle this message because the host
            // handles direct communication with the debugger servers.
            if let Some((_, _)) = project.dap_store.read(cx).downstream_client() {
                project
                    .toggle_ignore_breakpoints(
                        &DebugSessionId::from_proto(envelope.payload.session_id),
                        &DebugAdapterClientId::from_proto(envelope.payload.client_id),
                        cx,
                    )
                    .detach_and_log_err(cx);
            }
        })
    }

    pub fn toggle_ignore_breakpoints(
        &self,
        session_id: &DebugSessionId,
        client_id: &DebugAdapterClientId,
        cx: &mut Context<Self>,
    ) -> Task<Result<()>> {
        let tasks = self.dap_store.update(cx, |store, cx| {
            if let Some((upstream_client, project_id)) = store.upstream_client() {
                upstream_client
                    .send(proto::ToggleIgnoreBreakpoints {
                        session_id: session_id.to_proto(),
                        client_id: client_id.to_proto(),
                        project_id,
                    })
                    .log_err();

                return Vec::new();
            }

            store.toggle_ignore_breakpoints(session_id, cx);

            if let Some((downstream_client, project_id)) = store.downstream_client() {
                downstream_client
                    .send(proto::IgnoreBreakpointState {
                        session_id: session_id.to_proto(),
                        project_id: *project_id,
                        ignore: store.ignore_breakpoints(session_id, cx),
                    })
                    .log_err();
            }

            let mut tasks = Vec::new();

            for (project_path, breakpoints) in store.breakpoints() {
                let Some((buffer, buffer_path)) = maybe!({
                    let buffer = self
                        .buffer_store
                        .read_with(cx, |store, cx| store.get_by_path(project_path, cx))?;

                    let buffer = buffer.read(cx);
                    let project_path = buffer.project_path(cx)?;
                    let worktree = self.worktree_for_id(project_path.clone().worktree_id, cx)?;
                    Some((
                        buffer,
                        worktree.read(cx).absolutize(&project_path.path).ok()?,
                    ))
                }) else {
                    continue;
                };

                tasks.push(
                    store.send_breakpoints(
                        client_id,
                        Arc::from(buffer_path),
                        breakpoints
                            .into_iter()
                            .map(|breakpoint| breakpoint.to_source_breakpoint(buffer))
                            .collect::<Vec<_>>(),
                        store.ignore_breakpoints(session_id, cx),
                        false,
                        cx,
                    ),
                );
            }

            tasks
        });

        cx.background_executor().spawn(async move {
            try_join_all(tasks).await?;

            Ok(())
        })
    }

    /// Sends updated breakpoint information of one file to all active debug adapters
    ///
    /// This function is called whenever a breakpoint is toggled, and it doesn't need
    /// to send breakpoints from closed files because those breakpoints can't change
    /// without opening a buffer.
    pub fn toggle_breakpoint(
        &self,
        buffer_id: BufferId,
        breakpoint: Breakpoint,
        edit_action: BreakpointEditAction,
        cx: &mut Context<Self>,
    ) {
        let Some(buffer) = self.buffer_for_id(buffer_id, cx) else {
            return;
        };

        if let Some(project_path) = buffer.read(cx).project_path(cx) {
            self.dap_store.update(cx, |store, cx| {
                store.toggle_breakpoint_for_buffer(&project_path, breakpoint, edit_action, cx)
            });
        }
    }

    #[cfg(any(test, feature = "test-support"))]
    pub async fn example(
        root_paths: impl IntoIterator<Item = &Path>,
        cx: &mut AsyncApp,
    ) -> Entity<Project> {
        use clock::FakeSystemClock;

        let fs = Arc::new(RealFs::default());
        let languages = LanguageRegistry::test(cx.background_executor().clone());
        let clock = Arc::new(FakeSystemClock::new());
        let http_client = http_client::FakeHttpClient::with_404_response();
        let client = cx
            .update(|cx| client::Client::new(clock, http_client.clone(), cx))
            .unwrap();
        let user_store = cx.new(|cx| UserStore::new(client.clone(), cx)).unwrap();
        let project = cx
            .update(|cx| {
                Project::local(
                    client,
                    node_runtime::NodeRuntime::unavailable(),
                    user_store,
                    Arc::new(languages),
                    fs,
                    None,
                    cx,
                )
            })
            .unwrap();
        for path in root_paths {
            let (tree, _) = project
                .update(cx, |project, cx| {
                    project.find_or_create_worktree(path, true, cx)
                })
                .unwrap()
                .await
                .unwrap();
            tree.update(cx, |tree, _| tree.as_local().unwrap().scan_complete())
                .unwrap()
                .await;
        }
        project
    }

    #[cfg(any(test, feature = "test-support"))]
    pub async fn test(
        fs: Arc<dyn Fs>,
        root_paths: impl IntoIterator<Item = &Path>,
        cx: &mut gpui::TestAppContext,
    ) -> Entity<Project> {
        use clock::FakeSystemClock;

        let languages = LanguageRegistry::test(cx.executor());
        let clock = Arc::new(FakeSystemClock::new());
        let http_client = http_client::FakeHttpClient::with_404_response();
        let client = cx.update(|cx| client::Client::new(clock, http_client.clone(), cx));
        let user_store = cx.new(|cx| UserStore::new(client.clone(), cx));
        let project = cx.update(|cx| {
            Project::local(
                client,
                node_runtime::NodeRuntime::unavailable(),
                user_store,
                Arc::new(languages),
                fs,
                None,
                cx,
            )
        });
        for path in root_paths {
            let (tree, _) = project
                .update(cx, |project, cx| {
                    project.find_or_create_worktree(path, true, cx)
                })
                .await
                .unwrap();

            tree.update(cx, |tree, _| tree.as_local().unwrap().scan_complete())
                .await;
        }
        project
    }

    pub fn dap_store(&self) -> Entity<DapStore> {
        self.dap_store.clone()
    }

    pub fn lsp_store(&self) -> Entity<LspStore> {
        self.lsp_store.clone()
    }

    pub fn worktree_store(&self) -> Entity<WorktreeStore> {
        self.worktree_store.clone()
    }

    pub fn buffer_for_id(&self, remote_id: BufferId, cx: &App) -> Option<Entity<Buffer>> {
        self.buffer_store.read(cx).get(remote_id)
    }

    pub fn languages(&self) -> &Arc<LanguageRegistry> {
        &self.languages
    }

    pub fn client(&self) -> Arc<Client> {
        self.client.clone()
    }

    pub fn ssh_client(&self) -> Option<Entity<SshRemoteClient>> {
        self.ssh_client.clone()
    }

    pub fn user_store(&self) -> Entity<UserStore> {
        self.user_store.clone()
    }

    pub fn node_runtime(&self) -> Option<&NodeRuntime> {
        self.node.as_ref()
    }

    pub fn opened_buffers(&self, cx: &App) -> Vec<Entity<Buffer>> {
        self.buffer_store.read(cx).buffers().collect()
    }

    pub fn environment(&self) -> &Entity<ProjectEnvironment> {
        &self.environment
    }

    pub fn cli_environment(&self, cx: &App) -> Option<HashMap<String, String>> {
        self.environment.read(cx).get_cli_environment()
    }

    pub fn shell_environment_errors<'a>(
        &'a self,
        cx: &'a App,
    ) -> impl Iterator<Item = (&'a WorktreeId, &'a EnvironmentErrorMessage)> {
        self.environment.read(cx).environment_errors()
    }

    pub fn remove_environment_error(&mut self, cx: &mut Context<Self>, worktree_id: WorktreeId) {
        self.environment.update(cx, |environment, _| {
            environment.remove_environment_error(worktree_id);
        });
    }

    #[cfg(any(test, feature = "test-support"))]
    pub fn has_open_buffer(&self, path: impl Into<ProjectPath>, cx: &App) -> bool {
        self.buffer_store
            .read(cx)
            .get_by_path(&path.into(), cx)
            .is_some()
    }

    pub fn fs(&self) -> &Arc<dyn Fs> {
        &self.fs
    }

    pub fn remote_id(&self) -> Option<u64> {
        match self.client_state {
            ProjectClientState::Local => None,
            ProjectClientState::Shared { remote_id, .. }
            | ProjectClientState::Remote { remote_id, .. } => Some(remote_id),
        }
    }

    pub fn supports_terminal(&self, _cx: &App) -> bool {
        if self.is_local() {
            return true;
        }
        if self.is_via_ssh() {
            return true;
        }

        return false;
    }

    pub fn ssh_connection_string(&self, cx: &App) -> Option<SharedString> {
        if let Some(ssh_state) = &self.ssh_client {
            return Some(ssh_state.read(cx).connection_string().into());
        }

        return None;
    }

    pub fn ssh_connection_state(&self, cx: &App) -> Option<remote::ConnectionState> {
        self.ssh_client
            .as_ref()
            .map(|ssh| ssh.read(cx).connection_state())
    }

    pub fn ssh_connection_options(&self, cx: &App) -> Option<SshConnectionOptions> {
        self.ssh_client
            .as_ref()
            .map(|ssh| ssh.read(cx).connection_options())
    }

    pub fn replica_id(&self) -> ReplicaId {
        match self.client_state {
            ProjectClientState::Remote { replica_id, .. } => replica_id,
            _ => {
                if self.ssh_client.is_some() {
                    1
                } else {
                    0
                }
            }
        }
    }

    pub fn task_store(&self) -> &Entity<TaskStore> {
        &self.task_store
    }

    pub fn snippets(&self) -> &Entity<SnippetProvider> {
        &self.snippets
    }

    pub fn search_history(&self, kind: SearchInputKind) -> &SearchHistory {
        match kind {
            SearchInputKind::Query => &self.search_history,
            SearchInputKind::Include => &self.search_included_history,
            SearchInputKind::Exclude => &self.search_excluded_history,
        }
    }

    pub fn search_history_mut(&mut self, kind: SearchInputKind) -> &mut SearchHistory {
        match kind {
            SearchInputKind::Query => &mut self.search_history,
            SearchInputKind::Include => &mut self.search_included_history,
            SearchInputKind::Exclude => &mut self.search_excluded_history,
        }
    }

    pub fn collaborators(&self) -> &HashMap<proto::PeerId, Collaborator> {
        &self.collaborators
    }

    pub fn host(&self) -> Option<&Collaborator> {
        self.collaborators.values().find(|c| c.is_host)
    }

    pub fn set_worktrees_reordered(&mut self, worktrees_reordered: bool, cx: &mut App) {
        self.worktree_store.update(cx, |store, _| {
            store.set_worktrees_reordered(worktrees_reordered);
        });
    }

    /// Collect all worktrees, including ones that don't appear in the project panel
    pub fn worktrees<'a>(
        &self,
        cx: &'a App,
    ) -> impl 'a + DoubleEndedIterator<Item = Entity<Worktree>> {
        self.worktree_store.read(cx).worktrees()
    }

    /// Collect all user-visible worktrees, the ones that appear in the project panel.
    pub fn visible_worktrees<'a>(
        &'a self,
        cx: &'a App,
    ) -> impl 'a + DoubleEndedIterator<Item = Entity<Worktree>> {
        self.worktree_store.read(cx).visible_worktrees(cx)
    }

    pub fn worktree_root_names<'a>(&'a self, cx: &'a App) -> impl Iterator<Item = &'a str> {
        self.visible_worktrees(cx)
            .map(|tree| tree.read(cx).root_name())
    }

    pub fn worktree_for_id(&self, id: WorktreeId, cx: &App) -> Option<Entity<Worktree>> {
        self.worktree_store.read(cx).worktree_for_id(id, cx)
    }

    pub fn worktree_for_entry(
        &self,
        entry_id: ProjectEntryId,
        cx: &App,
    ) -> Option<Entity<Worktree>> {
        self.worktree_store
            .read(cx)
            .worktree_for_entry(entry_id, cx)
    }

    pub fn worktree_id_for_entry(&self, entry_id: ProjectEntryId, cx: &App) -> Option<WorktreeId> {
        self.worktree_for_entry(entry_id, cx)
            .map(|worktree| worktree.read(cx).id())
    }

    /// Checks if the entry is the root of a worktree.
    pub fn entry_is_worktree_root(&self, entry_id: ProjectEntryId, cx: &App) -> bool {
        self.worktree_for_entry(entry_id, cx)
            .map(|worktree| {
                worktree
                    .read(cx)
                    .root_entry()
                    .is_some_and(|e| e.id == entry_id)
            })
            .unwrap_or(false)
    }

    pub fn project_path_git_status(
        &self,
        project_path: &ProjectPath,
        cx: &App,
    ) -> Option<FileStatus> {
        self.worktree_for_id(project_path.worktree_id, cx)
            .and_then(|worktree| worktree.read(cx).status_for_file(&project_path.path))
    }

    pub fn visibility_for_paths(&self, paths: &[PathBuf], cx: &App) -> Option<bool> {
        paths
            .iter()
            .map(|path| self.visibility_for_path(path, cx))
            .max()
            .flatten()
    }

    pub fn visibility_for_path(&self, path: &Path, cx: &App) -> Option<bool> {
        self.worktrees(cx)
            .filter_map(|worktree| {
                let worktree = worktree.read(cx);
                worktree
                    .as_local()?
                    .contains_abs_path(path)
                    .then(|| worktree.is_visible())
            })
            .max()
    }

    pub fn create_entry(
        &mut self,
        project_path: impl Into<ProjectPath>,
        is_directory: bool,
        cx: &mut Context<Self>,
    ) -> Task<Result<CreatedEntry>> {
        let project_path = project_path.into();
        let Some(worktree) = self.worktree_for_id(project_path.worktree_id, cx) else {
            return Task::ready(Err(anyhow!(format!(
                "No worktree for path {project_path:?}"
            ))));
        };
        worktree.update(cx, |worktree, cx| {
            worktree.create_entry(project_path.path, is_directory, cx)
        })
    }

    pub fn copy_entry(
        &mut self,
        entry_id: ProjectEntryId,
        relative_worktree_source_path: Option<PathBuf>,
        new_path: impl Into<Arc<Path>>,
        cx: &mut Context<Self>,
    ) -> Task<Result<Option<Entry>>> {
        let Some(worktree) = self.worktree_for_entry(entry_id, cx) else {
            return Task::ready(Ok(None));
        };
        worktree.update(cx, |worktree, cx| {
            worktree.copy_entry(entry_id, relative_worktree_source_path, new_path, cx)
        })
    }

    pub fn rename_entry(
        &mut self,
        entry_id: ProjectEntryId,
        new_path: impl Into<Arc<Path>>,
        cx: &mut Context<Self>,
    ) -> Task<Result<CreatedEntry>> {
        let worktree_store = self.worktree_store.read(cx);
        let new_path = new_path.into();
        let Some((worktree, old_path, is_dir)) = worktree_store
            .worktree_and_entry_for_id(entry_id, cx)
            .map(|(worktree, entry)| (worktree, entry.path.clone(), entry.is_dir()))
        else {
            return Task::ready(Err(anyhow!(format!("No worktree for entry {entry_id:?}"))));
        };

        let worktree_id = worktree.read(cx).id();

        let lsp_store = self.lsp_store().downgrade();
        cx.spawn(|_, mut cx| async move {
            let (old_abs_path, new_abs_path) = {
                let root_path = worktree.update(&mut cx, |this, _| this.abs_path())?;
                (root_path.join(&old_path), root_path.join(&new_path))
            };
            LspStore::will_rename_entry(
                lsp_store.clone(),
                worktree_id,
                &old_abs_path,
                &new_abs_path,
                is_dir,
                cx.clone(),
            )
            .await;

            let entry = worktree
                .update(&mut cx, |worktree, cx| {
                    worktree.rename_entry(entry_id, new_path.clone(), cx)
                })?
                .await?;

            lsp_store
                .update(&mut cx, |this, _| {
                    this.did_rename_entry(worktree_id, &old_abs_path, &new_abs_path, is_dir);
                })
                .ok();
            Ok(entry)
        })
    }

    pub fn delete_entry(
        &mut self,
        entry_id: ProjectEntryId,
        trash: bool,
        cx: &mut Context<Self>,
    ) -> Option<Task<Result<()>>> {
        let worktree = self.worktree_for_entry(entry_id, cx)?;
        cx.emit(Event::DeletedEntry(worktree.read(cx).id(), entry_id));
        worktree.update(cx, |worktree, cx| {
            worktree.delete_entry(entry_id, trash, cx)
        })
    }

    pub fn expand_entry(
        &mut self,
        worktree_id: WorktreeId,
        entry_id: ProjectEntryId,
        cx: &mut Context<Self>,
    ) -> Option<Task<Result<()>>> {
        let worktree = self.worktree_for_id(worktree_id, cx)?;
        worktree.update(cx, |worktree, cx| worktree.expand_entry(entry_id, cx))
    }

    pub fn expand_all_for_entry(
        &mut self,
        worktree_id: WorktreeId,
        entry_id: ProjectEntryId,
        cx: &mut Context<Self>,
    ) -> Option<Task<Result<()>>> {
        let worktree = self.worktree_for_id(worktree_id, cx)?;
        let task = worktree.update(cx, |worktree, cx| {
            worktree.expand_all_for_entry(entry_id, cx)
        });
        Some(cx.spawn(|this, mut cx| async move {
            task.ok_or_else(|| anyhow!("no task"))?.await?;
            this.update(&mut cx, |_, cx| {
                cx.emit(Event::ExpandedAllForEntry(worktree_id, entry_id));
            })?;
            Ok(())
        }))
    }

    pub fn shared(&mut self, project_id: u64, cx: &mut Context<Self>) -> Result<()> {
        if !matches!(self.client_state, ProjectClientState::Local) {
            return Err(anyhow!("project was already shared"));
        }

        self.client_subscriptions.extend([
            self.client
                .subscribe_to_entity(project_id)?
                .set_entity(&cx.entity(), &mut cx.to_async()),
            self.client
                .subscribe_to_entity(project_id)?
                .set_entity(&self.worktree_store, &mut cx.to_async()),
            self.client
                .subscribe_to_entity(project_id)?
                .set_entity(&self.buffer_store, &mut cx.to_async()),
            self.client
                .subscribe_to_entity(project_id)?
                .set_entity(&self.lsp_store, &mut cx.to_async()),
            self.client
                .subscribe_to_entity(project_id)?
<<<<<<< HEAD
                .set_model(&self.dap_store, &mut cx.to_async()),
            self.client
                .subscribe_to_entity(project_id)?
                .set_model(&self.settings_observer, &mut cx.to_async()),
=======
                .set_entity(&self.settings_observer, &mut cx.to_async()),
>>>>>>> fef567bb
        ]);

        self.buffer_store.update(cx, |buffer_store, cx| {
            buffer_store.shared(project_id, self.client.clone().into(), cx)
        });
        self.worktree_store.update(cx, |worktree_store, cx| {
            worktree_store.shared(project_id, self.client.clone().into(), cx);
        });
        self.lsp_store.update(cx, |lsp_store, cx| {
            lsp_store.shared(project_id, self.client.clone().into(), cx)
        });
        self.dap_store.update(cx, |dap_store, cx| {
            dap_store.shared(project_id, self.client.clone().into(), cx);
        });
        self.task_store.update(cx, |task_store, cx| {
            task_store.shared(project_id, self.client.clone().into(), cx);
        });
        self.settings_observer.update(cx, |settings_observer, cx| {
            settings_observer.shared(project_id, self.client.clone().into(), cx)
        });

        self.client_state = ProjectClientState::Shared {
            remote_id: project_id,
        };

        cx.emit(Event::RemoteIdChanged(Some(project_id)));
        cx.notify();
        Ok(())
    }

    pub fn reshared(
        &mut self,
        message: proto::ResharedProject,
        cx: &mut Context<Self>,
    ) -> Result<()> {
        self.buffer_store
            .update(cx, |buffer_store, _| buffer_store.forget_shared_buffers());
        self.set_collaborators_from_proto(message.collaborators, cx)?;

        self.worktree_store.update(cx, |worktree_store, cx| {
            worktree_store.send_project_updates(cx);
        });
        cx.notify();
        cx.emit(Event::Reshared);
        Ok(())
    }

    pub fn rejoined(
        &mut self,
        message: proto::RejoinedProject,
        message_id: u32,
        cx: &mut Context<Self>,
    ) -> Result<()> {
        cx.update_global::<SettingsStore, _>(|store, cx| {
            self.worktree_store.update(cx, |worktree_store, cx| {
                for worktree in worktree_store.worktrees() {
                    store
                        .clear_local_settings(worktree.read(cx).id(), cx)
                        .log_err();
                }
            });
        });

        self.join_project_response_message_id = message_id;
        self.set_worktrees_from_proto(message.worktrees, cx)?;
        self.set_collaborators_from_proto(message.collaborators, cx)?;
        self.lsp_store.update(cx, |lsp_store, _| {
            lsp_store.set_language_server_statuses_from_proto(message.language_servers)
        });
        self.dap_store.update(cx, |dap_store, cx| {
            dap_store.set_breakpoints_from_proto(message.breakpoints, cx);
        });
        self.enqueue_buffer_ordered_message(BufferOrderedMessage::Resync)
            .unwrap();
        cx.emit(Event::Rejoined);
        cx.notify();
        Ok(())
    }

    pub fn unshare(&mut self, cx: &mut Context<Self>) -> Result<()> {
        self.unshare_internal(cx)?;
        cx.notify();
        Ok(())
    }

    fn unshare_internal(&mut self, cx: &mut App) -> Result<()> {
        if self.is_via_collab() {
            return Err(anyhow!("attempted to unshare a remote project"));
        }

        if let ProjectClientState::Shared { remote_id, .. } = self.client_state {
            self.client_state = ProjectClientState::Local;
            self.collaborators.clear();
            self.client_subscriptions.clear();
            self.worktree_store.update(cx, |store, cx| {
                store.unshared(cx);
            });
            self.buffer_store.update(cx, |buffer_store, cx| {
                buffer_store.forget_shared_buffers();
                buffer_store.unshared(cx)
            });
            self.task_store.update(cx, |task_store, cx| {
                task_store.unshared(cx);
            });
            self.dap_store.update(cx, |dap_store, cx| {
                dap_store.unshared(cx);
            });
            self.settings_observer.update(cx, |settings_observer, cx| {
                settings_observer.unshared(cx);
            });

            self.client
                .send(proto::UnshareProject {
                    project_id: remote_id,
                })
                .ok();
            Ok(())
        } else {
            Err(anyhow!("attempted to unshare an unshared project"))
        }
    }

    pub fn disconnected_from_host(&mut self, cx: &mut Context<Self>) {
        if self.is_disconnected(cx) {
            return;
        }
        self.disconnected_from_host_internal(cx);
        cx.emit(Event::DisconnectedFromHost);
        cx.notify();
    }

    pub fn set_role(&mut self, role: proto::ChannelRole, cx: &mut Context<Self>) {
        let new_capability =
            if role == proto::ChannelRole::Member || role == proto::ChannelRole::Admin {
                Capability::ReadWrite
            } else {
                Capability::ReadOnly
            };
        if let ProjectClientState::Remote { capability, .. } = &mut self.client_state {
            if *capability == new_capability {
                return;
            }

            *capability = new_capability;
            for buffer in self.opened_buffers(cx) {
                buffer.update(cx, |buffer, cx| buffer.set_capability(new_capability, cx));
            }
        }
    }

    fn disconnected_from_host_internal(&mut self, cx: &mut App) {
        if let ProjectClientState::Remote {
            sharing_has_stopped,
            ..
        } = &mut self.client_state
        {
            *sharing_has_stopped = true;
            self.collaborators.clear();
            self.worktree_store.update(cx, |store, cx| {
                store.disconnected_from_host(cx);
            });
            self.buffer_store.update(cx, |buffer_store, cx| {
                buffer_store.disconnected_from_host(cx)
            });
            self.lsp_store
                .update(cx, |lsp_store, _cx| lsp_store.disconnected_from_host());
        }
    }

    pub fn close(&mut self, cx: &mut Context<Self>) {
        cx.emit(Event::Closed);
    }

    pub fn is_disconnected(&self, cx: &App) -> bool {
        match &self.client_state {
            ProjectClientState::Remote {
                sharing_has_stopped,
                ..
            } => *sharing_has_stopped,
            ProjectClientState::Local if self.is_via_ssh() => self.ssh_is_disconnected(cx),
            _ => false,
        }
    }

    fn ssh_is_disconnected(&self, cx: &App) -> bool {
        self.ssh_client
            .as_ref()
            .map(|ssh| ssh.read(cx).is_disconnected())
            .unwrap_or(false)
    }

    pub fn capability(&self) -> Capability {
        match &self.client_state {
            ProjectClientState::Remote { capability, .. } => *capability,
            ProjectClientState::Shared { .. } | ProjectClientState::Local => Capability::ReadWrite,
        }
    }

    pub fn is_read_only(&self, cx: &App) -> bool {
        self.is_disconnected(cx) || self.capability() == Capability::ReadOnly
    }

    pub fn is_local(&self) -> bool {
        match &self.client_state {
            ProjectClientState::Local | ProjectClientState::Shared { .. } => {
                self.ssh_client.is_none()
            }
            ProjectClientState::Remote { .. } => false,
        }
    }

    pub fn is_via_ssh(&self) -> bool {
        match &self.client_state {
            ProjectClientState::Local | ProjectClientState::Shared { .. } => {
                self.ssh_client.is_some()
            }
            ProjectClientState::Remote { .. } => false,
        }
    }

    pub fn is_via_collab(&self) -> bool {
        match &self.client_state {
            ProjectClientState::Local | ProjectClientState::Shared { .. } => false,
            ProjectClientState::Remote { .. } => true,
        }
    }

    pub fn create_buffer(&mut self, cx: &mut Context<Self>) -> Task<Result<Entity<Buffer>>> {
        self.buffer_store
            .update(cx, |buffer_store, cx| buffer_store.create_buffer(cx))
    }

    pub fn create_local_buffer(
        &mut self,
        text: &str,
        language: Option<Arc<Language>>,
        cx: &mut Context<Self>,
    ) -> Entity<Buffer> {
        if self.is_via_collab() || self.is_via_ssh() {
            panic!("called create_local_buffer on a remote project")
        }
        self.buffer_store.update(cx, |buffer_store, cx| {
            buffer_store.create_local_buffer(text, language, cx)
        })
    }

    pub fn open_path(
        &mut self,
        path: ProjectPath,
        cx: &mut Context<Self>,
    ) -> Task<Result<(Option<ProjectEntryId>, AnyEntity)>> {
        let task = self.open_buffer(path.clone(), cx);
        cx.spawn(move |_project, cx| async move {
            let buffer = task.await?;
            let project_entry_id = buffer.read_with(&cx, |buffer, cx| {
                File::from_dyn(buffer.file()).and_then(|file| file.project_entry_id(cx))
            })?;

            let buffer: &AnyEntity = &buffer;
            Ok((project_entry_id, buffer.clone()))
        })
    }

    pub fn open_local_buffer(
        &mut self,
        abs_path: impl AsRef<Path>,
        cx: &mut Context<Self>,
    ) -> Task<Result<Entity<Buffer>>> {
        if let Some((worktree, relative_path)) = self.find_worktree(abs_path.as_ref(), cx) {
            self.open_buffer((worktree.read(cx).id(), relative_path), cx)
        } else {
            Task::ready(Err(anyhow!("no such path")))
        }
    }

    #[cfg(any(test, feature = "test-support"))]
    pub fn open_local_buffer_with_lsp(
        &mut self,
        abs_path: impl AsRef<Path>,
        cx: &mut Context<Self>,
    ) -> Task<Result<(Entity<Buffer>, lsp_store::OpenLspBufferHandle)>> {
        if let Some((worktree, relative_path)) = self.find_worktree(abs_path.as_ref(), cx) {
            self.open_buffer_with_lsp((worktree.read(cx).id(), relative_path), cx)
        } else {
            Task::ready(Err(anyhow!("no such path")))
        }
    }

    pub fn open_buffer(
        &mut self,
        path: impl Into<ProjectPath>,
        cx: &mut Context<Self>,
    ) -> Task<Result<Entity<Buffer>>> {
        if self.is_disconnected(cx) {
            return Task::ready(Err(anyhow!(ErrorCode::Disconnected)));
        }

        self.buffer_store.update(cx, |buffer_store, cx| {
            buffer_store.open_buffer(path.into(), cx)
        })
    }

    #[cfg(any(test, feature = "test-support"))]
    pub fn open_buffer_with_lsp(
        &mut self,
        path: impl Into<ProjectPath>,
        cx: &mut Context<Self>,
    ) -> Task<Result<(Entity<Buffer>, lsp_store::OpenLspBufferHandle)>> {
        let buffer = self.open_buffer(path, cx);
        let lsp_store = self.lsp_store().clone();
        cx.spawn(|_, mut cx| async move {
            let buffer = buffer.await?;
            let handle = lsp_store.update(&mut cx, |lsp_store, cx| {
                lsp_store.register_buffer_with_language_servers(&buffer, cx)
            })?;
            Ok((buffer, handle))
        })
    }

    pub fn open_unstaged_changes(
        &mut self,
        buffer: Entity<Buffer>,
        cx: &mut Context<Self>,
    ) -> Task<Result<Entity<BufferChangeSet>>> {
        if self.is_disconnected(cx) {
            return Task::ready(Err(anyhow!(ErrorCode::Disconnected)));
        }

        self.buffer_store.update(cx, |buffer_store, cx| {
            buffer_store.open_unstaged_changes(buffer, cx)
        })
    }

    pub fn open_uncommitted_changes(
        &mut self,
        buffer: Entity<Buffer>,
        cx: &mut Context<Self>,
    ) -> Task<Result<Entity<BufferChangeSet>>> {
        if self.is_disconnected(cx) {
            return Task::ready(Err(anyhow!(ErrorCode::Disconnected)));
        }

        self.buffer_store.update(cx, |buffer_store, cx| {
            buffer_store.open_uncommitted_changes(buffer, cx)
        })
    }

    pub fn open_buffer_by_id(
        &mut self,
        id: BufferId,
        cx: &mut Context<Self>,
    ) -> Task<Result<Entity<Buffer>>> {
        if let Some(buffer) = self.buffer_for_id(id, cx) {
            Task::ready(Ok(buffer))
        } else if self.is_local() || self.is_via_ssh() {
            Task::ready(Err(anyhow!("buffer {} does not exist", id)))
        } else if let Some(project_id) = self.remote_id() {
            let request = self.client.request(proto::OpenBufferById {
                project_id,
                id: id.into(),
            });
            cx.spawn(move |this, mut cx| async move {
                let buffer_id = BufferId::new(request.await?.buffer_id)?;
                this.update(&mut cx, |this, cx| {
                    this.wait_for_remote_buffer(buffer_id, cx)
                })?
                .await
            })
        } else {
            Task::ready(Err(anyhow!("cannot open buffer while disconnected")))
        }
    }

    pub fn save_buffers(
        &self,
        buffers: HashSet<Entity<Buffer>>,
        cx: &mut Context<Self>,
    ) -> Task<Result<()>> {
        cx.spawn(move |this, mut cx| async move {
            let save_tasks = buffers.into_iter().filter_map(|buffer| {
                this.update(&mut cx, |this, cx| this.save_buffer(buffer, cx))
                    .ok()
            });
            try_join_all(save_tasks).await?;
            Ok(())
        })
    }

    pub fn save_buffer(&self, buffer: Entity<Buffer>, cx: &mut Context<Self>) -> Task<Result<()>> {
        self.buffer_store
            .update(cx, |buffer_store, cx| buffer_store.save_buffer(buffer, cx))
    }

    pub fn save_buffer_as(
        &mut self,
        buffer: Entity<Buffer>,
        path: ProjectPath,
        cx: &mut Context<Self>,
    ) -> Task<Result<()>> {
        self.buffer_store.update(cx, |buffer_store, cx| {
            buffer_store.save_buffer_as(buffer.clone(), path, cx)
        })
    }

    pub fn get_open_buffer(&self, path: &ProjectPath, cx: &App) -> Option<Entity<Buffer>> {
        self.buffer_store.read(cx).get_by_path(path, cx)
    }

    fn register_buffer(&mut self, buffer: &Entity<Buffer>, cx: &mut Context<Self>) -> Result<()> {
        {
            let mut remotely_created_models = self.remotely_created_models.lock();
            if remotely_created_models.retain_count > 0 {
                remotely_created_models.buffers.push(buffer.clone())
            }
        }

        self.request_buffer_diff_recalculation(buffer, cx);

        cx.subscribe(buffer, |this, buffer, event, cx| {
            this.on_buffer_event(buffer, event, cx);
        })
        .detach();

        Ok(())
    }

    pub fn open_image(
        &mut self,
        path: impl Into<ProjectPath>,
        cx: &mut Context<Self>,
    ) -> Task<Result<Entity<ImageItem>>> {
        if self.is_disconnected(cx) {
            return Task::ready(Err(anyhow!(ErrorCode::Disconnected)));
        }

        self.image_store.update(cx, |image_store, cx| {
            image_store.open_image(path.into(), cx)
        })
    }

    async fn send_buffer_ordered_messages(
        this: WeakEntity<Self>,
        rx: UnboundedReceiver<BufferOrderedMessage>,
        mut cx: AsyncApp,
    ) -> Result<()> {
        const MAX_BATCH_SIZE: usize = 128;

        let mut operations_by_buffer_id = HashMap::default();
        async fn flush_operations(
            this: &WeakEntity<Project>,
            operations_by_buffer_id: &mut HashMap<BufferId, Vec<proto::Operation>>,
            needs_resync_with_host: &mut bool,
            is_local: bool,
            cx: &mut AsyncApp,
        ) -> Result<()> {
            for (buffer_id, operations) in operations_by_buffer_id.drain() {
                let request = this.update(cx, |this, _| {
                    let project_id = this.remote_id()?;
                    Some(this.client.request(proto::UpdateBuffer {
                        buffer_id: buffer_id.into(),
                        project_id,
                        operations,
                    }))
                })?;
                if let Some(request) = request {
                    if request.await.is_err() && !is_local {
                        *needs_resync_with_host = true;
                        break;
                    }
                }
            }
            Ok(())
        }

        let mut needs_resync_with_host = false;
        let mut changes = rx.ready_chunks(MAX_BATCH_SIZE);

        while let Some(changes) = changes.next().await {
            let is_local = this.update(&mut cx, |this, _| this.is_local())?;

            for change in changes {
                match change {
                    BufferOrderedMessage::Operation {
                        buffer_id,
                        operation,
                    } => {
                        if needs_resync_with_host {
                            continue;
                        }

                        operations_by_buffer_id
                            .entry(buffer_id)
                            .or_insert(Vec::new())
                            .push(operation);
                    }

                    BufferOrderedMessage::Resync => {
                        operations_by_buffer_id.clear();
                        if this
                            .update(&mut cx, |this, cx| this.synchronize_remote_buffers(cx))?
                            .await
                            .is_ok()
                        {
                            needs_resync_with_host = false;
                        }
                    }

                    BufferOrderedMessage::LanguageServerUpdate {
                        language_server_id,
                        message,
                    } => {
                        flush_operations(
                            &this,
                            &mut operations_by_buffer_id,
                            &mut needs_resync_with_host,
                            is_local,
                            &mut cx,
                        )
                        .await?;

                        this.update(&mut cx, |this, _| {
                            if let Some(project_id) = this.remote_id() {
                                this.client
                                    .send(proto::UpdateLanguageServer {
                                        project_id,
                                        language_server_id: language_server_id.0 as u64,
                                        variant: Some(message),
                                    })
                                    .log_err();
                            }
                        })?;
                    }
                }
            }

            flush_operations(
                &this,
                &mut operations_by_buffer_id,
                &mut needs_resync_with_host,
                is_local,
                &mut cx,
            )
            .await?;
        }

        Ok(())
    }

    fn on_buffer_store_event(
        &mut self,
        _: Entity<BufferStore>,
        event: &BufferStoreEvent,
        cx: &mut Context<Self>,
    ) {
        match event {
            BufferStoreEvent::BufferAdded(buffer) => {
                self.register_buffer(buffer, cx).log_err();
            }
            BufferStoreEvent::BufferChangedFilePath { .. } => {}
            BufferStoreEvent::BufferDropped(buffer_id) => {
                if let Some(ref ssh_client) = self.ssh_client {
                    ssh_client
                        .read(cx)
                        .proto_client()
                        .send(proto::CloseBuffer {
                            project_id: 0,
                            buffer_id: buffer_id.to_proto(),
                        })
                        .log_err();
                }
            }
        }
    }

    fn on_image_store_event(
        &mut self,
        _: Entity<ImageStore>,
        event: &ImageStoreEvent,
        cx: &mut Context<Self>,
    ) {
        match event {
            ImageStoreEvent::ImageAdded(image) => {
                cx.subscribe(image, |this, image, event, cx| {
                    this.on_image_event(image, event, cx);
                })
                .detach();
            }
        }
    }

    fn on_dap_store_event(
        &mut self,
        _: Entity<DapStore>,
        event: &DapStoreEvent,
        cx: &mut Context<Self>,
    ) {
        match event {
            DapStoreEvent::DebugClientStarted(client_id) => {
                cx.emit(Event::DebugClientStarted(*client_id));
            }
            DapStoreEvent::DebugClientShutdown(client_id) => {
                cx.emit(Event::DebugClientShutdown(*client_id));
            }
            DapStoreEvent::DebugClientEvent {
                session_id,
                client_id,
                message,
            } => {
                cx.emit(Event::DebugClientEvent {
                    session_id: *session_id,
                    client_id: *client_id,
                    message: message.clone(),
                });
            }
            DapStoreEvent::Notification(message) => {
                cx.emit(Event::Toast {
                    notification_id: "dap".into(),
                    message: message.clone(),
                });
            }
            DapStoreEvent::BreakpointsChanged {
                project_path,
                source_changed,
            } => {
                cx.notify(); // so the UI updates

                let buffer_snapshot = self
                    .buffer_store
                    .read(cx)
                    .get_by_path(&project_path, cx)
                    .map(|buffer| buffer.read(cx).snapshot());

                let Some(absolute_path) = self.absolute_path(project_path, cx) else {
                    return;
                };

                self.dap_store.update(cx, |store, cx| {
                    store
                        .send_changed_breakpoints(
                            project_path,
                            absolute_path,
                            buffer_snapshot,
                            *source_changed,
                            cx,
                        )
                        .detach_and_log_err(cx);
                });
            }
            DapStoreEvent::ActiveDebugLineChanged => {
                cx.emit(Event::ActiveDebugLineChanged);
            }
            _ => {}
        }
    }

    fn on_lsp_store_event(
        &mut self,
        _: Entity<LspStore>,
        event: &LspStoreEvent,
        cx: &mut Context<Self>,
    ) {
        match event {
            LspStoreEvent::DiagnosticsUpdated {
                language_server_id,
                path,
            } => cx.emit(Event::DiagnosticsUpdated {
                path: path.clone(),
                language_server_id: *language_server_id,
            }),
            LspStoreEvent::LanguageServerAdded(language_server_id, name, worktree_id) => cx.emit(
                Event::LanguageServerAdded(*language_server_id, name.clone(), *worktree_id),
            ),
            LspStoreEvent::LanguageServerRemoved(language_server_id) => {
                cx.emit(Event::LanguageServerRemoved(*language_server_id))
            }
            LspStoreEvent::LanguageServerLog(server_id, log_type, string) => cx.emit(
                Event::LanguageServerLog(*server_id, log_type.clone(), string.clone()),
            ),
            LspStoreEvent::LanguageDetected {
                buffer,
                new_language,
            } => {
                let Some(_) = new_language else {
                    cx.emit(Event::LanguageNotFound(buffer.clone()));
                    return;
                };
            }
            LspStoreEvent::RefreshInlayHints => cx.emit(Event::RefreshInlayHints),
            LspStoreEvent::LanguageServerPrompt(prompt) => {
                cx.emit(Event::LanguageServerPrompt(prompt.clone()))
            }
            LspStoreEvent::DiskBasedDiagnosticsStarted { language_server_id } => {
                cx.emit(Event::DiskBasedDiagnosticsStarted {
                    language_server_id: *language_server_id,
                });
            }
            LspStoreEvent::DiskBasedDiagnosticsFinished { language_server_id } => {
                cx.emit(Event::DiskBasedDiagnosticsFinished {
                    language_server_id: *language_server_id,
                });
            }
            LspStoreEvent::LanguageServerUpdate {
                language_server_id,
                message,
            } => {
                if self.is_local() {
                    self.enqueue_buffer_ordered_message(
                        BufferOrderedMessage::LanguageServerUpdate {
                            language_server_id: *language_server_id,
                            message: message.clone(),
                        },
                    )
                    .ok();
                }
            }
            LspStoreEvent::Notification(message) => cx.emit(Event::Toast {
                notification_id: "lsp".into(),
                message: message.clone(),
            }),
            LspStoreEvent::SnippetEdit {
                buffer_id,
                edits,
                most_recent_edit,
            } => {
                if most_recent_edit.replica_id == self.replica_id() {
                    cx.emit(Event::SnippetEdit(*buffer_id, edits.clone()))
                }
            }
        }
    }

    fn on_ssh_event(
        &mut self,
        _: Entity<SshRemoteClient>,
        event: &remote::SshRemoteEvent,
        cx: &mut Context<Self>,
    ) {
        match event {
            remote::SshRemoteEvent::Disconnected => {
                // if self.is_via_ssh() {
                // self.collaborators.clear();
                self.worktree_store.update(cx, |store, cx| {
                    store.disconnected_from_host(cx);
                });
                self.buffer_store.update(cx, |buffer_store, cx| {
                    buffer_store.disconnected_from_host(cx)
                });
                self.lsp_store.update(cx, |lsp_store, _cx| {
                    lsp_store.disconnected_from_ssh_remote()
                });
                cx.emit(Event::DisconnectedFromSshRemote);
            }
        }
    }

    fn on_settings_observer_event(
        &mut self,
        _: Entity<SettingsObserver>,
        event: &SettingsObserverEvent,
        cx: &mut Context<Self>,
    ) {
        match event {
            SettingsObserverEvent::LocalSettingsUpdated(result) => match result {
                Err(InvalidSettingsError::LocalSettings { message, path }) => {
                    let message =
                        format!("Failed to set local settings in {:?}:\n{}", path, message);
                    cx.emit(Event::Toast {
                        notification_id: "local-settings".into(),
                        message,
                    });
                }
                Ok(_) => cx.emit(Event::HideToast {
                    notification_id: "local-settings".into(),
                }),
                Err(_) => {}
            },
        }
    }

    fn on_worktree_store_event(
        &mut self,
        _: Entity<WorktreeStore>,
        event: &WorktreeStoreEvent,
        cx: &mut Context<Self>,
    ) {
        match event {
            WorktreeStoreEvent::WorktreeAdded(worktree) => {
                self.on_worktree_added(worktree, cx);
                cx.emit(Event::WorktreeAdded(worktree.read(cx).id()));
            }
            WorktreeStoreEvent::WorktreeRemoved(_, id) => {
                cx.emit(Event::WorktreeRemoved(*id));
            }
            WorktreeStoreEvent::WorktreeReleased(_, id) => {
                self.on_worktree_released(*id, cx);
            }
            WorktreeStoreEvent::WorktreeOrderChanged => cx.emit(Event::WorktreeOrderChanged),
            WorktreeStoreEvent::WorktreeUpdateSent(_) => {}
            WorktreeStoreEvent::WorktreeUpdatedEntries(worktree_id, changes) => {
                self.client()
                    .telemetry()
                    .report_discovered_project_events(*worktree_id, changes);
                cx.emit(Event::WorktreeUpdatedEntries(*worktree_id, changes.clone()))
            }
            WorktreeStoreEvent::WorktreeUpdatedGitRepositories(worktree_id) => {
                cx.emit(Event::WorktreeUpdatedGitRepositories(*worktree_id))
            }
            WorktreeStoreEvent::WorktreeDeletedEntry(worktree_id, id) => {
                cx.emit(Event::DeletedEntry(*worktree_id, *id))
            }
        }
    }

    fn on_worktree_added(&mut self, worktree: &Entity<Worktree>, cx: &mut Context<Self>) {
        {
            let mut remotely_created_models = self.remotely_created_models.lock();
            if remotely_created_models.retain_count > 0 {
                remotely_created_models.worktrees.push(worktree.clone())
            }
        }
        cx.observe(worktree, |_, _, cx| cx.notify()).detach();
        cx.notify();
    }

    fn on_worktree_released(&mut self, id_to_remove: WorktreeId, cx: &mut Context<Self>) {
        if let Some(ssh) = &self.ssh_client {
            ssh.read(cx)
                .proto_client()
                .send(proto::RemoveWorktree {
                    worktree_id: id_to_remove.to_proto(),
                })
                .log_err();
        }

        cx.notify();
    }

    fn on_buffer_event(
        &mut self,
        buffer: Entity<Buffer>,
        event: &BufferEvent,
        cx: &mut Context<Self>,
    ) -> Option<()> {
        if matches!(event, BufferEvent::Edited { .. } | BufferEvent::Reloaded) {
            self.request_buffer_diff_recalculation(&buffer, cx);
        }

        let buffer_id = buffer.read(cx).remote_id();
        match event {
            BufferEvent::ReloadNeeded => {
                if !self.is_via_collab() {
                    self.reload_buffers([buffer.clone()].into_iter().collect(), true, cx)
                        .detach_and_log_err(cx);
                }
            }
            BufferEvent::Operation {
                operation,
                is_local: true,
            } => {
                let operation = language::proto::serialize_operation(operation);

                if let Some(ssh) = &self.ssh_client {
                    ssh.read(cx)
                        .proto_client()
                        .send(proto::UpdateBuffer {
                            project_id: 0,
                            buffer_id: buffer_id.to_proto(),
                            operations: vec![operation.clone()],
                        })
                        .ok();
                }

                self.enqueue_buffer_ordered_message(BufferOrderedMessage::Operation {
                    buffer_id,
                    operation,
                })
                .ok();
            }

            _ => {}
        }

        None
    }

    fn on_image_event(
        &mut self,
        image: Entity<ImageItem>,
        event: &ImageItemEvent,
        cx: &mut Context<Self>,
    ) -> Option<()> {
        match event {
            ImageItemEvent::ReloadNeeded => {
                if !self.is_via_collab() {
                    self.reload_images([image.clone()].into_iter().collect(), cx)
                        .detach_and_log_err(cx);
                }
            }
            _ => {}
        }

        None
    }

    fn request_buffer_diff_recalculation(
        &mut self,
        buffer: &Entity<Buffer>,
        cx: &mut Context<Self>,
    ) {
        self.buffers_needing_diff.insert(buffer.downgrade());
        let first_insertion = self.buffers_needing_diff.len() == 1;

        let settings = ProjectSettings::get_global(cx);
        let delay = if let Some(delay) = settings.git.gutter_debounce {
            delay
        } else {
            if first_insertion {
                let this = cx.weak_entity();
                cx.defer(move |cx| {
                    if let Some(this) = this.upgrade() {
                        this.update(cx, |this, cx| {
                            this.recalculate_buffer_diffs(cx).detach();
                        });
                    }
                });
            }
            return;
        };

        const MIN_DELAY: u64 = 50;
        let delay = delay.max(MIN_DELAY);
        let duration = Duration::from_millis(delay);

        self.git_diff_debouncer
            .fire_new(duration, cx, move |this, cx| {
                this.recalculate_buffer_diffs(cx)
            });
    }

    fn recalculate_buffer_diffs(&mut self, cx: &mut Context<Self>) -> Task<()> {
        cx.spawn(move |this, mut cx| async move {
            loop {
                let task = this
                    .update(&mut cx, |this, cx| {
                        let buffers = this
                            .buffers_needing_diff
                            .drain()
                            .filter_map(|buffer| buffer.upgrade())
                            .collect::<Vec<_>>();
                        if buffers.is_empty() {
                            None
                        } else {
                            Some(this.buffer_store.update(cx, |buffer_store, cx| {
                                buffer_store.recalculate_buffer_diffs(buffers, cx)
                            }))
                        }
                    })
                    .ok()
                    .flatten();

                if let Some(task) = task {
                    task.await;
                } else {
                    break;
                }
            }
        })
    }

    pub fn set_language_for_buffer(
        &mut self,
        buffer: &Entity<Buffer>,
        new_language: Arc<Language>,
        cx: &mut Context<Self>,
    ) {
        self.lsp_store.update(cx, |lsp_store, cx| {
            lsp_store.set_language_for_buffer(buffer, new_language, cx)
        })
    }

    pub fn restart_language_servers_for_buffers(
        &mut self,
        buffers: impl IntoIterator<Item = Entity<Buffer>>,
        cx: &mut Context<Self>,
    ) {
        self.lsp_store.update(cx, |lsp_store, cx| {
            lsp_store.restart_language_servers_for_buffers(buffers, cx)
        })
    }

    pub fn cancel_language_server_work_for_buffers(
        &mut self,
        buffers: impl IntoIterator<Item = Entity<Buffer>>,
        cx: &mut Context<Self>,
    ) {
        self.lsp_store.update(cx, |lsp_store, cx| {
            lsp_store.cancel_language_server_work_for_buffers(buffers, cx)
        })
    }

    pub fn cancel_language_server_work(
        &mut self,
        server_id: LanguageServerId,
        token_to_cancel: Option<String>,
        cx: &mut Context<Self>,
    ) {
        self.lsp_store.update(cx, |lsp_store, cx| {
            lsp_store.cancel_language_server_work(server_id, token_to_cancel, cx)
        })
    }

    fn enqueue_buffer_ordered_message(&mut self, message: BufferOrderedMessage) -> Result<()> {
        self.buffer_ordered_messages_tx
            .unbounded_send(message)
            .map_err(|e| anyhow!(e))
    }

    pub fn available_toolchains(
        &self,
        worktree_id: WorktreeId,
        language_name: LanguageName,
        cx: &App,
    ) -> Task<Option<ToolchainList>> {
        if let Some(toolchain_store) = self.toolchain_store.clone() {
            cx.spawn(|cx| async move {
                cx.update(|cx| {
                    toolchain_store
                        .read(cx)
                        .list_toolchains(worktree_id, language_name, cx)
                })
                .ok()?
                .await
            })
        } else {
            Task::ready(None)
        }
    }

    pub async fn toolchain_term(
        languages: Arc<LanguageRegistry>,
        language_name: LanguageName,
    ) -> Option<SharedString> {
        languages
            .language_for_name(language_name.as_ref())
            .await
            .ok()?
            .toolchain_lister()
            .map(|lister| lister.term())
    }

    pub fn activate_toolchain(
        &self,
        worktree_id: WorktreeId,
        toolchain: Toolchain,
        cx: &mut App,
    ) -> Task<Option<()>> {
        let Some(toolchain_store) = self.toolchain_store.clone() else {
            return Task::ready(None);
        };
        toolchain_store.update(cx, |this, cx| {
            this.activate_toolchain(worktree_id, toolchain, cx)
        })
    }
    pub fn active_toolchain(
        &self,
        worktree_id: WorktreeId,
        language_name: LanguageName,
        cx: &App,
    ) -> Task<Option<Toolchain>> {
        let Some(toolchain_store) = self.toolchain_store.clone() else {
            return Task::ready(None);
        };
        toolchain_store
            .read(cx)
            .active_toolchain(worktree_id, language_name, cx)
    }
    pub fn language_server_statuses<'a>(
        &'a self,
        cx: &'a App,
    ) -> impl DoubleEndedIterator<Item = (LanguageServerId, &'a LanguageServerStatus)> {
        self.lsp_store.read(cx).language_server_statuses()
    }

    pub fn last_formatting_failure<'a>(&self, cx: &'a App) -> Option<&'a str> {
        self.lsp_store.read(cx).last_formatting_failure()
    }

    pub fn reset_last_formatting_failure(&self, cx: &mut App) {
        self.lsp_store
            .update(cx, |store, _| store.reset_last_formatting_failure());
    }

    pub fn reload_buffers(
        &self,
        buffers: HashSet<Entity<Buffer>>,
        push_to_history: bool,
        cx: &mut Context<Self>,
    ) -> Task<Result<ProjectTransaction>> {
        self.buffer_store.update(cx, |buffer_store, cx| {
            buffer_store.reload_buffers(buffers, push_to_history, cx)
        })
    }

    pub fn reload_images(
        &self,
        images: HashSet<Entity<ImageItem>>,
        cx: &mut Context<Self>,
    ) -> Task<Result<()>> {
        self.image_store
            .update(cx, |image_store, cx| image_store.reload_images(images, cx))
    }

    pub fn format(
        &mut self,
        buffers: HashSet<Entity<Buffer>>,
        target: LspFormatTarget,
        push_to_history: bool,
        trigger: lsp_store::FormatTrigger,
        cx: &mut Context<Project>,
    ) -> Task<anyhow::Result<ProjectTransaction>> {
        self.lsp_store.update(cx, |lsp_store, cx| {
            lsp_store.format(buffers, target, push_to_history, trigger, cx)
        })
    }

    #[inline(never)]
    fn definition_impl(
        &mut self,
        buffer: &Entity<Buffer>,
        position: PointUtf16,
        cx: &mut Context<Self>,
    ) -> Task<Result<Vec<LocationLink>>> {
        self.request_lsp(
            buffer.clone(),
            LanguageServerToQuery::Primary,
            GetDefinition { position },
            cx,
        )
    }
    pub fn definition<T: ToPointUtf16>(
        &mut self,
        buffer: &Entity<Buffer>,
        position: T,
        cx: &mut Context<Self>,
    ) -> Task<Result<Vec<LocationLink>>> {
        let position = position.to_point_utf16(buffer.read(cx));
        self.definition_impl(buffer, position, cx)
    }

    fn declaration_impl(
        &mut self,
        buffer: &Entity<Buffer>,
        position: PointUtf16,
        cx: &mut Context<Self>,
    ) -> Task<Result<Vec<LocationLink>>> {
        self.request_lsp(
            buffer.clone(),
            LanguageServerToQuery::Primary,
            GetDeclaration { position },
            cx,
        )
    }

    pub fn declaration<T: ToPointUtf16>(
        &mut self,
        buffer: &Entity<Buffer>,
        position: T,
        cx: &mut Context<Self>,
    ) -> Task<Result<Vec<LocationLink>>> {
        let position = position.to_point_utf16(buffer.read(cx));
        self.declaration_impl(buffer, position, cx)
    }

    fn type_definition_impl(
        &mut self,
        buffer: &Entity<Buffer>,
        position: PointUtf16,
        cx: &mut Context<Self>,
    ) -> Task<Result<Vec<LocationLink>>> {
        self.request_lsp(
            buffer.clone(),
            LanguageServerToQuery::Primary,
            GetTypeDefinition { position },
            cx,
        )
    }

    pub fn type_definition<T: ToPointUtf16>(
        &mut self,
        buffer: &Entity<Buffer>,
        position: T,
        cx: &mut Context<Self>,
    ) -> Task<Result<Vec<LocationLink>>> {
        let position = position.to_point_utf16(buffer.read(cx));
        self.type_definition_impl(buffer, position, cx)
    }

    pub fn implementation<T: ToPointUtf16>(
        &mut self,
        buffer: &Entity<Buffer>,
        position: T,
        cx: &mut Context<Self>,
    ) -> Task<Result<Vec<LocationLink>>> {
        let position = position.to_point_utf16(buffer.read(cx));
        self.request_lsp(
            buffer.clone(),
            LanguageServerToQuery::Primary,
            GetImplementation { position },
            cx,
        )
    }

    pub fn references<T: ToPointUtf16>(
        &mut self,
        buffer: &Entity<Buffer>,
        position: T,
        cx: &mut Context<Self>,
    ) -> Task<Result<Vec<Location>>> {
        let position = position.to_point_utf16(buffer.read(cx));
        self.request_lsp(
            buffer.clone(),
            LanguageServerToQuery::Primary,
            GetReferences { position },
            cx,
        )
    }

    fn document_highlights_impl(
        &mut self,
        buffer: &Entity<Buffer>,
        position: PointUtf16,
        cx: &mut Context<Self>,
    ) -> Task<Result<Vec<DocumentHighlight>>> {
        self.request_lsp(
            buffer.clone(),
            LanguageServerToQuery::Primary,
            GetDocumentHighlights { position },
            cx,
        )
    }

    pub fn document_highlights<T: ToPointUtf16>(
        &mut self,
        buffer: &Entity<Buffer>,
        position: T,
        cx: &mut Context<Self>,
    ) -> Task<Result<Vec<DocumentHighlight>>> {
        let position = position.to_point_utf16(buffer.read(cx));
        self.document_highlights_impl(buffer, position, cx)
    }

    pub fn symbols(&self, query: &str, cx: &mut Context<Self>) -> Task<Result<Vec<Symbol>>> {
        self.lsp_store
            .update(cx, |lsp_store, cx| lsp_store.symbols(query, cx))
    }

    pub fn open_buffer_for_symbol(
        &mut self,
        symbol: &Symbol,
        cx: &mut Context<Self>,
    ) -> Task<Result<Entity<Buffer>>> {
        self.lsp_store.update(cx, |lsp_store, cx| {
            lsp_store.open_buffer_for_symbol(symbol, cx)
        })
    }

    pub fn open_server_settings(&mut self, cx: &mut Context<Self>) -> Task<Result<Entity<Buffer>>> {
        let guard = self.retain_remotely_created_models(cx);
        let Some(ssh_client) = self.ssh_client.as_ref() else {
            return Task::ready(Err(anyhow!("not an ssh project")));
        };

        let proto_client = ssh_client.read(cx).proto_client();

        cx.spawn(|this, mut cx| async move {
            let buffer = proto_client
                .request(proto::OpenServerSettings {
                    project_id: SSH_PROJECT_ID,
                })
                .await?;

            let buffer = this
                .update(&mut cx, |this, cx| {
                    anyhow::Ok(this.wait_for_remote_buffer(BufferId::new(buffer.buffer_id)?, cx))
                })??
                .await;

            drop(guard);
            buffer
        })
    }

    pub fn open_local_buffer_via_lsp(
        &mut self,
        abs_path: lsp::Url,
        language_server_id: LanguageServerId,
        language_server_name: LanguageServerName,
        cx: &mut Context<Self>,
    ) -> Task<Result<Entity<Buffer>>> {
        self.lsp_store.update(cx, |lsp_store, cx| {
            lsp_store.open_local_buffer_via_lsp(
                abs_path,
                language_server_id,
                language_server_name,
                cx,
            )
        })
    }

    pub fn signature_help<T: ToPointUtf16>(
        &self,
        buffer: &Entity<Buffer>,
        position: T,
        cx: &mut Context<Self>,
    ) -> Task<Vec<SignatureHelp>> {
        self.lsp_store.update(cx, |lsp_store, cx| {
            lsp_store.signature_help(buffer, position, cx)
        })
    }

    pub fn hover<T: ToPointUtf16>(
        &self,
        buffer: &Entity<Buffer>,
        position: T,
        cx: &mut Context<Self>,
    ) -> Task<Vec<Hover>> {
        let position = position.to_point_utf16(buffer.read(cx));
        self.lsp_store
            .update(cx, |lsp_store, cx| lsp_store.hover(buffer, position, cx))
    }

    pub fn linked_edit(
        &self,
        buffer: &Entity<Buffer>,
        position: Anchor,
        cx: &mut Context<Self>,
    ) -> Task<Result<Vec<Range<Anchor>>>> {
        self.lsp_store.update(cx, |lsp_store, cx| {
            lsp_store.linked_edit(buffer, position, cx)
        })
    }

    pub fn completions<T: ToOffset + ToPointUtf16>(
        &self,
        buffer: &Entity<Buffer>,
        position: T,
        context: CompletionContext,
        cx: &mut Context<Self>,
    ) -> Task<Result<Vec<Completion>>> {
        let position = position.to_point_utf16(buffer.read(cx));
        self.lsp_store.update(cx, |lsp_store, cx| {
            lsp_store.completions(buffer, position, context, cx)
        })
    }

    pub fn code_actions<T: Clone + ToOffset>(
        &mut self,
        buffer_handle: &Entity<Buffer>,
        range: Range<T>,
        kinds: Option<Vec<CodeActionKind>>,
        cx: &mut Context<Self>,
    ) -> Task<Result<Vec<CodeAction>>> {
        let buffer = buffer_handle.read(cx);
        let range = buffer.anchor_before(range.start)..buffer.anchor_before(range.end);
        self.lsp_store.update(cx, |lsp_store, cx| {
            lsp_store.code_actions(buffer_handle, range, kinds, cx)
        })
    }

    pub fn apply_code_action(
        &self,
        buffer_handle: Entity<Buffer>,
        action: CodeAction,
        push_to_history: bool,
        cx: &mut Context<Self>,
    ) -> Task<Result<ProjectTransaction>> {
        self.lsp_store.update(cx, |lsp_store, cx| {
            lsp_store.apply_code_action(buffer_handle, action, push_to_history, cx)
        })
    }

    fn prepare_rename_impl(
        &mut self,
        buffer: Entity<Buffer>,
        position: PointUtf16,
        cx: &mut Context<Self>,
    ) -> Task<Result<PrepareRenameResponse>> {
        self.request_lsp(
            buffer,
            LanguageServerToQuery::Primary,
            PrepareRename { position },
            cx,
        )
    }
    pub fn prepare_rename<T: ToPointUtf16>(
        &mut self,
        buffer: Entity<Buffer>,
        position: T,
        cx: &mut Context<Self>,
    ) -> Task<Result<PrepareRenameResponse>> {
        let position = position.to_point_utf16(buffer.read(cx));
        self.prepare_rename_impl(buffer, position, cx)
    }

    pub fn perform_rename<T: ToPointUtf16>(
        &mut self,
        buffer: Entity<Buffer>,
        position: T,
        new_name: String,
        cx: &mut Context<Self>,
    ) -> Task<Result<ProjectTransaction>> {
        let push_to_history = true;
        let position = position.to_point_utf16(buffer.read(cx));
        self.request_lsp(
            buffer,
            LanguageServerToQuery::Primary,
            PerformRename {
                position,
                new_name,
                push_to_history,
            },
            cx,
        )
    }

    pub fn on_type_format<T: ToPointUtf16>(
        &mut self,
        buffer: Entity<Buffer>,
        position: T,
        trigger: String,
        push_to_history: bool,
        cx: &mut Context<Self>,
    ) -> Task<Result<Option<Transaction>>> {
        self.lsp_store.update(cx, |lsp_store, cx| {
            lsp_store.on_type_format(buffer, position, trigger, push_to_history, cx)
        })
    }

    pub fn inlay_hints<T: ToOffset>(
        &mut self,
        buffer_handle: Entity<Buffer>,
        range: Range<T>,
        cx: &mut Context<Self>,
    ) -> Task<anyhow::Result<Vec<InlayHint>>> {
        let buffer = buffer_handle.read(cx);
        let range = buffer.anchor_before(range.start)..buffer.anchor_before(range.end);
        self.lsp_store.update(cx, |lsp_store, cx| {
            lsp_store.inlay_hints(buffer_handle, range, cx)
        })
    }

    pub fn resolve_inlay_hint(
        &self,
        hint: InlayHint,
        buffer_handle: Entity<Buffer>,
        server_id: LanguageServerId,
        cx: &mut Context<Self>,
    ) -> Task<anyhow::Result<InlayHint>> {
        self.lsp_store.update(cx, |lsp_store, cx| {
            lsp_store.resolve_inlay_hint(hint, buffer_handle, server_id, cx)
        })
    }

    pub fn search(&mut self, query: SearchQuery, cx: &mut Context<Self>) -> Receiver<SearchResult> {
        let (result_tx, result_rx) = smol::channel::unbounded();

        let matching_buffers_rx = if query.is_opened_only() {
            self.sort_search_candidates(&query, cx)
        } else {
            self.find_search_candidate_buffers(&query, MAX_SEARCH_RESULT_FILES + 1, cx)
        };

        cx.spawn(|_, cx| async move {
            let mut range_count = 0;
            let mut buffer_count = 0;
            let mut limit_reached = false;
            let query = Arc::new(query);
            let mut chunks = matching_buffers_rx.ready_chunks(64);

            // Now that we know what paths match the query, we will load at most
            // 64 buffers at a time to avoid overwhelming the main thread. For each
            // opened buffer, we will spawn a background task that retrieves all the
            // ranges in the buffer matched by the query.
            let mut chunks = pin!(chunks);
            'outer: while let Some(matching_buffer_chunk) = chunks.next().await {
                let mut chunk_results = Vec::new();
                for buffer in matching_buffer_chunk {
                    let buffer = buffer.clone();
                    let query = query.clone();
                    let snapshot = buffer.read_with(&cx, |buffer, _| buffer.snapshot())?;
                    chunk_results.push(cx.background_executor().spawn(async move {
                        let ranges = query
                            .search(&snapshot, None)
                            .await
                            .iter()
                            .map(|range| {
                                snapshot.anchor_before(range.start)
                                    ..snapshot.anchor_after(range.end)
                            })
                            .collect::<Vec<_>>();
                        anyhow::Ok((buffer, ranges))
                    }));
                }

                let chunk_results = futures::future::join_all(chunk_results).await;
                for result in chunk_results {
                    if let Some((buffer, ranges)) = result.log_err() {
                        range_count += ranges.len();
                        buffer_count += 1;
                        result_tx
                            .send(SearchResult::Buffer { buffer, ranges })
                            .await?;
                        if buffer_count > MAX_SEARCH_RESULT_FILES
                            || range_count > MAX_SEARCH_RESULT_RANGES
                        {
                            limit_reached = true;
                            break 'outer;
                        }
                    }
                }
            }

            if limit_reached {
                result_tx.send(SearchResult::LimitReached).await?;
            }

            anyhow::Ok(())
        })
        .detach();

        result_rx
    }

    fn find_search_candidate_buffers(
        &mut self,
        query: &SearchQuery,
        limit: usize,
        cx: &mut Context<Project>,
    ) -> Receiver<Entity<Buffer>> {
        if self.is_local() {
            let fs = self.fs.clone();
            self.buffer_store.update(cx, |buffer_store, cx| {
                buffer_store.find_search_candidates(query, limit, fs, cx)
            })
        } else {
            self.find_search_candidates_remote(query, limit, cx)
        }
    }

    fn sort_search_candidates(
        &mut self,
        search_query: &SearchQuery,
        cx: &mut Context<Project>,
    ) -> Receiver<Entity<Buffer>> {
        let worktree_store = self.worktree_store.read(cx);
        let mut buffers = search_query
            .buffers()
            .into_iter()
            .flatten()
            .filter(|buffer| {
                let b = buffer.read(cx);
                if let Some(file) = b.file() {
                    if !search_query.file_matches(file.path()) {
                        return false;
                    }
                    if let Some(entry) = b
                        .entry_id(cx)
                        .and_then(|entry_id| worktree_store.entry_for_id(entry_id, cx))
                    {
                        if entry.is_ignored && !search_query.include_ignored() {
                            return false;
                        }
                    }
                }
                true
            })
            .collect::<Vec<_>>();
        let (tx, rx) = smol::channel::unbounded();
        buffers.sort_by(|a, b| match (a.read(cx).file(), b.read(cx).file()) {
            (None, None) => a.read(cx).remote_id().cmp(&b.read(cx).remote_id()),
            (None, Some(_)) => std::cmp::Ordering::Less,
            (Some(_), None) => std::cmp::Ordering::Greater,
            (Some(a), Some(b)) => compare_paths((a.path(), true), (b.path(), true)),
        });
        for buffer in buffers {
            tx.send_blocking(buffer.clone()).unwrap()
        }

        rx
    }

    fn find_search_candidates_remote(
        &mut self,
        query: &SearchQuery,
        limit: usize,
        cx: &mut Context<Project>,
    ) -> Receiver<Entity<Buffer>> {
        let (tx, rx) = smol::channel::unbounded();

        let (client, remote_id): (AnyProtoClient, _) = if let Some(ssh_client) = &self.ssh_client {
            (ssh_client.read(cx).proto_client(), 0)
        } else if let Some(remote_id) = self.remote_id() {
            (self.client.clone().into(), remote_id)
        } else {
            return rx;
        };

        let request = client.request(proto::FindSearchCandidates {
            project_id: remote_id,
            query: Some(query.to_proto()),
            limit: limit as _,
        });
        let guard = self.retain_remotely_created_models(cx);

        cx.spawn(move |this, mut cx| async move {
            let response = request.await?;
            for buffer_id in response.buffer_ids {
                let buffer_id = BufferId::new(buffer_id)?;
                let buffer = this
                    .update(&mut cx, |this, cx| {
                        this.wait_for_remote_buffer(buffer_id, cx)
                    })?
                    .await?;
                let _ = tx.send(buffer).await;
            }

            drop(guard);
            anyhow::Ok(())
        })
        .detach_and_log_err(cx);
        rx
    }

    pub fn request_lsp<R: LspCommand>(
        &mut self,
        buffer_handle: Entity<Buffer>,
        server: LanguageServerToQuery,
        request: R,
        cx: &mut Context<Self>,
    ) -> Task<Result<R::Response>>
    where
        <R::LspRequest as lsp::request::Request>::Result: Send,
        <R::LspRequest as lsp::request::Request>::Params: Send,
    {
        let guard = self.retain_remotely_created_models(cx);
        let task = self.lsp_store.update(cx, |lsp_store, cx| {
            lsp_store.request_lsp(buffer_handle, server, request, cx)
        });
        cx.spawn(|_, _| async move {
            let result = task.await;
            drop(guard);
            result
        })
    }

    /// Move a worktree to a new position in the worktree order.
    ///
    /// The worktree will moved to the opposite side of the destination worktree.
    ///
    /// # Example
    ///
    /// Given the worktree order `[11, 22, 33]` and a call to move worktree `22` to `33`,
    /// worktree_order will be updated to produce the indexes `[11, 33, 22]`.
    ///
    /// Given the worktree order `[11, 22, 33]` and a call to move worktree `22` to `11`,
    /// worktree_order will be updated to produce the indexes `[22, 11, 33]`.
    ///
    /// # Errors
    ///
    /// An error will be returned if the worktree or destination worktree are not found.
    pub fn move_worktree(
        &mut self,
        source: WorktreeId,
        destination: WorktreeId,
        cx: &mut Context<'_, Self>,
    ) -> Result<()> {
        self.worktree_store.update(cx, |worktree_store, cx| {
            worktree_store.move_worktree(source, destination, cx)
        })
    }

    pub fn find_or_create_worktree(
        &mut self,
        abs_path: impl AsRef<Path>,
        visible: bool,
        cx: &mut Context<Self>,
    ) -> Task<Result<(Entity<Worktree>, PathBuf)>> {
        self.worktree_store.update(cx, |worktree_store, cx| {
            worktree_store.find_or_create_worktree(abs_path, visible, cx)
        })
    }

    pub fn find_worktree(&self, abs_path: &Path, cx: &App) -> Option<(Entity<Worktree>, PathBuf)> {
        self.worktree_store.read_with(cx, |worktree_store, cx| {
            worktree_store.find_worktree(abs_path, cx)
        })
    }

    pub fn is_shared(&self) -> bool {
        match &self.client_state {
            ProjectClientState::Shared { .. } => true,
            ProjectClientState::Local => false,
            ProjectClientState::Remote { .. } => true,
        }
    }

    /// Returns the resolved version of `path`, that was found in `buffer`, if it exists.
    pub fn resolve_path_in_buffer(
        &self,
        path: &str,
        buffer: &Entity<Buffer>,
        cx: &mut Context<Self>,
    ) -> Task<Option<ResolvedPath>> {
        let path_buf = PathBuf::from(path);
        if path_buf.is_absolute() || path.starts_with("~") {
            self.resolve_abs_path(path, cx)
        } else {
            self.resolve_path_in_worktrees(path_buf, buffer, cx)
        }
    }

    pub fn resolve_abs_file_path(
        &self,
        path: &str,
        cx: &mut Context<Self>,
    ) -> Task<Option<ResolvedPath>> {
        let resolve_task = self.resolve_abs_path(path, cx);
        cx.background_executor().spawn(async move {
            let resolved_path = resolve_task.await;
            resolved_path.filter(|path| path.is_file())
        })
    }

    pub fn resolve_abs_path(
        &self,
        path: &str,
        cx: &mut Context<Self>,
    ) -> Task<Option<ResolvedPath>> {
        if self.is_local() {
            let expanded = PathBuf::from(shellexpand::tilde(&path).into_owned());
            let fs = self.fs.clone();
            cx.background_executor().spawn(async move {
                let path = expanded.as_path();
                let metadata = fs.metadata(path).await.ok().flatten();

                metadata.map(|metadata| ResolvedPath::AbsPath {
                    path: expanded,
                    is_dir: metadata.is_dir,
                })
            })
        } else if let Some(ssh_client) = self.ssh_client.as_ref() {
            let request = ssh_client
                .read(cx)
                .proto_client()
                .request(proto::GetPathMetadata {
                    project_id: SSH_PROJECT_ID,
                    path: path.to_string(),
                });
            cx.background_executor().spawn(async move {
                let response = request.await.log_err()?;
                if response.exists {
                    Some(ResolvedPath::AbsPath {
                        path: PathBuf::from(response.path),
                        is_dir: response.is_dir,
                    })
                } else {
                    None
                }
            })
        } else {
            return Task::ready(None);
        }
    }

    fn resolve_path_in_worktrees(
        &self,
        path: PathBuf,
        buffer: &Entity<Buffer>,
        cx: &mut Context<Self>,
    ) -> Task<Option<ResolvedPath>> {
        let mut candidates = vec![path.clone()];

        if let Some(file) = buffer.read(cx).file() {
            if let Some(dir) = file.path().parent() {
                let joined = dir.to_path_buf().join(path);
                candidates.push(joined);
            }
        }

        let worktrees = self.worktrees(cx).collect::<Vec<_>>();
        cx.spawn(|_, mut cx| async move {
            for worktree in worktrees {
                for candidate in candidates.iter() {
                    let path = worktree
                        .update(&mut cx, |worktree, _| {
                            let root_entry_path = &worktree.root_entry()?.path;

                            let resolved = resolve_path(root_entry_path, candidate);

                            let stripped =
                                resolved.strip_prefix(root_entry_path).unwrap_or(&resolved);

                            worktree.entry_for_path(stripped).map(|entry| {
                                let project_path = ProjectPath {
                                    worktree_id: worktree.id(),
                                    path: entry.path.clone(),
                                };
                                ResolvedPath::ProjectPath {
                                    project_path,
                                    is_dir: entry.is_dir(),
                                }
                            })
                        })
                        .ok()?;

                    if path.is_some() {
                        return path;
                    }
                }
            }
            None
        })
    }

    pub fn list_directory(
        &self,
        query: String,
        cx: &mut Context<Self>,
    ) -> Task<Result<Vec<PathBuf>>> {
        if self.is_local() {
            DirectoryLister::Local(self.fs.clone()).list_directory(query, cx)
        } else if let Some(session) = self.ssh_client.as_ref() {
            let request = proto::ListRemoteDirectory {
                dev_server_id: SSH_PROJECT_ID,
                path: query,
            };

            let response = session.read(cx).proto_client().request(request);
            cx.background_executor().spawn(async move {
                let response = response.await?;
                Ok(response.entries.into_iter().map(PathBuf::from).collect())
            })
        } else {
            Task::ready(Err(anyhow!("cannot list directory in remote project")))
        }
    }

    pub fn create_worktree(
        &mut self,
        abs_path: impl AsRef<Path>,
        visible: bool,
        cx: &mut Context<Self>,
    ) -> Task<Result<Entity<Worktree>>> {
        self.worktree_store.update(cx, |worktree_store, cx| {
            worktree_store.create_worktree(abs_path, visible, cx)
        })
    }

    pub fn remove_worktree(&mut self, id_to_remove: WorktreeId, cx: &mut Context<Self>) {
        self.worktree_store.update(cx, |worktree_store, cx| {
            worktree_store.remove_worktree(id_to_remove, cx);
        });
    }

    fn add_worktree(&mut self, worktree: &Entity<Worktree>, cx: &mut Context<Self>) {
        self.worktree_store.update(cx, |worktree_store, cx| {
            worktree_store.add(worktree, cx);
        });
    }

    pub fn set_active_path(&mut self, entry: Option<ProjectPath>, cx: &mut Context<Self>) {
        let new_active_entry = entry.and_then(|project_path| {
            let worktree = self.worktree_for_id(project_path.worktree_id, cx)?;
            let entry = worktree.read(cx).entry_for_path(project_path.path)?;
            Some(entry.id)
        });
        if new_active_entry != self.active_entry {
            self.active_entry = new_active_entry;
            self.lsp_store.update(cx, |lsp_store, _| {
                lsp_store.set_active_entry(new_active_entry);
            });
            cx.emit(Event::ActiveEntryChanged(new_active_entry));
        }
    }

    pub fn language_servers_running_disk_based_diagnostics<'a>(
        &'a self,
        cx: &'a App,
    ) -> impl Iterator<Item = LanguageServerId> + 'a {
        self.lsp_store
            .read(cx)
            .language_servers_running_disk_based_diagnostics()
    }

    pub fn diagnostic_summary(&self, include_ignored: bool, cx: &App) -> DiagnosticSummary {
        self.lsp_store
            .read(cx)
            .diagnostic_summary(include_ignored, cx)
    }

    pub fn diagnostic_summaries<'a>(
        &'a self,
        include_ignored: bool,
        cx: &'a App,
    ) -> impl Iterator<Item = (ProjectPath, LanguageServerId, DiagnosticSummary)> + 'a {
        self.lsp_store
            .read(cx)
            .diagnostic_summaries(include_ignored, cx)
    }

    pub fn active_entry(&self) -> Option<ProjectEntryId> {
        self.active_entry
    }

    pub fn entry_for_path(&self, path: &ProjectPath, cx: &App) -> Option<Entry> {
        self.worktree_store.read(cx).entry_for_path(path, cx)
    }

    pub fn path_for_entry(&self, entry_id: ProjectEntryId, cx: &App) -> Option<ProjectPath> {
        let worktree = self.worktree_for_entry(entry_id, cx)?;
        let worktree = worktree.read(cx);
        let worktree_id = worktree.id();
        let path = worktree.entry_for_id(entry_id)?.path.clone();
        Some(ProjectPath { worktree_id, path })
    }

    pub fn absolute_path(&self, project_path: &ProjectPath, cx: &App) -> Option<PathBuf> {
        self.worktree_for_id(project_path.worktree_id, cx)?
            .read(cx)
            .absolutize(&project_path.path)
            .ok()
    }

    /// Attempts to find a `ProjectPath` corresponding to the given path. If the path
    /// is a *full path*, meaning it starts with the root name of a worktree, we'll locate
    /// it in that worktree. Otherwise, we'll attempt to find it as a relative path in
    /// the first visible worktree that has an entry for that relative path.
    ///
    /// We use this to resolve edit steps, when there's a chance an LLM may omit the workree
    /// root name from paths.
    ///
    /// # Arguments
    ///
    /// * `path` - A full path that starts with a worktree root name, or alternatively a
    ///            relative path within a visible worktree.
    /// * `cx` - A reference to the `AppContext`.
    ///
    /// # Returns
    ///
    /// Returns `Some(ProjectPath)` if a matching worktree is found, otherwise `None`.
    pub fn find_project_path(&self, path: &Path, cx: &App) -> Option<ProjectPath> {
        let worktree_store = self.worktree_store.read(cx);

        for worktree in worktree_store.visible_worktrees(cx) {
            let worktree_root_name = worktree.read(cx).root_name();
            if let Ok(relative_path) = path.strip_prefix(worktree_root_name) {
                return Some(ProjectPath {
                    worktree_id: worktree.read(cx).id(),
                    path: relative_path.into(),
                });
            }
        }

        for worktree in worktree_store.visible_worktrees(cx) {
            let worktree = worktree.read(cx);
            if let Some(entry) = worktree.entry_for_path(path) {
                return Some(ProjectPath {
                    worktree_id: worktree.id(),
                    path: entry.path.clone(),
                });
            }
        }

        None
    }

    pub fn project_path_for_absolute_path(&self, abs_path: &Path, cx: &App) -> Option<ProjectPath> {
        self.find_local_worktree(abs_path, cx)
            .map(|(worktree, relative_path)| ProjectPath {
                worktree_id: worktree.read(cx).id(),
                path: relative_path.into(),
            })
    }

    pub fn find_local_worktree(
        &self,
        abs_path: &Path,
        cx: &App,
    ) -> Option<(Entity<Worktree>, PathBuf)> {
        let trees = self.worktrees(cx);

        for tree in trees {
            if let Some(relative_path) = abs_path.strip_prefix(tree.read(cx).abs_path()).ok() {
                return Some((tree.clone(), relative_path.into()));
            }
        }
        None
    }

    pub fn get_workspace_root(&self, project_path: &ProjectPath, cx: &App) -> Option<PathBuf> {
        Some(
            self.worktree_for_id(project_path.worktree_id, cx)?
                .read(cx)
                .abs_path()
                .to_path_buf(),
        )
    }

    pub fn get_first_worktree_root_repo(&self, cx: &App) -> Option<Arc<dyn GitRepository>> {
        let worktree = self.visible_worktrees(cx).next()?.read(cx).as_local()?;
        let root_entry = worktree.root_git_entry()?;
        worktree.get_local_repo(&root_entry)?.repo().clone().into()
    }

    pub fn branches(&self, project_path: ProjectPath, cx: &App) -> Task<Result<Vec<Branch>>> {
        self.worktree_store().read(cx).branches(project_path, cx)
    }

    pub fn update_or_create_branch(
        &self,
        repository: ProjectPath,
        new_branch: String,
        cx: &App,
    ) -> Task<Result<()>> {
        self.worktree_store()
            .read(cx)
            .update_or_create_branch(repository, new_branch, cx)
    }

    pub fn blame_buffer(
        &self,
        buffer: &Entity<Buffer>,
        version: Option<clock::Global>,
        cx: &App,
    ) -> Task<Result<Option<Blame>>> {
        self.buffer_store.read(cx).blame_buffer(buffer, version, cx)
    }

    pub fn get_permalink_to_line(
        &self,
        buffer: &Entity<Buffer>,
        selection: Range<u32>,
        cx: &App,
    ) -> Task<Result<url::Url>> {
        self.buffer_store
            .read(cx)
            .get_permalink_to_line(buffer, selection, cx)
    }

    // RPC message handlers

    async fn handle_unshare_project(
        this: Entity<Self>,
        _: TypedEnvelope<proto::UnshareProject>,
        mut cx: AsyncApp,
    ) -> Result<()> {
        this.update(&mut cx, |this, cx| {
            if this.is_local() || this.is_via_ssh() {
                this.unshare(cx)?;
            } else {
                this.disconnected_from_host(cx);
            }
            Ok(())
        })?
    }

    async fn handle_add_collaborator(
        this: Entity<Self>,
        mut envelope: TypedEnvelope<proto::AddProjectCollaborator>,
        mut cx: AsyncApp,
    ) -> Result<()> {
        let collaborator = envelope
            .payload
            .collaborator
            .take()
            .ok_or_else(|| anyhow!("empty collaborator"))?;

        let collaborator = Collaborator::from_proto(collaborator)?;
        this.update(&mut cx, |this, cx| {
            this.buffer_store.update(cx, |buffer_store, _| {
                buffer_store.forget_shared_buffers_for(&collaborator.peer_id);
            });
            cx.emit(Event::CollaboratorJoined(collaborator.peer_id));
            this.collaborators
                .insert(collaborator.peer_id, collaborator);
            cx.notify();
        })?;

        Ok(())
    }

    async fn handle_update_project_collaborator(
        this: Entity<Self>,
        envelope: TypedEnvelope<proto::UpdateProjectCollaborator>,
        mut cx: AsyncApp,
    ) -> Result<()> {
        let old_peer_id = envelope
            .payload
            .old_peer_id
            .ok_or_else(|| anyhow!("missing old peer id"))?;
        let new_peer_id = envelope
            .payload
            .new_peer_id
            .ok_or_else(|| anyhow!("missing new peer id"))?;
        this.update(&mut cx, |this, cx| {
            let collaborator = this
                .collaborators
                .remove(&old_peer_id)
                .ok_or_else(|| anyhow!("received UpdateProjectCollaborator for unknown peer"))?;
            let is_host = collaborator.is_host;
            this.collaborators.insert(new_peer_id, collaborator);

            log::info!("peer {} became {}", old_peer_id, new_peer_id,);
            this.buffer_store.update(cx, |buffer_store, _| {
                buffer_store.update_peer_id(&old_peer_id, new_peer_id)
            });

            if is_host {
                this.buffer_store
                    .update(cx, |buffer_store, _| buffer_store.discard_incomplete());
                this.enqueue_buffer_ordered_message(BufferOrderedMessage::Resync)
                    .unwrap();
                cx.emit(Event::HostReshared);
            }

            cx.emit(Event::CollaboratorUpdated {
                old_peer_id,
                new_peer_id,
            });
            cx.notify();
            Ok(())
        })?
    }

    async fn handle_remove_collaborator(
        this: Entity<Self>,
        envelope: TypedEnvelope<proto::RemoveProjectCollaborator>,
        mut cx: AsyncApp,
    ) -> Result<()> {
        this.update(&mut cx, |this, cx| {
            let peer_id = envelope
                .payload
                .peer_id
                .ok_or_else(|| anyhow!("invalid peer id"))?;
            let replica_id = this
                .collaborators
                .remove(&peer_id)
                .ok_or_else(|| anyhow!("unknown peer {:?}", peer_id))?
                .replica_id;
            this.buffer_store.update(cx, |buffer_store, cx| {
                buffer_store.forget_shared_buffers_for(&peer_id);
                for buffer in buffer_store.buffers() {
                    buffer.update(cx, |buffer, cx| buffer.remove_peer(replica_id, cx));
                }
            });

            cx.emit(Event::CollaboratorLeft(peer_id));
            cx.notify();
            Ok(())
        })?
    }

    async fn handle_update_project(
        this: Entity<Self>,
        envelope: TypedEnvelope<proto::UpdateProject>,
        mut cx: AsyncApp,
    ) -> Result<()> {
        this.update(&mut cx, |this, cx| {
            // Don't handle messages that were sent before the response to us joining the project
            if envelope.message_id > this.join_project_response_message_id {
                this.set_worktrees_from_proto(envelope.payload.worktrees, cx)?;
            }
            Ok(())
        })?
    }

    async fn handle_toast(
        this: Entity<Self>,
        envelope: TypedEnvelope<proto::Toast>,
        mut cx: AsyncApp,
    ) -> Result<()> {
        this.update(&mut cx, |_, cx| {
            cx.emit(Event::Toast {
                notification_id: envelope.payload.notification_id.into(),
                message: envelope.payload.message,
            });
            Ok(())
        })?
    }

    async fn handle_language_server_prompt_request(
        this: Entity<Self>,
        envelope: TypedEnvelope<proto::LanguageServerPromptRequest>,
        mut cx: AsyncApp,
    ) -> Result<proto::LanguageServerPromptResponse> {
        let (tx, mut rx) = smol::channel::bounded(1);
        let actions: Vec<_> = envelope
            .payload
            .actions
            .into_iter()
            .map(|action| MessageActionItem {
                title: action,
                properties: Default::default(),
            })
            .collect();
        this.update(&mut cx, |_, cx| {
            cx.emit(Event::LanguageServerPrompt(LanguageServerPromptRequest {
                level: proto_to_prompt(envelope.payload.level.context("Invalid prompt level")?),
                message: envelope.payload.message,
                actions: actions.clone(),
                lsp_name: envelope.payload.lsp_name,
                response_channel: tx,
            }));

            anyhow::Ok(())
        })??;

        // We drop `this` to avoid holding a reference in this future for too
        // long.
        // If we keep the reference, we might not drop the `Project` early
        // enough when closing a window and it will only get releases on the
        // next `flush_effects()` call.
        drop(this);

        let mut rx = pin!(rx);
        let answer = rx.next().await;

        Ok(LanguageServerPromptResponse {
            action_response: answer.and_then(|answer| {
                actions
                    .iter()
                    .position(|action| *action == answer)
                    .map(|index| index as u64)
            }),
        })
    }

    async fn handle_hide_toast(
        this: Entity<Self>,
        envelope: TypedEnvelope<proto::HideToast>,
        mut cx: AsyncApp,
    ) -> Result<()> {
        this.update(&mut cx, |_, cx| {
            cx.emit(Event::HideToast {
                notification_id: envelope.payload.notification_id.into(),
            });
            Ok(())
        })?
    }

    // Collab sends UpdateWorktree protos as messages
    async fn handle_update_worktree(
        this: Entity<Self>,
        envelope: TypedEnvelope<proto::UpdateWorktree>,
        mut cx: AsyncApp,
    ) -> Result<()> {
        this.update(&mut cx, |this, cx| {
            let worktree_id = WorktreeId::from_proto(envelope.payload.worktree_id);
            if let Some(worktree) = this.worktree_for_id(worktree_id, cx) {
                worktree.update(cx, |worktree, _| {
                    let worktree = worktree.as_remote_mut().unwrap();
                    worktree.update_from_remote(envelope.payload);
                });
            }
            Ok(())
        })?
    }

    async fn handle_update_buffer_from_ssh(
        this: Entity<Self>,
        envelope: TypedEnvelope<proto::UpdateBuffer>,
        cx: AsyncApp,
    ) -> Result<proto::Ack> {
        let buffer_store = this.read_with(&cx, |this, cx| {
            if let Some(remote_id) = this.remote_id() {
                let mut payload = envelope.payload.clone();
                payload.project_id = remote_id;
                cx.background_executor()
                    .spawn(this.client.request(payload))
                    .detach_and_log_err(cx);
            }
            this.buffer_store.clone()
        })?;
        BufferStore::handle_update_buffer(buffer_store, envelope, cx).await
    }

    async fn handle_update_buffer(
        this: Entity<Self>,
        envelope: TypedEnvelope<proto::UpdateBuffer>,
        cx: AsyncApp,
    ) -> Result<proto::Ack> {
        let buffer_store = this.read_with(&cx, |this, cx| {
            if let Some(ssh) = &this.ssh_client {
                let mut payload = envelope.payload.clone();
                payload.project_id = SSH_PROJECT_ID;
                cx.background_executor()
                    .spawn(ssh.read(cx).proto_client().request(payload))
                    .detach_and_log_err(cx);
            }
            this.buffer_store.clone()
        })?;
        BufferStore::handle_update_buffer(buffer_store, envelope, cx).await
    }

    fn retain_remotely_created_models(
        &mut self,
        cx: &mut Context<Self>,
    ) -> RemotelyCreatedModelGuard {
        {
            let mut remotely_create_models = self.remotely_created_models.lock();
            if remotely_create_models.retain_count == 0 {
                remotely_create_models.buffers = self.buffer_store.read(cx).buffers().collect();
                remotely_create_models.worktrees =
                    self.worktree_store.read(cx).worktrees().collect();
            }
            remotely_create_models.retain_count += 1;
        }
        RemotelyCreatedModelGuard {
            remote_models: Arc::downgrade(&self.remotely_created_models),
        }
    }

    async fn handle_create_buffer_for_peer(
        this: Entity<Self>,
        envelope: TypedEnvelope<proto::CreateBufferForPeer>,
        mut cx: AsyncApp,
    ) -> Result<()> {
        this.update(&mut cx, |this, cx| {
            this.buffer_store.update(cx, |buffer_store, cx| {
                buffer_store.handle_create_buffer_for_peer(
                    envelope,
                    this.replica_id(),
                    this.capability(),
                    cx,
                )
            })
        })?
    }

    async fn handle_synchronize_buffers(
        this: Entity<Self>,
        envelope: TypedEnvelope<proto::SynchronizeBuffers>,
        mut cx: AsyncApp,
    ) -> Result<proto::SynchronizeBuffersResponse> {
        let response = this.update(&mut cx, |this, cx| {
            let client = this.client.clone();
            this.buffer_store.update(cx, |this, cx| {
                this.handle_synchronize_buffers(envelope, cx, client)
            })
        })??;

        Ok(response)
    }

    async fn handle_search_candidate_buffers(
        this: Entity<Self>,
        envelope: TypedEnvelope<proto::FindSearchCandidates>,
        mut cx: AsyncApp,
    ) -> Result<proto::FindSearchCandidatesResponse> {
        let peer_id = envelope.original_sender_id()?;
        let message = envelope.payload;
        let query = SearchQuery::from_proto(
            message
                .query
                .ok_or_else(|| anyhow!("missing query field"))?,
        )?;
        let results = this.update(&mut cx, |this, cx| {
            this.find_search_candidate_buffers(&query, message.limit as _, cx)
        })?;

        let mut response = proto::FindSearchCandidatesResponse {
            buffer_ids: Vec::new(),
        };

        while let Ok(buffer) = results.recv().await {
            this.update(&mut cx, |this, cx| {
                let buffer_id = this.create_buffer_for_peer(&buffer, peer_id, cx);
                response.buffer_ids.push(buffer_id.to_proto());
            })?;
        }

        Ok(response)
    }

    async fn handle_open_buffer_by_id(
        this: Entity<Self>,
        envelope: TypedEnvelope<proto::OpenBufferById>,
        mut cx: AsyncApp,
    ) -> Result<proto::OpenBufferResponse> {
        let peer_id = envelope.original_sender_id()?;
        let buffer_id = BufferId::new(envelope.payload.id)?;
        let buffer = this
            .update(&mut cx, |this, cx| this.open_buffer_by_id(buffer_id, cx))?
            .await?;
        Project::respond_to_open_buffer_request(this, buffer, peer_id, &mut cx)
    }

    async fn handle_open_buffer_by_path(
        this: Entity<Self>,
        envelope: TypedEnvelope<proto::OpenBufferByPath>,
        mut cx: AsyncApp,
    ) -> Result<proto::OpenBufferResponse> {
        let peer_id = envelope.original_sender_id()?;
        let worktree_id = WorktreeId::from_proto(envelope.payload.worktree_id);
        let open_buffer = this.update(&mut cx, |this, cx| {
            this.open_buffer(
                ProjectPath {
                    worktree_id,
                    path: PathBuf::from(envelope.payload.path).into(),
                },
                cx,
            )
        })?;

        let buffer = open_buffer.await?;
        Project::respond_to_open_buffer_request(this, buffer, peer_id, &mut cx)
    }

    async fn handle_open_new_buffer(
        this: Entity<Self>,
        envelope: TypedEnvelope<proto::OpenNewBuffer>,
        mut cx: AsyncApp,
    ) -> Result<proto::OpenBufferResponse> {
        let buffer = this
            .update(&mut cx, |this, cx| this.create_buffer(cx))?
            .await?;
        let peer_id = envelope.original_sender_id()?;

        Project::respond_to_open_buffer_request(this, buffer, peer_id, &mut cx)
    }

    async fn handle_stage(
        this: Entity<Self>,
        envelope: TypedEnvelope<proto::Stage>,
        mut cx: AsyncApp,
    ) -> Result<proto::Ack> {
        let worktree_id = WorktreeId::from_proto(envelope.payload.worktree_id);
        let work_directory_id = ProjectEntryId::from_proto(envelope.payload.work_directory_id);
        let repository_handle =
            Self::repository_for_request(&this, worktree_id, work_directory_id, &mut cx)?;

        let entries = envelope
            .payload
            .paths
            .into_iter()
            .map(PathBuf::from)
            .map(RepoPath::new)
            .collect();

        repository_handle.stage_entries(entries).await?;
        Ok(proto::Ack {})
    }

    async fn handle_unstage(
        this: Entity<Self>,
        envelope: TypedEnvelope<proto::Unstage>,
        mut cx: AsyncApp,
    ) -> Result<proto::Ack> {
        let worktree_id = WorktreeId::from_proto(envelope.payload.worktree_id);
        let work_directory_id = ProjectEntryId::from_proto(envelope.payload.work_directory_id);
        let repository_handle =
            Self::repository_for_request(&this, worktree_id, work_directory_id, &mut cx)?;

        let entries = envelope
            .payload
            .paths
            .into_iter()
            .map(PathBuf::from)
            .map(RepoPath::new)
            .collect();

        repository_handle.unstage_entries(entries).await?;
        Ok(proto::Ack {})
    }

    async fn handle_commit(
        this: Entity<Self>,
        envelope: TypedEnvelope<proto::Commit>,
        mut cx: AsyncApp,
    ) -> Result<proto::Ack> {
        let worktree_id = WorktreeId::from_proto(envelope.payload.worktree_id);
        let work_directory_id = ProjectEntryId::from_proto(envelope.payload.work_directory_id);
        let repository_handle =
            Self::repository_for_request(&this, worktree_id, work_directory_id, &mut cx)?;

        let name = envelope.payload.name.map(SharedString::from);
        let email = envelope.payload.email.map(SharedString::from);
        repository_handle.commit(name.zip(email)).await?;
        Ok(proto::Ack {})
    }

    async fn handle_open_commit_message_buffer(
        this: Entity<Self>,
        envelope: TypedEnvelope<proto::OpenCommitMessageBuffer>,
        mut cx: AsyncApp,
    ) -> Result<proto::OpenBufferResponse> {
        let worktree_id = WorktreeId::from_proto(envelope.payload.worktree_id);
        let work_directory_id = ProjectEntryId::from_proto(envelope.payload.work_directory_id);
        let repository_handle =
            Self::repository_for_request(&this, worktree_id, work_directory_id, &mut cx)?;
        let git_repository = match &repository_handle.git_repo {
            git::GitRepo::Local(git_repository) => git_repository.clone(),
            git::GitRepo::Remote { .. } => {
                anyhow::bail!("Cannot handle open commit message buffer for remote git repo")
            }
        };
        let commit_message_file = git_repository.dot_git_dir().join(*COMMIT_MESSAGE);
        let fs = this.update(&mut cx, |project, _| project.fs().clone())?;
        fs.create_file(
            &commit_message_file,
            CreateOptions {
                overwrite: false,
                ignore_if_exists: true,
            },
        )
        .await
        .with_context(|| format!("creating commit message file {commit_message_file:?}"))?;

        let (worktree, relative_path) = this
            .update(&mut cx, |headless_project, cx| {
                headless_project
                    .worktree_store
                    .update(cx, |worktree_store, cx| {
                        worktree_store.find_or_create_worktree(&commit_message_file, false, cx)
                    })
            })?
            .await
            .with_context(|| {
                format!("deriving worktree for commit message file {commit_message_file:?}")
            })?;

        let buffer = this
            .update(&mut cx, |headless_project, cx| {
                headless_project
                    .buffer_store
                    .update(cx, |buffer_store, cx| {
                        buffer_store.open_buffer(
                            ProjectPath {
                                worktree_id: worktree.read(cx).id(),
                                path: Arc::from(relative_path),
                            },
                            cx,
                        )
                    })
            })
            .with_context(|| {
                format!("opening buffer for commit message file {commit_message_file:?}")
            })?
            .await?;
        let peer_id = envelope.original_sender_id()?;
        Project::respond_to_open_buffer_request(this, buffer, peer_id, &mut cx)
    }

    fn repository_for_request(
        this: &Entity<Self>,
        worktree_id: WorktreeId,
        work_directory_id: ProjectEntryId,
        cx: &mut AsyncApp,
    ) -> Result<RepositoryHandle> {
        this.update(cx, |project, cx| {
            let repository_handle = project
                .git_state()
                .read(cx)
                .all_repositories()
                .into_iter()
                .find(|repository_handle| {
                    repository_handle.worktree_id == worktree_id
                        && repository_handle.repository_entry.work_directory_id()
                            == work_directory_id
                })
                .context("missing repository handle")?;
            anyhow::Ok(repository_handle)
        })?
    }

    fn respond_to_open_buffer_request(
        this: Entity<Self>,
        buffer: Entity<Buffer>,
        peer_id: proto::PeerId,
        cx: &mut AsyncApp,
    ) -> Result<proto::OpenBufferResponse> {
        this.update(cx, |this, cx| {
            let is_private = buffer
                .read(cx)
                .file()
                .map(|f| f.is_private())
                .unwrap_or_default();
            if is_private {
                Err(anyhow!(ErrorCode::UnsharedItem))
            } else {
                Ok(proto::OpenBufferResponse {
                    buffer_id: this.create_buffer_for_peer(&buffer, peer_id, cx).into(),
                })
            }
        })?
    }

    fn create_buffer_for_peer(
        &mut self,
        buffer: &Entity<Buffer>,
        peer_id: proto::PeerId,
        cx: &mut App,
    ) -> BufferId {
        self.buffer_store
            .update(cx, |buffer_store, cx| {
                buffer_store.create_buffer_for_peer(buffer, peer_id, cx)
            })
            .detach_and_log_err(cx);
        buffer.read(cx).remote_id()
    }

    pub fn wait_for_remote_buffer(
        &mut self,
        id: BufferId,
        cx: &mut Context<Self>,
    ) -> Task<Result<Entity<Buffer>>> {
        self.buffer_store.update(cx, |buffer_store, cx| {
            buffer_store.wait_for_remote_buffer(id, cx)
        })
    }

    fn synchronize_remote_buffers(&mut self, cx: &mut Context<Self>) -> Task<Result<()>> {
        let project_id = match self.client_state {
            ProjectClientState::Remote {
                sharing_has_stopped,
                remote_id,
                ..
            } => {
                if sharing_has_stopped {
                    return Task::ready(Err(anyhow!(
                        "can't synchronize remote buffers on a readonly project"
                    )));
                } else {
                    remote_id
                }
            }
            ProjectClientState::Shared { .. } | ProjectClientState::Local => {
                return Task::ready(Err(anyhow!(
                    "can't synchronize remote buffers on a local project"
                )))
            }
        };

        let client = self.client.clone();
        cx.spawn(move |this, mut cx| async move {
            let (buffers, incomplete_buffer_ids) = this.update(&mut cx, |this, cx| {
                this.buffer_store.read(cx).buffer_version_info(cx)
            })?;
            let response = client
                .request(proto::SynchronizeBuffers {
                    project_id,
                    buffers,
                })
                .await?;

            let send_updates_for_buffers = this.update(&mut cx, |this, cx| {
                response
                    .buffers
                    .into_iter()
                    .map(|buffer| {
                        let client = client.clone();
                        let buffer_id = match BufferId::new(buffer.id) {
                            Ok(id) => id,
                            Err(e) => {
                                return Task::ready(Err(e));
                            }
                        };
                        let remote_version = language::proto::deserialize_version(&buffer.version);
                        if let Some(buffer) = this.buffer_for_id(buffer_id, cx) {
                            let operations =
                                buffer.read(cx).serialize_ops(Some(remote_version), cx);
                            cx.background_executor().spawn(async move {
                                let operations = operations.await;
                                for chunk in split_operations(operations) {
                                    client
                                        .request(proto::UpdateBuffer {
                                            project_id,
                                            buffer_id: buffer_id.into(),
                                            operations: chunk,
                                        })
                                        .await?;
                                }
                                anyhow::Ok(())
                            })
                        } else {
                            Task::ready(Ok(()))
                        }
                    })
                    .collect::<Vec<_>>()
            })?;

            // Any incomplete buffers have open requests waiting. Request that the host sends
            // creates these buffers for us again to unblock any waiting futures.
            for id in incomplete_buffer_ids {
                cx.background_executor()
                    .spawn(client.request(proto::OpenBufferById {
                        project_id,
                        id: id.into(),
                    }))
                    .detach();
            }

            futures::future::join_all(send_updates_for_buffers)
                .await
                .into_iter()
                .collect()
        })
    }

    pub fn worktree_metadata_protos(&self, cx: &App) -> Vec<proto::WorktreeMetadata> {
        self.worktree_store.read(cx).worktree_metadata_protos(cx)
    }

    /// Iterator of all open buffers that have unsaved changes
    pub fn dirty_buffers<'a>(&'a self, cx: &'a App) -> impl Iterator<Item = ProjectPath> + 'a {
        self.buffer_store.read(cx).buffers().filter_map(|buf| {
            let buf = buf.read(cx);
            if buf.is_dirty() {
                buf.project_path(cx)
            } else {
                None
            }
        })
    }

    fn set_worktrees_from_proto(
        &mut self,
        worktrees: Vec<proto::WorktreeMetadata>,
        cx: &mut Context<Project>,
    ) -> Result<()> {
        cx.notify();
        self.worktree_store.update(cx, |worktree_store, cx| {
            worktree_store.set_worktrees_from_proto(worktrees, self.replica_id(), cx)
        })
    }

    fn set_collaborators_from_proto(
        &mut self,
        messages: Vec<proto::Collaborator>,
        cx: &mut Context<Self>,
    ) -> Result<()> {
        let mut collaborators = HashMap::default();
        for message in messages {
            let collaborator = Collaborator::from_proto(message)?;
            collaborators.insert(collaborator.peer_id, collaborator);
        }
        for old_peer_id in self.collaborators.keys() {
            if !collaborators.contains_key(old_peer_id) {
                cx.emit(Event::CollaboratorLeft(*old_peer_id));
            }
        }
        self.collaborators = collaborators;
        Ok(())
    }

    pub fn supplementary_language_servers<'a>(
        &'a self,
        cx: &'a App,
    ) -> impl 'a + Iterator<Item = (LanguageServerId, LanguageServerName)> {
        self.lsp_store.read(cx).supplementary_language_servers()
    }

    pub fn language_servers_for_local_buffer<'a>(
        &'a self,
        buffer: &'a Buffer,
        cx: &'a App,
    ) -> impl Iterator<Item = (&'a Arc<CachedLspAdapter>, &'a Arc<LanguageServer>)> {
        self.lsp_store
            .read(cx)
            .language_servers_for_local_buffer(buffer, cx)
    }

    pub fn buffer_store(&self) -> &Entity<BufferStore> {
        &self.buffer_store
    }

    pub fn git_state(&self) -> &Entity<GitState> {
        &self.git_state
    }

    pub fn active_repository(&self, cx: &App) -> Option<RepositoryHandle> {
        self.git_state.read(cx).active_repository()
    }

    pub fn all_repositories(&self, cx: &App) -> Vec<RepositoryHandle> {
        self.git_state.read(cx).all_repositories()
    }
}

fn deserialize_code_actions(code_actions: &HashMap<String, bool>) -> Vec<lsp::CodeActionKind> {
    code_actions
        .iter()
        .flat_map(|(kind, enabled)| {
            if *enabled {
                Some(kind.clone().into())
            } else {
                None
            }
        })
        .collect()
}

pub struct PathMatchCandidateSet {
    pub snapshot: Snapshot,
    pub include_ignored: bool,
    pub include_root_name: bool,
    pub candidates: Candidates,
}

pub enum Candidates {
    /// Only consider directories.
    Directories,
    /// Only consider files.
    Files,
    /// Consider directories and files.
    Entries,
}

impl<'a> fuzzy::PathMatchCandidateSet<'a> for PathMatchCandidateSet {
    type Candidates = PathMatchCandidateSetIter<'a>;

    fn id(&self) -> usize {
        self.snapshot.id().to_usize()
    }

    fn len(&self) -> usize {
        match self.candidates {
            Candidates::Files => {
                if self.include_ignored {
                    self.snapshot.file_count()
                } else {
                    self.snapshot.visible_file_count()
                }
            }

            Candidates::Directories => {
                if self.include_ignored {
                    self.snapshot.dir_count()
                } else {
                    self.snapshot.visible_dir_count()
                }
            }

            Candidates::Entries => {
                if self.include_ignored {
                    self.snapshot.entry_count()
                } else {
                    self.snapshot.visible_entry_count()
                }
            }
        }
    }

    fn prefix(&self) -> Arc<str> {
        if self.snapshot.root_entry().map_or(false, |e| e.is_file()) {
            self.snapshot.root_name().into()
        } else if self.include_root_name {
            format!("{}{}", self.snapshot.root_name(), std::path::MAIN_SEPARATOR).into()
        } else {
            Arc::default()
        }
    }

    fn candidates(&'a self, start: usize) -> Self::Candidates {
        PathMatchCandidateSetIter {
            traversal: match self.candidates {
                Candidates::Directories => self.snapshot.directories(self.include_ignored, start),
                Candidates::Files => self.snapshot.files(self.include_ignored, start),
                Candidates::Entries => self.snapshot.entries(self.include_ignored, start),
            },
        }
    }
}

pub struct PathMatchCandidateSetIter<'a> {
    traversal: Traversal<'a>,
}

impl<'a> Iterator for PathMatchCandidateSetIter<'a> {
    type Item = fuzzy::PathMatchCandidate<'a>;

    fn next(&mut self) -> Option<Self::Item> {
        self.traversal
            .next()
            .map(|entry| fuzzy::PathMatchCandidate {
                is_dir: entry.kind.is_dir(),
                path: &entry.path,
                char_bag: entry.char_bag,
            })
    }
}

impl EventEmitter<Event> for Project {}

impl<'a> From<&'a ProjectPath> for SettingsLocation<'a> {
    fn from(val: &'a ProjectPath) -> Self {
        SettingsLocation {
            worktree_id: val.worktree_id,
            path: val.path.as_ref(),
        }
    }
}

impl<P: AsRef<Path>> From<(WorktreeId, P)> for ProjectPath {
    fn from((worktree_id, path): (WorktreeId, P)) -> Self {
        Self {
            worktree_id,
            path: path.as_ref().into(),
        }
    }
}

pub fn relativize_path(base: &Path, path: &Path) -> PathBuf {
    let mut path_components = path.components();
    let mut base_components = base.components();
    let mut components: Vec<Component> = Vec::new();
    loop {
        match (path_components.next(), base_components.next()) {
            (None, None) => break,
            (Some(a), None) => {
                components.push(a);
                components.extend(path_components.by_ref());
                break;
            }
            (None, _) => components.push(Component::ParentDir),
            (Some(a), Some(b)) if components.is_empty() && a == b => (),
            (Some(a), Some(Component::CurDir)) => components.push(a),
            (Some(a), Some(_)) => {
                components.push(Component::ParentDir);
                for _ in base_components {
                    components.push(Component::ParentDir);
                }
                components.push(a);
                components.extend(path_components.by_ref());
                break;
            }
        }
    }
    components.iter().map(|c| c.as_os_str()).collect()
}

fn resolve_path(base: &Path, path: &Path) -> PathBuf {
    let mut result = base.to_path_buf();
    for component in path.components() {
        match component {
            Component::ParentDir => {
                result.pop();
            }
            Component::CurDir => (),
            _ => result.push(component),
        }
    }
    result
}

/// ResolvedPath is a path that has been resolved to either a ProjectPath
/// or an AbsPath and that *exists*.
#[derive(Debug, Clone)]
pub enum ResolvedPath {
    ProjectPath {
        project_path: ProjectPath,
        is_dir: bool,
    },
    AbsPath {
        path: PathBuf,
        is_dir: bool,
    },
}

impl ResolvedPath {
    pub fn abs_path(&self) -> Option<&Path> {
        match self {
            Self::AbsPath { path, .. } => Some(path.as_path()),
            _ => None,
        }
    }

    pub fn project_path(&self) -> Option<&ProjectPath> {
        match self {
            Self::ProjectPath { project_path, .. } => Some(&project_path),
            _ => None,
        }
    }

    pub fn is_file(&self) -> bool {
        !self.is_dir()
    }

    pub fn is_dir(&self) -> bool {
        match self {
            Self::ProjectPath { is_dir, .. } => *is_dir,
            Self::AbsPath { is_dir, .. } => *is_dir,
        }
    }
}

impl ProjectItem for Buffer {
    fn try_open(
        project: &Entity<Project>,
        path: &ProjectPath,
        cx: &mut App,
    ) -> Option<Task<Result<Entity<Self>>>> {
        Some(project.update(cx, |project, cx| project.open_buffer(path.clone(), cx)))
    }

    fn entry_id(&self, cx: &App) -> Option<ProjectEntryId> {
        File::from_dyn(self.file()).and_then(|file| file.project_entry_id(cx))
    }

    fn project_path(&self, cx: &App) -> Option<ProjectPath> {
        File::from_dyn(self.file()).map(|file| ProjectPath {
            worktree_id: file.worktree_id(cx),
            path: file.path().clone(),
        })
    }

    fn is_dirty(&self) -> bool {
        self.is_dirty()
    }
}

impl Completion {
    /// A key that can be used to sort completions when displaying
    /// them to the user.
    pub fn sort_key(&self) -> (usize, &str) {
        let kind_key = match self.lsp_completion.kind {
            Some(lsp::CompletionItemKind::KEYWORD) => 0,
            Some(lsp::CompletionItemKind::VARIABLE) => 1,
            _ => 2,
        };
        (kind_key, &self.label.text[self.label.filter_range.clone()])
    }

    /// Whether this completion is a snippet.
    pub fn is_snippet(&self) -> bool {
        self.lsp_completion.insert_text_format == Some(lsp::InsertTextFormat::SNIPPET)
    }

    /// Returns the corresponding color for this completion.
    ///
    /// Will return `None` if this completion's kind is not [`CompletionItemKind::COLOR`].
    pub fn color(&self) -> Option<Hsla> {
        match self.lsp_completion.kind {
            Some(CompletionItemKind::COLOR) => color_extractor::extract_color(&self.lsp_completion),
            _ => None,
        }
    }
}

pub fn sort_worktree_entries(entries: &mut [impl AsRef<Entry>]) {
    entries.sort_by(|entry_a, entry_b| {
        let entry_a = entry_a.as_ref();
        let entry_b = entry_b.as_ref();
        compare_paths(
            (&entry_a.path, entry_a.is_file()),
            (&entry_b.path, entry_b.is_file()),
        )
    });
}

fn proto_to_prompt(level: proto::language_server_prompt_request::Level) -> gpui::PromptLevel {
    match level {
        proto::language_server_prompt_request::Level::Info(_) => gpui::PromptLevel::Info,
        proto::language_server_prompt_request::Level::Warning(_) => gpui::PromptLevel::Warning,
        proto::language_server_prompt_request::Level::Critical(_) => gpui::PromptLevel::Critical,
    }
}<|MERGE_RESOLUTION|>--- conflicted
+++ resolved
@@ -642,7 +642,7 @@
         client.add_entity_request_handler(Self::handle_commit);
         client.add_entity_request_handler(Self::handle_open_commit_message_buffer);
 
-        client.add_model_message_handler(Self::handle_toggle_ignore_breakpoints);
+        client.add_entity_message_handler(Self::handle_toggle_ignore_breakpoints);
 
         WorktreeStore::init(&client);
         BufferStore::init(&client);
@@ -1194,7 +1194,7 @@
                     subscription.set_entity(&lsp_store, &mut cx)
                 }
                 EntitySubscription::DapStore(subscription) => {
-                    subscription.set_model(&dap_store, &mut cx)
+                    subscription.set_entity(&dap_store, &mut cx)
                 }
             })
             .collect::<Vec<_>>();
@@ -2001,14 +2001,10 @@
                 .set_entity(&self.lsp_store, &mut cx.to_async()),
             self.client
                 .subscribe_to_entity(project_id)?
-<<<<<<< HEAD
-                .set_model(&self.dap_store, &mut cx.to_async()),
+                .set_entity(&self.settings_observer, &mut cx.to_async()),
             self.client
                 .subscribe_to_entity(project_id)?
-                .set_model(&self.settings_observer, &mut cx.to_async()),
-=======
-                .set_entity(&self.settings_observer, &mut cx.to_async()),
->>>>>>> fef567bb
+                .set_entity(&self.dap_store, &mut cx.to_async()),
         ]);
 
         self.buffer_store.update(cx, |buffer_store, cx| {
