--- conflicted
+++ resolved
@@ -62,8 +62,7 @@
     copied_code_block_ids: HashSet<(MessageId, usize)>,
     _subscriptions: Vec<Subscription>,
     notification_subscriptions: HashMap<WindowHandle<AgentNotification>, Vec<Subscription>>,
-    showing_feedback_comments_for: Option<MessageId>,
-    feedback_comments_editor: Option<Entity<Editor>>,
+    feedback_message_editor: Option<Entity<Editor>>,
 }
 
 struct RenderedMessage {
@@ -637,8 +636,7 @@
             notifications: Vec::new(),
             _subscriptions: subscriptions,
             notification_subscriptions: HashMap::default(),
-            showing_feedback_comments_for: None,
-            feedback_comments_editor: None,
+            feedback_message_editor: None,
         };
 
         for message in thread.read(cx).messages().cloned().collect::<Vec<_>>() {
@@ -941,7 +939,7 @@
                         |this, _, event, window, cx| match event {
                             AgentNotificationEvent::Accepted => {
                                 let handle = window.window_handle();
-                                cx.activate(true);
+                                cx.activate(true); // Switch back to the Zed application
 
                                 let workspace_handle = this.workspace.clone();
 
@@ -1113,16 +1111,15 @@
 
     fn handle_feedback_click(
         &mut self,
-        message_id: MessageId,
         feedback: ThreadFeedback,
         window: &mut Window,
         cx: &mut Context<Self>,
     ) {
         match feedback {
             ThreadFeedback::Positive => {
-                let report = self.thread.update(cx, |thread, cx| {
-                    thread.report_message_feedback(message_id, feedback, cx)
-                });
+                let report = self
+                    .thread
+                    .update(cx, |thread, cx| thread.report_feedback(feedback, cx));
 
                 let this = cx.entity().downgrade();
                 cx.spawn(async move |_, cx| {
@@ -1132,107 +1129,65 @@
                 .detach_and_log_err(cx);
             }
             ThreadFeedback::Negative => {
-                self.handle_show_feedback_comments(message_id, window, cx);
+                self.handle_show_feedback_comments(window, cx);
             }
         }
     }
 
-    fn handle_show_feedback_comments(
-        &mut self,
-        message_id: MessageId,
-        window: &mut Window,
-        cx: &mut Context<Self>,
-    ) {
-        self.showing_feedback_comments_for = Some(message_id);
-
-        if self.feedback_comments_editor.is_none() {
-            let buffer = cx.new(|cx| {
-                let empty_string = String::new();
-                MultiBuffer::singleton(cx.new(|cx| Buffer::local(empty_string, cx)), cx)
-            });
-
-            let editor = cx.new(|cx| {
-                let mut editor = Editor::new(
-                    editor::EditorMode::AutoHeight { max_lines: 4 },
-                    buffer,
-                    None,
-                    window,
-                    cx,
-                );
-                editor.set_placeholder_text(
-                    "What went wrong? Share your feedback so we can improve.",
-                    cx,
-                );
-                editor
-            });
-
-            editor.read(cx).focus_handle(cx).focus(window);
-            self.feedback_comments_editor = Some(editor);
-            cx.notify();
+    fn handle_show_feedback_comments(&mut self, window: &mut Window, cx: &mut Context<Self>) {
+        if self.feedback_message_editor.is_some() {
+            return;
         }
+
+        let buffer = cx.new(|cx| {
+            let empty_string = String::new();
+            MultiBuffer::singleton(cx.new(|cx| Buffer::local(empty_string, cx)), cx)
+        });
+
+        let editor = cx.new(|cx| {
+            let mut editor = Editor::new(
+                editor::EditorMode::AutoHeight { max_lines: 4 },
+                buffer,
+                None,
+                window,
+                cx,
+            );
+            editor.set_placeholder_text(
+                "What went wrong? Share your feedback so we can improve.",
+                cx,
+            );
+            editor
+        });
+
+        editor.read(cx).focus_handle(cx).focus(window);
+        self.feedback_message_editor = Some(editor);
+        cx.notify();
     }
 
     fn submit_feedback_message(&mut self, cx: &mut Context<Self>) {
-        let Some(editor) = self.feedback_comments_editor.clone() else {
+        let Some(editor) = self.feedback_message_editor.clone() else {
             return;
         };
 
-        if let Some(message_id) = self.showing_feedback_comments_for {
-            let report_task = self.thread.update(cx, |thread, cx| {
-                thread.report_message_feedback(message_id, ThreadFeedback::Negative, cx)
-            });
-
-            let comments = editor.read(cx).text(cx);
-            if !comments.is_empty() {
-                let thread_id = self.thread.read(cx).id().clone();
-                let comments_value = String::from(comments.as_str());
-
-                let message_content = self
-                    .thread
-                    .read(cx)
-                    .message(message_id)
-                    .map(|msg| msg.to_string())
-                    .unwrap_or_default();
-
-                telemetry::event!(
-                    "Assistant Thread Feedback Comments",
-                    thread_id,
-                    message_id = message_id.0,
-                    message_content,
-                    comments = comments_value
-                );
-            }
-
-            self.showing_feedback_comments_for = None;
-            self.feedback_comments_editor = None;
-
-            let this = cx.entity().downgrade();
-            cx.spawn(async move |_, cx| {
-                report_task.await?;
-                this.update(cx, |_this, cx| cx.notify())
-            })
-            .detach_and_log_err(cx);
+        let report_task = self.thread.update(cx, |thread, cx| {
+            thread.report_feedback(ThreadFeedback::Negative, cx)
+        });
+
+        let comments = editor.read(cx).text(cx);
+        if !comments.is_empty() {
+            let thread_id = self.thread.read(cx).id().clone();
+
+            telemetry::event!("Assistant Thread Feedback Comments", thread_id, comments);
         }
-    }
-
-    fn handle_cancel_comments(
-        &mut self,
-        _: &ClickEvent,
-        _window: &mut Window,
-        cx: &mut Context<Self>,
-    ) {
-        self.showing_feedback_comments_for = None;
-        self.feedback_comments_editor = None;
-        cx.notify();
-    }
-
-    fn handle_submit_comments(
-        &mut self,
-        _: &ClickEvent,
-        _window: &mut Window,
-        cx: &mut Context<Self>,
-    ) {
-        self.submit_feedback_message(cx);
+
+        self.feedback_message_editor = None;
+
+        let this = cx.entity().downgrade();
+        cx.spawn(async move |_, cx| {
+            report_task.await?;
+            this.update(cx, |_this, cx| cx.notify())
+        })
+        .detach_and_log_err(cx);
     }
 
     fn render_message(&self, ix: usize, window: &mut Window, cx: &mut Context<Self>) -> AnyElement {
@@ -1327,24 +1282,13 @@
             .filter(|(id, _)| *id == message_id)
             .map(|(_, state)| state.editor.clone());
 
-<<<<<<< HEAD
-        let first_message = ix == 0;
-        let show_feedback = message.role == Role::Assistant;
-
-=======
->>>>>>> 1cb4f828
         let colors = cx.theme().colors();
         let active_color = colors.element_active;
         let editor_bg_color = colors.editor_background;
         let bg_user_message_header = editor_bg_color.blend(active_color.opacity(0.25));
 
         let feedback_container = h_flex().pt_2().pb_4().px_4().gap_1().justify_between();
-        let message_id_for_feedback = message.id;
-        let _feedback_items = match self
-            .thread
-            .read(cx)
-            .message_feedback(message_id_for_feedback)
-        {
+        let feedback_items = match self.thread.read(cx).feedback() {
             Some(feedback) => feedback_container
                 .child(
                     Label::new(match feedback {
@@ -1370,7 +1314,6 @@
                                 .tooltip(Tooltip::text("Helpful Response"))
                                 .on_click(cx.listener(move |this, _, window, cx| {
                                     this.handle_feedback_click(
-                                        message_id_for_feedback,
                                         ThreadFeedback::Positive,
                                         window,
                                         cx,
@@ -1388,7 +1331,6 @@
                                 .tooltip(Tooltip::text("Not Helpful"))
                                 .on_click(cx.listener(move |this, _, window, cx| {
                                     this.handle_feedback_click(
-                                        message_id_for_feedback,
                                         ThreadFeedback::Negative,
                                         window,
                                         cx,
@@ -1415,9 +1357,7 @@
                                 .shape(ui::IconButtonShape::Square)
                                 .tooltip(Tooltip::text("Helpful Response"))
                                 .on_click(cx.listener(move |this, _, window, cx| {
-                                    let message_id = message_id_for_feedback;
                                     this.handle_feedback_click(
-                                        message_id,
                                         ThreadFeedback::Positive,
                                         window,
                                         cx,
@@ -1431,9 +1371,7 @@
                                 .shape(ui::IconButtonShape::Square)
                                 .tooltip(Tooltip::text("Not Helpful"))
                                 .on_click(cx.listener(move |this, _, window, cx| {
-                                    let message_id = message_id_for_feedback;
                                     this.handle_feedback_click(
-                                        message_id,
                                         ThreadFeedback::Negative,
                                         window,
                                         cx,
@@ -1720,149 +1658,6 @@
                 parent.child(self.render_rules_item(cx))
             })
             .child(styled_message)
-<<<<<<< HEAD
-            .when(
-                show_feedback && !self.thread.read(cx).is_generating(),
-                |parent| {
-                    let message_id_for_feedback = message_id;
-                    let feedback_status = self
-                        .thread
-                        .read(cx)
-                        .message_feedback(message_id_for_feedback);
-
-                    parent
-                        .child(
-                            h_flex()
-                                .id(("message-feedback-controls", message_id_for_feedback.0))
-                                .pt_2()
-                                .pb_2()
-                                .px_4()
-                                .gap_1()
-                                .justify_between()
-                                .child(
-                                    div()
-                                        .id(("feedback-status-label", message_id_for_feedback.0))
-                                        .child(if let Some(feedback) = feedback_status {
-                                            Label::new(match feedback {
-                                                ThreadFeedback::Positive => {
-                                                    "Thanks for your feedback!"
-                                                }
-                                                ThreadFeedback::Negative => {
-                                                    "We appreciate your feedback and will use it to improve."
-                                                }
-                                            })
-                                            .color(Color::Muted)
-                                            .size(LabelSize::XSmall)
-                                        } else {
-                                            Label::new("Rating the thread sends all of your current conversation to the Zed team.")
-                                                .color(Color::Muted)
-                                                .size(LabelSize::XSmall)
-                                        }),
-                                )
-                                .child(
-                                    h_flex()
-                                        .id(("feedback-buttons", message_id_for_feedback.0))
-                                        .gap_2()
-                                        .child({
-                                            let message_id_for_button = message_id_for_feedback;
-                                            let button_id =
-                                                ("feedback-thumbs-up", message_id_for_button.0);
-                                            IconButton::new(button_id, IconName::ThumbsUp)
-                                                .icon_size(IconSize::Small)
-                                                .icon_color(match feedback_status {
-                                                    Some(ThreadFeedback::Positive) => Color::Accent,
-                                                    _ => Color::Muted,
-                                                })
-                                                .shape(ui::IconButtonShape::Square)
-                                                .tooltip(Tooltip::text("Helpful Response"))
-                                                .on_click(cx.listener(
-                                                    move |this, _, window, cx| {
-                                                        this.handle_feedback_click(
-                                                            message_id_for_button,
-                                                            ThreadFeedback::Positive,
-                                                            window,
-                                                            cx,
-                                                        );
-                                                    },
-                                                ))
-                                        })
-                                        .child({
-                                            let message_id_for_button = message_id_for_feedback;
-                                            let button_id =
-                                                ("feedback-thumbs-down", message_id_for_button.0);
-                                            IconButton::new(button_id, IconName::ThumbsDown)
-                                                .icon_size(IconSize::Small)
-                                                .icon_color(match feedback_status {
-                                                    Some(ThreadFeedback::Negative) => Color::Accent,
-                                                    _ => Color::Muted,
-                                                })
-                                                .shape(ui::IconButtonShape::Square)
-                                                .tooltip(Tooltip::text("Not Helpful"))
-                                                .on_click(cx.listener(
-                                                    move |this, _, window, cx| {
-                                                        this.handle_feedback_click(
-                                                            message_id_for_button,
-                                                            ThreadFeedback::Negative,
-                                                            window,
-                                                            cx,
-                                                        );
-                                                    },
-                                                ))
-                                        }),
-                                ),
-                        )
-                        .when(
-                            self.showing_feedback_comments_for.is_some()
-                                && self.showing_feedback_comments_for.unwrap() == message_id,
-                            |parent| {
-                                parent.child(
-                                    v_flex()
-                                        .gap_1()
-                                        .px_4()
-                                        .child(
-                                            Label::new(
-                                                "Please share your feedback to help us improve:",
-                                            )
-                                            .size(LabelSize::Small),
-                                        )
-                                        .child(
-                                            div()
-                                                .p_2()
-                                                .rounded_md()
-                                                .border_1()
-                                                .border_color(cx.theme().colors().border)
-                                                .bg(cx.theme().colors().editor_background)
-                                                .child(
-                                                    self.feedback_comments_editor
-                                                        .as_ref()
-                                                        .unwrap()
-                                                        .clone(),
-                                                ),
-                                        )
-                                        .child(
-                                            h_flex()
-                                                .gap_1()
-                                                .justify_end()
-                                                .pb_2()
-                                                .child(
-                                                    Button::new("cancel-comments", "Cancel")
-                                                        .on_click(cx.listener(
-                                                            Self::handle_cancel_comments,
-                                                        )),
-                                                )
-                                                .child(
-                                                    Button::new("submit-comments", "Submit")
-                                                        .on_click(cx.listener(
-                                                            Self::handle_submit_comments,
-                                                        )),
-                                                ),
-                                        ),
-                                )
-                            },
-                        )
-                },
-            )
-=======
             .when(!needs_confirmation && generating_label.is_some(), |this| {
                 this.child(
                     h_flex()
@@ -1948,7 +1743,6 @@
                     },
                 )
             })
->>>>>>> 1cb4f828
             .into_any()
     }
 
