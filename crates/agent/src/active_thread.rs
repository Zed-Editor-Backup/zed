--- conflicted
+++ resolved
@@ -3319,16 +3319,13 @@
                 }
             })
         }
-<<<<<<< HEAD
-        AssistantContext::Image(_) => {}
-=======
         AssistantContext::Rules(rules_context) => window.dispatch_action(
             Box::new(OpenPromptLibrary {
                 prompt_to_select: Some(rules_context.prompt_id.0),
             }),
             cx,
         ),
->>>>>>> 7aa0fa15
+        AssistantContext::Image(_) => {}
     }
 }
 
