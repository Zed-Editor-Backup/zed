use crate::AssistantPanel;
use crate::context::{AssistantContext, ContextId};
use crate::context_picker::MentionLink;
use crate::thread::{
    LastRestoreCheckpoint, MessageId, MessageSegment, RequestKind, Thread, ThreadError,
    ThreadEvent, ThreadFeedback,
};
use crate::thread_store::ThreadStore;
use crate::tool_use::{PendingToolUseStatus, ToolUse, ToolUseStatus};
use crate::ui::{AddedContext, AgentNotification, AgentNotificationEvent, ContextPill};
use anyhow::Context as _;
use assistant_settings::{AssistantSettings, NotifyWhenAgentWaiting};
use collections::HashMap;
use editor::scroll::Autoscroll;
use editor::{Editor, MultiBuffer};
use gpui::{
    AbsoluteLength, Animation, AnimationExt, AnyElement, App, ClickEvent, DefiniteLength,
    EdgesRefinement, Empty, Entity, Focusable, Hsla, Length, ListAlignment, ListState, MouseButton,
    PlatformDisplay, ScrollHandle, Stateful, StyleRefinement, Subscription, Task,
    TextStyleRefinement, Transformation, UnderlineStyle, WeakEntity, WindowHandle,
    linear_color_stop, linear_gradient, list, percentage, pulsating_between,
};
use language::{Buffer, LanguageRegistry};
use language_model::{LanguageModelRegistry, LanguageModelToolUseId, Role};
use markdown::{Markdown, MarkdownStyle};
use project::ProjectItem as _;
use settings::Settings as _;
use std::rc::Rc;
use std::sync::Arc;
use std::time::Duration;
use text::ToPoint;
use theme::ThemeSettings;
use ui::{Disclosure, IconButton, KeyBinding, Scrollbar, ScrollbarState, Tooltip, prelude::*};
use util::ResultExt as _;
use workspace::{OpenOptions, Workspace};

use crate::context_store::{ContextStore, refresh_context_store_text};

pub struct ActiveThread {
    language_registry: Arc<LanguageRegistry>,
    thread_store: Entity<ThreadStore>,
    thread: Entity<Thread>,
    context_store: Entity<ContextStore>,
    workspace: WeakEntity<Workspace>,
    save_thread_task: Option<Task<()>>,
    messages: Vec<MessageId>,
    list_state: ListState,
    scrollbar_state: ScrollbarState,
    rendered_messages_by_id: HashMap<MessageId, RenderedMessage>,
    rendered_tool_use_labels: HashMap<LanguageModelToolUseId, Entity<Markdown>>,
    editing_message: Option<(MessageId, EditMessageState)>,
    expanded_tool_uses: HashMap<LanguageModelToolUseId, bool>,
    expanded_thinking_segments: HashMap<(MessageId, usize), bool>,
    last_error: Option<ThreadError>,
    notifications: Vec<WindowHandle<AgentNotification>>,
    _subscriptions: Vec<Subscription>,
    notification_subscriptions: HashMap<WindowHandle<AgentNotification>, Vec<Subscription>>,
    showing_feedback_comments_for: Option<MessageId>,
    feedback_comments_editor: Option<Entity<Editor>>,
}

struct RenderedMessage {
    language_registry: Arc<LanguageRegistry>,
    segments: Vec<RenderedMessageSegment>,
}

impl RenderedMessage {
    fn from_segments(
        segments: &[MessageSegment],
        language_registry: Arc<LanguageRegistry>,
        workspace: WeakEntity<Workspace>,
        window: &Window,
        cx: &mut App,
    ) -> Self {
        let mut this = Self {
            language_registry,
            segments: Vec::with_capacity(segments.len()),
        };
        for segment in segments {
            this.push_segment(segment, workspace.clone(), window, cx);
        }
        this
    }

    fn append_thinking(
        &mut self,
        text: &String,
        workspace: WeakEntity<Workspace>,
        window: &Window,
        cx: &mut App,
    ) {
        if let Some(RenderedMessageSegment::Thinking {
            content,
            scroll_handle,
        }) = self.segments.last_mut()
        {
            content.update(cx, |markdown, cx| {
                markdown.append(text, cx);
            });
            scroll_handle.scroll_to_bottom();
        } else {
            self.segments.push(RenderedMessageSegment::Thinking {
                content: render_markdown(
                    text.into(),
                    self.language_registry.clone(),
                    workspace,
                    window,
                    cx,
                ),
                scroll_handle: ScrollHandle::default(),
            });
        }
    }

    fn append_text(
        &mut self,
        text: &String,
        workspace: WeakEntity<Workspace>,
        window: &Window,
        cx: &mut App,
    ) {
        if let Some(RenderedMessageSegment::Text(markdown)) = self.segments.last_mut() {
            markdown.update(cx, |markdown, cx| markdown.append(text, cx));
        } else {
            self.segments
                .push(RenderedMessageSegment::Text(render_markdown(
                    SharedString::from(text),
                    self.language_registry.clone(),
                    workspace,
                    window,
                    cx,
                )));
        }
    }

    fn push_segment(
        &mut self,
        segment: &MessageSegment,
        workspace: WeakEntity<Workspace>,
        window: &Window,
        cx: &mut App,
    ) {
        let rendered_segment = match segment {
            MessageSegment::Thinking(text) => RenderedMessageSegment::Thinking {
                content: render_markdown(
                    text.into(),
                    self.language_registry.clone(),
                    workspace,
                    window,
                    cx,
                ),
                scroll_handle: ScrollHandle::default(),
            },
            MessageSegment::Text(text) => RenderedMessageSegment::Text(render_markdown(
                text.into(),
                self.language_registry.clone(),
                workspace,
                window,
                cx,
            )),
        };
        self.segments.push(rendered_segment);
    }
}

enum RenderedMessageSegment {
    Thinking {
        content: Entity<Markdown>,
        scroll_handle: ScrollHandle,
    },
    Text(Entity<Markdown>),
}

fn render_markdown(
    text: SharedString,
    language_registry: Arc<LanguageRegistry>,
    workspace: WeakEntity<Workspace>,
    window: &Window,
    cx: &mut App,
) -> Entity<Markdown> {
    let theme_settings = ThemeSettings::get_global(cx);
    let colors = cx.theme().colors();
    let ui_font_size = TextSize::Default.rems(cx);
    let buffer_font_size = TextSize::Small.rems(cx);
    let mut text_style = window.text_style();

    text_style.refine(&TextStyleRefinement {
        font_family: Some(theme_settings.ui_font.family.clone()),
        font_fallbacks: theme_settings.ui_font.fallbacks.clone(),
        font_features: Some(theme_settings.ui_font.features.clone()),
        font_size: Some(ui_font_size.into()),
        color: Some(cx.theme().colors().text),
        ..Default::default()
    });

    let markdown_style = MarkdownStyle {
        base_text_style: text_style,
        syntax: cx.theme().syntax().clone(),
        selection_background_color: cx.theme().players().local().selection,
        code_block_overflow_x_scroll: true,
        table_overflow_x_scroll: true,
        code_block: StyleRefinement {
            margin: EdgesRefinement {
                top: Some(Length::Definite(rems(0.).into())),
                left: Some(Length::Definite(rems(0.).into())),
                right: Some(Length::Definite(rems(0.).into())),
                bottom: Some(Length::Definite(rems(0.5).into())),
            },
            padding: EdgesRefinement {
                top: Some(DefiniteLength::Absolute(AbsoluteLength::Pixels(Pixels(8.)))),
                left: Some(DefiniteLength::Absolute(AbsoluteLength::Pixels(Pixels(8.)))),
                right: Some(DefiniteLength::Absolute(AbsoluteLength::Pixels(Pixels(8.)))),
                bottom: Some(DefiniteLength::Absolute(AbsoluteLength::Pixels(Pixels(8.)))),
            },
            background: Some(colors.editor_background.into()),
            border_color: Some(colors.border_variant),
            border_widths: EdgesRefinement {
                top: Some(AbsoluteLength::Pixels(Pixels(1.))),
                left: Some(AbsoluteLength::Pixels(Pixels(1.))),
                right: Some(AbsoluteLength::Pixels(Pixels(1.))),
                bottom: Some(AbsoluteLength::Pixels(Pixels(1.))),
            },
            text: Some(TextStyleRefinement {
                font_family: Some(theme_settings.buffer_font.family.clone()),
                font_fallbacks: theme_settings.buffer_font.fallbacks.clone(),
                font_features: Some(theme_settings.buffer_font.features.clone()),
                font_size: Some(buffer_font_size.into()),
                ..Default::default()
            }),
            ..Default::default()
        },
        inline_code: TextStyleRefinement {
            font_family: Some(theme_settings.buffer_font.family.clone()),
            font_fallbacks: theme_settings.buffer_font.fallbacks.clone(),
            font_features: Some(theme_settings.buffer_font.features.clone()),
            font_size: Some(buffer_font_size.into()),
            background_color: Some(colors.editor_foreground.opacity(0.1)),
            ..Default::default()
        },
        link: TextStyleRefinement {
            background_color: Some(colors.editor_foreground.opacity(0.025)),
            underline: Some(UnderlineStyle {
                color: Some(colors.text_accent.opacity(0.5)),
                thickness: px(1.),
                ..Default::default()
            }),
            ..Default::default()
        },
        ..Default::default()
    };

    cx.new(|cx| {
        Markdown::new(text, markdown_style, Some(language_registry), None, cx).open_url(
            move |text, window, cx| {
                open_markdown_link(text, workspace.clone(), window, cx);
            },
        )
    })
}

fn open_markdown_link(
    text: SharedString,
    workspace: WeakEntity<Workspace>,
    window: &mut Window,
    cx: &mut App,
) {
    let Some(workspace) = workspace.upgrade() else {
        cx.open_url(&text);
        return;
    };

    match MentionLink::try_parse(&text, &workspace, cx) {
        Some(MentionLink::File(path, entry)) => workspace.update(cx, |workspace, cx| {
            if entry.is_dir() {
                workspace.project().update(cx, |_, cx| {
                    cx.emit(project::Event::RevealInProjectPanel(entry.id));
                })
            } else {
                workspace
                    .open_path(path, None, true, window, cx)
                    .detach_and_log_err(cx);
            }
        }),
        Some(MentionLink::Symbol(path, symbol_name)) => {
            let open_task = workspace.update(cx, |workspace, cx| {
                workspace.open_path(path, None, true, window, cx)
            });
            window
                .spawn(cx, async move |cx| {
                    let active_editor = open_task
                        .await?
                        .downcast::<Editor>()
                        .context("Item is not an editor")?;
                    active_editor.update_in(cx, |editor, window, cx| {
                        let symbol_range = editor
                            .buffer()
                            .read(cx)
                            .snapshot(cx)
                            .outline(None)
                            .and_then(|outline| {
                                outline
                                    .find_most_similar(&symbol_name)
                                    .map(|(_, item)| item.range.clone())
                            })
                            .context("Could not find matching symbol")?;

                        editor.change_selections(Some(Autoscroll::center()), window, cx, |s| {
                            s.select_anchor_ranges([symbol_range.start..symbol_range.start])
                        });
                        anyhow::Ok(())
                    })
                })
                .detach_and_log_err(cx);
        }
        Some(MentionLink::Thread(thread_id)) => workspace.update(cx, |workspace, cx| {
            if let Some(panel) = workspace.panel::<AssistantPanel>(cx) {
                panel.update(cx, |panel, cx| {
                    panel
                        .open_thread(&thread_id, window, cx)
                        .detach_and_log_err(cx)
                });
            }
        }),
        None => cx.open_url(&text),
    }
}

struct EditMessageState {
    editor: Entity<Editor>,
}

impl ActiveThread {
    pub fn new(
        thread: Entity<Thread>,
        thread_store: Entity<ThreadStore>,
        language_registry: Arc<LanguageRegistry>,
        context_store: Entity<ContextStore>,
        workspace: WeakEntity<Workspace>,
        window: &mut Window,
        cx: &mut Context<Self>,
    ) -> Self {
        let subscriptions = vec![
            cx.observe(&thread, |_, _, cx| cx.notify()),
            cx.subscribe_in(&thread, window, Self::handle_thread_event),
        ];

        let list_state = ListState::new(0, ListAlignment::Bottom, px(2048.), {
            let this = cx.entity().downgrade();
            move |ix, window: &mut Window, cx: &mut App| {
                this.update(cx, |this, cx| this.render_message(ix, window, cx))
                    .unwrap()
            }
        });

        let mut this = Self {
            language_registry,
            thread_store,
            thread: thread.clone(),
            context_store,
            workspace,
            save_thread_task: None,
            messages: Vec::new(),
            rendered_messages_by_id: HashMap::default(),
            rendered_tool_use_labels: HashMap::default(),
            expanded_tool_uses: HashMap::default(),
            expanded_thinking_segments: HashMap::default(),
            list_state: list_state.clone(),
            scrollbar_state: ScrollbarState::new(list_state),
            editing_message: None,
            last_error: None,
            notifications: Vec::new(),
            _subscriptions: subscriptions,
            notification_subscriptions: HashMap::default(),
            showing_feedback_comments_for: None,
            feedback_comments_editor: None,
        };

        for message in thread.read(cx).messages().cloned().collect::<Vec<_>>() {
            this.push_message(&message.id, &message.segments, window, cx);

            for tool_use in thread.read(cx).tool_uses_for_message(message.id, cx) {
                this.render_tool_use_label_markdown(
                    tool_use.id.clone(),
                    tool_use.ui_text.clone(),
                    window,
                    cx,
                );
            }
        }

        this
    }

    pub fn thread(&self) -> &Entity<Thread> {
        &self.thread
    }

    pub fn is_empty(&self) -> bool {
        self.messages.is_empty()
    }

    pub fn summary(&self, cx: &App) -> Option<SharedString> {
        self.thread.read(cx).summary()
    }

    pub fn summary_or_default(&self, cx: &App) -> SharedString {
        self.thread.read(cx).summary_or_default()
    }

    pub fn cancel_last_completion(&mut self, cx: &mut App) -> bool {
        self.last_error.take();
        self.thread
            .update(cx, |thread, cx| thread.cancel_last_completion(cx))
    }

    pub fn last_error(&self) -> Option<ThreadError> {
        self.last_error.clone()
    }

    pub fn clear_last_error(&mut self) {
        self.last_error.take();
    }

    fn push_message(
        &mut self,
        id: &MessageId,
        segments: &[MessageSegment],
        window: &mut Window,
        cx: &mut Context<Self>,
    ) {
        let old_len = self.messages.len();
        self.messages.push(*id);
        self.list_state.splice(old_len..old_len, 1);

        let rendered_message = RenderedMessage::from_segments(
            segments,
            self.language_registry.clone(),
            self.workspace.clone(),
            window,
            cx,
        );
        self.rendered_messages_by_id.insert(*id, rendered_message);
    }

    fn edited_message(
        &mut self,
        id: &MessageId,
        segments: &[MessageSegment],
        window: &mut Window,
        cx: &mut Context<Self>,
    ) {
        let Some(index) = self.messages.iter().position(|message_id| message_id == id) else {
            return;
        };
        self.list_state.splice(index..index + 1, 1);
        let rendered_message = RenderedMessage::from_segments(
            segments,
            self.language_registry.clone(),
            self.workspace.clone(),
            window,
            cx,
        );
        self.rendered_messages_by_id.insert(*id, rendered_message);
    }

    fn deleted_message(&mut self, id: &MessageId) {
        let Some(index) = self.messages.iter().position(|message_id| message_id == id) else {
            return;
        };
        self.messages.remove(index);
        self.list_state.splice(index..index + 1, 0);
        self.rendered_messages_by_id.remove(id);
    }

    fn render_tool_use_label_markdown(
        &mut self,
        tool_use_id: LanguageModelToolUseId,
        tool_label: impl Into<SharedString>,
        window: &mut Window,
        cx: &mut Context<Self>,
    ) {
        self.rendered_tool_use_labels.insert(
            tool_use_id,
            render_markdown(
                tool_label.into(),
                self.language_registry.clone(),
                self.workspace.clone(),
                window,
                cx,
            ),
        );
    }

    fn handle_thread_event(
        &mut self,
        _thread: &Entity<Thread>,
        event: &ThreadEvent,
        window: &mut Window,
        cx: &mut Context<Self>,
    ) {
        match event {
            ThreadEvent::ShowError(error) => {
                self.last_error = Some(error.clone());
            }
            ThreadEvent::StreamedCompletion | ThreadEvent::SummaryChanged => {
                self.save_thread(cx);
            }
            ThreadEvent::DoneStreaming => {
                let thread = self.thread.read(cx);

                if !thread.is_generating() {
                    self.show_notification(
                        if thread.used_tools_since_last_user_message() {
                            "Finished running tools"
                        } else {
                            "New message"
                        },
                        IconName::ZedAssistant,
                        window,
                        cx,
                    );
                }
            }
            ThreadEvent::ToolConfirmationNeeded => {
                self.show_notification("Waiting for tool confirmation", IconName::Info, window, cx);
            }
            ThreadEvent::StreamedAssistantText(message_id, text) => {
                if let Some(rendered_message) = self.rendered_messages_by_id.get_mut(&message_id) {
                    rendered_message.append_text(text, self.workspace.clone(), window, cx);
                }
            }
            ThreadEvent::StreamedAssistantThinking(message_id, text) => {
                if let Some(rendered_message) = self.rendered_messages_by_id.get_mut(&message_id) {
                    rendered_message.append_thinking(text, self.workspace.clone(), window, cx);
                }
            }
            ThreadEvent::MessageAdded(message_id) => {
                if let Some(message_segments) = self
                    .thread
                    .read(cx)
                    .message(*message_id)
                    .map(|message| message.segments.clone())
                {
                    self.push_message(message_id, &message_segments, window, cx);
                }

                self.save_thread(cx);
                cx.notify();
            }
            ThreadEvent::MessageEdited(message_id) => {
                if let Some(message_segments) = self
                    .thread
                    .read(cx)
                    .message(*message_id)
                    .map(|message| message.segments.clone())
                {
                    self.edited_message(message_id, &message_segments, window, cx);
                }

                self.save_thread(cx);
                cx.notify();
            }
            ThreadEvent::MessageDeleted(message_id) => {
                self.deleted_message(message_id);
                self.save_thread(cx);
                cx.notify();
            }
            ThreadEvent::UsePendingTools => {
                let tool_uses = self
                    .thread
                    .update(cx, |thread, cx| thread.use_pending_tools(cx));

                for tool_use in tool_uses {
                    self.render_tool_use_label_markdown(
                        tool_use.id.clone(),
                        tool_use.ui_text.clone(),
                        window,
                        cx,
                    );
                }
            }
            ThreadEvent::ToolFinished {
                pending_tool_use,
                canceled,
                ..
            } => {
                let canceled = *canceled;
                if let Some(tool_use) = pending_tool_use {
                    self.render_tool_use_label_markdown(
                        tool_use.id.clone(),
                        SharedString::from(tool_use.ui_text.clone()),
                        window,
                        cx,
                    );
                }

                if self.thread.read(cx).all_tools_finished() {
                    let pending_refresh_buffers = self.thread.update(cx, |thread, cx| {
                        thread.action_log().update(cx, |action_log, _cx| {
                            action_log.take_stale_buffers_in_context()
                        })
                    });

                    let context_update_task = if !pending_refresh_buffers.is_empty() {
                        let refresh_task = refresh_context_store_text(
                            self.context_store.clone(),
                            &pending_refresh_buffers,
                            cx,
                        );

                        cx.spawn(async move |this, cx| {
                            let updated_context_ids = refresh_task.await;

                            this.update(cx, |this, cx| {
                                this.context_store.read_with(cx, |context_store, _cx| {
                                    context_store
                                        .context()
                                        .iter()
                                        .filter(|context| {
                                            updated_context_ids.contains(&context.id())
                                        })
                                        .cloned()
                                        .collect()
                                })
                            })
                        })
                    } else {
                        Task::ready(anyhow::Ok(Vec::new()))
                    };

                    let model_registry = LanguageModelRegistry::read_global(cx);
                    if let Some(model) = model_registry.active_model() {
                        cx.spawn(async move |this, cx| {
                            let updated_context = context_update_task.await?;

                            this.update(cx, |this, cx| {
                                this.thread.update(cx, |thread, cx| {
                                    thread.attach_tool_results(updated_context, cx);
                                    if !canceled {
                                        thread.send_to_model(model, RequestKind::Chat, cx);
                                    }
                                });
                            })
                        })
                        .detach();
                    }
                }
            }
            ThreadEvent::CheckpointChanged => cx.notify(),
        }
    }

    fn show_notification(
        &mut self,
        caption: impl Into<SharedString>,
        icon: IconName,
        window: &mut Window,
        cx: &mut Context<ActiveThread>,
    ) {
        if window.is_window_active() || !self.notifications.is_empty() {
            return;
        }

        let title = self
            .thread
            .read(cx)
            .summary()
            .unwrap_or("Agent Panel".into());

        match AssistantSettings::get_global(cx).notify_when_agent_waiting {
            NotifyWhenAgentWaiting::PrimaryScreen => {
                if let Some(primary) = cx.primary_display() {
                    self.pop_up(icon, caption.into(), title.clone(), window, primary, cx);
                }
            }
            NotifyWhenAgentWaiting::AllScreens => {
                let caption = caption.into();
                for screen in cx.displays() {
                    self.pop_up(icon, caption.clone(), title.clone(), window, screen, cx);
                }
            }
            NotifyWhenAgentWaiting::Never => {
                // Don't show anything
            }
        }
    }

    fn pop_up(
        &mut self,
        icon: IconName,
        caption: SharedString,
        title: SharedString,
        window: &mut Window,
        screen: Rc<dyn PlatformDisplay>,
        cx: &mut Context<'_, ActiveThread>,
    ) {
        let options = AgentNotification::window_options(screen, cx);

        if let Some(screen_window) = cx
            .open_window(options, |_, cx| {
                cx.new(|_| AgentNotification::new(title.clone(), caption.clone(), icon))
            })
            .log_err()
        {
            if let Some(pop_up) = screen_window.entity(cx).log_err() {
                self.notification_subscriptions
                    .entry(screen_window)
                    .or_insert_with(Vec::new)
                    .push(cx.subscribe_in(&pop_up, window, {
                        |this, _, event, window, cx| match event {
                            AgentNotificationEvent::Accepted => {
                                let handle = window.window_handle();
                                cx.activate(true); // Switch back to the Zed application

                                let workspace_handle = this.workspace.clone();

                                // If there are multiple Zed windows, activate the correct one.
                                cx.defer(move |cx| {
                                    handle
                                        .update(cx, |_view, window, _cx| {
                                            window.activate_window();

                                            if let Some(workspace) = workspace_handle.upgrade() {
                                                workspace.update(_cx, |workspace, cx| {
                                                    workspace
                                                        .focus_panel::<AssistantPanel>(window, cx);
                                                });
                                            }
                                        })
                                        .log_err();
                                });

                                this.dismiss_notifications(cx);
                            }
                            AgentNotificationEvent::Dismissed => {
                                this.dismiss_notifications(cx);
                            }
                        }
                    }));

                self.notifications.push(screen_window);

                // If the user manually refocuses the original window, dismiss the popup.
                self.notification_subscriptions
                    .entry(screen_window)
                    .or_insert_with(Vec::new)
                    .push({
                        let pop_up_weak = pop_up.downgrade();

                        cx.observe_window_activation(window, move |_, window, cx| {
                            if window.is_window_active() {
                                if let Some(pop_up) = pop_up_weak.upgrade() {
                                    pop_up.update(cx, |_, cx| {
                                        cx.emit(AgentNotificationEvent::Dismissed);
                                    });
                                }
                            }
                        })
                    });
            }
        }
    }

    /// Spawns a task to save the active thread.
    ///
    /// Only one task to save the thread will be in flight at a time.
    fn save_thread(&mut self, cx: &mut Context<Self>) {
        let thread = self.thread.clone();
        self.save_thread_task = Some(cx.spawn(async move |this, cx| {
            let task = this
                .update(cx, |this, cx| {
                    this.thread_store
                        .update(cx, |thread_store, cx| thread_store.save_thread(&thread, cx))
                })
                .ok();

            if let Some(task) = task {
                task.await.log_err();
            }
        }));
    }

    fn start_editing_message(
        &mut self,
        message_id: MessageId,
        message_segments: &[MessageSegment],
        window: &mut Window,
        cx: &mut Context<Self>,
    ) {
        // User message should always consist of a single text segment,
        // therefore we can skip returning early if it's not a text segment.
        let Some(MessageSegment::Text(message_text)) = message_segments.first() else {
            return;
        };

        let buffer = cx.new(|cx| {
            MultiBuffer::singleton(cx.new(|cx| Buffer::local(message_text.clone(), cx)), cx)
        });
        let editor = cx.new(|cx| {
            let mut editor = Editor::new(
                editor::EditorMode::AutoHeight { max_lines: 8 },
                buffer,
                None,
                window,
                cx,
            );
            editor.focus_handle(cx).focus(window);
            editor.move_to_end(&editor::actions::MoveToEnd, window, cx);
            editor
        });
        self.editing_message = Some((
            message_id,
            EditMessageState {
                editor: editor.clone(),
            },
        ));
        cx.notify();
    }

    fn cancel_editing_message(&mut self, _: &menu::Cancel, _: &mut Window, cx: &mut Context<Self>) {
        self.editing_message.take();
        cx.notify();
    }

    fn confirm_editing_message(
        &mut self,
        _: &menu::Confirm,
        _: &mut Window,
        cx: &mut Context<Self>,
    ) {
        let Some((message_id, state)) = self.editing_message.take() else {
            return;
        };
        let edited_text = state.editor.read(cx).text(cx);
        self.thread.update(cx, |thread, cx| {
            thread.edit_message(
                message_id,
                Role::User,
                vec![MessageSegment::Text(edited_text)],
                cx,
            );
            for message_id in self.messages_after(message_id) {
                thread.delete_message(*message_id, cx);
            }
        });

        let provider = LanguageModelRegistry::read_global(cx).active_provider();
        if provider
            .as_ref()
            .map_or(false, |provider| provider.must_accept_terms(cx))
        {
            cx.notify();
            return;
        }
        let model_registry = LanguageModelRegistry::read_global(cx);
        let Some(model) = model_registry.active_model() else {
            return;
        };

        self.thread.update(cx, |thread, cx| {
            thread.send_to_model(model, RequestKind::Chat, cx)
        });
        cx.notify();
    }

    fn messages_after(&self, message_id: MessageId) -> &[MessageId] {
        self.messages
            .iter()
            .position(|id| *id == message_id)
            .map(|index| &self.messages[index + 1..])
            .unwrap_or(&[])
    }

    fn handle_cancel_click(&mut self, _: &ClickEvent, window: &mut Window, cx: &mut Context<Self>) {
        self.cancel_editing_message(&menu::Cancel, window, cx);
    }

    fn handle_regenerate_click(
        &mut self,
        _: &ClickEvent,
        window: &mut Window,
        cx: &mut Context<Self>,
    ) {
        self.confirm_editing_message(&menu::Confirm, window, cx);
    }

    fn handle_feedback_click(
        &mut self,
        message_id: MessageId,
        feedback: ThreadFeedback,
        window: &mut Window,
        cx: &mut Context<Self>,
    ) {
        match feedback {
            ThreadFeedback::Positive => {
                let report = self.thread.update(cx, |thread, cx| {
                    thread.report_message_feedback(message_id, feedback, cx)
                });

                let this = cx.entity().downgrade();
                cx.spawn(async move |_, cx| {
                    report.await?;
                    this.update(cx, |_this, cx| cx.notify())
                })
                .detach_and_log_err(cx);
            }
            ThreadFeedback::Negative => {
                self.handle_show_feedback_comments(message_id, window, cx);
            }
        }
    }

    fn handle_show_feedback_comments(
        &mut self,
        message_id: MessageId,
        window: &mut Window,
        cx: &mut Context<Self>,
    ) {
        self.showing_feedback_comments_for = Some(message_id);

        if self.feedback_comments_editor.is_none() {
            let buffer = cx.new(|cx| {
                let empty_string = String::new();
                MultiBuffer::singleton(cx.new(|cx| Buffer::local(empty_string, cx)), cx)
            });

            let editor = cx.new(|cx| {
                let mut editor = Editor::new(
                    editor::EditorMode::AutoHeight { max_lines: 4 },
                    buffer,
                    None,
                    window,
                    cx,
                );
                editor.set_placeholder_text(
                    "What went wrong? Share your feedback so we can improve.",
                    cx,
                );
                editor
            });

            editor.read(cx).focus_handle(cx).focus(window);
            self.feedback_comments_editor = Some(editor);
            cx.notify();
        }
    }

    fn submit_feedback_message(&mut self, cx: &mut Context<Self>) {
        let Some(editor) = self.feedback_comments_editor.clone() else {
            return;
        };

        if let Some(message_id) = self.showing_feedback_comments_for {
            let report_task = self.thread.update(cx, |thread, cx| {
                thread.report_message_feedback(message_id, ThreadFeedback::Negative, cx)
            });

            let comments = editor.read(cx).text(cx);
            if !comments.is_empty() {
                let thread_id = self.thread.read(cx).id().clone();
                let comments_value = String::from(comments.as_str());

                let message_content = self
                    .thread
                    .read(cx)
                    .message(message_id)
                    .map(|msg| msg.to_string())
                    .unwrap_or_default();

                telemetry::event!(
                    "Assistant Thread Feedback Comments",
                    thread_id,
                    message_id = message_id.0,
                    message_content,
                    comments = comments_value
                );
            }

            self.showing_feedback_comments_for = None;
            self.feedback_comments_editor = None;

            let this = cx.entity().downgrade();
            cx.spawn(async move |_, cx| {
                report_task.await?;
                this.update(cx, |_this, cx| cx.notify())
            })
            .detach_and_log_err(cx);
        }
    }

    fn handle_cancel_comments(
        &mut self,
        _: &ClickEvent,
        _window: &mut Window,
        cx: &mut Context<Self>,
    ) {
        self.showing_feedback_comments_for = None;
        self.feedback_comments_editor = None;
        cx.notify();
    }

    fn handle_submit_comments(
        &mut self,
        _: &ClickEvent,
        _window: &mut Window,
        cx: &mut Context<Self>,
    ) {
        self.submit_feedback_message(cx);
    }

    fn render_message(&self, ix: usize, window: &mut Window, cx: &mut Context<Self>) -> AnyElement {
        let message_id = self.messages[ix];
        let Some(message) = self.thread.read(cx).message(message_id) else {
            return Empty.into_any();
        };

        let Some(rendered_message) = self.rendered_messages_by_id.get(&message_id) else {
            return Empty.into_any();
        };

        let context_store = self.context_store.clone();
        let workspace = self.workspace.clone();

        let thread = self.thread.read(cx);
        // Get all the data we need from thread before we start using it in closures
        let checkpoint = thread.checkpoint_for_message(message_id);
        let context = thread.context_for_message(message_id).collect::<Vec<_>>();
        let tool_uses = thread.tool_uses_for_message(message_id, cx);
        let has_tool_uses = !tool_uses.is_empty();

        // Don't render user messages that are just there for returning tool results.
        if message.role == Role::User && thread.message_has_tool_results(message_id) {
            return Empty.into_any();
        }

        let allow_editing_message = message.role == Role::User;

        let edit_message_editor = self
            .editing_message
            .as_ref()
            .filter(|(id, _)| *id == message_id)
            .map(|(_, state)| state.editor.clone());

        let first_message = ix == 0;
        // Show feedback for all assistant messages
        let show_feedback = message.role == Role::Assistant;

        let colors = cx.theme().colors();
        let active_color = colors.element_active;
        let editor_bg_color = colors.editor_background;
        let bg_user_message_header = editor_bg_color.blend(active_color.opacity(0.25));

        let feedback_container = h_flex().pt_2().pb_4().px_4().gap_1().justify_between();
        let message_id_for_feedback = message.id;
        let _feedback_items = match self
            .thread
            .read(cx)
            .message_feedback(message_id_for_feedback)
        {
            Some(feedback) => feedback_container
                .child(
                    Label::new(match feedback {
                        ThreadFeedback::Positive => "Thanks for your feedback!",
                        ThreadFeedback::Negative => {
                            "We appreciate your feedback and will use it to improve."
                        }
                    })
                    .color(Color::Muted)
                    .size(LabelSize::XSmall),
                )
                .child(
                    h_flex()
                        .gap_1()
                        .child(
                            IconButton::new("feedback-thumbs-up", IconName::ThumbsUp)
                                .icon_size(IconSize::XSmall)
                                .icon_color(match feedback {
                                    ThreadFeedback::Positive => Color::Accent,
                                    ThreadFeedback::Negative => Color::Ignored,
                                })
                                .shape(ui::IconButtonShape::Square)
                                .tooltip(Tooltip::text("Helpful Response"))
                                .on_click(cx.listener(move |this, _, window, cx| {
                                    this.handle_feedback_click(
                                        message_id_for_feedback,
                                        ThreadFeedback::Positive,
                                        window,
                                        cx,
                                    );
                                })),
                        )
                        .child(
                            IconButton::new("feedback-thumbs-down", IconName::ThumbsDown)
                                .icon_size(IconSize::XSmall)
                                .icon_color(match feedback {
                                    ThreadFeedback::Positive => Color::Ignored,
                                    ThreadFeedback::Negative => Color::Accent,
                                })
                                .shape(ui::IconButtonShape::Square)
                                .tooltip(Tooltip::text("Not Helpful"))
                                .on_click(cx.listener(move |this, _, window, cx| {
                                    this.handle_feedback_click(
                                        message_id_for_feedback,
                                        ThreadFeedback::Negative,
                                        window,
                                        cx,
                                    );
                                })),
                        ),
                )
                .into_any_element(),
            None => feedback_container
                .child(
                    Label::new(
                        "Rating the thread sends all of your current conversation to the Zed team.",
                    )
                    .color(Color::Muted)
                    .size(LabelSize::XSmall),
                )
                .child(
                    h_flex()
                        .gap_1()
                        .child(
                            IconButton::new("feedback-thumbs-up", IconName::ThumbsUp)
                                .icon_size(IconSize::XSmall)
                                .icon_color(Color::Ignored)
                                .shape(ui::IconButtonShape::Square)
                                .tooltip(Tooltip::text("Helpful Response"))
                                .on_click(cx.listener(move |this, _, window, cx| {
                                    let message_id = message_id_for_feedback;
                                    this.handle_feedback_click(
                                        message_id,
                                        ThreadFeedback::Positive,
                                        window,
                                        cx,
                                    );
                                })),
                        )
                        .child(
                            IconButton::new("feedback-thumbs-down", IconName::ThumbsDown)
                                .icon_size(IconSize::XSmall)
                                .icon_color(Color::Ignored)
                                .shape(ui::IconButtonShape::Square)
                                .tooltip(Tooltip::text("Not Helpful"))
                                .on_click(cx.listener(move |this, _, window, cx| {
                                    let message_id = message_id_for_feedback;
                                    this.handle_feedback_click(
                                        message_id,
                                        ThreadFeedback::Negative,
                                        window,
                                        cx,
                                    );
                                })),
                        ),
                )
                .into_any_element(),
        };

        let message_is_empty = message.should_display_content();
        let has_content = !message_is_empty || !context.is_empty();

        let message_content =
            has_content.then(|| {
                v_flex()
                    .gap_1p5()
                    .when(!message_is_empty, |parent| {
                        parent.child(
                            if let Some(edit_message_editor) = edit_message_editor.clone() {
                                div()
                                    .key_context("EditMessageEditor")
                                    .on_action(cx.listener(Self::cancel_editing_message))
                                    .on_action(cx.listener(Self::confirm_editing_message))
                                    .min_h_6()
                                    .child(edit_message_editor)
                                    .into_any()
                            } else {
                                div()
                                    .min_h_6()
                                    .text_ui(cx)
                                    .child(self.render_message_content(
                                        message_id,
                                        rendered_message,
                                        has_tool_uses,
                                        cx,
                                    ))
                                    .into_any()
                            },
                        )
                    })
                    .when(!context.is_empty(), |parent| {
                        parent.child(h_flex().flex_wrap().gap_1().children(
                            context.into_iter().map(|context| {
                                let context_id = context.id();
                                ContextPill::added(
                                    AddedContext::new(context, cx),
                                    false,
                                    false,
                                    None,
                                )
                                .on_click(Rc::new(cx.listener({
                                    let workspace = workspace.clone();
                                    let context_store = context_store.clone();
                                    move |_, _, window, cx| {
                                        if let Some(workspace) = workspace.upgrade() {
                                            open_context(
                                                context_id,
                                                context_store.clone(),
                                                workspace,
                                                window,
                                                cx,
                                            );
                                            cx.notify();
                                        }
                                    }
                                })))
                            }),
                        ))
                    })
            });

        let styled_message = match message.role {
            Role::User => v_flex()
                .id(("message-container", ix))
                .map(|this| {
                    if first_message {
                        this.pt_2()
                    } else {
                        this.pt_4()
                    }
                })
                .pb_4()
                .pl_2()
                .pr_2p5()
                .child(
                    v_flex()
                        .bg(colors.editor_background)
                        .rounded_lg()
                        .border_1()
                        .border_color(colors.border)
                        .shadow_md()
                        .child(
                            h_flex()
                                .py_1()
                                .pl_2()
                                .pr_1()
                                .bg(bg_user_message_header)
                                .border_b_1()
                                .border_color(colors.border)
                                .justify_between()
                                .rounded_t_md()
                                .child(
                                    h_flex()
                                        .gap_1p5()
                                        .child(
                                            Icon::new(IconName::PersonCircle)
                                                .size(IconSize::XSmall)
                                                .color(Color::Muted),
                                        )
                                        .child(
                                            Label::new("You")
                                                .size(LabelSize::Small)
                                                .color(Color::Muted),
                                        ),
                                )
                                .child(
                                    h_flex()
                                        .gap_1()
                                        .when_some(
                                            edit_message_editor.clone(),
                                            |this, edit_message_editor| {
                                                let focus_handle =
                                                    edit_message_editor.focus_handle(cx);
                                                this.child(
                                                    Button::new("cancel-edit-message", "Cancel")
                                                        .label_size(LabelSize::Small)
                                                        .key_binding(
                                                            KeyBinding::for_action_in(
                                                                &menu::Cancel,
                                                                &focus_handle,
                                                                window,
                                                                cx,
                                                            )
                                                            .map(|kb| kb.size(rems_from_px(12.))),
                                                        )
                                                        .on_click(
                                                            cx.listener(Self::handle_cancel_click),
                                                        ),
                                                )
                                                .child(
                                                    Button::new(
                                                        "confirm-edit-message",
                                                        "Regenerate",
                                                    )
                                                    .label_size(LabelSize::Small)
                                                    .key_binding(
                                                        KeyBinding::for_action_in(
                                                            &menu::Confirm,
                                                            &focus_handle,
                                                            window,
                                                            cx,
                                                        )
                                                        .map(|kb| kb.size(rems_from_px(12.))),
                                                    )
                                                    .on_click(
                                                        cx.listener(Self::handle_regenerate_click),
                                                    ),
                                                )
                                            },
                                        )
                                        .when(
                                            edit_message_editor.is_none() && allow_editing_message,
                                            |this| {
                                                this.child(
                                                    Button::new("edit-message", "Edit")
                                                        .label_size(LabelSize::Small)
                                                        .on_click(cx.listener({
                                                            let message_segments =
                                                                message.segments.clone();
                                                            move |this, _, window, cx| {
                                                                this.start_editing_message(
                                                                    message_id,
                                                                    &message_segments,
                                                                    window,
                                                                    cx,
                                                                );
                                                            }
                                                        })),
                                                )
                                            },
                                        ),
                                ),
                        )
                        .child(div().p_2().children(message_content)),
                ),
            Role::Assistant => v_flex()
                .id(("message-container", ix))
                .ml_2()
                .pl_2()
                .pr_4()
                .border_l_1()
                .border_color(cx.theme().colors().border_variant)
                .children(message_content)
                .gap_2p5()
                .pb_2p5()
                .when(!tool_uses.is_empty(), |parent| {
                    parent.child(
                        v_flex().children(
                            tool_uses
                                .into_iter()
                                .map(|tool_use| self.render_tool_use(tool_use, cx)),
                        ),
                    )
                }),
            Role::System => div().id(("message-container", ix)).py_1().px_2().child(
                v_flex()
                    .bg(colors.editor_background)
                    .rounded_sm()
                    .child(div().p_4().children(message_content)),
            ),
        };

        v_flex()
            .w_full()
            .when(first_message, |parent| {
                parent.child(self.render_rules_item(cx))
            })
            .when_some(checkpoint, |parent, checkpoint| {
                let mut is_pending = false;
                let mut error = None;
                if let Some(last_restore_checkpoint) =
                    self.thread.read(cx).last_restore_checkpoint()
                {
                    if last_restore_checkpoint.message_id() == message_id {
                        match last_restore_checkpoint {
                            LastRestoreCheckpoint::Pending { .. } => is_pending = true,
                            LastRestoreCheckpoint::Error { error: err, .. } => {
                                error = Some(err.clone());
                            }
                        }
                    }
                }

                let restore_checkpoint_button =
                    Button::new(("restore-checkpoint", ix), "Restore Checkpoint")
                        .icon(if error.is_some() {
                            IconName::XCircle
                        } else {
                            IconName::Undo
                        })
                        .icon_size(IconSize::XSmall)
                        .icon_position(IconPosition::Start)
                        .icon_color(if error.is_some() {
                            Some(Color::Error)
                        } else {
                            None
                        })
                        .label_size(LabelSize::XSmall)
                        .disabled(is_pending)
                        .on_click(cx.listener(move |this, _, _window, cx| {
                            this.thread.update(cx, |thread, cx| {
                                thread
                                    .restore_checkpoint(checkpoint.clone(), cx)
                                    .detach_and_log_err(cx);
                            });
                        }));

                let restore_checkpoint_button = if is_pending {
                    restore_checkpoint_button
                        .with_animation(
                            ("pulsating-restore-checkpoint-button", ix),
                            Animation::new(Duration::from_secs(2))
                                .repeat()
                                .with_easing(pulsating_between(0.6, 1.)),
                            |label, delta| label.alpha(delta),
                        )
                        .into_any_element()
                } else if let Some(error) = error {
                    restore_checkpoint_button
                        .tooltip(Tooltip::text(error.to_string()))
                        .into_any_element()
                } else {
                    restore_checkpoint_button.into_any_element()
                };

                parent.child(
                    h_flex()
                        .pt_2p5()
                        .px_2p5()
                        .w_full()
                        .gap_1()
                        .child(ui::Divider::horizontal())
                        .child(restore_checkpoint_button)
                        .child(ui::Divider::horizontal()),
                )
            })
            .child(styled_message)
            .when(
                show_feedback && !self.thread.read(cx).is_generating(),
                |parent| {
                    // Individual feedback controls for each assistant message
                    let message_id_for_feedback = message_id;
                    let feedback_status = self
                        .thread
                        .read(cx)
                        .message_feedback(message_id_for_feedback);

                    parent
                        .child(
                            h_flex()
                                .id(("message-feedback-controls", message_id_for_feedback.0))
                                .pt_2()
                                .pb_2()
                                .px_4()
                                .gap_1()
                                .justify_end()
                                .child(
                                    // Only show label when feedback has been given
                                    div()
                                        .id(("feedback-status-label", message_id_for_feedback.0))
                                        .child(if let Some(feedback) = feedback_status {
                                            Label::new(match feedback {
                                                ThreadFeedback::Positive => {
                                                    "Thanks for your feedback!"
                                                }
                                                ThreadFeedback::Negative => {
                                                    "Thanks for your feedback!"
                                                }
                                            })
                                            .color(Color::Muted)
                                            .size(LabelSize::XSmall)
                                        } else {
                                            Label::new("").size(LabelSize::XSmall)
                                        }),
                                )
                                .child(
                                    h_flex()
                                        .id(("feedback-buttons", message_id_for_feedback.0))
                                        .gap_2()
                                        .child({
                                            let message_id_for_button = message_id_for_feedback;
                                            let button_id =
                                                ("feedback-thumbs-up", message_id_for_button.0);
                                            IconButton::new(button_id, IconName::ThumbsUp)
                                                .icon_size(IconSize::Small)
                                                .icon_color(match feedback_status {
                                                    Some(ThreadFeedback::Positive) => Color::Accent,
                                                    _ => Color::Muted,
                                                })
                                                .shape(ui::IconButtonShape::Square)
                                                .tooltip(Tooltip::text("Helpful Response"))
                                                .on_click(cx.listener(
                                                    move |this, _, window, cx| {
                                                        this.handle_feedback_click(
                                                            message_id_for_button,
                                                            ThreadFeedback::Positive,
                                                            window,
                                                            cx,
                                                        );
                                                    },
                                                ))
                                        })
                                        .child({
                                            let message_id_for_button = message_id_for_feedback;
                                            let button_id =
                                                ("feedback-thumbs-down", message_id_for_button.0);
                                            IconButton::new(button_id, IconName::ThumbsDown)
                                                .icon_size(IconSize::Small)
                                                .icon_color(match feedback_status {
                                                    Some(ThreadFeedback::Negative) => Color::Accent,
                                                    _ => Color::Muted,
                                                })
                                                .shape(ui::IconButtonShape::Square)
                                                .tooltip(Tooltip::text("Not Helpful"))
                                                .on_click(cx.listener(
                                                    move |this, _, window, cx| {
                                                        this.handle_feedback_click(
                                                            message_id_for_button,
                                                            ThreadFeedback::Negative,
                                                            window,
                                                            cx,
                                                        );
                                                    },
                                                ))
                                        }),
                                ),
                        )
                        .when(
                            self.showing_feedback_comments_for.is_some()
                                && self.showing_feedback_comments_for.unwrap() == message_id,
                            |parent| {
                                parent.child(
                                    v_flex()
                                        .gap_1()
                                        .px_4()
                                        .child(
                                            Label::new(
                                                "Please share your feedback to help us improve:",
                                            )
                                            .size(LabelSize::Small),
                                        )
                                        .child(
                                            div()
                                                .p_2()
                                                .rounded_md()
                                                .border_1()
                                                .border_color(cx.theme().colors().border)
                                                .bg(cx.theme().colors().editor_background)
                                                .child(
                                                    self.feedback_comments_editor
                                                        .as_ref()
                                                        .unwrap()
                                                        .clone(),
                                                ),
                                        )
                                        .child(
                                            h_flex()
                                                .gap_1()
                                                .justify_end()
                                                .pb_2()
                                                .child(
                                                    Button::new("cancel-comments", "Cancel")
                                                        .on_click(cx.listener(
                                                            Self::handle_cancel_comments,
                                                        )),
                                                )
                                                .child(
                                                    Button::new("submit-comments", "Submit")
                                                        .on_click(cx.listener(
                                                            Self::handle_submit_comments,
                                                        )),
                                                ),
                                        ),
                                )
                            },
                        )
                },
            )
            .into_any()
    }

    fn render_message_content(
        &self,
        message_id: MessageId,
        rendered_message: &RenderedMessage,
        has_tool_uses: bool,
        cx: &Context<Self>,
    ) -> impl IntoElement {
        let is_last_message = self.messages.last() == Some(&message_id);
        let is_generating = self.thread.read(cx).is_generating();
        let pending_thinking_segment_index = if is_generating && is_last_message && !has_tool_uses {
            rendered_message
                .segments
                .iter()
                .enumerate()
                .last()
                .filter(|(_, segment)| matches!(segment, RenderedMessageSegment::Thinking { .. }))
                .map(|(index, _)| index)
        } else {
            None
        };

        div()
            .text_ui(cx)
            .gap_2()
            .children(
                rendered_message.segments.iter().enumerate().map(
                    |(index, segment)| match segment {
                        RenderedMessageSegment::Thinking {
                            content,
                            scroll_handle,
                        } => self
                            .render_message_thinking_segment(
                                message_id,
                                index,
                                content.clone(),
                                &scroll_handle,
                                Some(index) == pending_thinking_segment_index,
                                cx,
                            )
                            .into_any_element(),
                        RenderedMessageSegment::Text(markdown) => {
                            div().child(markdown.clone()).into_any_element()
                        }
                    },
                ),
            )
    }

    fn tool_card_border_color(&self, cx: &Context<Self>) -> Hsla {
        cx.theme().colors().border.opacity(0.5)
    }

    fn tool_card_header_bg(&self, cx: &Context<Self>) -> Hsla {
        cx.theme()
            .colors()
            .element_background
            .blend(cx.theme().colors().editor_foreground.opacity(0.025))
    }

    fn render_message_thinking_segment(
        &self,
        message_id: MessageId,
        ix: usize,
        markdown: Entity<Markdown>,
        scroll_handle: &ScrollHandle,
        pending: bool,
        cx: &Context<Self>,
    ) -> impl IntoElement {
        let is_open = self
            .expanded_thinking_segments
            .get(&(message_id, ix))
            .copied()
            .unwrap_or_default();

        let editor_bg = cx.theme().colors().editor_background;

        div().pt_0p5().pb_2().child(
            v_flex()
                .rounded_lg()
                .border_1()
                .border_color(self.tool_card_border_color(cx))
                .child(
                    h_flex()
                        .group("disclosure-header")
                        .justify_between()
                        .py_1()
                        .px_2()
                        .bg(self.tool_card_header_bg(cx))
                        .map(|this| {
                            if pending || is_open {
                                this.rounded_t_md()
                                    .border_b_1()
                                    .border_color(self.tool_card_border_color(cx))
                            } else {
                                this.rounded_md()
                            }
                        })
                        .child(
                            h_flex()
                                .gap_1p5()
                                .child(
                                    Icon::new(IconName::Brain)
                                        .size(IconSize::XSmall)
                                        .color(Color::Muted),
                                )
                                .child({
                                    if pending {
                                        Label::new("Thinking…")
                                            .size(LabelSize::Small)
                                            .buffer_font(cx)
                                            .with_animation(
                                                "pulsating-label",
                                                Animation::new(Duration::from_secs(2))
                                                    .repeat()
                                                    .with_easing(pulsating_between(0.4, 0.8)),
                                                |label, delta| label.alpha(delta),
                                            )
                                            .into_any_element()
                                    } else {
                                        Label::new("Thought Process")
                                            .size(LabelSize::Small)
                                            .buffer_font(cx)
                                            .into_any_element()
                                    }
                                }),
                        )
                        .child(
                            h_flex()
                                .gap_1()
                                .child(
                                    div().visible_on_hover("disclosure-header").child(
                                        Disclosure::new("thinking-disclosure", is_open)
                                            .opened_icon(IconName::ChevronUp)
                                            .closed_icon(IconName::ChevronDown)
                                            .on_click(cx.listener({
                                                move |this, _event, _window, _cx| {
                                                    let is_open = this
                                                        .expanded_thinking_segments
                                                        .entry((message_id, ix))
                                                        .or_insert(false);

                                                    *is_open = !*is_open;
                                                }
                                            })),
                                    ),
                                )
                                .child({
                                    let (icon_name, color, animated) = if pending {
                                        (IconName::ArrowCircle, Color::Accent, true)
                                    } else {
                                        (IconName::Check, Color::Success, false)
                                    };

                                    let icon =
                                        Icon::new(icon_name).color(color).size(IconSize::Small);

                                    if animated {
                                        icon.with_animation(
                                            "arrow-circle",
                                            Animation::new(Duration::from_secs(2)).repeat(),
                                            |icon, delta| {
                                                icon.transform(Transformation::rotate(percentage(
                                                    delta,
                                                )))
                                            },
                                        )
                                        .into_any_element()
                                    } else {
                                        icon.into_any_element()
                                    }
                                }),
                        ),
                )
                .when(pending && !is_open, |this| {
                    let gradient_overlay = div()
                        .rounded_b_lg()
                        .h_20()
                        .absolute()
                        .w_full()
                        .bottom_0()
                        .left_0()
                        .bg(linear_gradient(
                            180.,
                            linear_color_stop(editor_bg, 1.),
                            linear_color_stop(editor_bg.opacity(0.2), 0.),
                        ));

                    this.child(
                        div()
                            .relative()
                            .bg(editor_bg)
                            .rounded_b_lg()
                            .child(
                                div()
                                    .id(("thinking-content", ix))
                                    .p_2()
                                    .h_20()
                                    .track_scroll(scroll_handle)
                                    .text_ui_sm(cx)
                                    .child(markdown.clone())
                                    .overflow_hidden(),
                            )
                            .child(gradient_overlay),
                    )
                })
                .when(is_open, |this| {
                    this.child(
                        div()
                            .id(("thinking-content", ix))
                            .h_full()
                            .p_2()
                            .rounded_b_lg()
                            .bg(editor_bg)
                            .text_ui_sm(cx)
                            .child(markdown.clone()),
                    )
                }),
        )
    }

    fn render_tool_use(
        &self,
        tool_use: ToolUse,
        cx: &mut Context<Self>,
    ) -> impl IntoElement + use<> {
        let is_open = self
            .expanded_tool_uses
            .get(&tool_use.id)
            .copied()
            .unwrap_or_default();

        let is_status_finished = matches!(&tool_use.status, ToolUseStatus::Finished(_));

        let fs = self
            .workspace
            .upgrade()
            .map(|workspace| workspace.read(cx).app_state().fs.clone());
        let needs_confirmation = matches!(&tool_use.status, ToolUseStatus::NeedsConfirmation);

        let status_icons = div().child(match &tool_use.status {
            ToolUseStatus::Pending | ToolUseStatus::NeedsConfirmation => {
                let icon = Icon::new(IconName::Warning)
                    .color(Color::Warning)
                    .size(IconSize::Small);
                icon.into_any_element()
            }
            ToolUseStatus::Running => {
                let icon = Icon::new(IconName::ArrowCircle)
                    .color(Color::Accent)
                    .size(IconSize::Small);
                icon.with_animation(
                    "arrow-circle",
                    Animation::new(Duration::from_secs(2)).repeat(),
                    |icon, delta| icon.transform(Transformation::rotate(percentage(delta))),
                )
                .into_any_element()
            }
            ToolUseStatus::Finished(_) => div().w_0().into_any_element(),
            ToolUseStatus::Error(_) => {
                let icon = Icon::new(IconName::Close)
                    .color(Color::Error)
                    .size(IconSize::Small);
                icon.into_any_element()
            }
        });

        let content_container = || v_flex().py_1().gap_0p5().px_2p5();
        let results_content = v_flex()
            .gap_1()
            .child(
                content_container()
                    .child(
                        Label::new("Input")
                            .size(LabelSize::XSmall)
                            .color(Color::Muted)
                            .buffer_font(cx),
                    )
                    .child(
                        Label::new(
                            serde_json::to_string_pretty(&tool_use.input).unwrap_or_default(),
                        )
                        .size(LabelSize::Small)
                        .buffer_font(cx),
                    ),
            )
            .map(|container| match tool_use.status {
                ToolUseStatus::Finished(output) => container.child(
                    content_container()
                        .border_t_1()
                        .border_color(self.tool_card_border_color(cx))
                        .child(
                            Label::new("Result")
                                .size(LabelSize::XSmall)
                                .color(Color::Muted)
                                .buffer_font(cx),
                        )
                        .child(Label::new(output).size(LabelSize::Small).buffer_font(cx)),
                ),
                ToolUseStatus::Running => container.child(
                    content_container().child(
                        h_flex()
                            .gap_1()
                            .pb_1()
                            .border_t_1()
                            .border_color(self.tool_card_border_color(cx))
                            .child(
                                Icon::new(IconName::ArrowCircle)
                                    .size(IconSize::Small)
                                    .color(Color::Accent)
                                    .with_animation(
                                        "arrow-circle",
                                        Animation::new(Duration::from_secs(2)).repeat(),
                                        |icon, delta| {
                                            icon.transform(Transformation::rotate(percentage(
                                                delta,
                                            )))
                                        },
                                    ),
                            )
                            .child(
                                Label::new("Running…")
                                    .size(LabelSize::XSmall)
                                    .color(Color::Muted)
                                    .buffer_font(cx),
                            ),
                    ),
                ),
                ToolUseStatus::Error(err) => container.child(
                    content_container()
                        .border_t_1()
                        .border_color(self.tool_card_border_color(cx))
                        .child(
                            Label::new("Error")
                                .size(LabelSize::XSmall)
                                .color(Color::Muted)
                                .buffer_font(cx),
                        )
                        .child(Label::new(err).size(LabelSize::Small).buffer_font(cx)),
                ),
                ToolUseStatus::Pending => container,
                ToolUseStatus::NeedsConfirmation => container.child(
                    content_container()
                        .border_t_1()
                        .border_color(self.tool_card_border_color(cx))
                        .child(
                            Label::new("Asking Permission")
                                .size(LabelSize::Small)
                                .color(Color::Muted)
                                .buffer_font(cx),
                        ),
                ),
            });

        let gradient_overlay = |color: Hsla| {
            div()
                .h_full()
                .absolute()
                .w_8()
                .bottom_0()
                .map(|element| {
                    if is_status_finished {
                        element.right_7()
                    } else {
                        element.right(px(46.))
                    }
                })
                .bg(linear_gradient(
                    90.,
                    linear_color_stop(color, 1.),
                    linear_color_stop(color.opacity(0.2), 0.),
                ))
        };

        div().map(|element| {
            if !tool_use.needs_confirmation {
                element.child(
                    v_flex()
                        .child(
                            h_flex()
                                .group("disclosure-header")
                                .relative()
                                .gap_1p5()
                                .justify_between()
                                .opacity(0.8)
                                .hover(|style| style.opacity(1.))
                                .when(!is_status_finished, |this| this.pr_2())
                                .child(
                                    h_flex()
                                        .id("tool-label-container")
                                        .gap_1p5()
                                        .max_w_full()
                                        .overflow_x_scroll()
                                        .child(
                                            Icon::new(tool_use.icon)
                                                .size(IconSize::XSmall)
                                                .color(Color::Muted),
                                        )
                                        .child(
                                            h_flex().pr_8().text_ui_sm(cx).children(
                                                self.rendered_tool_use_labels
                                                    .get(&tool_use.id)
                                                    .cloned(),
                                            ),
                                        ),
                                )
                                .child(
                                    h_flex()
                                        .gap_1()
                                        .child(
                                            div().visible_on_hover("disclosure-header").child(
                                                Disclosure::new("tool-use-disclosure", is_open)
                                                    .opened_icon(IconName::ChevronUp)
                                                    .closed_icon(IconName::ChevronDown)
                                                    .on_click(cx.listener({
                                                        let tool_use_id = tool_use.id.clone();
                                                        move |this, _event, _window, _cx| {
                                                            let is_open = this
                                                                .expanded_tool_uses
                                                                .entry(tool_use_id.clone())
                                                                .or_insert(false);

                                                            *is_open = !*is_open;
                                                        }
                                                    })),
                                            ),
                                        )
                                        .child(status_icons),
                                )
                                .child(gradient_overlay(cx.theme().colors().panel_background)),
                        )
                        .map(|parent| {
                            if !is_open {
                                return parent;
                            }

                            parent.child(
                                v_flex()
                                    .mt_1()
                                    .border_1()
                                    .border_color(self.tool_card_border_color(cx))
                                    .bg(cx.theme().colors().editor_background)
                                    .rounded_lg()
                                    .child(results_content),
                            )
                        }),
                )
            } else {
                v_flex()
                    .rounded_lg()
                    .border_1()
                    .border_color(self.tool_card_border_color(cx))
                    .overflow_hidden()
                    .child(
                        h_flex()
                            .group("disclosure-header")
                            .relative()
                            .justify_between()
                            .py_1()
                            .map(|element| {
                                if is_status_finished {
                                    element.pl_2().pr_0p5()
                                } else {
                                    element.px_2()
                                }
                            })
                            .bg(self.tool_card_header_bg(cx))
                            .map(|element| {
                                if is_open {
                                    element.border_b_1().rounded_t_md()
                                } else if needs_confirmation {
                                    element.rounded_t_md()
                                } else {
                                    element.rounded_md()
                                }
                            })
                            .border_color(self.tool_card_border_color(cx))
                            .child(
                                h_flex()
                                    .id("tool-label-container")
                                    .gap_1p5()
                                    .max_w_full()
                                    .overflow_x_scroll()
                                    .child(
                                        Icon::new(tool_use.icon)
                                            .size(IconSize::XSmall)
                                            .color(Color::Muted),
                                    )
                                    .child(
                                        h_flex().pr_8().text_ui_sm(cx).children(
                                            self.rendered_tool_use_labels
                                                .get(&tool_use.id)
                                                .cloned(),
                                        ),
                                    ),
                            )
                            .child(
                                h_flex()
                                    .gap_1()
                                    .child(
                                        div().visible_on_hover("disclosure-header").child(
                                            Disclosure::new("tool-use-disclosure", is_open)
                                                .opened_icon(IconName::ChevronUp)
                                                .closed_icon(IconName::ChevronDown)
                                                .on_click(cx.listener({
                                                    let tool_use_id = tool_use.id.clone();
                                                    move |this, _event, _window, _cx| {
                                                        let is_open = this
                                                            .expanded_tool_uses
                                                            .entry(tool_use_id.clone())
                                                            .or_insert(false);

                                                        *is_open = !*is_open;
                                                    }
                                                })),
                                        ),
                                    )
                                    .child(status_icons),
                            )
                            .child(gradient_overlay(self.tool_card_header_bg(cx))),
                    )
                    .map(|parent| {
                        if !is_open {
                            return parent;
                        }

                        parent.child(
                            v_flex()
                                .bg(cx.theme().colors().editor_background)
                                .map(|element| {
                                    if  needs_confirmation {
                                        element.rounded_none()
                                    } else {
                                        element.rounded_b_lg()
                                    }
                                })
                                .child(results_content),
                        )
                    })
                    .when(needs_confirmation, |this| {
                        this.child(
                            h_flex()
                                .py_1()
                                .pl_2()
                                .pr_1()
                                .gap_1()
                                .justify_between()
                                .bg(cx.theme().colors().editor_background)
                                .border_t_1()
                                .border_color(self.tool_card_border_color(cx))
                                .rounded_b_lg()
                                .child(Label::new("Action Confirmation").color(Color::Muted).size(LabelSize::Small))
                                .child(
                                    h_flex()
                                        .gap_0p5()
                                        .child({
                                            let tool_id = tool_use.id.clone();
                                            Button::new(
                                                "always-allow-tool-action",
                                                "Always Allow",
                                            )
                                            .label_size(LabelSize::Small)
                                            .icon(IconName::CheckDouble)
                                            .icon_position(IconPosition::Start)
                                            .icon_size(IconSize::Small)
                                            .icon_color(Color::Success)
                                            .tooltip(move |window, cx|  {
                                                Tooltip::with_meta(
                                                    "Never ask for permission",
                                                    None,
                                                    "Restore the original behavior in your Agent Panel settings",
                                                    window,
                                                    cx,
                                                )
                                            })
                                            .on_click(cx.listener(
                                                move |this, event, window, cx| {
                                                    if let Some(fs) = fs.clone() {
                                                        update_settings_file::<AssistantSettings>(
                                                            fs.clone(),
                                                            cx,
                                                            |settings, _| {
                                                                settings.set_always_allow_tool_actions(true);
                                                            },
                                                        );
                                                    }
                                                    this.handle_allow_tool(
                                                        tool_id.clone(),
                                                        event,
                                                        window,
                                                        cx,
                                                    )
                                                },
                                            ))
                                        })
                                        .child(ui::Divider::vertical())
                                        .child({
                                            let tool_id = tool_use.id.clone();
                                            Button::new("allow-tool-action", "Allow")
                                                .label_size(LabelSize::Small)
                                                .icon(IconName::Check)
                                                .icon_position(IconPosition::Start)
                                                .icon_size(IconSize::Small)
                                                .icon_color(Color::Success)
                                                .on_click(cx.listener(
                                                    move |this, event, window, cx| {
<<<<<<< HEAD
                                                        // Skip settings update for now to avoid compilation errors
                                                        let _ = fs; // Use variable to avoid warning
=======
>>>>>>> ed372202
                                                        this.handle_allow_tool(
                                                            tool_id.clone(),
                                                            event,
                                                            window,
                                                            cx,
                                                        )
                                                    },
                                                ))
                                        })
                                        .child({
                                            let tool_id = tool_use.id.clone();
                                            let tool_name: Arc<str> = tool_use.name.into();
                                            Button::new("deny-tool", "Deny")
                                                .label_size(LabelSize::Small)
                                                .icon(IconName::Close)
                                                .icon_position(IconPosition::Start)
                                                .icon_size(IconSize::Small)
                                                .icon_color(Color::Error)
                                                .on_click(cx.listener(
                                                    move |this, event, window, cx| {
                                                        this.handle_deny_tool(
                                                            tool_id.clone(),
                                                            tool_name.clone(),
                                                            event,
                                                            window,
                                                            cx,
                                                        )
                                                    },
                                                ))
                                        }),
                                ),
                        )
                    })
            }
        })
    }

    fn render_rules_item(&self, cx: &Context<Self>) -> AnyElement {
        let Some(system_prompt_context) = self.thread.read(cx).system_prompt_context().as_ref()
        else {
            return div().into_any();
        };

        let rules_files = system_prompt_context
            .worktrees
            .iter()
            .filter_map(|worktree| worktree.rules_file.as_ref())
            .collect::<Vec<_>>();

        let label_text = match rules_files.as_slice() {
            &[] => return div().into_any(),
            &[rules_file] => {
                format!("Using {:?} file", rules_file.rel_path)
            }
            rules_files => {
                format!("Using {} rules files", rules_files.len())
            }
        };

        div()
            .pt_1()
            .px_2p5()
            .child(
                h_flex()
                    .w_full()
                    .gap_0p5()
                    .child(
                        h_flex()
                            .gap_1p5()
                            .child(
                                Icon::new(IconName::File)
                                    .size(IconSize::XSmall)
                                    .color(Color::Disabled),
                            )
                            .child(
                                Label::new(label_text)
                                    .size(LabelSize::XSmall)
                                    .color(Color::Muted)
                                    .buffer_font(cx),
                            ),
                    )
                    .child(
                        IconButton::new("open-rule", IconName::ArrowUpRightAlt)
                            .shape(ui::IconButtonShape::Square)
                            .icon_size(IconSize::XSmall)
                            .icon_color(Color::Ignored)
                            .on_click(cx.listener(Self::handle_open_rules))
                            .tooltip(Tooltip::text("View Rules")),
                    ),
            )
            .into_any()
    }

    fn handle_allow_tool(
        &mut self,
        tool_use_id: LanguageModelToolUseId,
        _: &ClickEvent,
        _window: &mut Window,
        cx: &mut Context<Self>,
    ) {
        if let Some(PendingToolUseStatus::NeedsConfirmation(c)) = self
            .thread
            .read(cx)
            .pending_tool(&tool_use_id)
            .map(|tool_use| tool_use.status.clone())
        {
            self.thread.update(cx, |thread, cx| {
                thread.run_tool(
                    c.tool_use_id.clone(),
                    c.ui_text.clone(),
                    c.input.clone(),
                    &c.messages,
                    c.tool.clone(),
                    cx,
                );
            });
        }
    }

    fn handle_deny_tool(
        &mut self,
        tool_use_id: LanguageModelToolUseId,
        tool_name: Arc<str>,
        _: &ClickEvent,
        _window: &mut Window,
        cx: &mut Context<Self>,
    ) {
        self.thread.update(cx, |thread, cx| {
            thread.deny_tool_use(tool_use_id, tool_name, cx);
        });
    }

    fn handle_open_rules(&mut self, _: &ClickEvent, window: &mut Window, cx: &mut Context<Self>) {
        let Some(system_prompt_context) = self.thread.read(cx).system_prompt_context().as_ref()
        else {
            return;
        };

        let abs_paths = system_prompt_context
            .worktrees
            .iter()
            .flat_map(|worktree| worktree.rules_file.as_ref())
            .map(|rules_file| rules_file.abs_path.to_path_buf())
            .collect::<Vec<_>>();

        if let Ok(task) = self.workspace.update(cx, move |workspace, cx| {
            // TODO: Open a multibuffer instead? In some cases this doesn't make the set of rules
            // files clear. For example, if rules file 1 is already open but rules file 2 is not,
            // this would open and focus rules file 2 in a tab that is not next to rules file 1.
            workspace.open_paths(abs_paths, OpenOptions::default(), None, window, cx)
        }) {
            task.detach();
        }
    }

    fn dismiss_notifications(&mut self, cx: &mut Context<ActiveThread>) {
        for window in self.notifications.drain(..) {
            window
                .update(cx, |_, window, _| {
                    window.remove_window();
                })
                .ok();

            self.notification_subscriptions.remove(&window);
        }
    }

    fn render_vertical_scrollbar(&self, cx: &mut Context<Self>) -> Stateful<Div> {
        div()
            .occlude()
            .id("active-thread-scrollbar")
            .on_mouse_move(cx.listener(|_, _, _, cx| {
                cx.notify();
                cx.stop_propagation()
            }))
            .on_hover(|_, _, cx| {
                cx.stop_propagation();
            })
            .on_any_mouse_down(|_, _, cx| {
                cx.stop_propagation();
            })
            .on_mouse_up(
                MouseButton::Left,
                cx.listener(|_, _, _, cx| {
                    cx.stop_propagation();
                }),
            )
            .on_scroll_wheel(cx.listener(|_, _, _, cx| {
                cx.notify();
            }))
            .h_full()
            .absolute()
            .right_1()
            .top_1()
            .bottom_0()
            .w(px(12.))
            .cursor_default()
            .children(Scrollbar::vertical(self.scrollbar_state.clone()))
    }
}

impl Render for ActiveThread {
    fn render(&mut self, _window: &mut Window, cx: &mut Context<Self>) -> impl IntoElement {
        v_flex()
            .size_full()
            .relative()
            .child(list(self.list_state.clone()).flex_grow())
            .child(self.render_vertical_scrollbar(cx))
    }
}

pub(crate) fn open_context(
    id: ContextId,
    context_store: Entity<ContextStore>,
    workspace: Entity<Workspace>,
    window: &mut Window,
    cx: &mut App,
) {
    let Some(context) = context_store.read(cx).context_for_id(id) else {
        return;
    };

    match context {
        AssistantContext::File(file_context) => {
            if let Some(project_path) = file_context.context_buffer.buffer.read(cx).project_path(cx)
            {
                workspace.update(cx, |workspace, cx| {
                    workspace
                        .open_path(project_path, None, true, window, cx)
                        .detach_and_log_err(cx);
                });
            }
        }
        AssistantContext::Directory(directory_context) => {
            let path = directory_context.project_path.clone();
            workspace.update(cx, |workspace, cx| {
                workspace.project().update(cx, |project, cx| {
                    if let Some(entry) = project.entry_for_path(&path, cx) {
                        cx.emit(project::Event::RevealInProjectPanel(entry.id));
                    }
                })
            })
        }
        AssistantContext::Symbol(symbol_context) => {
            if let Some(project_path) = symbol_context
                .context_symbol
                .buffer
                .read(cx)
                .project_path(cx)
            {
                let snapshot = symbol_context.context_symbol.buffer.read(cx).snapshot();
                let target_position = symbol_context
                    .context_symbol
                    .id
                    .range
                    .start
                    .to_point(&snapshot);

                let open_task = workspace.update(cx, |workspace, cx| {
                    workspace.open_path(project_path, None, true, window, cx)
                });
                window
                    .spawn(cx, async move |cx| {
                        if let Some(active_editor) = open_task
                            .await
                            .log_err()
                            .and_then(|item| item.downcast::<Editor>())
                        {
                            active_editor
                                .downgrade()
                                .update_in(cx, |editor, window, cx| {
                                    editor.go_to_singleton_buffer_point(
                                        target_position,
                                        window,
                                        cx,
                                    );
                                })
                                .log_err();
                        }
                    })
                    .detach();
            }
        }
        AssistantContext::FetchedUrl(fetched_url_context) => {
            cx.open_url(&fetched_url_context.url);
        }
        AssistantContext::Thread(thread_context) => {
            let thread_id = thread_context.thread.read(cx).id().clone();
            workspace.update(cx, |workspace, cx| {
                if let Some(panel) = workspace.panel::<AssistantPanel>(cx) {
                    panel.update(cx, |panel, cx| {
                        panel
                            .open_thread(&thread_id, window, cx)
                            .detach_and_log_err(cx)
                    });
                }
            })
        }
    }
}<|MERGE_RESOLUTION|>--- conflicted
+++ resolved
@@ -2183,11 +2183,8 @@
                                                 .icon_color(Color::Success)
                                                 .on_click(cx.listener(
                                                     move |this, event, window, cx| {
-<<<<<<< HEAD
-                                                        // Skip settings update for now to avoid compilation errors
                                                         let _ = fs; // Use variable to avoid warning
-=======
->>>>>>> ed372202
+
                                                         this.handle_allow_tool(
                                                             tool_id.clone(),
                                                             event,
