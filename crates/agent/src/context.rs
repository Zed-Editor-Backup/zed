--- conflicted
+++ resolved
@@ -32,11 +32,8 @@
     Excerpt,
     FetchedUrl,
     Thread,
-<<<<<<< HEAD
+    Rules,
     Image,
-=======
-    Rules,
->>>>>>> 7aa0fa15
 }
 
 impl ContextKind {
@@ -48,11 +45,8 @@
             ContextKind::Excerpt => IconName::Code,
             ContextKind::FetchedUrl => IconName::Globe,
             ContextKind::Thread => IconName::MessageBubbles,
-<<<<<<< HEAD
+            ContextKind::Rules => RULES_ICON,
             ContextKind::Image => IconName::Image,
-=======
-            ContextKind::Rules => RULES_ICON,
->>>>>>> 7aa0fa15
         }
     }
 }
@@ -65,11 +59,8 @@
     FetchedUrl(FetchedUrlContext),
     Thread(ThreadContext),
     Excerpt(ExcerptContext),
-<<<<<<< HEAD
+    Rules(RulesContext),
     Image(ImageContext),
-=======
-    Rules(RulesContext),
->>>>>>> 7aa0fa15
 }
 
 impl AssistantContext {
@@ -81,11 +72,8 @@
             Self::FetchedUrl(url) => url.id,
             Self::Thread(thread) => thread.id,
             Self::Excerpt(excerpt) => excerpt.id,
-<<<<<<< HEAD
+            Self::Rules(rules) => rules.id,
             Self::Image(image) => image.id,
-=======
-            Self::Rules(rules) => rules.id,
->>>>>>> 7aa0fa15
         }
     }
 }
@@ -247,11 +235,8 @@
             AssistantContext::Excerpt(context) => excerpt_context.push(context),
             AssistantContext::FetchedUrl(context) => fetch_context.push(context),
             AssistantContext::Thread(context) => thread_context.push(context),
-<<<<<<< HEAD
+            AssistantContext::Rules(context) => rules_context.push(context),
             AssistantContext::Image(_) => {}
-=======
-            AssistantContext::Rules(context) => rules_context.push(context),
->>>>>>> 7aa0fa15
         }
     }
 
