--- conflicted
+++ resolved
@@ -963,14 +963,6 @@
         })
     }
 
-<<<<<<< HEAD
-    pub fn send_to_model(
-        &mut self,
-        model: Arc<dyn LanguageModel>,
-        window: Option<AnyWindowHandle>,
-        cx: &mut Context<Self>,
-    ) {
-=======
     pub fn remaining_turns(&self) -> u32 {
         self.remaining_turns
     }
@@ -979,14 +971,13 @@
         self.remaining_turns = remaining_turns;
     }
 
-    pub fn send_to_model(&mut self, model: Arc<dyn LanguageModel>, cx: &mut Context<Self>) {
+    pub fn send_to_model(&mut self, model: Arc<dyn LanguageModel>, window: Option<AnyWindowHandle>, cx: &mut Context<Self>) {
         if self.remaining_turns == 0 {
             return;
         }
 
         self.remaining_turns -= 1;
 
->>>>>>> ce1a674e
         let mut request = self.to_completion_request(cx);
         if model.supports_tools() {
             request.tools = {
