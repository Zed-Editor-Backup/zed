--- conflicted
+++ resolved
@@ -1543,7 +1543,6 @@
         let serialized_thread = self.serialize(cx);
         let thread_id = self.id().clone();
         let client = self.project.read(cx).client();
-<<<<<<< HEAD
         let profile_id = AssistantSettings::get_global(cx)
             .default_profile
             .to_string();
@@ -1557,11 +1556,8 @@
             .collect();
 
         self.feedback = Some(feedback);
-=======
-
         self.message_feedback.insert(message_id, feedback);
 
->>>>>>> 78014329
         cx.notify();
 
         let message_content = self
@@ -1583,13 +1579,10 @@
                 "Assistant Thread Rated",
                 rating,
                 thread_id,
-<<<<<<< HEAD
                 profile_id,
                 enabled_tool_names,
-=======
                 message_id = message_id.0,
                 message_content,
->>>>>>> 78014329
                 thread_data,
                 final_project_snapshot
             );
