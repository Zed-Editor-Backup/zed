use std::fmt::Write as _;
use std::io::Write;
use std::ops::Range;
use std::sync::Arc;

use agent_rules::load_worktree_rules_file;
use anyhow::{Context as _, Result, anyhow};
use assistant_settings::AssistantSettings;
use assistant_tool::{ActionLog, Tool, ToolWorkingSet};
use chrono::{DateTime, Utc};
use collections::{BTreeMap, HashMap};
use feature_flags::{self, FeatureFlagAppExt};
use fs::Fs;
use futures::future::Shared;
use futures::{FutureExt, StreamExt as _};
use git::repository::DiffType;
use gpui::{App, AppContext, Context, Entity, EventEmitter, SharedString, Task, WeakEntity};
use language_model::{
    ConfiguredModel, LanguageModel, LanguageModelCompletionEvent, LanguageModelRegistry,
    LanguageModelRequest, LanguageModelRequestMessage, LanguageModelRequestTool,
    LanguageModelToolResult, LanguageModelToolUseId, MaxMonthlySpendReachedError, MessageContent,
    PaymentRequiredError, Role, StopReason, TokenUsage,
};
use project::git_store::{GitStore, GitStoreCheckpoint, RepositoryState};
use project::{Project, Worktree};
use prompt_store::{AssistantSystemPromptContext, PromptBuilder, WorktreeInfoForSystemPrompt};
use schemars::JsonSchema;
use serde::{Deserialize, Serialize};
use settings::Settings;
use util::{ResultExt as _, TryFutureExt as _, post_inc};
use uuid::Uuid;

use crate::context::{AssistantContext, ContextId, format_context_as_string};
use crate::thread_store::{
    SerializedMessage, SerializedMessageSegment, SerializedThread, SerializedToolResult,
    SerializedToolUse,
};
use crate::tool_use::{PendingToolUse, ToolUse, ToolUseState, USING_TOOL_MARKER};

#[derive(Debug, Clone, Copy)]
pub enum RequestKind {
    Chat,
    /// Used when summarizing a thread.
    Summarize,
}

#[derive(
    Debug, PartialEq, Eq, PartialOrd, Ord, Hash, Clone, Serialize, Deserialize, JsonSchema,
)]
pub struct ThreadId(Arc<str>);

impl ThreadId {
    pub fn new() -> Self {
        Self(Uuid::new_v4().to_string().into())
    }
}

impl std::fmt::Display for ThreadId {
    fn fmt(&self, f: &mut std::fmt::Formatter<'_>) -> std::fmt::Result {
        write!(f, "{}", self.0)
    }
}

impl From<&str> for ThreadId {
    fn from(value: &str) -> Self {
        Self(value.into())
    }
}

#[derive(Debug, PartialEq, Eq, PartialOrd, Ord, Hash, Clone, Copy, Serialize, Deserialize)]
pub struct MessageId(pub(crate) usize);

impl MessageId {
    fn post_inc(&mut self) -> Self {
        Self(post_inc(&mut self.0))
    }
}

/// A message in a [`Thread`].
#[derive(Debug, Clone)]
pub struct Message {
    pub id: MessageId,
    pub role: Role,
    pub segments: Vec<MessageSegment>,
    pub context: String,
}

impl Message {
    /// Returns whether the message contains any meaningful text that should be displayed
    /// The model sometimes runs tool without producing any text or just a marker ([`USING_TOOL_MARKER`])
    pub fn should_display_content(&self) -> bool {
        self.segments.iter().all(|segment| segment.should_display())
    }

    pub fn push_thinking(&mut self, text: &str) {
        if let Some(MessageSegment::Thinking(segment)) = self.segments.last_mut() {
            segment.push_str(text);
        } else {
            self.segments
                .push(MessageSegment::Thinking(text.to_string()));
        }
    }

    pub fn push_text(&mut self, text: &str) {
        if let Some(MessageSegment::Text(segment)) = self.segments.last_mut() {
            segment.push_str(text);
        } else {
            self.segments.push(MessageSegment::Text(text.to_string()));
        }
    }

    pub fn to_string(&self) -> String {
        let mut result = String::new();

        if !self.context.is_empty() {
            result.push_str(&self.context);
        }

        for segment in &self.segments {
            match segment {
                MessageSegment::Text(text) => result.push_str(text),
                MessageSegment::Thinking(text) => {
                    result.push_str("<think>");
                    result.push_str(text);
                    result.push_str("</think>");
                }
            }
        }

        result
    }
}

#[derive(Debug, Clone, PartialEq, Eq)]
pub enum MessageSegment {
    Text(String),
    Thinking(String),
}

impl MessageSegment {
    pub fn text_mut(&mut self) -> &mut String {
        match self {
            Self::Text(text) => text,
            Self::Thinking(text) => text,
        }
    }

    pub fn should_display(&self) -> bool {
        // We add USING_TOOL_MARKER when making a request that includes tool uses
        // without non-whitespace text around them, and this can cause the model
        // to mimic the pattern, so we consider those segments not displayable.
        match self {
            Self::Text(text) => text.is_empty() || text.trim() == USING_TOOL_MARKER,
            Self::Thinking(text) => text.is_empty() || text.trim() == USING_TOOL_MARKER,
        }
    }
}

#[derive(Debug, Clone, Serialize, Deserialize)]
pub struct ProjectSnapshot {
    pub worktree_snapshots: Vec<WorktreeSnapshot>,
    pub unsaved_buffer_paths: Vec<String>,
    pub timestamp: DateTime<Utc>,
}

#[derive(Debug, Clone, Serialize, Deserialize)]
pub struct WorktreeSnapshot {
    pub worktree_path: String,
    pub git_state: Option<GitState>,
}

#[derive(Debug, Clone, Serialize, Deserialize)]
pub struct GitState {
    pub remote_url: Option<String>,
    pub head_sha: Option<String>,
    pub current_branch: Option<String>,
    pub diff: Option<String>,
}

#[derive(Clone)]
pub struct ThreadCheckpoint {
    message_id: MessageId,
    git_checkpoint: GitStoreCheckpoint,
}

#[derive(Copy, Clone, Debug, PartialEq, Eq)]
pub enum ThreadFeedback {
    Positive,
    Negative,
}

pub enum LastRestoreCheckpoint {
    Pending {
        message_id: MessageId,
    },
    Error {
        message_id: MessageId,
        error: String,
    },
}

impl LastRestoreCheckpoint {
    pub fn message_id(&self) -> MessageId {
        match self {
            LastRestoreCheckpoint::Pending { message_id } => *message_id,
            LastRestoreCheckpoint::Error { message_id, .. } => *message_id,
        }
    }
}

#[derive(Clone, Debug, Default, Serialize, Deserialize)]
pub enum DetailedSummaryState {
    #[default]
    NotGenerated,
    Generating {
        message_id: MessageId,
    },
    Generated {
        text: SharedString,
        message_id: MessageId,
    },
}

#[derive(Default)]
pub struct TotalTokenUsage {
    pub total: usize,
    pub max: usize,
    pub ratio: TokenUsageRatio,
}

#[derive(Default, PartialEq, Eq)]
pub enum TokenUsageRatio {
    #[default]
    Normal,
    Warning,
    Exceeded,
}

/// A thread of conversation with the LLM.
pub struct Thread {
    id: ThreadId,
    updated_at: DateTime<Utc>,
    summary: Option<SharedString>,
    pending_summary: Task<Option<()>>,
    detailed_summary_state: DetailedSummaryState,
    messages: Vec<Message>,
    next_message_id: MessageId,
    context: BTreeMap<ContextId, AssistantContext>,
    context_by_message: HashMap<MessageId, Vec<ContextId>>,
    system_prompt_context: Option<AssistantSystemPromptContext>,
    checkpoints_by_message: HashMap<MessageId, ThreadCheckpoint>,
    completion_count: usize,
    pending_completions: Vec<PendingCompletion>,
    project: Entity<Project>,
    prompt_builder: Arc<PromptBuilder>,
    tools: Arc<ToolWorkingSet>,
    tool_use: ToolUseState,
    action_log: Entity<ActionLog>,
    last_restore_checkpoint: Option<LastRestoreCheckpoint>,
    pending_checkpoint: Option<ThreadCheckpoint>,
    initial_project_snapshot: Shared<Task<Option<Arc<ProjectSnapshot>>>>,
    cumulative_token_usage: TokenUsage,
    feedback: Option<ThreadFeedback>,
    message_feedback: HashMap<MessageId, ThreadFeedback>,
}

impl Thread {
    pub fn new(
        project: Entity<Project>,
        tools: Arc<ToolWorkingSet>,
        prompt_builder: Arc<PromptBuilder>,
        cx: &mut Context<Self>,
    ) -> Self {
        Self {
            id: ThreadId::new(),
            updated_at: Utc::now(),
            summary: None,
            pending_summary: Task::ready(None),
            detailed_summary_state: DetailedSummaryState::NotGenerated,
            messages: Vec::new(),
            next_message_id: MessageId(0),
            context: BTreeMap::default(),
            context_by_message: HashMap::default(),
            system_prompt_context: None,
            checkpoints_by_message: HashMap::default(),
            completion_count: 0,
            pending_completions: Vec::new(),
            project: project.clone(),
            prompt_builder,
            tools: tools.clone(),
            last_restore_checkpoint: None,
            pending_checkpoint: None,
            tool_use: ToolUseState::new(tools.clone()),
            action_log: cx.new(|_| ActionLog::new(project.clone())),
            initial_project_snapshot: {
                let project_snapshot = Self::project_snapshot(project, cx);
                cx.foreground_executor()
                    .spawn(async move { Some(project_snapshot.await) })
                    .shared()
            },
            cumulative_token_usage: TokenUsage::default(),
            feedback: None,
            message_feedback: HashMap::default(),
        }
    }

    pub fn deserialize(
        id: ThreadId,
        serialized: SerializedThread,
        project: Entity<Project>,
        tools: Arc<ToolWorkingSet>,
        prompt_builder: Arc<PromptBuilder>,
        cx: &mut Context<Self>,
    ) -> Self {
        let next_message_id = MessageId(
            serialized
                .messages
                .last()
                .map(|message| message.id.0 + 1)
                .unwrap_or(0),
        );
        let tool_use =
            ToolUseState::from_serialized_messages(tools.clone(), &serialized.messages, |_| true);

        Self {
            id,
            updated_at: serialized.updated_at,
            summary: Some(serialized.summary),
            pending_summary: Task::ready(None),
            detailed_summary_state: serialized.detailed_summary_state,
            messages: serialized
                .messages
                .into_iter()
                .map(|message| Message {
                    id: message.id,
                    role: message.role,
                    segments: message
                        .segments
                        .into_iter()
                        .map(|segment| match segment {
                            SerializedMessageSegment::Text { text } => MessageSegment::Text(text),
                            SerializedMessageSegment::Thinking { text } => {
                                MessageSegment::Thinking(text)
                            }
                        })
                        .collect(),
                    context: message.context,
                })
                .collect(),
            next_message_id,
            context: BTreeMap::default(),
            context_by_message: HashMap::default(),
            system_prompt_context: None,
            checkpoints_by_message: HashMap::default(),
            completion_count: 0,
            pending_completions: Vec::new(),
            last_restore_checkpoint: None,
            pending_checkpoint: None,
            project: project.clone(),
            prompt_builder,
            tools,
            tool_use,
            action_log: cx.new(|_| ActionLog::new(project)),
            initial_project_snapshot: Task::ready(serialized.initial_project_snapshot).shared(),
            cumulative_token_usage: serialized.cumulative_token_usage,
            feedback: None,
            message_feedback: HashMap::default(),
        }
    }

    pub fn id(&self) -> &ThreadId {
        &self.id
    }

    pub fn is_empty(&self) -> bool {
        self.messages.is_empty()
    }

    pub fn updated_at(&self) -> DateTime<Utc> {
        self.updated_at
    }

    pub fn touch_updated_at(&mut self) {
        self.updated_at = Utc::now();
    }

    pub fn summary(&self) -> Option<SharedString> {
        self.summary.clone()
    }

    pub const DEFAULT_SUMMARY: SharedString = SharedString::new_static("New Thread");

    pub fn summary_or_default(&self) -> SharedString {
        self.summary.clone().unwrap_or(Self::DEFAULT_SUMMARY)
    }

    pub fn set_summary(&mut self, new_summary: impl Into<SharedString>, cx: &mut Context<Self>) {
        let Some(current_summary) = &self.summary else {
            // Don't allow setting summary until generated
            return;
        };

        let mut new_summary = new_summary.into();

        if new_summary.is_empty() {
            new_summary = Self::DEFAULT_SUMMARY;
        }

        if current_summary != &new_summary {
            self.summary = Some(new_summary);
            cx.emit(ThreadEvent::SummaryChanged);
        }
    }

    pub fn latest_detailed_summary_or_text(&self) -> SharedString {
        self.latest_detailed_summary()
            .unwrap_or_else(|| self.text().into())
    }

    fn latest_detailed_summary(&self) -> Option<SharedString> {
        if let DetailedSummaryState::Generated { text, .. } = &self.detailed_summary_state {
            Some(text.clone())
        } else {
            None
        }
    }

    pub fn message(&self, id: MessageId) -> Option<&Message> {
        self.messages.iter().find(|message| message.id == id)
    }

    pub fn messages(&self) -> impl Iterator<Item = &Message> {
        self.messages.iter()
    }

    pub fn is_generating(&self) -> bool {
        !self.pending_completions.is_empty() || !self.all_tools_finished()
    }

    pub fn tools(&self) -> &Arc<ToolWorkingSet> {
        &self.tools
    }

    pub fn pending_tool(&self, id: &LanguageModelToolUseId) -> Option<&PendingToolUse> {
        self.tool_use
            .pending_tool_uses()
            .into_iter()
            .find(|tool_use| &tool_use.id == id)
    }

    pub fn tools_needing_confirmation(&self) -> impl Iterator<Item = &PendingToolUse> {
        self.tool_use
            .pending_tool_uses()
            .into_iter()
            .filter(|tool_use| tool_use.status.needs_confirmation())
    }

    pub fn has_pending_tool_uses(&self) -> bool {
        !self.tool_use.pending_tool_uses().is_empty()
    }

    pub fn checkpoint_for_message(&self, id: MessageId) -> Option<ThreadCheckpoint> {
        self.checkpoints_by_message.get(&id).cloned()
    }

    pub fn restore_checkpoint(
        &mut self,
        checkpoint: ThreadCheckpoint,
        cx: &mut Context<Self>,
    ) -> Task<Result<()>> {
        self.last_restore_checkpoint = Some(LastRestoreCheckpoint::Pending {
            message_id: checkpoint.message_id,
        });
        cx.emit(ThreadEvent::CheckpointChanged);
        cx.notify();

        let git_store = self.project().read(cx).git_store().clone();
        let restore = git_store.update(cx, |git_store, cx| {
            git_store.restore_checkpoint(checkpoint.git_checkpoint.clone(), cx)
        });

        cx.spawn(async move |this, cx| {
            let result = restore.await;
            this.update(cx, |this, cx| {
                if let Err(err) = result.as_ref() {
                    this.last_restore_checkpoint = Some(LastRestoreCheckpoint::Error {
                        message_id: checkpoint.message_id,
                        error: err.to_string(),
                    });
                } else {
                    this.truncate(checkpoint.message_id, cx);
                    this.last_restore_checkpoint = None;
                }
                this.pending_checkpoint = None;
                cx.emit(ThreadEvent::CheckpointChanged);
                cx.notify();
            })?;
            result
        })
    }

    fn finalize_pending_checkpoint(&mut self, cx: &mut Context<Self>) {
        let pending_checkpoint = if self.is_generating() {
            return;
        } else if let Some(checkpoint) = self.pending_checkpoint.take() {
            checkpoint
        } else {
            return;
        };

        let git_store = self.project.read(cx).git_store().clone();
        let final_checkpoint = git_store.update(cx, |git_store, cx| git_store.checkpoint(cx));
        cx.spawn(async move |this, cx| match final_checkpoint.await {
            Ok(final_checkpoint) => {
                let equal = git_store
                    .update(cx, |store, cx| {
                        store.compare_checkpoints(
                            pending_checkpoint.git_checkpoint.clone(),
                            final_checkpoint.clone(),
                            cx,
                        )
                    })?
                    .await
                    .unwrap_or(false);

                if equal {
                    git_store
                        .update(cx, |store, cx| {
                            store.delete_checkpoint(pending_checkpoint.git_checkpoint, cx)
                        })?
                        .detach();
                } else {
                    this.update(cx, |this, cx| {
                        this.insert_checkpoint(pending_checkpoint, cx)
                    })?;
                }

                git_store
                    .update(cx, |store, cx| {
                        store.delete_checkpoint(final_checkpoint, cx)
                    })?
                    .detach();

                Ok(())
            }
            Err(_) => this.update(cx, |this, cx| {
                this.insert_checkpoint(pending_checkpoint, cx)
            }),
        })
        .detach();
    }

    fn insert_checkpoint(&mut self, checkpoint: ThreadCheckpoint, cx: &mut Context<Self>) {
        self.checkpoints_by_message
            .insert(checkpoint.message_id, checkpoint);
        cx.emit(ThreadEvent::CheckpointChanged);
        cx.notify();
    }

    pub fn last_restore_checkpoint(&self) -> Option<&LastRestoreCheckpoint> {
        self.last_restore_checkpoint.as_ref()
    }

    pub fn truncate(&mut self, message_id: MessageId, cx: &mut Context<Self>) {
        let Some(message_ix) = self
            .messages
            .iter()
            .rposition(|message| message.id == message_id)
        else {
            return;
        };
        for deleted_message in self.messages.drain(message_ix..) {
            self.context_by_message.remove(&deleted_message.id);
            self.checkpoints_by_message.remove(&deleted_message.id);
        }
        cx.notify();
    }

    pub fn context_for_message(&self, id: MessageId) -> impl Iterator<Item = &AssistantContext> {
        self.context_by_message
            .get(&id)
            .into_iter()
            .flat_map(|context| {
                context
                    .iter()
                    .filter_map(|context_id| self.context.get(&context_id))
            })
    }

    /// Returns whether all of the tool uses have finished running.
    pub fn all_tools_finished(&self) -> bool {
        // If the only pending tool uses left are the ones with errors, then
        // that means that we've finished running all of the pending tools.
        self.tool_use
            .pending_tool_uses()
            .iter()
            .all(|tool_use| tool_use.status.is_error())
    }

    pub fn tool_uses_for_message(&self, id: MessageId, cx: &App) -> Vec<ToolUse> {
        self.tool_use.tool_uses_for_message(id, cx)
    }

    pub fn tool_results_for_message(&self, id: MessageId) -> Vec<&LanguageModelToolResult> {
        self.tool_use.tool_results_for_message(id)
    }

    pub fn tool_result(&self, id: &LanguageModelToolUseId) -> Option<&LanguageModelToolResult> {
        self.tool_use.tool_result(id)
    }

    pub fn message_has_tool_results(&self, message_id: MessageId) -> bool {
        self.tool_use.message_has_tool_results(message_id)
    }

    pub fn insert_user_message(
        &mut self,
        text: impl Into<String>,
        context: Vec<AssistantContext>,
        git_checkpoint: Option<GitStoreCheckpoint>,
        cx: &mut Context<Self>,
    ) -> MessageId {
        let text = text.into();

        let message_id = self.insert_message(Role::User, vec![MessageSegment::Text(text)], cx);

        // Filter out contexts that have already been included in previous messages
        let new_context: Vec<_> = context
            .into_iter()
            .filter(|ctx| !self.context.contains_key(&ctx.id()))
            .collect();

        if !new_context.is_empty() {
            if let Some(context_string) = format_context_as_string(new_context.iter(), cx) {
                if let Some(message) = self.messages.iter_mut().find(|m| m.id == message_id) {
                    message.context = context_string;
                }
            }

            self.action_log.update(cx, |log, cx| {
                // Track all buffers added as context
                for ctx in &new_context {
                    match ctx {
                        AssistantContext::File(file_ctx) => {
                            log.buffer_added_as_context(file_ctx.context_buffer.buffer.clone(), cx);
                        }
                        AssistantContext::Directory(dir_ctx) => {
                            for context_buffer in &dir_ctx.context_buffers {
                                log.buffer_added_as_context(context_buffer.buffer.clone(), cx);
                            }
                        }
                        AssistantContext::Symbol(symbol_ctx) => {
                            log.buffer_added_as_context(
                                symbol_ctx.context_symbol.buffer.clone(),
                                cx,
                            );
                        }
                        AssistantContext::FetchedUrl(_) | AssistantContext::Thread(_) => {}
                    }
                }
            });
        }

        let context_ids = new_context
            .iter()
            .map(|context| context.id())
            .collect::<Vec<_>>();
        self.context.extend(
            new_context
                .into_iter()
                .map(|context| (context.id(), context)),
        );
        self.context_by_message.insert(message_id, context_ids);

        if let Some(git_checkpoint) = git_checkpoint {
            self.pending_checkpoint = Some(ThreadCheckpoint {
                message_id,
                git_checkpoint,
            });
        }

        self.auto_capture_telemetry(cx);

        message_id
    }

    pub fn insert_message(
        &mut self,
        role: Role,
        segments: Vec<MessageSegment>,
        cx: &mut Context<Self>,
    ) -> MessageId {
        let id = self.next_message_id.post_inc();
        self.messages.push(Message {
            id,
            role,
            segments,
            context: String::new(),
        });
        self.touch_updated_at();
        cx.emit(ThreadEvent::MessageAdded(id));
        id
    }

    pub fn edit_message(
        &mut self,
        id: MessageId,
        new_role: Role,
        new_segments: Vec<MessageSegment>,
        cx: &mut Context<Self>,
    ) -> bool {
        let Some(message) = self.messages.iter_mut().find(|message| message.id == id) else {
            return false;
        };
        message.role = new_role;
        message.segments = new_segments;
        self.touch_updated_at();
        cx.emit(ThreadEvent::MessageEdited(id));
        true
    }

    pub fn delete_message(&mut self, id: MessageId, cx: &mut Context<Self>) -> bool {
        let Some(index) = self.messages.iter().position(|message| message.id == id) else {
            return false;
        };
        self.messages.remove(index);
        self.context_by_message.remove(&id);
        self.touch_updated_at();
        cx.emit(ThreadEvent::MessageDeleted(id));
        true
    }

    /// Returns the representation of this [`Thread`] in a textual form.
    ///
    /// This is the representation we use when attaching a thread as context to another thread.
    pub fn text(&self) -> String {
        let mut text = String::new();

        for message in &self.messages {
            text.push_str(match message.role {
                language_model::Role::User => "User:",
                language_model::Role::Assistant => "Assistant:",
                language_model::Role::System => "System:",
            });
            text.push('\n');

            for segment in &message.segments {
                match segment {
                    MessageSegment::Text(content) => text.push_str(content),
                    MessageSegment::Thinking(content) => {
                        text.push_str(&format!("<think>{}</think>", content))
                    }
                }
            }
            text.push('\n');
        }

        text
    }

    /// Serializes this thread into a format for storage or telemetry.
    pub fn serialize(&self, cx: &mut Context<Self>) -> Task<Result<SerializedThread>> {
        let initial_project_snapshot = self.initial_project_snapshot.clone();
        cx.spawn(async move |this, cx| {
            let initial_project_snapshot = initial_project_snapshot.await;
            this.read_with(cx, |this, cx| SerializedThread {
                version: SerializedThread::VERSION.to_string(),
                summary: this.summary_or_default(),
                updated_at: this.updated_at(),
                messages: this
                    .messages()
                    .map(|message| SerializedMessage {
                        id: message.id,
                        role: message.role,
                        segments: message
                            .segments
                            .iter()
                            .map(|segment| match segment {
                                MessageSegment::Text(text) => {
                                    SerializedMessageSegment::Text { text: text.clone() }
                                }
                                MessageSegment::Thinking(text) => {
                                    SerializedMessageSegment::Thinking { text: text.clone() }
                                }
                            })
                            .collect(),
                        tool_uses: this
                            .tool_uses_for_message(message.id, cx)
                            .into_iter()
                            .map(|tool_use| SerializedToolUse {
                                id: tool_use.id,
                                name: tool_use.name,
                                input: tool_use.input,
                            })
                            .collect(),
                        tool_results: this
                            .tool_results_for_message(message.id)
                            .into_iter()
                            .map(|tool_result| SerializedToolResult {
                                tool_use_id: tool_result.tool_use_id.clone(),
                                is_error: tool_result.is_error,
                                content: tool_result.content.clone(),
                            })
                            .collect(),
                        context: message.context.clone(),
                    })
                    .collect(),
                initial_project_snapshot,
                cumulative_token_usage: this.cumulative_token_usage.clone(),
                detailed_summary_state: this.detailed_summary_state.clone(),
            })
        })
    }

    pub fn set_system_prompt_context(&mut self, context: AssistantSystemPromptContext) {
        self.system_prompt_context = Some(context);
    }

    pub fn system_prompt_context(&self) -> &Option<AssistantSystemPromptContext> {
        &self.system_prompt_context
    }

    pub fn load_system_prompt_context(
        &self,
        cx: &App,
    ) -> Task<(AssistantSystemPromptContext, Option<ThreadError>)> {
        let project = self.project.read(cx);
        let tasks = project
            .visible_worktrees(cx)
            .map(|worktree| {
                Self::load_worktree_info_for_system_prompt(
                    project.fs().clone(),
                    worktree.read(cx),
                    cx,
                )
            })
            .collect::<Vec<_>>();

        cx.spawn(async |_cx| {
            let results = futures::future::join_all(tasks).await;
            let mut first_err = None;
            let worktrees = results
                .into_iter()
                .map(|(worktree, err)| {
                    if first_err.is_none() && err.is_some() {
                        first_err = err;
                    }
                    worktree
                })
                .collect::<Vec<_>>();
            (AssistantSystemPromptContext::new(worktrees), first_err)
        })
    }

    fn load_worktree_info_for_system_prompt(
        fs: Arc<dyn Fs>,
        worktree: &Worktree,
        cx: &App,
    ) -> Task<(WorktreeInfoForSystemPrompt, Option<ThreadError>)> {
        let root_name = worktree.root_name().into();
        let abs_path = worktree.abs_path();

        let rules_task = load_worktree_rules_file(fs, worktree, cx);
        let Some(rules_task) = rules_task else {
            return Task::ready((
                WorktreeInfoForSystemPrompt {
                    root_name,
                    abs_path,
                    rules_file: None,
                },
                None,
            ));
        };

        cx.spawn(async move |_| {
            let (rules_file, rules_file_error) = match rules_task.await {
                Ok(rules_file) => (Some(rules_file), None),
                Err(err) => (
                    None,
                    Some(ThreadError::Message {
                        header: "Error loading rules file".into(),
                        message: format!("{err}").into(),
                    }),
                ),
            };
            let worktree_info = WorktreeInfoForSystemPrompt {
                root_name,
                abs_path,
                rules_file,
            };
            (worktree_info, rules_file_error)
        })
    }

    pub fn send_to_model(
        &mut self,
        model: Arc<dyn LanguageModel>,
        request_kind: RequestKind,
        cx: &mut Context<Self>,
    ) {
        let mut request = self.to_completion_request(request_kind, cx);
        if model.supports_tools() {
            request.tools = {
                let mut tools = Vec::new();
                tools.extend(self.tools().enabled_tools(cx).into_iter().map(|tool| {
                    LanguageModelRequestTool {
                        name: tool.name(),
                        description: tool.description(),
                        input_schema: tool.input_schema(model.tool_input_format()),
                    }
                }));

                tools
            };
        }

        self.stream_completion(request, model, cx);
    }

    pub fn used_tools_since_last_user_message(&self) -> bool {
        for message in self.messages.iter().rev() {
            if self.tool_use.message_has_tool_results(message.id) {
                return true;
            } else if message.role == Role::User {
                return false;
            }
        }

        false
    }

    pub fn to_completion_request(
        &self,
        request_kind: RequestKind,
        cx: &App,
    ) -> LanguageModelRequest {
        let mut request = LanguageModelRequest {
            messages: vec![],
            tools: Vec::new(),
            stop: Vec::new(),
            temperature: None,
        };

        if let Some(system_prompt_context) = self.system_prompt_context.as_ref() {
            if let Some(system_prompt) = self
                .prompt_builder
                .generate_assistant_system_prompt(system_prompt_context)
                .context("failed to generate assistant system prompt")
                .log_err()
            {
                request.messages.push(LanguageModelRequestMessage {
                    role: Role::System,
                    content: vec![MessageContent::Text(system_prompt)],
                    cache: true,
                });
            }
        } else {
            log::error!("system_prompt_context not set.")
        }

        for message in &self.messages {
            let mut request_message = LanguageModelRequestMessage {
                role: message.role,
                content: Vec::new(),
                cache: false,
            };

            match request_kind {
                RequestKind::Chat => {
                    self.tool_use
                        .attach_tool_results(message.id, &mut request_message);
                }
                RequestKind::Summarize => {
                    // We don't care about tool use during summarization.
                    if self.tool_use.message_has_tool_results(message.id) {
                        continue;
                    }
                }
            }

            if !message.segments.is_empty() {
                request_message
                    .content
                    .push(MessageContent::Text(message.to_string()));
            }

            match request_kind {
                RequestKind::Chat => {
                    self.tool_use
                        .attach_tool_uses(message.id, &mut request_message);
                }
                RequestKind::Summarize => {
                    // We don't care about tool use during summarization.
                }
            };

            request.messages.push(request_message);
        }

        // https://docs.anthropic.com/en/docs/build-with-claude/prompt-caching
        if let Some(last) = request.messages.last_mut() {
            last.cache = true;
        }

        self.attached_tracked_files_state(&mut request.messages, cx);

        request
    }

    fn attached_tracked_files_state(
        &self,
        messages: &mut Vec<LanguageModelRequestMessage>,
        cx: &App,
    ) {
        const STALE_FILES_HEADER: &str = "These files changed since last read:";

        let mut stale_message = String::new();

        let action_log = self.action_log.read(cx);

        for stale_file in action_log.stale_buffers(cx) {
            let Some(file) = stale_file.read(cx).file() else {
                continue;
            };

            if stale_message.is_empty() {
                write!(&mut stale_message, "{}\n", STALE_FILES_HEADER).ok();
            }

            writeln!(&mut stale_message, "- {}", file.path().display()).ok();
        }

        let mut content = Vec::with_capacity(2);

        if !stale_message.is_empty() {
            content.push(stale_message.into());
        }

        if action_log.has_edited_files_since_project_diagnostics_check() {
            content.push(
                "\n\nWhen you're done making changes, make sure to check project diagnostics \
                and fix all errors AND warnings you introduced! \
                DO NOT mention you're going to do this until you're done."
                    .into(),
            );
        }

        if !content.is_empty() {
            let context_message = LanguageModelRequestMessage {
                role: Role::User,
                content,
                cache: false,
            };

            messages.push(context_message);
        }
    }

    pub fn stream_completion(
        &mut self,
        request: LanguageModelRequest,
        model: Arc<dyn LanguageModel>,
        cx: &mut Context<Self>,
    ) {
        let pending_completion_id = post_inc(&mut self.completion_count);

        let task = cx.spawn(async move |thread, cx| {
            let stream = model.stream_completion(request, &cx);
            let initial_token_usage =
                thread.read_with(cx, |thread, _cx| thread.cumulative_token_usage.clone());
            let stream_completion = async {
                let mut events = stream.await?;
                let mut stop_reason = StopReason::EndTurn;
                let mut current_token_usage = TokenUsage::default();

                while let Some(event) = events.next().await {
                    let event = event?;

                    thread.update(cx, |thread, cx| {
                        match event {
                            LanguageModelCompletionEvent::StartMessage { .. } => {
                                thread.insert_message(
                                    Role::Assistant,
                                    vec![MessageSegment::Text(String::new())],
                                    cx,
                                );
                            }
                            LanguageModelCompletionEvent::Stop(reason) => {
                                stop_reason = reason;
                            }
                            LanguageModelCompletionEvent::UsageUpdate(token_usage) => {
                                thread.cumulative_token_usage =
                                    thread.cumulative_token_usage.clone() + token_usage.clone()
                                        - current_token_usage.clone();
                                current_token_usage = token_usage;
                            }
                            LanguageModelCompletionEvent::Text(chunk) => {
                                if let Some(last_message) = thread.messages.last_mut() {
                                    if last_message.role == Role::Assistant {
                                        last_message.push_text(&chunk);
                                        cx.emit(ThreadEvent::StreamedAssistantText(
                                            last_message.id,
                                            chunk,
                                        ));
                                    } else {
                                        // If we won't have an Assistant message yet, assume this chunk marks the beginning
                                        // of a new Assistant response.
                                        //
                                        // Importantly: We do *not* want to emit a `StreamedAssistantText` event here, as it
                                        // will result in duplicating the text of the chunk in the rendered Markdown.
                                        thread.insert_message(
                                            Role::Assistant,
                                            vec![MessageSegment::Text(chunk.to_string())],
                                            cx,
                                        );
                                    };
                                }
                            }
                            LanguageModelCompletionEvent::Thinking(chunk) => {
                                if let Some(last_message) = thread.messages.last_mut() {
                                    if last_message.role == Role::Assistant {
                                        last_message.push_thinking(&chunk);
                                        cx.emit(ThreadEvent::StreamedAssistantThinking(
                                            last_message.id,
                                            chunk,
                                        ));
                                    } else {
                                        // If we won't have an Assistant message yet, assume this chunk marks the beginning
                                        // of a new Assistant response.
                                        //
                                        // Importantly: We do *not* want to emit a `StreamedAssistantText` event here, as it
                                        // will result in duplicating the text of the chunk in the rendered Markdown.
                                        thread.insert_message(
                                            Role::Assistant,
                                            vec![MessageSegment::Thinking(chunk.to_string())],
                                            cx,
                                        );
                                    };
                                }
                            }
                            LanguageModelCompletionEvent::ToolUse(tool_use) => {
                                let last_assistant_message_id = thread
                                    .messages
                                    .iter_mut()
                                    .rfind(|message| message.role == Role::Assistant)
                                    .map(|message| message.id)
                                    .unwrap_or_else(|| {
                                        thread.insert_message(Role::Assistant, vec![], cx)
                                    });

                                thread.tool_use.request_tool_use(
                                    last_assistant_message_id,
                                    tool_use,
                                    cx,
                                );
                            }
                        }

                        thread.touch_updated_at();
                        cx.emit(ThreadEvent::StreamedCompletion);
                        cx.notify();

                        thread.auto_capture_telemetry(cx);
                    })?;

                    smol::future::yield_now().await;
                }

                thread.update(cx, |thread, cx| {
                    thread
                        .pending_completions
                        .retain(|completion| completion.id != pending_completion_id);

                    if thread.summary.is_none() && thread.messages.len() >= 2 {
                        thread.summarize(cx);
                    }
                })?;

                anyhow::Ok(stop_reason)
            };

            let result = stream_completion.await;

            thread
                .update(cx, |thread, cx| {
                    thread.finalize_pending_checkpoint(cx);
                    match result.as_ref() {
                        Ok(stop_reason) => match stop_reason {
                            StopReason::ToolUse => {
                                let tool_uses = thread.use_pending_tools(cx);
                                cx.emit(ThreadEvent::UsePendingTools { tool_uses });
                            }
                            StopReason::EndTurn => {}
                            StopReason::MaxTokens => {}
                        },
                        Err(error) => {
                            if error.is::<PaymentRequiredError>() {
                                cx.emit(ThreadEvent::ShowError(ThreadError::PaymentRequired));
                            } else if error.is::<MaxMonthlySpendReachedError>() {
                                cx.emit(ThreadEvent::ShowError(
                                    ThreadError::MaxMonthlySpendReached,
                                ));
                            } else {
                                let error_message = error
                                    .chain()
                                    .map(|err| err.to_string())
                                    .collect::<Vec<_>>()
                                    .join("\n");
                                cx.emit(ThreadEvent::ShowError(ThreadError::Message {
                                    header: "Error interacting with language model".into(),
                                    message: SharedString::from(error_message.clone()),
                                }));
                            }

                            thread.cancel_last_completion(cx);
                        }
                    }
                    cx.emit(ThreadEvent::DoneStreaming);

                    thread.auto_capture_telemetry(cx);

                    if let Ok(initial_usage) = initial_token_usage {
                        let usage = thread.cumulative_token_usage.clone() - initial_usage;

                        telemetry::event!(
                            "Assistant Thread Completion",
                            thread_id = thread.id().to_string(),
                            model = model.telemetry_id(),
                            model_provider = model.provider_id().to_string(),
                            input_tokens = usage.input_tokens,
                            output_tokens = usage.output_tokens,
                            cache_creation_input_tokens = usage.cache_creation_input_tokens,
                            cache_read_input_tokens = usage.cache_read_input_tokens,
                        );
                    }
                })
                .ok();
        });

        self.pending_completions.push(PendingCompletion {
            id: pending_completion_id,
            _task: task,
        });
    }

    pub fn summarize(&mut self, cx: &mut Context<Self>) {
        let Some(model) = LanguageModelRegistry::read_global(cx).thread_summary_model() else {
            return;
        };

        if !model.provider.is_authenticated(cx) {
            return;
        }

        let mut request = self.to_completion_request(RequestKind::Summarize, cx);
        request.messages.push(LanguageModelRequestMessage {
            role: Role::User,
            content: vec![
                "Generate a concise 3-7 word title for this conversation, omitting punctuation. \
                 Go straight to the title, without any preamble and prefix like `Here's a concise suggestion:...` or `Title:`. \
                 If the conversation is about a specific subject, include it in the title. \
                 Be descriptive. DO NOT speak in the first person."
                    .into(),
            ],
            cache: false,
        });

        self.pending_summary = cx.spawn(async move |this, cx| {
            async move {
                let stream = model.model.stream_completion_text(request, &cx);
                let mut messages = stream.await?;

                let mut new_summary = String::new();
                while let Some(message) = messages.stream.next().await {
                    let text = message?;
                    let mut lines = text.lines();
                    new_summary.extend(lines.next());

                    // Stop if the LLM generated multiple lines.
                    if lines.next().is_some() {
                        break;
                    }
                }

                this.update(cx, |this, cx| {
                    if !new_summary.is_empty() {
                        this.summary = Some(new_summary.into());
                    }

                    cx.emit(ThreadEvent::SummaryGenerated);
                })?;

                anyhow::Ok(())
            }
            .log_err()
            .await
        });
    }

    pub fn generate_detailed_summary(&mut self, cx: &mut Context<Self>) -> Option<Task<()>> {
        let last_message_id = self.messages.last().map(|message| message.id)?;

        match &self.detailed_summary_state {
            DetailedSummaryState::Generating { message_id, .. }
            | DetailedSummaryState::Generated { message_id, .. }
                if *message_id == last_message_id =>
            {
                // Already up-to-date
                return None;
            }
            _ => {}
        }

        let ConfiguredModel { model, provider } =
            LanguageModelRegistry::read_global(cx).thread_summary_model()?;

        if !provider.is_authenticated(cx) {
            return None;
        }

        let mut request = self.to_completion_request(RequestKind::Summarize, cx);

        request.messages.push(LanguageModelRequestMessage {
            role: Role::User,
            content: vec![
                "Generate a detailed summary of this conversation. Include:\n\
                1. A brief overview of what was discussed\n\
                2. Key facts or information discovered\n\
                3. Outcomes or conclusions reached\n\
                4. Any action items or next steps if any\n\
                Format it in Markdown with headings and bullet points."
                    .into(),
            ],
            cache: false,
        });

        let task = cx.spawn(async move |thread, cx| {
            let stream = model.stream_completion_text(request, &cx);
            let Some(mut messages) = stream.await.log_err() else {
                thread
                    .update(cx, |this, _cx| {
                        this.detailed_summary_state = DetailedSummaryState::NotGenerated;
                    })
                    .log_err();

                return;
            };

            let mut new_detailed_summary = String::new();

            while let Some(chunk) = messages.stream.next().await {
                if let Some(chunk) = chunk.log_err() {
                    new_detailed_summary.push_str(&chunk);
                }
            }

            thread
                .update(cx, |this, _cx| {
                    this.detailed_summary_state = DetailedSummaryState::Generated {
                        text: new_detailed_summary.into(),
                        message_id: last_message_id,
                    };
                })
                .log_err();
        });

        self.detailed_summary_state = DetailedSummaryState::Generating {
            message_id: last_message_id,
        };

        Some(task)
    }

    pub fn is_generating_detailed_summary(&self) -> bool {
        matches!(
            self.detailed_summary_state,
            DetailedSummaryState::Generating { .. }
        )
    }

<<<<<<< HEAD
    pub fn use_pending_tools(
        &mut self,
        cx: &mut Context<Self>,
    ) -> impl IntoIterator<Item = PendingToolUse> + use<> {
        self.auto_capture_telemetry(cx);
=======
    pub fn use_pending_tools(&mut self, cx: &mut Context<Self>) -> Vec<PendingToolUse> {
>>>>>>> b55b310a
        let request = self.to_completion_request(RequestKind::Chat, cx);
        let messages = Arc::new(request.messages);
        let pending_tool_uses = self
            .tool_use
            .pending_tool_uses()
            .into_iter()
            .filter(|tool_use| tool_use.status.is_idle())
            .cloned()
            .collect::<Vec<_>>();

        for tool_use in pending_tool_uses.iter() {
            if let Some(tool) = self.tools.tool(&tool_use.name, cx) {
                if tool.needs_confirmation(&tool_use.input, cx)
                    && !AssistantSettings::get_global(cx).always_allow_tool_actions
                {
                    self.tool_use.confirm_tool_use(
                        tool_use.id.clone(),
                        tool_use.ui_text.clone(),
                        tool_use.input.clone(),
                        messages.clone(),
                        tool,
                    );
                    cx.emit(ThreadEvent::ToolConfirmationNeeded);
                } else {
                    self.run_tool(
                        tool_use.id.clone(),
                        tool_use.ui_text.clone(),
                        tool_use.input.clone(),
                        &messages,
                        tool,
                        cx,
                    );
                }
            }
        }

        pending_tool_uses
    }

    pub fn run_tool(
        &mut self,
        tool_use_id: LanguageModelToolUseId,
        ui_text: impl Into<SharedString>,
        input: serde_json::Value,
        messages: &[LanguageModelRequestMessage],
        tool: Arc<dyn Tool>,
        cx: &mut Context<Thread>,
    ) {
        let task = self.spawn_tool_use(tool_use_id.clone(), messages, input, tool, cx);
        self.tool_use
            .run_pending_tool(tool_use_id, ui_text.into(), task);
    }

    fn spawn_tool_use(
        &mut self,
        tool_use_id: LanguageModelToolUseId,
        messages: &[LanguageModelRequestMessage],
        input: serde_json::Value,
        tool: Arc<dyn Tool>,
        cx: &mut Context<Thread>,
    ) -> Task<()> {
        let tool_name: Arc<str> = tool.name().into();

        let run_tool = if self.tools.is_disabled(&tool.source(), &tool_name) {
            Task::ready(Err(anyhow!("tool is disabled: {tool_name}")))
        } else {
            tool.run(
                input,
                messages,
                self.project.clone(),
                self.action_log.clone(),
                cx,
            )
        };

        cx.spawn({
            async move |thread: WeakEntity<Thread>, cx| {
                let output = run_tool.await;

                thread
                    .update(cx, |thread, cx| {
                        let pending_tool_use = thread.tool_use.insert_tool_output(
                            tool_use_id.clone(),
                            tool_name,
                            output,
                            cx,
                        );
                        thread.tool_finished(tool_use_id, pending_tool_use, false, cx);
                    })
                    .ok();
            }
        })
    }

    fn tool_finished(
        &mut self,
        tool_use_id: LanguageModelToolUseId,
        pending_tool_use: Option<PendingToolUse>,
        canceled: bool,
        cx: &mut Context<Self>,
    ) {
        if self.all_tools_finished() {
            let model_registry = LanguageModelRegistry::read_global(cx);
            if let Some(ConfiguredModel { model, .. }) = model_registry.default_model() {
                self.attach_tool_results(cx);
                if !canceled {
                    self.send_to_model(model, RequestKind::Chat, cx);
                }
            }
        }

        cx.emit(ThreadEvent::ToolFinished {
            tool_use_id,
            pending_tool_use,
        });
    }

    pub fn attach_tool_results(&mut self, cx: &mut Context<Self>) {
        // Insert a user message to contain the tool results.
        self.insert_user_message(
            // TODO: Sending up a user message without any content results in the model sending back
            // responses that also don't have any content. We currently don't handle this case well,
            // so for now we provide some text to keep the model on track.
            "Here are the tool results.",
            Vec::new(),
            None,
            cx,
        );
    }

    /// Cancels the last pending completion, if there are any pending.
    ///
    /// Returns whether a completion was canceled.
    pub fn cancel_last_completion(&mut self, cx: &mut Context<Self>) -> bool {
        let canceled = if self.pending_completions.pop().is_some() {
            true
        } else {
            let mut canceled = false;
            for pending_tool_use in self.tool_use.cancel_pending() {
                canceled = true;
                self.tool_finished(
                    pending_tool_use.id.clone(),
                    Some(pending_tool_use),
                    true,
                    cx,
                );
            }
            canceled
        };
        self.finalize_pending_checkpoint(cx);
        canceled
    }

    pub fn feedback(&self) -> Option<ThreadFeedback> {
        self.feedback
    }

    pub fn message_feedback(&self, message_id: MessageId) -> Option<ThreadFeedback> {
        self.message_feedback.get(&message_id).copied()
    }

    pub fn report_message_feedback(
        &mut self,
        message_id: MessageId,
        feedback: ThreadFeedback,
        cx: &mut Context<Self>,
    ) -> Task<Result<()>> {
        if self.message_feedback.get(&message_id) == Some(&feedback) {
            return Task::ready(Ok(()));
        }

        let final_project_snapshot = Self::project_snapshot(self.project.clone(), cx);
        let serialized_thread = self.serialize(cx);
        let thread_id = self.id().clone();
        let client = self.project.read(cx).client();

        let enabled_tool_names: Vec<String> = self
            .tools()
            .enabled_tools(cx)
            .iter()
            .map(|tool| tool.name().to_string())
            .collect();

        self.message_feedback.insert(message_id, feedback);

        cx.notify();

        let message_content = self
            .message(message_id)
            .map(|msg| msg.to_string())
            .unwrap_or_default();

        cx.background_spawn(async move {
            let final_project_snapshot = final_project_snapshot.await;
            let serialized_thread = serialized_thread.await?;
            let thread_data =
                serde_json::to_value(serialized_thread).unwrap_or_else(|_| serde_json::Value::Null);

            let rating = match feedback {
                ThreadFeedback::Positive => "positive",
                ThreadFeedback::Negative => "negative",
            };
            telemetry::event!(
                "Assistant Thread Rated",
                rating,
                thread_id,
                enabled_tool_names,
                message_id = message_id.0,
                message_content,
                thread_data,
                final_project_snapshot
            );
            client.telemetry().flush_events();

            Ok(())
        })
    }

    pub fn report_feedback(
        &mut self,
        feedback: ThreadFeedback,
        cx: &mut Context<Self>,
    ) -> Task<Result<()>> {
        let last_assistant_message_id = self
            .messages
            .iter()
            .rev()
            .find(|msg| msg.role == Role::Assistant)
            .map(|msg| msg.id);

        if let Some(message_id) = last_assistant_message_id {
            self.report_message_feedback(message_id, feedback, cx)
        } else {
            let final_project_snapshot = Self::project_snapshot(self.project.clone(), cx);
            let serialized_thread = self.serialize(cx);
            let thread_id = self.id().clone();
            let client = self.project.read(cx).client();
            self.feedback = Some(feedback);
            cx.notify();

            cx.background_spawn(async move {
                let final_project_snapshot = final_project_snapshot.await;
                let serialized_thread = serialized_thread.await?;
                let thread_data = serde_json::to_value(serialized_thread)
                    .unwrap_or_else(|_| serde_json::Value::Null);

                let rating = match feedback {
                    ThreadFeedback::Positive => "positive",
                    ThreadFeedback::Negative => "negative",
                };
                telemetry::event!(
                    "Assistant Thread Rated",
                    rating,
                    thread_id,
                    thread_data,
                    final_project_snapshot
                );
                client.telemetry().flush_events();

                Ok(())
            })
        }
    }

    /// Create a snapshot of the current project state including git information and unsaved buffers.
    fn project_snapshot(
        project: Entity<Project>,
        cx: &mut Context<Self>,
    ) -> Task<Arc<ProjectSnapshot>> {
        let git_store = project.read(cx).git_store().clone();
        let worktree_snapshots: Vec<_> = project
            .read(cx)
            .visible_worktrees(cx)
            .map(|worktree| Self::worktree_snapshot(worktree, git_store.clone(), cx))
            .collect();

        cx.spawn(async move |_, cx| {
            let worktree_snapshots = futures::future::join_all(worktree_snapshots).await;

            let mut unsaved_buffers = Vec::new();
            cx.update(|app_cx| {
                let buffer_store = project.read(app_cx).buffer_store();
                for buffer_handle in buffer_store.read(app_cx).buffers() {
                    let buffer = buffer_handle.read(app_cx);
                    if buffer.is_dirty() {
                        if let Some(file) = buffer.file() {
                            let path = file.path().to_string_lossy().to_string();
                            unsaved_buffers.push(path);
                        }
                    }
                }
            })
            .ok();

            Arc::new(ProjectSnapshot {
                worktree_snapshots,
                unsaved_buffer_paths: unsaved_buffers,
                timestamp: Utc::now(),
            })
        })
    }

    fn worktree_snapshot(
        worktree: Entity<project::Worktree>,
        git_store: Entity<GitStore>,
        cx: &App,
    ) -> Task<WorktreeSnapshot> {
        cx.spawn(async move |cx| {
            // Get worktree path and snapshot
            let worktree_info = cx.update(|app_cx| {
                let worktree = worktree.read(app_cx);
                let path = worktree.abs_path().to_string_lossy().to_string();
                let snapshot = worktree.snapshot();
                (path, snapshot)
            });

            let Ok((worktree_path, _snapshot)) = worktree_info else {
                return WorktreeSnapshot {
                    worktree_path: String::new(),
                    git_state: None,
                };
            };

            let git_state = git_store
                .update(cx, |git_store, cx| {
                    git_store
                        .repositories()
                        .values()
                        .find(|repo| {
                            repo.read(cx)
                                .abs_path_to_repo_path(&worktree.read(cx).abs_path())
                                .is_some()
                        })
                        .cloned()
                })
                .ok()
                .flatten()
                .map(|repo| {
                    repo.update(cx, |repo, _| {
                        let current_branch =
                            repo.branch.as_ref().map(|branch| branch.name.to_string());
                        repo.send_job(None, |state, _| async move {
                            let RepositoryState::Local { backend, .. } = state else {
                                return GitState {
                                    remote_url: None,
                                    head_sha: None,
                                    current_branch,
                                    diff: None,
                                };
                            };

                            let remote_url = backend.remote_url("origin");
                            let head_sha = backend.head_sha();
                            let diff = backend.diff(DiffType::HeadToWorktree).await.ok();

                            GitState {
                                remote_url,
                                head_sha,
                                current_branch,
                                diff,
                            }
                        })
                    })
                });

            let git_state = match git_state {
                Some(git_state) => match git_state.ok() {
                    Some(git_state) => git_state.await.ok(),
                    None => None,
                },
                None => None,
            };

            WorktreeSnapshot {
                worktree_path,
                git_state,
            }
        })
    }

    pub fn to_markdown(&self, cx: &App) -> Result<String> {
        let mut markdown = Vec::new();

        if let Some(summary) = self.summary() {
            writeln!(markdown, "# {summary}\n")?;
        };

        for message in self.messages() {
            writeln!(
                markdown,
                "## {role}\n",
                role = match message.role {
                    Role::User => "User",
                    Role::Assistant => "Assistant",
                    Role::System => "System",
                }
            )?;

            if !message.context.is_empty() {
                writeln!(markdown, "{}", message.context)?;
            }

            for segment in &message.segments {
                match segment {
                    MessageSegment::Text(text) => writeln!(markdown, "{}\n", text)?,
                    MessageSegment::Thinking(text) => {
                        writeln!(markdown, "<think>{}</think>\n", text)?
                    }
                }
            }

            for tool_use in self.tool_uses_for_message(message.id, cx) {
                writeln!(
                    markdown,
                    "**Use Tool: {} ({})**",
                    tool_use.name, tool_use.id
                )?;
                writeln!(markdown, "```json")?;
                writeln!(
                    markdown,
                    "{}",
                    serde_json::to_string_pretty(&tool_use.input)?
                )?;
                writeln!(markdown, "```")?;
            }

            for tool_result in self.tool_results_for_message(message.id) {
                write!(markdown, "**Tool Results: {}", tool_result.tool_use_id)?;
                if tool_result.is_error {
                    write!(markdown, " (Error)")?;
                }

                writeln!(markdown, "**\n")?;
                writeln!(markdown, "{}", tool_result.content)?;
            }
        }

        Ok(String::from_utf8_lossy(&markdown).to_string())
    }

    pub fn keep_edits_in_range(
        &mut self,
        buffer: Entity<language::Buffer>,
        buffer_range: Range<language::Anchor>,
        cx: &mut Context<Self>,
    ) {
        self.action_log.update(cx, |action_log, cx| {
            action_log.keep_edits_in_range(buffer, buffer_range, cx)
        });
    }

    pub fn keep_all_edits(&mut self, cx: &mut Context<Self>) {
        self.action_log
            .update(cx, |action_log, cx| action_log.keep_all_edits(cx));
    }

    pub fn reject_edits_in_range(
        &mut self,
        buffer: Entity<language::Buffer>,
        buffer_range: Range<language::Anchor>,
        cx: &mut Context<Self>,
    ) -> Task<Result<()>> {
        self.action_log.update(cx, |action_log, cx| {
            action_log.reject_edits_in_range(buffer, buffer_range, cx)
        })
    }

    pub fn action_log(&self) -> &Entity<ActionLog> {
        &self.action_log
    }

    pub fn project(&self) -> &Entity<Project> {
        &self.project
    }

    pub fn cumulative_token_usage(&self) -> TokenUsage {
        self.cumulative_token_usage.clone()
    }

    pub fn auto_capture_telemetry(&self, cx: &mut Context<Self>) {
        static mut LAST_CAPTURE: Option<std::time::Instant> = None;
        let now = std::time::Instant::now();
        let should_check = unsafe {
            if let Some(last) = LAST_CAPTURE {
                if now.duration_since(last).as_secs() < 10 {
                    return;
                }
            }
            LAST_CAPTURE = Some(now);
            true
        };

        if !should_check {
            return;
        }

        let feature_flag_enabled = cx.has_flag::<feature_flags::ThreadAutoCapture>();

        if cfg!(debug_assertions) {
            if !feature_flag_enabled {
                return;
            }
        }

        let thread_id = self.id().clone();

        let github_handle = self
            .project
            .read(cx)
            .user_store()
            .read(cx)
            .current_user()
            .map(|user| user.github_login.clone());

        let client = self.project.read(cx).client().clone();

        let serialized_thread = self.serialize(cx);

        cx.foreground_executor()
            .spawn(async move {
                if let Ok(serialized_thread) = serialized_thread.await {
                    let thread_data = serde_json::to_value(serialized_thread)
                        .unwrap_or_else(|_| serde_json::Value::Null);

                    telemetry::event!(
                        "Assistant Thread AutoCapture",
                        thread_id = thread_id.to_string(),
                        thread_data = thread_data,
                        auto_capture_reason = "tracked_user",
                        github_handle = github_handle
                    );

                    client.telemetry().flush_events();
                }
            })
            .detach();
    }

    pub fn total_token_usage(&self, cx: &App) -> TotalTokenUsage {
        let model_registry = LanguageModelRegistry::read_global(cx);
        let Some(model) = model_registry.default_model() else {
            return TotalTokenUsage::default();
        };

        let max = model.model.max_token_count();

        #[cfg(debug_assertions)]
        let warning_threshold: f32 = std::env::var("ZED_THREAD_WARNING_THRESHOLD")
            .unwrap_or("0.8".to_string())
            .parse()
            .unwrap();
        #[cfg(not(debug_assertions))]
        let warning_threshold: f32 = 0.8;

        let total = self.cumulative_token_usage.total_tokens() as usize;

        let ratio = if total >= max {
            TokenUsageRatio::Exceeded
        } else if total as f32 / max as f32 >= warning_threshold {
            TokenUsageRatio::Warning
        } else {
            TokenUsageRatio::Normal
        };

        TotalTokenUsage { total, max, ratio }
    }

    pub fn deny_tool_use(
        &mut self,
        tool_use_id: LanguageModelToolUseId,
        tool_name: Arc<str>,
        cx: &mut Context<Self>,
    ) {
        let err = Err(anyhow::anyhow!(
            "Permission to run tool action denied by user"
        ));

        self.tool_use
            .insert_tool_output(tool_use_id.clone(), tool_name, err, cx);
        self.tool_finished(tool_use_id.clone(), None, true, cx);
    }
}

#[derive(Debug, Clone)]
pub enum ThreadError {
    PaymentRequired,
    MaxMonthlySpendReached,
    Message {
        header: SharedString,
        message: SharedString,
    },
}

#[derive(Debug, Clone)]
pub enum ThreadEvent {
    ShowError(ThreadError),
    StreamedCompletion,
    StreamedAssistantText(MessageId, String),
    StreamedAssistantThinking(MessageId, String),
    DoneStreaming,
    MessageAdded(MessageId),
    MessageEdited(MessageId),
    MessageDeleted(MessageId),
    SummaryGenerated,
    SummaryChanged,
    UsePendingTools {
        tool_uses: Vec<PendingToolUse>,
    },
    ToolFinished {
        #[allow(unused)]
        tool_use_id: LanguageModelToolUseId,
        /// The pending tool use that corresponds to this tool.
        pending_tool_use: Option<PendingToolUse>,
    },
    CheckpointChanged,
    ToolConfirmationNeeded,
}

impl EventEmitter<ThreadEvent> for Thread {}

struct PendingCompletion {
    id: usize,
    _task: Task<()>,
}

#[cfg(test)]
mod tests {
    use super::*;
    use crate::{ThreadStore, context_store::ContextStore, thread_store};
    use assistant_settings::AssistantSettings;
    use context_server::ContextServerSettings;
    use editor::EditorSettings;
    use gpui::TestAppContext;
    use project::{FakeFs, Project};
    use prompt_store::PromptBuilder;
    use serde_json::json;
    use settings::{Settings, SettingsStore};
    use std::sync::Arc;
    use theme::ThemeSettings;
    use util::path;
    use workspace::Workspace;

    #[gpui::test]
    async fn test_message_with_context(cx: &mut TestAppContext) {
        init_test_settings(cx);

        let project = create_test_project(
            cx,
            json!({"code.rs": "fn main() {\n    println!(\"Hello, world!\");\n}"}),
        )
        .await;

        let (_workspace, _thread_store, thread, context_store) =
            setup_test_environment(cx, project.clone()).await;

        add_file_to_context(&project, &context_store, "test/code.rs", cx)
            .await
            .unwrap();

        let context =
            context_store.update(cx, |store, _| store.context().first().cloned().unwrap());

        // Insert user message with context
        let message_id = thread.update(cx, |thread, cx| {
            thread.insert_user_message("Please explain this code", vec![context], None, cx)
        });

        // Check content and context in message object
        let message = thread.read_with(cx, |thread, _| thread.message(message_id).unwrap().clone());

        // Use different path format strings based on platform for the test
        #[cfg(windows)]
        let path_part = r"test\code.rs";
        #[cfg(not(windows))]
        let path_part = "test/code.rs";

        let expected_context = format!(
            r#"
<context>
The following items were attached by the user. You don't need to use other tools to read them.

<files>
```rs {path_part}
fn main() {{
    println!("Hello, world!");
}}
```
</files>
</context>
"#
        );

        assert_eq!(message.role, Role::User);
        assert_eq!(message.segments.len(), 1);
        assert_eq!(
            message.segments[0],
            MessageSegment::Text("Please explain this code".to_string())
        );
        assert_eq!(message.context, expected_context);

        // Check message in request
        let request = thread.read_with(cx, |thread, cx| {
            thread.to_completion_request(RequestKind::Chat, cx)
        });

        assert_eq!(request.messages.len(), 1);
        let expected_full_message = format!("{}Please explain this code", expected_context);
        assert_eq!(request.messages[0].string_contents(), expected_full_message);
    }

    #[gpui::test]
    async fn test_only_include_new_contexts(cx: &mut TestAppContext) {
        init_test_settings(cx);

        let project = create_test_project(
            cx,
            json!({
                "file1.rs": "fn function1() {}\n",
                "file2.rs": "fn function2() {}\n",
                "file3.rs": "fn function3() {}\n",
            }),
        )
        .await;

        let (_, _thread_store, thread, context_store) =
            setup_test_environment(cx, project.clone()).await;

        // Open files individually
        add_file_to_context(&project, &context_store, "test/file1.rs", cx)
            .await
            .unwrap();
        add_file_to_context(&project, &context_store, "test/file2.rs", cx)
            .await
            .unwrap();
        add_file_to_context(&project, &context_store, "test/file3.rs", cx)
            .await
            .unwrap();

        // Get the context objects
        let contexts = context_store.update(cx, |store, _| store.context().clone());
        assert_eq!(contexts.len(), 3);

        // First message with context 1
        let message1_id = thread.update(cx, |thread, cx| {
            thread.insert_user_message("Message 1", vec![contexts[0].clone()], None, cx)
        });

        // Second message with contexts 1 and 2 (context 1 should be skipped as it's already included)
        let message2_id = thread.update(cx, |thread, cx| {
            thread.insert_user_message(
                "Message 2",
                vec![contexts[0].clone(), contexts[1].clone()],
                None,
                cx,
            )
        });

        // Third message with all three contexts (contexts 1 and 2 should be skipped)
        let message3_id = thread.update(cx, |thread, cx| {
            thread.insert_user_message(
                "Message 3",
                vec![
                    contexts[0].clone(),
                    contexts[1].clone(),
                    contexts[2].clone(),
                ],
                None,
                cx,
            )
        });

        // Check what contexts are included in each message
        let (message1, message2, message3) = thread.read_with(cx, |thread, _| {
            (
                thread.message(message1_id).unwrap().clone(),
                thread.message(message2_id).unwrap().clone(),
                thread.message(message3_id).unwrap().clone(),
            )
        });

        // First message should include context 1
        assert!(message1.context.contains("file1.rs"));

        // Second message should include only context 2 (not 1)
        assert!(!message2.context.contains("file1.rs"));
        assert!(message2.context.contains("file2.rs"));

        // Third message should include only context 3 (not 1 or 2)
        assert!(!message3.context.contains("file1.rs"));
        assert!(!message3.context.contains("file2.rs"));
        assert!(message3.context.contains("file3.rs"));

        // Check entire request to make sure all contexts are properly included
        let request = thread.read_with(cx, |thread, cx| {
            thread.to_completion_request(RequestKind::Chat, cx)
        });

        // The request should contain all 3 messages
        assert_eq!(request.messages.len(), 3);

        // Check that the contexts are properly formatted in each message
        assert!(request.messages[0].string_contents().contains("file1.rs"));
        assert!(!request.messages[0].string_contents().contains("file2.rs"));
        assert!(!request.messages[0].string_contents().contains("file3.rs"));

        assert!(!request.messages[1].string_contents().contains("file1.rs"));
        assert!(request.messages[1].string_contents().contains("file2.rs"));
        assert!(!request.messages[1].string_contents().contains("file3.rs"));

        assert!(!request.messages[2].string_contents().contains("file1.rs"));
        assert!(!request.messages[2].string_contents().contains("file2.rs"));
        assert!(request.messages[2].string_contents().contains("file3.rs"));
    }

    #[gpui::test]
    async fn test_message_without_files(cx: &mut TestAppContext) {
        init_test_settings(cx);

        let project = create_test_project(
            cx,
            json!({"code.rs": "fn main() {\n    println!(\"Hello, world!\");\n}"}),
        )
        .await;

        let (_, _thread_store, thread, _context_store) =
            setup_test_environment(cx, project.clone()).await;

        // Insert user message without any context (empty context vector)
        let message_id = thread.update(cx, |thread, cx| {
            thread.insert_user_message("What is the best way to learn Rust?", vec![], None, cx)
        });

        // Check content and context in message object
        let message = thread.read_with(cx, |thread, _| thread.message(message_id).unwrap().clone());

        // Context should be empty when no files are included
        assert_eq!(message.role, Role::User);
        assert_eq!(message.segments.len(), 1);
        assert_eq!(
            message.segments[0],
            MessageSegment::Text("What is the best way to learn Rust?".to_string())
        );
        assert_eq!(message.context, "");

        // Check message in request
        let request = thread.read_with(cx, |thread, cx| {
            thread.to_completion_request(RequestKind::Chat, cx)
        });

        assert_eq!(request.messages.len(), 1);
        assert_eq!(
            request.messages[0].string_contents(),
            "What is the best way to learn Rust?"
        );

        // Add second message, also without context
        let message2_id = thread.update(cx, |thread, cx| {
            thread.insert_user_message("Are there any good books?", vec![], None, cx)
        });

        let message2 =
            thread.read_with(cx, |thread, _| thread.message(message2_id).unwrap().clone());
        assert_eq!(message2.context, "");

        // Check that both messages appear in the request
        let request = thread.read_with(cx, |thread, cx| {
            thread.to_completion_request(RequestKind::Chat, cx)
        });

        assert_eq!(request.messages.len(), 2);
        assert_eq!(
            request.messages[0].string_contents(),
            "What is the best way to learn Rust?"
        );
        assert_eq!(
            request.messages[1].string_contents(),
            "Are there any good books?"
        );
    }

    #[gpui::test]
    async fn test_stale_buffer_notification(cx: &mut TestAppContext) {
        init_test_settings(cx);

        let project = create_test_project(
            cx,
            json!({"code.rs": "fn main() {\n    println!(\"Hello, world!\");\n}"}),
        )
        .await;

        let (_workspace, _thread_store, thread, context_store) =
            setup_test_environment(cx, project.clone()).await;

        // Open buffer and add it to context
        let buffer = add_file_to_context(&project, &context_store, "test/code.rs", cx)
            .await
            .unwrap();

        let context =
            context_store.update(cx, |store, _| store.context().first().cloned().unwrap());

        // Insert user message with the buffer as context
        thread.update(cx, |thread, cx| {
            thread.insert_user_message("Explain this code", vec![context], None, cx)
        });

        // Create a request and check that it doesn't have a stale buffer warning yet
        let initial_request = thread.read_with(cx, |thread, cx| {
            thread.to_completion_request(RequestKind::Chat, cx)
        });

        // Make sure we don't have a stale file warning yet
        let has_stale_warning = initial_request.messages.iter().any(|msg| {
            msg.string_contents()
                .contains("These files changed since last read:")
        });
        assert!(
            !has_stale_warning,
            "Should not have stale buffer warning before buffer is modified"
        );

        // Modify the buffer
        buffer.update(cx, |buffer, cx| {
            // Find a position at the end of line 1
            buffer.edit(
                [(1..1, "\n    println!(\"Added a new line\");\n")],
                None,
                cx,
            );
        });

        // Insert another user message without context
        thread.update(cx, |thread, cx| {
            thread.insert_user_message("What does the code do now?", vec![], None, cx)
        });

        // Create a new request and check for the stale buffer warning
        let new_request = thread.read_with(cx, |thread, cx| {
            thread.to_completion_request(RequestKind::Chat, cx)
        });

        // We should have a stale file warning as the last message
        let last_message = new_request
            .messages
            .last()
            .expect("Request should have messages");

        // The last message should be the stale buffer notification
        assert_eq!(last_message.role, Role::User);

        // Check the exact content of the message
        let expected_content = "These files changed since last read:\n- code.rs\n";
        assert_eq!(
            last_message.string_contents(),
            expected_content,
            "Last message should be exactly the stale buffer notification"
        );
    }

    fn init_test_settings(cx: &mut TestAppContext) {
        cx.update(|cx| {
            let settings_store = SettingsStore::test(cx);
            cx.set_global(settings_store);
            language::init(cx);
            Project::init_settings(cx);
            AssistantSettings::register(cx);
            thread_store::init(cx);
            workspace::init_settings(cx);
            ThemeSettings::register(cx);
            ContextServerSettings::register(cx);
            EditorSettings::register(cx);
        });
    }

    // Helper to create a test project with test files
    async fn create_test_project(
        cx: &mut TestAppContext,
        files: serde_json::Value,
    ) -> Entity<Project> {
        let fs = FakeFs::new(cx.executor());
        fs.insert_tree(path!("/test"), files).await;
        Project::test(fs, [path!("/test").as_ref()], cx).await
    }

    async fn setup_test_environment(
        cx: &mut TestAppContext,
        project: Entity<Project>,
    ) -> (
        Entity<Workspace>,
        Entity<ThreadStore>,
        Entity<Thread>,
        Entity<ContextStore>,
    ) {
        let (workspace, cx) =
            cx.add_window_view(|window, cx| Workspace::test_new(project.clone(), window, cx));

        let thread_store = cx.update(|_, cx| {
            ThreadStore::new(
                project.clone(),
                Arc::default(),
                Arc::new(PromptBuilder::new(None).unwrap()),
                cx,
            )
            .unwrap()
        });

        let thread = thread_store.update(cx, |store, cx| store.create_thread(cx));
        let context_store = cx.new(|_cx| ContextStore::new(project.downgrade(), None));

        (workspace, thread_store, thread, context_store)
    }

    async fn add_file_to_context(
        project: &Entity<Project>,
        context_store: &Entity<ContextStore>,
        path: &str,
        cx: &mut TestAppContext,
    ) -> Result<Entity<language::Buffer>> {
        let buffer_path = project
            .read_with(cx, |project, cx| project.find_project_path(path, cx))
            .unwrap();

        let buffer = project
            .update(cx, |project, cx| project.open_buffer(buffer_path, cx))
            .await
            .unwrap();

        context_store
            .update(cx, |store, cx| {
                store.add_file_from_buffer(buffer.clone(), cx)
            })
            .await?;

        Ok(buffer)
    }
}<|MERGE_RESOLUTION|>--- conflicted
+++ resolved
@@ -1378,15 +1378,11 @@
         )
     }
 
-<<<<<<< HEAD
     pub fn use_pending_tools(
         &mut self,
         cx: &mut Context<Self>,
     ) -> impl IntoIterator<Item = PendingToolUse> + use<> {
         self.auto_capture_telemetry(cx);
-=======
-    pub fn use_pending_tools(&mut self, cx: &mut Context<Self>) -> Vec<PendingToolUse> {
->>>>>>> b55b310a
         let request = self.to_completion_request(RequestKind::Chat, cx);
         let messages = Arc::new(request.messages);
         let pending_tool_uses = self
