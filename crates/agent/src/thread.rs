use std::fmt::Write as _;
use std::io::Write;
use std::ops::Range;
use std::sync::Arc;
use std::time::Instant;

use anyhow::{Context as _, Result, anyhow};
use assistant_settings::AssistantSettings;
use assistant_tool::{ActionLog, AnyToolCard, Tool, ToolWorkingSet};
use chrono::{DateTime, Utc};
use collections::{BTreeMap, HashMap};
use feature_flags::{self, FeatureFlagAppExt};
use futures::future::Shared;
use futures::{FutureExt, StreamExt as _};
use git::repository::DiffType;
use gpui::{App, AppContext, Context, Entity, EventEmitter, SharedString, Task, WeakEntity};
use language_model::{
    ConfiguredModel, LanguageModel, LanguageModelCompletionEvent, LanguageModelId,
    LanguageModelKnownError, LanguageModelRegistry, LanguageModelRequest,
    LanguageModelRequestMessage, LanguageModelRequestTool, LanguageModelToolResult,
    LanguageModelToolUseId, MaxMonthlySpendReachedError, MessageContent,
    ModelRequestLimitReachedError, PaymentRequiredError, Role, StopReason, TokenUsage,
};
use project::Project;
use project::git_store::{GitStore, GitStoreCheckpoint, RepositoryState};
use prompt_store::PromptBuilder;
use proto::Plan;
use schemars::JsonSchema;
use serde::{Deserialize, Serialize};
use settings::Settings;
use thiserror::Error;
use util::{ResultExt as _, TryFutureExt as _, post_inc};
use uuid::Uuid;

use crate::context::{AssistantContext, ContextId, format_context_as_string};
use crate::thread_store::{
    SerializedMessage, SerializedMessageSegment, SerializedThread, SerializedToolResult,
    SerializedToolUse, SharedProjectContext,
};
use crate::tool_use::{PendingToolUse, ToolUse, ToolUseState, USING_TOOL_MARKER};

#[derive(Debug, Clone, Copy)]
pub enum RequestKind {
    Chat,
    /// Used when summarizing a thread.
    Summarize,
}

#[derive(
    Debug, PartialEq, Eq, PartialOrd, Ord, Hash, Clone, Serialize, Deserialize, JsonSchema,
)]
pub struct ThreadId(Arc<str>);

impl ThreadId {
    pub fn new() -> Self {
        Self(Uuid::new_v4().to_string().into())
    }
}

impl std::fmt::Display for ThreadId {
    fn fmt(&self, f: &mut std::fmt::Formatter<'_>) -> std::fmt::Result {
        write!(f, "{}", self.0)
    }
}

impl From<&str> for ThreadId {
    fn from(value: &str) -> Self {
        Self(value.into())
    }
}

#[derive(Debug, PartialEq, Eq, PartialOrd, Ord, Hash, Clone, Copy, Serialize, Deserialize)]
pub struct MessageId(pub(crate) usize);

impl MessageId {
    fn post_inc(&mut self) -> Self {
        Self(post_inc(&mut self.0))
    }
}

/// A message in a [`Thread`].
#[derive(Debug, Clone)]
pub struct Message {
    pub id: MessageId,
    pub role: Role,
    pub segments: Vec<MessageSegment>,
    pub context: String,
}

impl Message {
    /// Returns whether the message contains any meaningful text that should be displayed
    /// The model sometimes runs tool without producing any text or just a marker ([`USING_TOOL_MARKER`])
    pub fn should_display_content(&self) -> bool {
        self.segments.iter().all(|segment| segment.should_display())
    }

    pub fn push_thinking(&mut self, text: &str) {
        if let Some(MessageSegment::Thinking(segment)) = self.segments.last_mut() {
            segment.push_str(text);
        } else {
            self.segments
                .push(MessageSegment::Thinking(text.to_string()));
        }
    }

    pub fn push_text(&mut self, text: &str) {
        if let Some(MessageSegment::Text(segment)) = self.segments.last_mut() {
            segment.push_str(text);
        } else {
            self.segments.push(MessageSegment::Text(text.to_string()));
        }
    }

    pub fn to_string(&self) -> String {
        let mut result = String::new();

        if !self.context.is_empty() {
            result.push_str(&self.context);
        }

        for segment in &self.segments {
            match segment {
                MessageSegment::Text(text) => result.push_str(text),
                MessageSegment::Thinking(text) => {
                    result.push_str("<think>");
                    result.push_str(text);
                    result.push_str("</think>");
                }
            }
        }

        result
    }
}

#[derive(Debug, Clone, PartialEq, Eq)]
pub enum MessageSegment {
    Text(String),
    Thinking(String),
}

impl MessageSegment {
    pub fn text_mut(&mut self) -> &mut String {
        match self {
            Self::Text(text) => text,
            Self::Thinking(text) => text,
        }
    }

    pub fn should_display(&self) -> bool {
        // We add USING_TOOL_MARKER when making a request that includes tool uses
        // without non-whitespace text around them, and this can cause the model
        // to mimic the pattern, so we consider those segments not displayable.
        match self {
            Self::Text(text) => text.is_empty() || text.trim() == USING_TOOL_MARKER,
            Self::Thinking(text) => text.is_empty() || text.trim() == USING_TOOL_MARKER,
        }
    }
}

#[derive(Debug, Clone, Serialize, Deserialize)]
pub struct ProjectSnapshot {
    pub worktree_snapshots: Vec<WorktreeSnapshot>,
    pub unsaved_buffer_paths: Vec<String>,
    pub timestamp: DateTime<Utc>,
}

#[derive(Debug, Clone, Serialize, Deserialize)]
pub struct WorktreeSnapshot {
    pub worktree_path: String,
    pub git_state: Option<GitState>,
}

#[derive(Debug, Clone, Serialize, Deserialize)]
pub struct GitState {
    pub remote_url: Option<String>,
    pub head_sha: Option<String>,
    pub current_branch: Option<String>,
    pub diff: Option<String>,
}

#[derive(Clone)]
pub struct ThreadCheckpoint {
    message_id: MessageId,
    git_checkpoint: GitStoreCheckpoint,
}

#[derive(Copy, Clone, Debug, PartialEq, Eq)]
pub enum ThreadFeedback {
    Positive,
    Negative,
}

pub enum LastRestoreCheckpoint {
    Pending {
        message_id: MessageId,
    },
    Error {
        message_id: MessageId,
        error: String,
    },
}

impl LastRestoreCheckpoint {
    pub fn message_id(&self) -> MessageId {
        match self {
            LastRestoreCheckpoint::Pending { message_id } => *message_id,
            LastRestoreCheckpoint::Error { message_id, .. } => *message_id,
        }
    }
}

#[derive(Clone, Debug, Default, Serialize, Deserialize)]
pub enum DetailedSummaryState {
    #[default]
    NotGenerated,
    Generating {
        message_id: MessageId,
    },
    Generated {
        text: SharedString,
        message_id: MessageId,
    },
}

#[derive(Default)]
pub struct TotalTokenUsage {
    pub total: usize,
    pub max: usize,
}

impl TotalTokenUsage {
    pub fn ratio(&self) -> TokenUsageRatio {
        #[cfg(debug_assertions)]
        let warning_threshold: f32 = std::env::var("ZED_THREAD_WARNING_THRESHOLD")
            .unwrap_or("0.8".to_string())
            .parse()
            .unwrap();
        #[cfg(not(debug_assertions))]
        let warning_threshold: f32 = 0.8;

        if self.total >= self.max {
            TokenUsageRatio::Exceeded
        } else if self.total as f32 / self.max as f32 >= warning_threshold {
            TokenUsageRatio::Warning
        } else {
            TokenUsageRatio::Normal
        }
    }

    pub fn add(&self, tokens: usize) -> TotalTokenUsage {
        TotalTokenUsage {
            total: self.total + tokens,
            max: self.max,
        }
    }
}

#[derive(Debug, Default, PartialEq, Eq)]
pub enum TokenUsageRatio {
    #[default]
    Normal,
    Warning,
    Exceeded,
}

/// A thread of conversation with the LLM.
pub struct Thread {
    id: ThreadId,
    updated_at: DateTime<Utc>,
    summary: Option<SharedString>,
    pending_summary: Task<Option<()>>,
    detailed_summary_state: DetailedSummaryState,
    messages: Vec<Message>,
    next_message_id: MessageId,
    context: BTreeMap<ContextId, AssistantContext>,
    context_by_message: HashMap<MessageId, Vec<ContextId>>,
    project_context: SharedProjectContext,
    checkpoints_by_message: HashMap<MessageId, ThreadCheckpoint>,
    completion_count: usize,
    pending_completions: Vec<PendingCompletion>,
    project: Entity<Project>,
    prompt_builder: Arc<PromptBuilder>,
    tools: Entity<ToolWorkingSet>,
    tool_use: ToolUseState,
    action_log: Entity<ActionLog>,
    last_restore_checkpoint: Option<LastRestoreCheckpoint>,
    pending_checkpoint: Option<ThreadCheckpoint>,
    initial_project_snapshot: Shared<Task<Option<Arc<ProjectSnapshot>>>>,
    request_token_usage: Vec<TokenUsage>,
    cumulative_token_usage: TokenUsage,
    exceeded_window_error: Option<ExceededWindowError>,
    feedback: Option<ThreadFeedback>,
    message_feedback: HashMap<MessageId, ThreadFeedback>,
    last_auto_capture_at: Option<Instant>,
    request_callback: Option<
        Box<dyn FnMut(&LanguageModelRequest, &[Result<LanguageModelCompletionEvent, String>])>,
    >,
}

#[derive(Debug, Clone, Serialize, Deserialize)]
pub struct ExceededWindowError {
    /// Model used when last message exceeded context window
    model_id: LanguageModelId,
    /// Token count including last message
    token_count: usize,
}

impl Thread {
    pub fn new(
        project: Entity<Project>,
        tools: Entity<ToolWorkingSet>,
        prompt_builder: Arc<PromptBuilder>,
        system_prompt: SharedProjectContext,
        cx: &mut Context<Self>,
    ) -> Self {
        Self {
            id: ThreadId::new(),
            updated_at: Utc::now(),
            summary: None,
            pending_summary: Task::ready(None),
            detailed_summary_state: DetailedSummaryState::NotGenerated,
            messages: Vec::new(),
            next_message_id: MessageId(0),
            context: BTreeMap::default(),
            context_by_message: HashMap::default(),
            project_context: system_prompt,
            checkpoints_by_message: HashMap::default(),
            completion_count: 0,
            pending_completions: Vec::new(),
            project: project.clone(),
            prompt_builder,
            tools: tools.clone(),
            last_restore_checkpoint: None,
            pending_checkpoint: None,
            tool_use: ToolUseState::new(tools.clone()),
            action_log: cx.new(|_| ActionLog::new(project.clone())),
            initial_project_snapshot: {
                let project_snapshot = Self::project_snapshot(project, cx);
                cx.foreground_executor()
                    .spawn(async move { Some(project_snapshot.await) })
                    .shared()
            },
            request_token_usage: Vec::new(),
            cumulative_token_usage: TokenUsage::default(),
            exceeded_window_error: None,
            feedback: None,
            message_feedback: HashMap::default(),
            last_auto_capture_at: None,
            request_callback: None,
        }
    }

    pub fn deserialize(
        id: ThreadId,
        serialized: SerializedThread,
        project: Entity<Project>,
        tools: Entity<ToolWorkingSet>,
        prompt_builder: Arc<PromptBuilder>,
        project_context: SharedProjectContext,
        cx: &mut Context<Self>,
    ) -> Self {
        let next_message_id = MessageId(
            serialized
                .messages
                .last()
                .map(|message| message.id.0 + 1)
                .unwrap_or(0),
        );
        let tool_use =
            ToolUseState::from_serialized_messages(tools.clone(), &serialized.messages, |_| true);

        Self {
            id,
            updated_at: serialized.updated_at,
            summary: Some(serialized.summary),
            pending_summary: Task::ready(None),
            detailed_summary_state: serialized.detailed_summary_state,
            messages: serialized
                .messages
                .into_iter()
                .map(|message| Message {
                    id: message.id,
                    role: message.role,
                    segments: message
                        .segments
                        .into_iter()
                        .map(|segment| match segment {
                            SerializedMessageSegment::Text { text } => MessageSegment::Text(text),
                            SerializedMessageSegment::Thinking { text } => {
                                MessageSegment::Thinking(text)
                            }
                        })
                        .collect(),
                    context: message.context,
                })
                .collect(),
            next_message_id,
            context: BTreeMap::default(),
            context_by_message: HashMap::default(),
            project_context,
            checkpoints_by_message: HashMap::default(),
            completion_count: 0,
            pending_completions: Vec::new(),
            last_restore_checkpoint: None,
            pending_checkpoint: None,
            project: project.clone(),
            prompt_builder,
            tools,
            tool_use,
            action_log: cx.new(|_| ActionLog::new(project)),
            initial_project_snapshot: Task::ready(serialized.initial_project_snapshot).shared(),
            request_token_usage: serialized.request_token_usage,
            cumulative_token_usage: serialized.cumulative_token_usage,
            exceeded_window_error: None,
            feedback: None,
            message_feedback: HashMap::default(),
            last_auto_capture_at: None,
            request_callback: None,
        }
    }

    pub fn set_request_callback(
        &mut self,
        callback: impl 'static
        + FnMut(&LanguageModelRequest, &[Result<LanguageModelCompletionEvent, String>]),
    ) {
        self.request_callback = Some(Box::new(callback));
    }

    pub fn id(&self) -> &ThreadId {
        &self.id
    }

    pub fn is_empty(&self) -> bool {
        self.messages.is_empty()
    }

    pub fn updated_at(&self) -> DateTime<Utc> {
        self.updated_at
    }

    pub fn touch_updated_at(&mut self) {
        self.updated_at = Utc::now();
    }

    pub fn summary(&self) -> Option<SharedString> {
        self.summary.clone()
    }

    pub fn project_context(&self) -> SharedProjectContext {
        self.project_context.clone()
    }

    pub const DEFAULT_SUMMARY: SharedString = SharedString::new_static("New Thread");

    pub fn summary_or_default(&self) -> SharedString {
        self.summary.clone().unwrap_or(Self::DEFAULT_SUMMARY)
    }

    pub fn set_summary(&mut self, new_summary: impl Into<SharedString>, cx: &mut Context<Self>) {
        let Some(current_summary) = &self.summary else {
            // Don't allow setting summary until generated
            return;
        };

        let mut new_summary = new_summary.into();

        if new_summary.is_empty() {
            new_summary = Self::DEFAULT_SUMMARY;
        }

        if current_summary != &new_summary {
            self.summary = Some(new_summary);
            cx.emit(ThreadEvent::SummaryChanged);
        }
    }

    pub fn latest_detailed_summary_or_text(&self) -> SharedString {
        self.latest_detailed_summary()
            .unwrap_or_else(|| self.text().into())
    }

    fn latest_detailed_summary(&self) -> Option<SharedString> {
        if let DetailedSummaryState::Generated { text, .. } = &self.detailed_summary_state {
            Some(text.clone())
        } else {
            None
        }
    }

    pub fn message(&self, id: MessageId) -> Option<&Message> {
        self.messages.iter().find(|message| message.id == id)
    }

    pub fn messages(&self) -> impl Iterator<Item = &Message> {
        self.messages.iter()
    }

    pub fn is_generating(&self) -> bool {
        !self.pending_completions.is_empty() || !self.all_tools_finished()
    }

    pub fn tools(&self) -> &Entity<ToolWorkingSet> {
        &self.tools
    }

    pub fn pending_tool(&self, id: &LanguageModelToolUseId) -> Option<&PendingToolUse> {
        self.tool_use
            .pending_tool_uses()
            .into_iter()
            .find(|tool_use| &tool_use.id == id)
    }

    pub fn tools_needing_confirmation(&self) -> impl Iterator<Item = &PendingToolUse> {
        self.tool_use
            .pending_tool_uses()
            .into_iter()
            .filter(|tool_use| tool_use.status.needs_confirmation())
    }

    pub fn has_pending_tool_uses(&self) -> bool {
        !self.tool_use.pending_tool_uses().is_empty()
    }

    pub fn checkpoint_for_message(&self, id: MessageId) -> Option<ThreadCheckpoint> {
        self.checkpoints_by_message.get(&id).cloned()
    }

    pub fn restore_checkpoint(
        &mut self,
        checkpoint: ThreadCheckpoint,
        cx: &mut Context<Self>,
    ) -> Task<Result<()>> {
        self.last_restore_checkpoint = Some(LastRestoreCheckpoint::Pending {
            message_id: checkpoint.message_id,
        });
        cx.emit(ThreadEvent::CheckpointChanged);
        cx.notify();

        let git_store = self.project().read(cx).git_store().clone();
        let restore = git_store.update(cx, |git_store, cx| {
            git_store.restore_checkpoint(checkpoint.git_checkpoint.clone(), cx)
        });

        cx.spawn(async move |this, cx| {
            let result = restore.await;
            this.update(cx, |this, cx| {
                if let Err(err) = result.as_ref() {
                    this.last_restore_checkpoint = Some(LastRestoreCheckpoint::Error {
                        message_id: checkpoint.message_id,
                        error: err.to_string(),
                    });
                } else {
                    this.truncate(checkpoint.message_id, cx);
                    this.last_restore_checkpoint = None;
                }
                this.pending_checkpoint = None;
                cx.emit(ThreadEvent::CheckpointChanged);
                cx.notify();
            })?;
            result
        })
    }

    fn finalize_pending_checkpoint(&mut self, cx: &mut Context<Self>) {
        let pending_checkpoint = if self.is_generating() {
            return;
        } else if let Some(checkpoint) = self.pending_checkpoint.take() {
            checkpoint
        } else {
            return;
        };

        let git_store = self.project.read(cx).git_store().clone();
        let final_checkpoint = git_store.update(cx, |git_store, cx| git_store.checkpoint(cx));
        cx.spawn(async move |this, cx| match final_checkpoint.await {
            Ok(final_checkpoint) => {
                let equal = git_store
                    .update(cx, |store, cx| {
                        store.compare_checkpoints(
                            pending_checkpoint.git_checkpoint.clone(),
                            final_checkpoint.clone(),
                            cx,
                        )
                    })?
                    .await
                    .unwrap_or(false);

                if equal {
                    git_store
                        .update(cx, |store, cx| {
                            store.delete_checkpoint(pending_checkpoint.git_checkpoint, cx)
                        })?
                        .detach();
                } else {
                    this.update(cx, |this, cx| {
                        this.insert_checkpoint(pending_checkpoint, cx)
                    })?;
                }

                git_store
                    .update(cx, |store, cx| {
                        store.delete_checkpoint(final_checkpoint, cx)
                    })?
                    .detach();

                Ok(())
            }
            Err(_) => this.update(cx, |this, cx| {
                this.insert_checkpoint(pending_checkpoint, cx)
            }),
        })
        .detach();
    }

    fn insert_checkpoint(&mut self, checkpoint: ThreadCheckpoint, cx: &mut Context<Self>) {
        self.checkpoints_by_message
            .insert(checkpoint.message_id, checkpoint);
        cx.emit(ThreadEvent::CheckpointChanged);
        cx.notify();
    }

    pub fn last_restore_checkpoint(&self) -> Option<&LastRestoreCheckpoint> {
        self.last_restore_checkpoint.as_ref()
    }

    pub fn truncate(&mut self, message_id: MessageId, cx: &mut Context<Self>) {
        let Some(message_ix) = self
            .messages
            .iter()
            .rposition(|message| message.id == message_id)
        else {
            return;
        };
        for deleted_message in self.messages.drain(message_ix..) {
            self.context_by_message.remove(&deleted_message.id);
            self.checkpoints_by_message.remove(&deleted_message.id);
        }
        cx.notify();
    }

    pub fn context_for_message(&self, id: MessageId) -> impl Iterator<Item = &AssistantContext> {
        self.context_by_message
            .get(&id)
            .into_iter()
            .flat_map(|context| {
                context
                    .iter()
                    .filter_map(|context_id| self.context.get(&context_id))
            })
    }

    /// Returns whether all of the tool uses have finished running.
    pub fn all_tools_finished(&self) -> bool {
        // If the only pending tool uses left are the ones with errors, then
        // that means that we've finished running all of the pending tools.
        self.tool_use
            .pending_tool_uses()
            .iter()
            .all(|tool_use| tool_use.status.is_error())
    }

    pub fn tool_uses_for_message(&self, id: MessageId, cx: &App) -> Vec<ToolUse> {
        self.tool_use.tool_uses_for_message(id, cx)
    }

    pub fn tool_results_for_message(&self, id: MessageId) -> Vec<&LanguageModelToolResult> {
        self.tool_use.tool_results_for_message(id)
    }

    pub fn tool_result(&self, id: &LanguageModelToolUseId) -> Option<&LanguageModelToolResult> {
        self.tool_use.tool_result(id)
    }

    pub fn output_for_tool(&self, id: &LanguageModelToolUseId) -> Option<&Arc<str>> {
        Some(&self.tool_use.tool_result(id)?.content)
    }

    pub fn card_for_tool(&self, id: &LanguageModelToolUseId) -> Option<AnyToolCard> {
        self.tool_use.tool_result_card(id).cloned()
    }

    pub fn message_has_tool_results(&self, message_id: MessageId) -> bool {
        self.tool_use.message_has_tool_results(message_id)
    }

    /// Filter out contexts that have already been included in previous messages
    pub fn filter_new_context<'a>(
        &self,
        context: impl Iterator<Item = &'a AssistantContext>,
    ) -> impl Iterator<Item = &'a AssistantContext> {
        context.filter(|ctx| self.is_context_new(ctx))
    }

    fn is_context_new(&self, context: &AssistantContext) -> bool {
        !self.context.contains_key(&context.id())
    }

    pub fn insert_user_message(
        &mut self,
        text: impl Into<String>,
        context: Vec<AssistantContext>,
        git_checkpoint: Option<GitStoreCheckpoint>,
        cx: &mut Context<Self>,
    ) -> MessageId {
        let text = text.into();

        let message_id = self.insert_message(Role::User, vec![MessageSegment::Text(text)], cx);

        let new_context: Vec<_> = context
            .into_iter()
            .filter(|ctx| self.is_context_new(ctx))
            .collect();

        if !new_context.is_empty() {
            if let Some(context_string) = format_context_as_string(new_context.iter(), cx) {
                if let Some(message) = self.messages.iter_mut().find(|m| m.id == message_id) {
                    message.context = context_string;
                }
            }

            self.action_log.update(cx, |log, cx| {
                // Track all buffers added as context
                for ctx in &new_context {
                    match ctx {
                        AssistantContext::File(file_ctx) => {
                            log.buffer_added_as_context(file_ctx.context_buffer.buffer.clone(), cx);
                        }
                        AssistantContext::Directory(dir_ctx) => {
                            for context_buffer in &dir_ctx.context_buffers {
                                log.buffer_added_as_context(context_buffer.buffer.clone(), cx);
                            }
                        }
                        AssistantContext::Symbol(symbol_ctx) => {
                            log.buffer_added_as_context(
                                symbol_ctx.context_symbol.buffer.clone(),
                                cx,
                            );
                        }
                        AssistantContext::FetchedUrl(_) | AssistantContext::Thread(_) => {}
                    }
                }
            });
        }

        let context_ids = new_context
            .iter()
            .map(|context| context.id())
            .collect::<Vec<_>>();
        self.context.extend(
            new_context
                .into_iter()
                .map(|context| (context.id(), context)),
        );
        self.context_by_message.insert(message_id, context_ids);

        if let Some(git_checkpoint) = git_checkpoint {
            self.pending_checkpoint = Some(ThreadCheckpoint {
                message_id,
                git_checkpoint,
            });
        }

        self.auto_capture_telemetry(cx);

        message_id
    }

    pub fn insert_message(
        &mut self,
        role: Role,
        segments: Vec<MessageSegment>,
        cx: &mut Context<Self>,
    ) -> MessageId {
        let id = self.next_message_id.post_inc();
        self.messages.push(Message {
            id,
            role,
            segments,
            context: String::new(),
        });
        self.touch_updated_at();
        cx.emit(ThreadEvent::MessageAdded(id));
        id
    }

    pub fn edit_message(
        &mut self,
        id: MessageId,
        new_role: Role,
        new_segments: Vec<MessageSegment>,
        cx: &mut Context<Self>,
    ) -> bool {
        let Some(message) = self.messages.iter_mut().find(|message| message.id == id) else {
            return false;
        };
        message.role = new_role;
        message.segments = new_segments;
        self.touch_updated_at();
        cx.emit(ThreadEvent::MessageEdited(id));
        true
    }

    pub fn delete_message(&mut self, id: MessageId, cx: &mut Context<Self>) -> bool {
        let Some(index) = self.messages.iter().position(|message| message.id == id) else {
            return false;
        };
        self.messages.remove(index);
        self.context_by_message.remove(&id);
        self.touch_updated_at();
        cx.emit(ThreadEvent::MessageDeleted(id));
        true
    }

    /// Returns the representation of this [`Thread`] in a textual form.
    ///
    /// This is the representation we use when attaching a thread as context to another thread.
    pub fn text(&self) -> String {
        let mut text = String::new();

        for message in &self.messages {
            text.push_str(match message.role {
                language_model::Role::User => "User:",
                language_model::Role::Assistant => "Assistant:",
                language_model::Role::System => "System:",
            });
            text.push('\n');

            for segment in &message.segments {
                match segment {
                    MessageSegment::Text(content) => text.push_str(content),
                    MessageSegment::Thinking(content) => {
                        text.push_str(&format!("<think>{}</think>", content))
                    }
                }
            }
            text.push('\n');
        }

        text
    }

    /// Serializes this thread into a format for storage or telemetry.
    pub fn serialize(&self, cx: &mut Context<Self>) -> Task<Result<SerializedThread>> {
        let initial_project_snapshot = self.initial_project_snapshot.clone();
        cx.spawn(async move |this, cx| {
            let initial_project_snapshot = initial_project_snapshot.await;
            this.read_with(cx, |this, cx| SerializedThread {
                version: SerializedThread::VERSION.to_string(),
                summary: this.summary_or_default(),
                updated_at: this.updated_at(),
                messages: this
                    .messages()
                    .map(|message| SerializedMessage {
                        id: message.id,
                        role: message.role,
                        segments: message
                            .segments
                            .iter()
                            .map(|segment| match segment {
                                MessageSegment::Text(text) => {
                                    SerializedMessageSegment::Text { text: text.clone() }
                                }
                                MessageSegment::Thinking(text) => {
                                    SerializedMessageSegment::Thinking { text: text.clone() }
                                }
                            })
                            .collect(),
                        tool_uses: this
                            .tool_uses_for_message(message.id, cx)
                            .into_iter()
                            .map(|tool_use| SerializedToolUse {
                                id: tool_use.id,
                                name: tool_use.name,
                                input: tool_use.input,
                            })
                            .collect(),
                        tool_results: this
                            .tool_results_for_message(message.id)
                            .into_iter()
                            .map(|tool_result| SerializedToolResult {
                                tool_use_id: tool_result.tool_use_id.clone(),
                                is_error: tool_result.is_error,
                                content: tool_result.content.clone(),
                            })
                            .collect(),
                        context: message.context.clone(),
                    })
                    .collect(),
                initial_project_snapshot,
                cumulative_token_usage: this.cumulative_token_usage,
                request_token_usage: this.request_token_usage.clone(),
                detailed_summary_state: this.detailed_summary_state.clone(),
                exceeded_window_error: this.exceeded_window_error.clone(),
            })
        })
    }

    pub fn send_to_model(
        &mut self,
        model: Arc<dyn LanguageModel>,
        request_kind: RequestKind,
        cx: &mut Context<Self>,
    ) {
        let mut request = self.to_completion_request(request_kind, cx);
        if model.supports_tools() {
            request.tools = {
                let mut tools = Vec::new();
                tools.extend(
                    self.tools()
                        .read(cx)
                        .enabled_tools(cx)
                        .into_iter()
                        .filter_map(|tool| {
                            // Skip tools that cannot be supported
                            let input_schema = tool.input_schema(model.tool_input_format()).ok()?;
                            Some(LanguageModelRequestTool {
                                name: tool.name(),
                                description: tool.description(),
                                input_schema,
                            })
                        }),
                );

                tools
            };
        }

        self.stream_completion(request, model, cx);
    }

    pub fn used_tools_since_last_user_message(&self) -> bool {
        for message in self.messages.iter().rev() {
            if self.tool_use.message_has_tool_results(message.id) {
                return true;
            } else if message.role == Role::User {
                return false;
            }
        }

        false
    }

    pub fn to_completion_request(
        &self,
        request_kind: RequestKind,
        cx: &App,
    ) -> LanguageModelRequest {
        let mut request = LanguageModelRequest {
            messages: vec![],
            tools: Vec::new(),
            stop: Vec::new(),
            temperature: None,
        };

        if let Some(project_context) = self.project_context.borrow().as_ref() {
            if let Some(system_prompt) = self
                .prompt_builder
                .generate_assistant_system_prompt(project_context)
                .context("failed to generate assistant system prompt")
                .log_err()
            {
                request.messages.push(LanguageModelRequestMessage {
                    role: Role::System,
                    content: vec![MessageContent::Text(system_prompt)],
                    cache: true,
                });
            }
        } else {
            log::error!("project_context not set.")
        }

        for message in &self.messages {
            let mut request_message = LanguageModelRequestMessage {
                role: message.role,
                content: Vec::new(),
                cache: false,
            };

            match request_kind {
                RequestKind::Chat => {
                    self.tool_use
                        .attach_tool_results(message.id, &mut request_message);
                }
                RequestKind::Summarize => {
                    // We don't care about tool use during summarization.
                    if self.tool_use.message_has_tool_results(message.id) {
                        continue;
                    }
                }
            }

            if !message.segments.is_empty() {
                request_message
                    .content
                    .push(MessageContent::Text(message.to_string()));
            }

            match request_kind {
                RequestKind::Chat => {
                    self.tool_use
                        .attach_tool_uses(message.id, &mut request_message);
                }
                RequestKind::Summarize => {
                    // We don't care about tool use during summarization.
                }
            };

            request.messages.push(request_message);
        }

        // https://docs.anthropic.com/en/docs/build-with-claude/prompt-caching
        if let Some(last) = request.messages.last_mut() {
            last.cache = true;
        }

        self.attached_tracked_files_state(&mut request.messages, cx);

        request
    }

    fn attached_tracked_files_state(
        &self,
        messages: &mut Vec<LanguageModelRequestMessage>,
        cx: &App,
    ) {
        const STALE_FILES_HEADER: &str = "These files changed since last read:";

        let mut stale_message = String::new();

        let action_log = self.action_log.read(cx);

        for stale_file in action_log.stale_buffers(cx) {
            let Some(file) = stale_file.read(cx).file() else {
                continue;
            };

            if stale_message.is_empty() {
                write!(&mut stale_message, "{}\n", STALE_FILES_HEADER).ok();
            }

            writeln!(&mut stale_message, "- {}", file.path().display()).ok();
        }

        let mut content = Vec::with_capacity(2);

        if !stale_message.is_empty() {
            content.push(stale_message.into());
        }

        if action_log.has_edited_files_since_project_diagnostics_check() {
            // todo!(Do we need this? I worry it's causing the model to over-rotate on fixing)
            // content.push(
            //     "\n\nWhen you're done making changes, make sure to check project diagnostics \
            //     and fix all errors AND warnings you introduced! \
            //     DO NOT mention you're going to do this until you're done."
            //         .into(),
            // );
        }

        if !content.is_empty() {
            let context_message = LanguageModelRequestMessage {
                role: Role::User,
                content,
                cache: false,
            };

            messages.push(context_message);
        }
    }

    pub fn stream_completion(
        &mut self,
        request: LanguageModelRequest,
        model: Arc<dyn LanguageModel>,
        cx: &mut Context<Self>,
    ) {
        let pending_completion_id = post_inc(&mut self.completion_count);
<<<<<<< HEAD
        let request_callback_parameters = if self.request_callback.is_some() {
            Some((request.clone(), Vec::new()))
        } else {
            None
        };

=======
>>>>>>> 022a110f
        let task = cx.spawn(async move |thread, cx| {
            let stream = model.stream_completion(request, &cx);
            let initial_token_usage =
                thread.read_with(cx, |thread, _cx| thread.cumulative_token_usage);
            let stream_completion = async {
                let mut request_callback_parameters = request_callback_parameters;
                let mut events = stream.await?;
                let mut stop_reason = StopReason::EndTurn;
                let mut current_token_usage = TokenUsage::default();

                while let Some(event) = events.next().await {
                    if let Some((_, response_events)) = request_callback_parameters.as_mut() {
                        response_events
                            .push(event.as_ref().map_err(|error| error.to_string()).cloned());
                    }

                    let event = event?;

                    thread.update(cx, |thread, cx| {
                        match event {
                            LanguageModelCompletionEvent::StartMessage { .. } => {
                                thread.insert_message(
                                    Role::Assistant,
                                    vec![MessageSegment::Text(String::new())],
                                    cx,
                                );
                            }
                            LanguageModelCompletionEvent::Stop(reason) => {
                                stop_reason = reason;
                            }
                            LanguageModelCompletionEvent::UsageUpdate(token_usage) => {
                                thread.update_token_usage_at_last_message(token_usage);
                                thread.cumulative_token_usage = thread.cumulative_token_usage
                                    + token_usage
                                    - current_token_usage;
                                current_token_usage = token_usage;
                            }
                            LanguageModelCompletionEvent::Text(chunk) => {
                                if let Some(last_message) = thread.messages.last_mut() {
                                    if last_message.role == Role::Assistant {
                                        last_message.push_text(&chunk);
                                        cx.emit(ThreadEvent::StreamedAssistantText(
                                            last_message.id,
                                            chunk,
                                        ));
                                    } else {
                                        // If we won't have an Assistant message yet, assume this chunk marks the beginning
                                        // of a new Assistant response.
                                        //
                                        // Importantly: We do *not* want to emit a `StreamedAssistantText` event here, as it
                                        // will result in duplicating the text of the chunk in the rendered Markdown.
                                        thread.insert_message(
                                            Role::Assistant,
                                            vec![MessageSegment::Text(chunk.to_string())],
                                            cx,
                                        );
                                    };
                                }
                            }
                            LanguageModelCompletionEvent::Thinking(chunk) => {
                                if let Some(last_message) = thread.messages.last_mut() {
                                    if last_message.role == Role::Assistant {
                                        last_message.push_thinking(&chunk);
                                        cx.emit(ThreadEvent::StreamedAssistantThinking(
                                            last_message.id,
                                            chunk,
                                        ));
                                    } else {
                                        // If we won't have an Assistant message yet, assume this chunk marks the beginning
                                        // of a new Assistant response.
                                        //
                                        // Importantly: We do *not* want to emit a `StreamedAssistantText` event here, as it
                                        // will result in duplicating the text of the chunk in the rendered Markdown.
                                        thread.insert_message(
                                            Role::Assistant,
                                            vec![MessageSegment::Thinking(chunk.to_string())],
                                            cx,
                                        );
                                    };
                                }
                            }
                            LanguageModelCompletionEvent::ToolUse(tool_use) => {
                                let last_assistant_message_id = thread
                                    .messages
                                    .iter_mut()
                                    .rfind(|message| message.role == Role::Assistant)
                                    .map(|message| message.id)
                                    .unwrap_or_else(|| {
                                        thread.insert_message(Role::Assistant, vec![], cx)
                                    });

                                thread.tool_use.request_tool_use(
                                    last_assistant_message_id,
                                    tool_use,
                                    cx,
                                );
                            }
                        }

                        thread.touch_updated_at();
                        cx.emit(ThreadEvent::StreamedCompletion);
                        cx.notify();

                        thread.auto_capture_telemetry(cx);
                    })?;

                    smol::future::yield_now().await;
                }

                thread.update(cx, |thread, cx| {
                    thread
                        .pending_completions
                        .retain(|completion| completion.id != pending_completion_id);

                    if thread.summary.is_none() && thread.messages.len() >= 2 {
                        thread.summarize(cx);
                    }
                })?;

                anyhow::Ok((stop_reason, request_callback_parameters))
            };

            let result = stream_completion.await;

            thread
                .update(cx, |thread, cx| {
                    thread.finalize_pending_checkpoint(cx);
                    match result.as_ref() {
                        Ok((stop_reason, request_callback_parameters)) => {
                            match stop_reason {
                                StopReason::ToolUse => {
                                    let tool_uses = thread.use_pending_tools(cx);
                                    cx.emit(ThreadEvent::UsePendingTools { tool_uses });
                                }
                                StopReason::EndTurn => {}
                                StopReason::MaxTokens => {}
                            }

                            if let Some((request_callback, (request, response_events))) = thread
                                .request_callback
                                .as_mut()
                                .zip(request_callback_parameters.as_ref())
                            {
                                request_callback(request, response_events);
                            }
                        }
                        Err(error) => {
                            if error.is::<PaymentRequiredError>() {
                                cx.emit(ThreadEvent::ShowError(ThreadError::PaymentRequired));
                            } else if error.is::<MaxMonthlySpendReachedError>() {
                                cx.emit(ThreadEvent::ShowError(
                                    ThreadError::MaxMonthlySpendReached,
                                ));
                            } else if let Some(error) =
                                error.downcast_ref::<ModelRequestLimitReachedError>()
                            {
                                cx.emit(ThreadEvent::ShowError(
                                    ThreadError::ModelRequestLimitReached { plan: error.plan },
                                ));
                            } else if let Some(known_error) =
                                error.downcast_ref::<LanguageModelKnownError>()
                            {
                                match known_error {
                                    LanguageModelKnownError::ContextWindowLimitExceeded {
                                        tokens,
                                    } => {
                                        thread.exceeded_window_error = Some(ExceededWindowError {
                                            model_id: model.id(),
                                            token_count: *tokens,
                                        });
                                        cx.notify();
                                    }
                                }
                            } else {
                                let error_message = error
                                    .chain()
                                    .map(|err| err.to_string())
                                    .collect::<Vec<_>>()
                                    .join("\n");
                                cx.emit(ThreadEvent::ShowError(ThreadError::Message {
                                    header: "Error interacting with language model".into(),
                                    message: SharedString::from(error_message.clone()),
                                }));
                            }

                            thread.cancel_last_completion(cx);
                        }
                    }
                    cx.emit(ThreadEvent::Stopped(
                        result.map(|result| result.0).map_err(Arc::new),
                    ));

                    thread.auto_capture_telemetry(cx);

                    if let Ok(initial_usage) = initial_token_usage {
                        let usage = thread.cumulative_token_usage - initial_usage;

                        telemetry::event!(
                            "Assistant Thread Completion",
                            thread_id = thread.id().to_string(),
                            model = model.telemetry_id(),
                            model_provider = model.provider_id().to_string(),
                            input_tokens = usage.input_tokens,
                            output_tokens = usage.output_tokens,
                            cache_creation_input_tokens = usage.cache_creation_input_tokens,
                            cache_read_input_tokens = usage.cache_read_input_tokens,
                        );
                    }
                })
                .ok();
        });

        self.pending_completions.push(PendingCompletion {
            id: pending_completion_id,
            _task: task,
        });
    }

    pub fn summarize(&mut self, cx: &mut Context<Self>) {
        let Some(model) = LanguageModelRegistry::read_global(cx).thread_summary_model() else {
            return;
        };

        if !model.provider.is_authenticated(cx) {
            return;
        }

        let mut request = self.to_completion_request(RequestKind::Summarize, cx);
        request.messages.push(LanguageModelRequestMessage {
            role: Role::User,
            content: vec![
                "Generate a concise 3-7 word title for this conversation, omitting punctuation. \
                 Go straight to the title, without any preamble and prefix like `Here's a concise suggestion:...` or `Title:`. \
                 If the conversation is about a specific subject, include it in the title. \
                 Be descriptive. DO NOT speak in the first person."
                    .into(),
            ],
            cache: false,
        });

        self.pending_summary = cx.spawn(async move |this, cx| {
            async move {
                let stream = model.model.stream_completion_text(request, &cx);
                let mut messages = stream.await?;

                let mut new_summary = String::new();
                while let Some(message) = messages.stream.next().await {
                    let text = message?;
                    let mut lines = text.lines();
                    new_summary.extend(lines.next());

                    // Stop if the LLM generated multiple lines.
                    if lines.next().is_some() {
                        break;
                    }
                }

                this.update(cx, |this, cx| {
                    if !new_summary.is_empty() {
                        this.summary = Some(new_summary.into());
                    }

                    cx.emit(ThreadEvent::SummaryGenerated);
                })?;

                anyhow::Ok(())
            }
            .log_err()
            .await
        });
    }

    pub fn generate_detailed_summary(&mut self, cx: &mut Context<Self>) -> Option<Task<()>> {
        let last_message_id = self.messages.last().map(|message| message.id)?;

        match &self.detailed_summary_state {
            DetailedSummaryState::Generating { message_id, .. }
            | DetailedSummaryState::Generated { message_id, .. }
                if *message_id == last_message_id =>
            {
                // Already up-to-date
                return None;
            }
            _ => {}
        }

        let ConfiguredModel { model, provider } =
            LanguageModelRegistry::read_global(cx).thread_summary_model()?;

        if !provider.is_authenticated(cx) {
            return None;
        }

        let mut request = self.to_completion_request(RequestKind::Summarize, cx);

        request.messages.push(LanguageModelRequestMessage {
            role: Role::User,
            content: vec![
                "Generate a detailed summary of this conversation. Include:\n\
                1. A brief overview of what was discussed\n\
                2. Key facts or information discovered\n\
                3. Outcomes or conclusions reached\n\
                4. Any action items or next steps if any\n\
                Format it in Markdown with headings and bullet points."
                    .into(),
            ],
            cache: false,
        });

        let task = cx.spawn(async move |thread, cx| {
            let stream = model.stream_completion_text(request, &cx);
            let Some(mut messages) = stream.await.log_err() else {
                thread
                    .update(cx, |this, _cx| {
                        this.detailed_summary_state = DetailedSummaryState::NotGenerated;
                    })
                    .log_err();

                return;
            };

            let mut new_detailed_summary = String::new();

            while let Some(chunk) = messages.stream.next().await {
                if let Some(chunk) = chunk.log_err() {
                    new_detailed_summary.push_str(&chunk);
                }
            }

            thread
                .update(cx, |this, _cx| {
                    this.detailed_summary_state = DetailedSummaryState::Generated {
                        text: new_detailed_summary.into(),
                        message_id: last_message_id,
                    };
                })
                .log_err();
        });

        self.detailed_summary_state = DetailedSummaryState::Generating {
            message_id: last_message_id,
        };

        Some(task)
    }

    pub fn is_generating_detailed_summary(&self) -> bool {
        matches!(
            self.detailed_summary_state,
            DetailedSummaryState::Generating { .. }
        )
    }

    pub fn use_pending_tools(&mut self, cx: &mut Context<Self>) -> Vec<PendingToolUse> {
        self.auto_capture_telemetry(cx);
        let request = self.to_completion_request(RequestKind::Chat, cx);
        let messages = Arc::new(request.messages);
        let pending_tool_uses = self
            .tool_use
            .pending_tool_uses()
            .into_iter()
            .filter(|tool_use| tool_use.status.is_idle())
            .cloned()
            .collect::<Vec<_>>();

        for tool_use in pending_tool_uses.iter() {
            if let Some(tool) = self.tools.read(cx).tool(&tool_use.name, cx) {
                if tool.needs_confirmation(&tool_use.input, cx)
                    && !AssistantSettings::get_global(cx).always_allow_tool_actions
                {
                    self.tool_use.confirm_tool_use(
                        tool_use.id.clone(),
                        tool_use.ui_text.clone(),
                        tool_use.input.clone(),
                        messages.clone(),
                        tool,
                    );
                    cx.emit(ThreadEvent::ToolConfirmationNeeded);
                } else {
                    self.run_tool(
                        tool_use.id.clone(),
                        tool_use.ui_text.clone(),
                        tool_use.input.clone(),
                        &messages,
                        tool,
                        cx,
                    );
                }
            }
        }

        pending_tool_uses
    }

    pub fn run_tool(
        &mut self,
        tool_use_id: LanguageModelToolUseId,
        ui_text: impl Into<SharedString>,
        input: serde_json::Value,
        messages: &[LanguageModelRequestMessage],
        tool: Arc<dyn Tool>,
        cx: &mut Context<Thread>,
    ) {
        let task = self.spawn_tool_use(tool_use_id.clone(), messages, input, tool, cx);
        self.tool_use
            .run_pending_tool(tool_use_id, ui_text.into(), task);
    }

    fn spawn_tool_use(
        &mut self,
        tool_use_id: LanguageModelToolUseId,
        messages: &[LanguageModelRequestMessage],
        input: serde_json::Value,
        tool: Arc<dyn Tool>,
        cx: &mut Context<Thread>,
    ) -> Task<()> {
        let tool_name: Arc<str> = tool.name().into();

        let tool_result = if self.tools.read(cx).is_disabled(&tool.source(), &tool_name) {
            Task::ready(Err(anyhow!("tool is disabled: {tool_name}"))).into()
        } else {
            tool.run(
                input,
                messages,
                self.project.clone(),
                self.action_log.clone(),
                cx,
            )
        };

        // Store the card separately if it exists
        if let Some(card) = tool_result.card.clone() {
            self.tool_use
                .insert_tool_result_card(tool_use_id.clone(), card);
        }

        cx.spawn({
            async move |thread: WeakEntity<Thread>, cx| {
                let output = tool_result.output.await;

                thread
                    .update(cx, |thread, cx| {
                        let pending_tool_use = thread.tool_use.insert_tool_output(
                            tool_use_id.clone(),
                            tool_name,
                            output,
                            cx,
                        );
                        thread.tool_finished(tool_use_id, pending_tool_use, false, cx);
                    })
                    .ok();
            }
        })
    }

    fn tool_finished(
        &mut self,
        tool_use_id: LanguageModelToolUseId,
        pending_tool_use: Option<PendingToolUse>,
        canceled: bool,
        cx: &mut Context<Self>,
    ) {
        if self.all_tools_finished() {
            let model_registry = LanguageModelRegistry::read_global(cx);
            if let Some(ConfiguredModel { model, .. }) = model_registry.default_model() {
                self.attach_tool_results(cx);
                if !canceled {
                    self.send_to_model(model, RequestKind::Chat, cx);
                }
            }
        }

        cx.emit(ThreadEvent::ToolFinished {
            tool_use_id,
            pending_tool_use,
        });
    }

    /// Insert an empty message to be populated with tool results upon send.
    pub fn attach_tool_results(&mut self, cx: &mut Context<Self>) {
        self.insert_message(Role::User, vec![], cx);
        self.auto_capture_telemetry(cx);
    }

    /// Cancels the last pending completion, if there are any pending.
    ///
    /// Returns whether a completion was canceled.
    pub fn cancel_last_completion(&mut self, cx: &mut Context<Self>) -> bool {
        let canceled = if self.pending_completions.pop().is_some() {
            true
        } else {
            let mut canceled = false;
            for pending_tool_use in self.tool_use.cancel_pending() {
                canceled = true;
                self.tool_finished(
                    pending_tool_use.id.clone(),
                    Some(pending_tool_use),
                    true,
                    cx,
                );
            }
            canceled
        };
        self.finalize_pending_checkpoint(cx);
        canceled
    }

    pub fn feedback(&self) -> Option<ThreadFeedback> {
        self.feedback
    }

    pub fn message_feedback(&self, message_id: MessageId) -> Option<ThreadFeedback> {
        self.message_feedback.get(&message_id).copied()
    }

    pub fn report_message_feedback(
        &mut self,
        message_id: MessageId,
        feedback: ThreadFeedback,
        cx: &mut Context<Self>,
    ) -> Task<Result<()>> {
        if self.message_feedback.get(&message_id) == Some(&feedback) {
            return Task::ready(Ok(()));
        }

        let final_project_snapshot = Self::project_snapshot(self.project.clone(), cx);
        let serialized_thread = self.serialize(cx);
        let thread_id = self.id().clone();
        let client = self.project.read(cx).client();

        let enabled_tool_names: Vec<String> = self
            .tools()
            .read(cx)
            .enabled_tools(cx)
            .iter()
            .map(|tool| tool.name().to_string())
            .collect();

        self.message_feedback.insert(message_id, feedback);

        cx.notify();

        let message_content = self
            .message(message_id)
            .map(|msg| msg.to_string())
            .unwrap_or_default();

        cx.background_spawn(async move {
            let final_project_snapshot = final_project_snapshot.await;
            let serialized_thread = serialized_thread.await?;
            let thread_data =
                serde_json::to_value(serialized_thread).unwrap_or_else(|_| serde_json::Value::Null);

            let rating = match feedback {
                ThreadFeedback::Positive => "positive",
                ThreadFeedback::Negative => "negative",
            };
            telemetry::event!(
                "Assistant Thread Rated",
                rating,
                thread_id,
                enabled_tool_names,
                message_id = message_id.0,
                message_content,
                thread_data,
                final_project_snapshot
            );
            client.telemetry().flush_events();

            Ok(())
        })
    }

    pub fn report_feedback(
        &mut self,
        feedback: ThreadFeedback,
        cx: &mut Context<Self>,
    ) -> Task<Result<()>> {
        let last_assistant_message_id = self
            .messages
            .iter()
            .rev()
            .find(|msg| msg.role == Role::Assistant)
            .map(|msg| msg.id);

        if let Some(message_id) = last_assistant_message_id {
            self.report_message_feedback(message_id, feedback, cx)
        } else {
            let final_project_snapshot = Self::project_snapshot(self.project.clone(), cx);
            let serialized_thread = self.serialize(cx);
            let thread_id = self.id().clone();
            let client = self.project.read(cx).client();
            self.feedback = Some(feedback);
            cx.notify();

            cx.background_spawn(async move {
                let final_project_snapshot = final_project_snapshot.await;
                let serialized_thread = serialized_thread.await?;
                let thread_data = serde_json::to_value(serialized_thread)
                    .unwrap_or_else(|_| serde_json::Value::Null);

                let rating = match feedback {
                    ThreadFeedback::Positive => "positive",
                    ThreadFeedback::Negative => "negative",
                };
                telemetry::event!(
                    "Assistant Thread Rated",
                    rating,
                    thread_id,
                    thread_data,
                    final_project_snapshot
                );
                client.telemetry().flush_events();

                Ok(())
            })
        }
    }

    /// Create a snapshot of the current project state including git information and unsaved buffers.
    fn project_snapshot(
        project: Entity<Project>,
        cx: &mut Context<Self>,
    ) -> Task<Arc<ProjectSnapshot>> {
        let git_store = project.read(cx).git_store().clone();
        let worktree_snapshots: Vec<_> = project
            .read(cx)
            .visible_worktrees(cx)
            .map(|worktree| Self::worktree_snapshot(worktree, git_store.clone(), cx))
            .collect();

        cx.spawn(async move |_, cx| {
            let worktree_snapshots = futures::future::join_all(worktree_snapshots).await;

            let mut unsaved_buffers = Vec::new();
            cx.update(|app_cx| {
                let buffer_store = project.read(app_cx).buffer_store();
                for buffer_handle in buffer_store.read(app_cx).buffers() {
                    let buffer = buffer_handle.read(app_cx);
                    if buffer.is_dirty() {
                        if let Some(file) = buffer.file() {
                            let path = file.path().to_string_lossy().to_string();
                            unsaved_buffers.push(path);
                        }
                    }
                }
            })
            .ok();

            Arc::new(ProjectSnapshot {
                worktree_snapshots,
                unsaved_buffer_paths: unsaved_buffers,
                timestamp: Utc::now(),
            })
        })
    }

    fn worktree_snapshot(
        worktree: Entity<project::Worktree>,
        git_store: Entity<GitStore>,
        cx: &App,
    ) -> Task<WorktreeSnapshot> {
        cx.spawn(async move |cx| {
            // Get worktree path and snapshot
            let worktree_info = cx.update(|app_cx| {
                let worktree = worktree.read(app_cx);
                let path = worktree.abs_path().to_string_lossy().to_string();
                let snapshot = worktree.snapshot();
                (path, snapshot)
            });

            let Ok((worktree_path, _snapshot)) = worktree_info else {
                return WorktreeSnapshot {
                    worktree_path: String::new(),
                    git_state: None,
                };
            };

            let git_state = git_store
                .update(cx, |git_store, cx| {
                    git_store
                        .repositories()
                        .values()
                        .find(|repo| {
                            repo.read(cx)
                                .abs_path_to_repo_path(&worktree.read(cx).abs_path())
                                .is_some()
                        })
                        .cloned()
                })
                .ok()
                .flatten()
                .map(|repo| {
                    repo.update(cx, |repo, _| {
                        let current_branch =
                            repo.branch.as_ref().map(|branch| branch.name.to_string());
                        repo.send_job(None, |state, _| async move {
                            let RepositoryState::Local { backend, .. } = state else {
                                return GitState {
                                    remote_url: None,
                                    head_sha: None,
                                    current_branch,
                                    diff: None,
                                };
                            };

                            let remote_url = backend.remote_url("origin");
                            let head_sha = backend.head_sha();
                            let diff = backend.diff(DiffType::HeadToWorktree).await.ok();

                            GitState {
                                remote_url,
                                head_sha,
                                current_branch,
                                diff,
                            }
                        })
                    })
                });

            let git_state = match git_state {
                Some(git_state) => match git_state.ok() {
                    Some(git_state) => git_state.await.ok(),
                    None => None,
                },
                None => None,
            };

            WorktreeSnapshot {
                worktree_path,
                git_state,
            }
        })
    }

    pub fn to_markdown(&self, cx: &App) -> Result<String> {
        let mut markdown = Vec::new();

        if let Some(summary) = self.summary() {
            writeln!(markdown, "# {summary}\n")?;
        };

        for message in self.messages() {
            writeln!(
                markdown,
                "## {role}\n",
                role = match message.role {
                    Role::User => "User",
                    Role::Assistant => "Assistant",
                    Role::System => "System",
                }
            )?;

            if !message.context.is_empty() {
                writeln!(markdown, "{}", message.context)?;
            }

            for segment in &message.segments {
                match segment {
                    MessageSegment::Text(text) => writeln!(markdown, "{}\n", text)?,
                    MessageSegment::Thinking(text) => {
                        writeln!(markdown, "<think>{}</think>\n", text)?
                    }
                }
            }

            for tool_use in self.tool_uses_for_message(message.id, cx) {
                writeln!(
                    markdown,
                    "**Use Tool: {} ({})**",
                    tool_use.name, tool_use.id
                )?;
                writeln!(markdown, "```json")?;
                writeln!(
                    markdown,
                    "{}",
                    serde_json::to_string_pretty(&tool_use.input)?
                )?;
                writeln!(markdown, "```")?;
            }

            for tool_result in self.tool_results_for_message(message.id) {
                write!(markdown, "**Tool Results: {}", tool_result.tool_use_id)?;
                if tool_result.is_error {
                    write!(markdown, " (Error)")?;
                }

                writeln!(markdown, "**\n")?;
                writeln!(markdown, "{}", tool_result.content)?;
            }
        }

        Ok(String::from_utf8_lossy(&markdown).to_string())
    }

    pub fn keep_edits_in_range(
        &mut self,
        buffer: Entity<language::Buffer>,
        buffer_range: Range<language::Anchor>,
        cx: &mut Context<Self>,
    ) {
        self.action_log.update(cx, |action_log, cx| {
            action_log.keep_edits_in_range(buffer, buffer_range, cx)
        });
    }

    pub fn keep_all_edits(&mut self, cx: &mut Context<Self>) {
        self.action_log
            .update(cx, |action_log, cx| action_log.keep_all_edits(cx));
    }

    pub fn reject_edits_in_ranges(
        &mut self,
        buffer: Entity<language::Buffer>,
        buffer_ranges: Vec<Range<language::Anchor>>,
        cx: &mut Context<Self>,
    ) -> Task<Result<()>> {
        self.action_log.update(cx, |action_log, cx| {
            action_log.reject_edits_in_ranges(buffer, buffer_ranges, cx)
        })
    }

    pub fn action_log(&self) -> &Entity<ActionLog> {
        &self.action_log
    }

    pub fn project(&self) -> &Entity<Project> {
        &self.project
    }

    pub fn auto_capture_telemetry(&mut self, cx: &mut Context<Self>) {
        if !cx.has_flag::<feature_flags::ThreadAutoCapture>() {
            return;
        }

        let now = Instant::now();
        if let Some(last) = self.last_auto_capture_at {
            if now.duration_since(last).as_secs() < 10 {
                return;
            }
        }

        self.last_auto_capture_at = Some(now);

        let thread_id = self.id().clone();
        let github_login = self
            .project
            .read(cx)
            .user_store()
            .read(cx)
            .current_user()
            .map(|user| user.github_login.clone());
        let client = self.project.read(cx).client().clone();
        let serialize_task = self.serialize(cx);

        cx.background_executor()
            .spawn(async move {
                if let Ok(serialized_thread) = serialize_task.await {
                    if let Ok(thread_data) = serde_json::to_value(serialized_thread) {
                        telemetry::event!(
                            "Agent Thread Auto-Captured",
                            thread_id = thread_id.to_string(),
                            thread_data = thread_data,
                            auto_capture_reason = "tracked_user",
                            github_login = github_login
                        );

                        client.telemetry().flush_events();
                    }
                }
            })
            .detach();
    }

    pub fn cumulative_token_usage(&self) -> TokenUsage {
        self.cumulative_token_usage
    }

    pub fn token_usage_up_to_message(&self, message_id: MessageId, cx: &App) -> TotalTokenUsage {
        let Some(model) = LanguageModelRegistry::read_global(cx).default_model() else {
            return TotalTokenUsage::default();
        };

        let max = model.model.max_token_count();

        let index = self
            .messages
            .iter()
            .position(|msg| msg.id == message_id)
            .unwrap_or(0);

        if index == 0 {
            return TotalTokenUsage { total: 0, max };
        }

        let token_usage = &self
            .request_token_usage
            .get(index - 1)
            .cloned()
            .unwrap_or_default();

        TotalTokenUsage {
            total: token_usage.total_tokens() as usize,
            max,
        }
    }

    pub fn total_token_usage(&self, cx: &App) -> TotalTokenUsage {
        let model_registry = LanguageModelRegistry::read_global(cx);
        let Some(model) = model_registry.default_model() else {
            return TotalTokenUsage::default();
        };

        let max = model.model.max_token_count();

        if let Some(exceeded_error) = &self.exceeded_window_error {
            if model.model.id() == exceeded_error.model_id {
                return TotalTokenUsage {
                    total: exceeded_error.token_count,
                    max,
                };
            }
        }

        let total = self
            .token_usage_at_last_message()
            .unwrap_or_default()
            .total_tokens() as usize;

        TotalTokenUsage { total, max }
    }

    fn token_usage_at_last_message(&self) -> Option<TokenUsage> {
        self.request_token_usage
            .get(self.messages.len().saturating_sub(1))
            .or_else(|| self.request_token_usage.last())
            .cloned()
    }

    fn update_token_usage_at_last_message(&mut self, token_usage: TokenUsage) {
        let placeholder = self.token_usage_at_last_message().unwrap_or_default();
        self.request_token_usage
            .resize(self.messages.len(), placeholder);

        if let Some(last) = self.request_token_usage.last_mut() {
            *last = token_usage;
        }
    }

    pub fn deny_tool_use(
        &mut self,
        tool_use_id: LanguageModelToolUseId,
        tool_name: Arc<str>,
        cx: &mut Context<Self>,
    ) {
        let err = Err(anyhow::anyhow!(
            "Permission to run tool action denied by user"
        ));

        self.tool_use
            .insert_tool_output(tool_use_id.clone(), tool_name, err, cx);
        self.tool_finished(tool_use_id.clone(), None, true, cx);
    }
}

#[derive(Debug, Clone, Error)]
pub enum ThreadError {
    #[error("Payment required")]
    PaymentRequired,
    #[error("Max monthly spend reached")]
    MaxMonthlySpendReached,
    #[error("Model request limit reached")]
    ModelRequestLimitReached { plan: Plan },
    #[error("Message {header}: {message}")]
    Message {
        header: SharedString,
        message: SharedString,
    },
}

#[derive(Debug, Clone)]
pub enum ThreadEvent {
    ShowError(ThreadError),
    StreamedCompletion,
    StreamedAssistantText(MessageId, String),
    StreamedAssistantThinking(MessageId, String),
    Stopped(Result<StopReason, Arc<anyhow::Error>>),
    MessageAdded(MessageId),
    MessageEdited(MessageId),
    MessageDeleted(MessageId),
    SummaryGenerated,
    SummaryChanged,
    UsePendingTools {
        tool_uses: Vec<PendingToolUse>,
    },
    ToolFinished {
        #[allow(unused)]
        tool_use_id: LanguageModelToolUseId,
        /// The pending tool use that corresponds to this tool.
        pending_tool_use: Option<PendingToolUse>,
    },
    CheckpointChanged,
    ToolConfirmationNeeded,
}

impl EventEmitter<ThreadEvent> for Thread {}

struct PendingCompletion {
    id: usize,
    _task: Task<()>,
}

#[cfg(test)]
mod tests {
    use super::*;
    use crate::{ThreadStore, context_store::ContextStore, thread_store};
    use assistant_settings::AssistantSettings;
    use context_server::ContextServerSettings;
    use editor::EditorSettings;
    use gpui::TestAppContext;
    use project::{FakeFs, Project};
    use prompt_store::PromptBuilder;
    use serde_json::json;
    use settings::{Settings, SettingsStore};
    use std::sync::Arc;
    use theme::ThemeSettings;
    use util::path;
    use workspace::Workspace;

    #[gpui::test]
    async fn test_message_with_context(cx: &mut TestAppContext) {
        init_test_settings(cx);

        let project = create_test_project(
            cx,
            json!({"code.rs": "fn main() {\n    println!(\"Hello, world!\");\n}"}),
        )
        .await;

        let (_workspace, _thread_store, thread, context_store) =
            setup_test_environment(cx, project.clone()).await;

        add_file_to_context(&project, &context_store, "test/code.rs", cx)
            .await
            .unwrap();

        let context =
            context_store.update(cx, |store, _| store.context().first().cloned().unwrap());

        // Insert user message with context
        let message_id = thread.update(cx, |thread, cx| {
            thread.insert_user_message("Please explain this code", vec![context], None, cx)
        });

        // Check content and context in message object
        let message = thread.read_with(cx, |thread, _| thread.message(message_id).unwrap().clone());

        // Use different path format strings based on platform for the test
        #[cfg(windows)]
        let path_part = r"test\code.rs";
        #[cfg(not(windows))]
        let path_part = "test/code.rs";

        let expected_context = format!(
            r#"
<context>
The following items were attached by the user. You don't need to use other tools to read them.

<files>
```rs {path_part}
fn main() {{
    println!("Hello, world!");
}}
```
</files>
</context>
"#
        );

        assert_eq!(message.role, Role::User);
        assert_eq!(message.segments.len(), 1);
        assert_eq!(
            message.segments[0],
            MessageSegment::Text("Please explain this code".to_string())
        );
        assert_eq!(message.context, expected_context);

        // Check message in request
        let request = thread.read_with(cx, |thread, cx| {
            thread.to_completion_request(RequestKind::Chat, cx)
        });

        assert_eq!(request.messages.len(), 2);
        let expected_full_message = format!("{}Please explain this code", expected_context);
        assert_eq!(request.messages[1].string_contents(), expected_full_message);
    }

    #[gpui::test]
    async fn test_only_include_new_contexts(cx: &mut TestAppContext) {
        init_test_settings(cx);

        let project = create_test_project(
            cx,
            json!({
                "file1.rs": "fn function1() {}\n",
                "file2.rs": "fn function2() {}\n",
                "file3.rs": "fn function3() {}\n",
            }),
        )
        .await;

        let (_, _thread_store, thread, context_store) =
            setup_test_environment(cx, project.clone()).await;

        // Open files individually
        add_file_to_context(&project, &context_store, "test/file1.rs", cx)
            .await
            .unwrap();
        add_file_to_context(&project, &context_store, "test/file2.rs", cx)
            .await
            .unwrap();
        add_file_to_context(&project, &context_store, "test/file3.rs", cx)
            .await
            .unwrap();

        // Get the context objects
        let contexts = context_store.update(cx, |store, _| store.context().clone());
        assert_eq!(contexts.len(), 3);

        // First message with context 1
        let message1_id = thread.update(cx, |thread, cx| {
            thread.insert_user_message("Message 1", vec![contexts[0].clone()], None, cx)
        });

        // Second message with contexts 1 and 2 (context 1 should be skipped as it's already included)
        let message2_id = thread.update(cx, |thread, cx| {
            thread.insert_user_message(
                "Message 2",
                vec![contexts[0].clone(), contexts[1].clone()],
                None,
                cx,
            )
        });

        // Third message with all three contexts (contexts 1 and 2 should be skipped)
        let message3_id = thread.update(cx, |thread, cx| {
            thread.insert_user_message(
                "Message 3",
                vec![
                    contexts[0].clone(),
                    contexts[1].clone(),
                    contexts[2].clone(),
                ],
                None,
                cx,
            )
        });

        // Check what contexts are included in each message
        let (message1, message2, message3) = thread.read_with(cx, |thread, _| {
            (
                thread.message(message1_id).unwrap().clone(),
                thread.message(message2_id).unwrap().clone(),
                thread.message(message3_id).unwrap().clone(),
            )
        });

        // First message should include context 1
        assert!(message1.context.contains("file1.rs"));

        // Second message should include only context 2 (not 1)
        assert!(!message2.context.contains("file1.rs"));
        assert!(message2.context.contains("file2.rs"));

        // Third message should include only context 3 (not 1 or 2)
        assert!(!message3.context.contains("file1.rs"));
        assert!(!message3.context.contains("file2.rs"));
        assert!(message3.context.contains("file3.rs"));

        // Check entire request to make sure all contexts are properly included
        let request = thread.read_with(cx, |thread, cx| {
            thread.to_completion_request(RequestKind::Chat, cx)
        });

        // The request should contain all 3 messages
        assert_eq!(request.messages.len(), 4);

        // Check that the contexts are properly formatted in each message
        assert!(request.messages[1].string_contents().contains("file1.rs"));
        assert!(!request.messages[1].string_contents().contains("file2.rs"));
        assert!(!request.messages[1].string_contents().contains("file3.rs"));

        assert!(!request.messages[2].string_contents().contains("file1.rs"));
        assert!(request.messages[2].string_contents().contains("file2.rs"));
        assert!(!request.messages[2].string_contents().contains("file3.rs"));

        assert!(!request.messages[3].string_contents().contains("file1.rs"));
        assert!(!request.messages[3].string_contents().contains("file2.rs"));
        assert!(request.messages[3].string_contents().contains("file3.rs"));
    }

    #[gpui::test]
    async fn test_message_without_files(cx: &mut TestAppContext) {
        init_test_settings(cx);

        let project = create_test_project(
            cx,
            json!({"code.rs": "fn main() {\n    println!(\"Hello, world!\");\n}"}),
        )
        .await;

        let (_, _thread_store, thread, _context_store) =
            setup_test_environment(cx, project.clone()).await;

        // Insert user message without any context (empty context vector)
        let message_id = thread.update(cx, |thread, cx| {
            thread.insert_user_message("What is the best way to learn Rust?", vec![], None, cx)
        });

        // Check content and context in message object
        let message = thread.read_with(cx, |thread, _| thread.message(message_id).unwrap().clone());

        // Context should be empty when no files are included
        assert_eq!(message.role, Role::User);
        assert_eq!(message.segments.len(), 1);
        assert_eq!(
            message.segments[0],
            MessageSegment::Text("What is the best way to learn Rust?".to_string())
        );
        assert_eq!(message.context, "");

        // Check message in request
        let request = thread.read_with(cx, |thread, cx| {
            thread.to_completion_request(RequestKind::Chat, cx)
        });

        assert_eq!(request.messages.len(), 2);
        assert_eq!(
            request.messages[1].string_contents(),
            "What is the best way to learn Rust?"
        );

        // Add second message, also without context
        let message2_id = thread.update(cx, |thread, cx| {
            thread.insert_user_message("Are there any good books?", vec![], None, cx)
        });

        let message2 =
            thread.read_with(cx, |thread, _| thread.message(message2_id).unwrap().clone());
        assert_eq!(message2.context, "");

        // Check that both messages appear in the request
        let request = thread.read_with(cx, |thread, cx| {
            thread.to_completion_request(RequestKind::Chat, cx)
        });

        assert_eq!(request.messages.len(), 3);
        assert_eq!(
            request.messages[1].string_contents(),
            "What is the best way to learn Rust?"
        );
        assert_eq!(
            request.messages[2].string_contents(),
            "Are there any good books?"
        );
    }

    #[gpui::test]
    async fn test_stale_buffer_notification(cx: &mut TestAppContext) {
        init_test_settings(cx);

        let project = create_test_project(
            cx,
            json!({"code.rs": "fn main() {\n    println!(\"Hello, world!\");\n}"}),
        )
        .await;

        let (_workspace, _thread_store, thread, context_store) =
            setup_test_environment(cx, project.clone()).await;

        // Open buffer and add it to context
        let buffer = add_file_to_context(&project, &context_store, "test/code.rs", cx)
            .await
            .unwrap();

        let context =
            context_store.update(cx, |store, _| store.context().first().cloned().unwrap());

        // Insert user message with the buffer as context
        thread.update(cx, |thread, cx| {
            thread.insert_user_message("Explain this code", vec![context], None, cx)
        });

        // Create a request and check that it doesn't have a stale buffer warning yet
        let initial_request = thread.read_with(cx, |thread, cx| {
            thread.to_completion_request(RequestKind::Chat, cx)
        });

        // Make sure we don't have a stale file warning yet
        let has_stale_warning = initial_request.messages.iter().any(|msg| {
            msg.string_contents()
                .contains("These files changed since last read:")
        });
        assert!(
            !has_stale_warning,
            "Should not have stale buffer warning before buffer is modified"
        );

        // Modify the buffer
        buffer.update(cx, |buffer, cx| {
            // Find a position at the end of line 1
            buffer.edit(
                [(1..1, "\n    println!(\"Added a new line\");\n")],
                None,
                cx,
            );
        });

        // Insert another user message without context
        thread.update(cx, |thread, cx| {
            thread.insert_user_message("What does the code do now?", vec![], None, cx)
        });

        // Create a new request and check for the stale buffer warning
        let new_request = thread.read_with(cx, |thread, cx| {
            thread.to_completion_request(RequestKind::Chat, cx)
        });

        // We should have a stale file warning as the last message
        let last_message = new_request
            .messages
            .last()
            .expect("Request should have messages");

        // The last message should be the stale buffer notification
        assert_eq!(last_message.role, Role::User);

        // Check the exact content of the message
        let expected_content = "These files changed since last read:\n- code.rs\n";
        assert_eq!(
            last_message.string_contents(),
            expected_content,
            "Last message should be exactly the stale buffer notification"
        );
    }

    fn init_test_settings(cx: &mut TestAppContext) {
        cx.update(|cx| {
            let settings_store = SettingsStore::test(cx);
            cx.set_global(settings_store);
            language::init(cx);
            Project::init_settings(cx);
            AssistantSettings::register(cx);
            thread_store::init(cx);
            workspace::init_settings(cx);
            ThemeSettings::register(cx);
            ContextServerSettings::register(cx);
            EditorSettings::register(cx);
        });
    }

    // Helper to create a test project with test files
    async fn create_test_project(
        cx: &mut TestAppContext,
        files: serde_json::Value,
    ) -> Entity<Project> {
        let fs = FakeFs::new(cx.executor());
        fs.insert_tree(path!("/test"), files).await;
        Project::test(fs, [path!("/test").as_ref()], cx).await
    }

    async fn setup_test_environment(
        cx: &mut TestAppContext,
        project: Entity<Project>,
    ) -> (
        Entity<Workspace>,
        Entity<ThreadStore>,
        Entity<Thread>,
        Entity<ContextStore>,
    ) {
        let (workspace, cx) =
            cx.add_window_view(|window, cx| Workspace::test_new(project.clone(), window, cx));

        let thread_store = cx
            .update(|_, cx| {
                ThreadStore::load(
                    project.clone(),
                    cx.new(|_| ToolWorkingSet::default()),
                    Arc::new(PromptBuilder::new(None).unwrap()),
                    cx,
                )
            })
            .await;

        let thread = thread_store.update(cx, |store, cx| store.create_thread(cx));
        let context_store = cx.new(|_cx| ContextStore::new(project.downgrade(), None));

        (workspace, thread_store, thread, context_store)
    }

    async fn add_file_to_context(
        project: &Entity<Project>,
        context_store: &Entity<ContextStore>,
        path: &str,
        cx: &mut TestAppContext,
    ) -> Result<Entity<language::Buffer>> {
        let buffer_path = project
            .read_with(cx, |project, cx| project.find_project_path(path, cx))
            .unwrap();

        let buffer = project
            .update(cx, |project, cx| project.open_buffer(buffer_path, cx))
            .await
            .unwrap();

        context_store
            .update(cx, |store, cx| {
                store.add_file_from_buffer(buffer.clone(), cx)
            })
            .await?;

        Ok(buffer)
    }
}<|MERGE_RESOLUTION|>--- conflicted
+++ resolved
@@ -1077,15 +1077,12 @@
         cx: &mut Context<Self>,
     ) {
         let pending_completion_id = post_inc(&mut self.completion_count);
-<<<<<<< HEAD
         let request_callback_parameters = if self.request_callback.is_some() {
             Some((request.clone(), Vec::new()))
         } else {
             None
         };
 
-=======
->>>>>>> 022a110f
         let task = cx.spawn(async move |thread, cx| {
             let stream = model.stream_completion(request, &cx);
             let initial_token_usage =
