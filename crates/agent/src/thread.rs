use std::fmt::Write as _;
use std::io::Write;
use std::ops::Range;
use std::sync::Arc;
use std::time::Instant;

use anyhow::{Result, anyhow};
use assistant_settings::AssistantSettings;
use assistant_tool::{ActionLog, AnyToolCard, Tool, ToolWorkingSet};
use chrono::{DateTime, Utc};
use collections::{BTreeMap, HashMap};
use feature_flags::{self, FeatureFlagAppExt};
use futures::future::Shared;
use futures::{FutureExt, StreamExt as _};
use git::repository::DiffType;
use gpui::{App, AppContext, Context, Entity, EventEmitter, SharedString, Task, WeakEntity};
use language_model::{
    ConfiguredModel, LanguageModel, LanguageModelCompletionEvent, LanguageModelId,
    LanguageModelImage, LanguageModelKnownError, LanguageModelRegistry, LanguageModelRequest,
    LanguageModelRequestMessage, LanguageModelRequestTool, LanguageModelToolResult,
    LanguageModelToolUseId, MaxMonthlySpendReachedError, MessageContent,
    ModelRequestLimitReachedError, PaymentRequiredError, RequestUsage, Role, StopReason,
    TokenUsage,
};
use project::Project;
use project::git_store::{GitStore, GitStoreCheckpoint, RepositoryState};
use prompt_store::PromptBuilder;
use proto::Plan;
use schemars::JsonSchema;
use serde::{Deserialize, Serialize};
use settings::Settings;
use thiserror::Error;
use util::{ResultExt as _, TryFutureExt as _, post_inc};
use uuid::Uuid;

use crate::context::{AssistantContext, ContextId, format_context_as_string};
use crate::thread_store::{
    SerializedMessage, SerializedMessageSegment, SerializedThread, SerializedToolResult,
    SerializedToolUse, SharedProjectContext,
};
use crate::tool_use::{PendingToolUse, ToolUse, ToolUseMetadata, ToolUseState, USING_TOOL_MARKER};

#[derive(
    Debug, PartialEq, Eq, PartialOrd, Ord, Hash, Clone, Serialize, Deserialize, JsonSchema,
)]
pub struct ThreadId(Arc<str>);

impl ThreadId {
    pub fn new() -> Self {
        Self(Uuid::new_v4().to_string().into())
    }
}

impl std::fmt::Display for ThreadId {
    fn fmt(&self, f: &mut std::fmt::Formatter<'_>) -> std::fmt::Result {
        write!(f, "{}", self.0)
    }
}

impl From<&str> for ThreadId {
    fn from(value: &str) -> Self {
        Self(value.into())
    }
}

/// The ID of the user prompt that initiated a request.
///
/// This equates to the user physically submitting a message to the model (e.g., by pressing the Enter key).
#[derive(Debug, PartialEq, Eq, PartialOrd, Ord, Hash, Clone, Serialize, Deserialize)]
pub struct PromptId(Arc<str>);

impl PromptId {
    pub fn new() -> Self {
        Self(Uuid::new_v4().to_string().into())
    }
}

impl std::fmt::Display for PromptId {
    fn fmt(&self, f: &mut std::fmt::Formatter<'_>) -> std::fmt::Result {
        write!(f, "{}", self.0)
    }
}

#[derive(Debug, PartialEq, Eq, PartialOrd, Ord, Hash, Clone, Copy, Serialize, Deserialize)]
pub struct MessageId(pub(crate) usize);

impl MessageId {
    fn post_inc(&mut self) -> Self {
        Self(post_inc(&mut self.0))
    }
}

/// A message in a [`Thread`].
#[derive(Debug, Clone)]
pub struct Message {
    pub id: MessageId,
    pub role: Role,
    pub segments: Vec<MessageSegment>,
    pub context: String,
    pub images: Vec<LanguageModelImage>,
}

impl Message {
    /// Returns whether the message contains any meaningful text that should be displayed
    /// The model sometimes runs tool without producing any text or just a marker ([`USING_TOOL_MARKER`])
    pub fn should_display_content(&self) -> bool {
        self.segments.iter().all(|segment| segment.should_display())
    }

    pub fn push_thinking(&mut self, text: &str, signature: Option<String>) {
        if let Some(MessageSegment::Thinking {
            text: segment,
            signature: current_signature,
        }) = self.segments.last_mut()
        {
            if let Some(signature) = signature {
                *current_signature = Some(signature);
            }
            segment.push_str(text);
        } else {
            self.segments.push(MessageSegment::Thinking {
                text: text.to_string(),
                signature,
            });
        }
    }

    pub fn push_text(&mut self, text: &str) {
        if let Some(MessageSegment::Text(segment)) = self.segments.last_mut() {
            segment.push_str(text);
        } else {
            self.segments.push(MessageSegment::Text(text.to_string()));
        }
    }

    pub fn to_string(&self) -> String {
        let mut result = String::new();

        if !self.context.is_empty() {
            result.push_str(&self.context);
        }

        for segment in &self.segments {
            match segment {
                MessageSegment::Text(text) => result.push_str(text),
                MessageSegment::Thinking { text, .. } => {
                    result.push_str("<think>\n");
                    result.push_str(text);
                    result.push_str("\n</think>");
                }
                MessageSegment::RedactedThinking(_) => {}
            }
        }

        result
    }
}

#[derive(Debug, Clone, PartialEq, Eq)]
pub enum MessageSegment {
    Text(String),
    Thinking {
        text: String,
        signature: Option<String>,
    },
    RedactedThinking(Vec<u8>),
}

impl MessageSegment {
    pub fn should_display(&self) -> bool {
        // We add USING_TOOL_MARKER when making a request that includes tool uses
        // without non-whitespace text around them, and this can cause the model
        // to mimic the pattern, so we consider those segments not displayable.
        match self {
            Self::Text(text) => text.is_empty() || text.trim() == USING_TOOL_MARKER,
            Self::Thinking { text, .. } => text.is_empty() || text.trim() == USING_TOOL_MARKER,
            Self::RedactedThinking(_) => false,
        }
    }
}

#[derive(Debug, Clone, Serialize, Deserialize)]
pub struct ProjectSnapshot {
    pub worktree_snapshots: Vec<WorktreeSnapshot>,
    pub unsaved_buffer_paths: Vec<String>,
    pub timestamp: DateTime<Utc>,
}

#[derive(Debug, Clone, Serialize, Deserialize)]
pub struct WorktreeSnapshot {
    pub worktree_path: String,
    pub git_state: Option<GitState>,
}

#[derive(Debug, Clone, Serialize, Deserialize)]
pub struct GitState {
    pub remote_url: Option<String>,
    pub head_sha: Option<String>,
    pub current_branch: Option<String>,
    pub diff: Option<String>,
}

#[derive(Clone)]
pub struct ThreadCheckpoint {
    message_id: MessageId,
    git_checkpoint: GitStoreCheckpoint,
}

#[derive(Copy, Clone, Debug, PartialEq, Eq)]
pub enum ThreadFeedback {
    Positive,
    Negative,
}

pub enum LastRestoreCheckpoint {
    Pending {
        message_id: MessageId,
    },
    Error {
        message_id: MessageId,
        error: String,
    },
}

impl LastRestoreCheckpoint {
    pub fn message_id(&self) -> MessageId {
        match self {
            LastRestoreCheckpoint::Pending { message_id } => *message_id,
            LastRestoreCheckpoint::Error { message_id, .. } => *message_id,
        }
    }
}

#[derive(Clone, Debug, Default, Serialize, Deserialize)]
pub enum DetailedSummaryState {
    #[default]
    NotGenerated,
    Generating {
        message_id: MessageId,
    },
    Generated {
        text: SharedString,
        message_id: MessageId,
    },
}

#[derive(Default)]
pub struct TotalTokenUsage {
    pub total: usize,
    pub max: usize,
}

impl TotalTokenUsage {
    pub fn ratio(&self) -> TokenUsageRatio {
        #[cfg(debug_assertions)]
        let warning_threshold: f32 = std::env::var("ZED_THREAD_WARNING_THRESHOLD")
            .unwrap_or("0.8".to_string())
            .parse()
            .unwrap();
        #[cfg(not(debug_assertions))]
        let warning_threshold: f32 = 0.8;

        if self.total >= self.max {
            TokenUsageRatio::Exceeded
        } else if self.total as f32 / self.max as f32 >= warning_threshold {
            TokenUsageRatio::Warning
        } else {
            TokenUsageRatio::Normal
        }
    }

    pub fn add(&self, tokens: usize) -> TotalTokenUsage {
        TotalTokenUsage {
            total: self.total + tokens,
            max: self.max,
        }
    }
}

#[derive(Debug, Default, PartialEq, Eq)]
pub enum TokenUsageRatio {
    #[default]
    Normal,
    Warning,
    Exceeded,
}

/// A thread of conversation with the LLM.
pub struct Thread {
    id: ThreadId,
    updated_at: DateTime<Utc>,
    summary: Option<SharedString>,
    pending_summary: Task<Option<()>>,
    detailed_summary_state: DetailedSummaryState,
    messages: Vec<Message>,
    next_message_id: MessageId,
    last_prompt_id: PromptId,
    context: BTreeMap<ContextId, AssistantContext>,
    context_by_message: HashMap<MessageId, Vec<ContextId>>,
    project_context: SharedProjectContext,
    checkpoints_by_message: HashMap<MessageId, ThreadCheckpoint>,
    completion_count: usize,
    pending_completions: Vec<PendingCompletion>,
    project: Entity<Project>,
    prompt_builder: Arc<PromptBuilder>,
    tools: Entity<ToolWorkingSet>,
    tool_use: ToolUseState,
    action_log: Entity<ActionLog>,
    last_restore_checkpoint: Option<LastRestoreCheckpoint>,
    pending_checkpoint: Option<ThreadCheckpoint>,
    initial_project_snapshot: Shared<Task<Option<Arc<ProjectSnapshot>>>>,
    request_token_usage: Vec<TokenUsage>,
    cumulative_token_usage: TokenUsage,
    exceeded_window_error: Option<ExceededWindowError>,
    feedback: Option<ThreadFeedback>,
    message_feedback: HashMap<MessageId, ThreadFeedback>,
    last_auto_capture_at: Option<Instant>,
    request_callback: Option<
        Box<dyn FnMut(&LanguageModelRequest, &[Result<LanguageModelCompletionEvent, String>])>,
    >,
}

#[derive(Debug, Clone, Serialize, Deserialize)]
pub struct ExceededWindowError {
    /// Model used when last message exceeded context window
    model_id: LanguageModelId,
    /// Token count including last message
    token_count: usize,
}

impl Thread {
    pub fn new(
        project: Entity<Project>,
        tools: Entity<ToolWorkingSet>,
        prompt_builder: Arc<PromptBuilder>,
        system_prompt: SharedProjectContext,
        cx: &mut Context<Self>,
    ) -> Self {
        Self {
            id: ThreadId::new(),
            updated_at: Utc::now(),
            summary: None,
            pending_summary: Task::ready(None),
            detailed_summary_state: DetailedSummaryState::NotGenerated,
            messages: Vec::new(),
            next_message_id: MessageId(0),
            last_prompt_id: PromptId::new(),
            context: BTreeMap::default(),
            context_by_message: HashMap::default(),
            project_context: system_prompt,
            checkpoints_by_message: HashMap::default(),
            completion_count: 0,
            pending_completions: Vec::new(),
            project: project.clone(),
            prompt_builder,
            tools: tools.clone(),
            last_restore_checkpoint: None,
            pending_checkpoint: None,
            tool_use: ToolUseState::new(tools.clone()),
            action_log: cx.new(|_| ActionLog::new(project.clone())),
            initial_project_snapshot: {
                let project_snapshot = Self::project_snapshot(project, cx);
                cx.foreground_executor()
                    .spawn(async move { Some(project_snapshot.await) })
                    .shared()
            },
            request_token_usage: Vec::new(),
            cumulative_token_usage: TokenUsage::default(),
            exceeded_window_error: None,
            feedback: None,
            message_feedback: HashMap::default(),
            last_auto_capture_at: None,
            request_callback: None,
        }
    }

    pub fn deserialize(
        id: ThreadId,
        serialized: SerializedThread,
        project: Entity<Project>,
        tools: Entity<ToolWorkingSet>,
        prompt_builder: Arc<PromptBuilder>,
        project_context: SharedProjectContext,
        cx: &mut Context<Self>,
    ) -> Self {
        let next_message_id = MessageId(
            serialized
                .messages
                .last()
                .map(|message| message.id.0 + 1)
                .unwrap_or(0),
        );
        let tool_use =
            ToolUseState::from_serialized_messages(tools.clone(), &serialized.messages, |_| true);

        Self {
            id,
            updated_at: serialized.updated_at,
            summary: Some(serialized.summary),
            pending_summary: Task::ready(None),
            detailed_summary_state: serialized.detailed_summary_state,
            messages: serialized
                .messages
                .into_iter()
                .map(|message| Message {
                    id: message.id,
                    role: message.role,
                    segments: message
                        .segments
                        .into_iter()
                        .map(|segment| match segment {
                            SerializedMessageSegment::Text { text } => MessageSegment::Text(text),
                            SerializedMessageSegment::Thinking { text, signature } => {
                                MessageSegment::Thinking { text, signature }
                            }
                            SerializedMessageSegment::RedactedThinking { data } => {
                                MessageSegment::RedactedThinking(data)
                            }
                        })
                        .collect(),
                    context: message.context,
                    images: Vec::new(),
                })
                .collect(),
            next_message_id,
            last_prompt_id: PromptId::new(),
            context: BTreeMap::default(),
            context_by_message: HashMap::default(),
            project_context,
            checkpoints_by_message: HashMap::default(),
            completion_count: 0,
            pending_completions: Vec::new(),
            last_restore_checkpoint: None,
            pending_checkpoint: None,
            project: project.clone(),
            prompt_builder,
            tools,
            tool_use,
            action_log: cx.new(|_| ActionLog::new(project)),
            initial_project_snapshot: Task::ready(serialized.initial_project_snapshot).shared(),
            request_token_usage: serialized.request_token_usage,
            cumulative_token_usage: serialized.cumulative_token_usage,
            exceeded_window_error: None,
            feedback: None,
            message_feedback: HashMap::default(),
            last_auto_capture_at: None,
            request_callback: None,
        }
    }

    pub fn set_request_callback(
        &mut self,
        callback: impl 'static
        + FnMut(&LanguageModelRequest, &[Result<LanguageModelCompletionEvent, String>]),
    ) {
        self.request_callback = Some(Box::new(callback));
    }

    pub fn id(&self) -> &ThreadId {
        &self.id
    }

    pub fn is_empty(&self) -> bool {
        self.messages.is_empty()
    }

    pub fn updated_at(&self) -> DateTime<Utc> {
        self.updated_at
    }

    pub fn touch_updated_at(&mut self) {
        self.updated_at = Utc::now();
    }

    pub fn advance_prompt_id(&mut self) {
        self.last_prompt_id = PromptId::new();
    }

    pub fn summary(&self) -> Option<SharedString> {
        self.summary.clone()
    }

    pub fn project_context(&self) -> SharedProjectContext {
        self.project_context.clone()
    }

    pub const DEFAULT_SUMMARY: SharedString = SharedString::new_static("New Thread");

    pub fn summary_or_default(&self) -> SharedString {
        self.summary.clone().unwrap_or(Self::DEFAULT_SUMMARY)
    }

    pub fn set_summary(&mut self, new_summary: impl Into<SharedString>, cx: &mut Context<Self>) {
        let Some(current_summary) = &self.summary else {
            // Don't allow setting summary until generated
            return;
        };

        let mut new_summary = new_summary.into();

        if new_summary.is_empty() {
            new_summary = Self::DEFAULT_SUMMARY;
        }

        if current_summary != &new_summary {
            self.summary = Some(new_summary);
            cx.emit(ThreadEvent::SummaryChanged);
        }
    }

    pub fn latest_detailed_summary_or_text(&self) -> SharedString {
        self.latest_detailed_summary()
            .unwrap_or_else(|| self.text().into())
    }

    fn latest_detailed_summary(&self) -> Option<SharedString> {
        if let DetailedSummaryState::Generated { text, .. } = &self.detailed_summary_state {
            Some(text.clone())
        } else {
            None
        }
    }

    pub fn message(&self, id: MessageId) -> Option<&Message> {
        self.messages.iter().find(|message| message.id == id)
    }

    pub fn messages(&self) -> impl Iterator<Item = &Message> {
        self.messages.iter()
    }

    pub fn is_generating(&self) -> bool {
        !self.pending_completions.is_empty() || !self.all_tools_finished()
    }

    pub fn tools(&self) -> &Entity<ToolWorkingSet> {
        &self.tools
    }

    pub fn pending_tool(&self, id: &LanguageModelToolUseId) -> Option<&PendingToolUse> {
        self.tool_use
            .pending_tool_uses()
            .into_iter()
            .find(|tool_use| &tool_use.id == id)
    }

    pub fn tools_needing_confirmation(&self) -> impl Iterator<Item = &PendingToolUse> {
        self.tool_use
            .pending_tool_uses()
            .into_iter()
            .filter(|tool_use| tool_use.status.needs_confirmation())
    }

    pub fn has_pending_tool_uses(&self) -> bool {
        !self.tool_use.pending_tool_uses().is_empty()
    }

    pub fn checkpoint_for_message(&self, id: MessageId) -> Option<ThreadCheckpoint> {
        self.checkpoints_by_message.get(&id).cloned()
    }

    pub fn restore_checkpoint(
        &mut self,
        checkpoint: ThreadCheckpoint,
        cx: &mut Context<Self>,
    ) -> Task<Result<()>> {
        self.last_restore_checkpoint = Some(LastRestoreCheckpoint::Pending {
            message_id: checkpoint.message_id,
        });
        cx.emit(ThreadEvent::CheckpointChanged);
        cx.notify();

        let git_store = self.project().read(cx).git_store().clone();
        let restore = git_store.update(cx, |git_store, cx| {
            git_store.restore_checkpoint(checkpoint.git_checkpoint.clone(), cx)
        });

        cx.spawn(async move |this, cx| {
            let result = restore.await;
            this.update(cx, |this, cx| {
                if let Err(err) = result.as_ref() {
                    this.last_restore_checkpoint = Some(LastRestoreCheckpoint::Error {
                        message_id: checkpoint.message_id,
                        error: err.to_string(),
                    });
                } else {
                    this.truncate(checkpoint.message_id, cx);
                    this.last_restore_checkpoint = None;
                }
                this.pending_checkpoint = None;
                cx.emit(ThreadEvent::CheckpointChanged);
                cx.notify();
            })?;
            result
        })
    }

    fn finalize_pending_checkpoint(&mut self, cx: &mut Context<Self>) {
        let pending_checkpoint = if self.is_generating() {
            return;
        } else if let Some(checkpoint) = self.pending_checkpoint.take() {
            checkpoint
        } else {
            return;
        };

        let git_store = self.project.read(cx).git_store().clone();
        let final_checkpoint = git_store.update(cx, |git_store, cx| git_store.checkpoint(cx));
        cx.spawn(async move |this, cx| match final_checkpoint.await {
            Ok(final_checkpoint) => {
                let equal = git_store
                    .update(cx, |store, cx| {
                        store.compare_checkpoints(
                            pending_checkpoint.git_checkpoint.clone(),
                            final_checkpoint.clone(),
                            cx,
                        )
                    })?
                    .await
                    .unwrap_or(false);

                if equal {
                    git_store
                        .update(cx, |store, cx| {
                            store.delete_checkpoint(pending_checkpoint.git_checkpoint, cx)
                        })?
                        .detach();
                } else {
                    this.update(cx, |this, cx| {
                        this.insert_checkpoint(pending_checkpoint, cx)
                    })?;
                }

                git_store
                    .update(cx, |store, cx| {
                        store.delete_checkpoint(final_checkpoint, cx)
                    })?
                    .detach();

                Ok(())
            }
            Err(_) => this.update(cx, |this, cx| {
                this.insert_checkpoint(pending_checkpoint, cx)
            }),
        })
        .detach();
    }

    fn insert_checkpoint(&mut self, checkpoint: ThreadCheckpoint, cx: &mut Context<Self>) {
        self.checkpoints_by_message
            .insert(checkpoint.message_id, checkpoint);
        cx.emit(ThreadEvent::CheckpointChanged);
        cx.notify();
    }

    pub fn last_restore_checkpoint(&self) -> Option<&LastRestoreCheckpoint> {
        self.last_restore_checkpoint.as_ref()
    }

    pub fn truncate(&mut self, message_id: MessageId, cx: &mut Context<Self>) {
        let Some(message_ix) = self
            .messages
            .iter()
            .rposition(|message| message.id == message_id)
        else {
            return;
        };
        for deleted_message in self.messages.drain(message_ix..) {
            self.context_by_message.remove(&deleted_message.id);
            self.checkpoints_by_message.remove(&deleted_message.id);
        }
        cx.notify();
    }

    pub fn context_for_message(&self, id: MessageId) -> impl Iterator<Item = &AssistantContext> {
        self.context_by_message
            .get(&id)
            .into_iter()
            .flat_map(|context| {
                context
                    .iter()
                    .filter_map(|context_id| self.context.get(&context_id))
            })
    }

    /// Returns whether all of the tool uses have finished running.
    pub fn all_tools_finished(&self) -> bool {
        // If the only pending tool uses left are the ones with errors, then
        // that means that we've finished running all of the pending tools.
        self.tool_use
            .pending_tool_uses()
            .iter()
            .all(|tool_use| tool_use.status.is_error())
    }

    pub fn tool_uses_for_message(&self, id: MessageId, cx: &App) -> Vec<ToolUse> {
        self.tool_use.tool_uses_for_message(id, cx)
    }

    pub fn tool_results_for_message(&self, id: MessageId) -> Vec<&LanguageModelToolResult> {
        self.tool_use.tool_results_for_message(id)
    }

    pub fn tool_result(&self, id: &LanguageModelToolUseId) -> Option<&LanguageModelToolResult> {
        self.tool_use.tool_result(id)
    }

    pub fn output_for_tool(&self, id: &LanguageModelToolUseId) -> Option<&Arc<str>> {
        Some(&self.tool_use.tool_result(id)?.content)
    }

    pub fn card_for_tool(&self, id: &LanguageModelToolUseId) -> Option<AnyToolCard> {
        self.tool_use.tool_result_card(id).cloned()
    }

    pub fn message_has_tool_results(&self, message_id: MessageId) -> bool {
        self.tool_use.message_has_tool_results(message_id)
    }

    /// Filter out contexts that have already been included in previous messages
    pub fn filter_new_context<'a>(
        &self,
        context: impl Iterator<Item = &'a AssistantContext>,
    ) -> impl Iterator<Item = &'a AssistantContext> {
        context.filter(|ctx| self.is_context_new(ctx))
    }

    fn is_context_new(&self, context: &AssistantContext) -> bool {
        !self.context.contains_key(&context.id())
    }

    pub fn insert_user_message(
        &mut self,
        text: impl Into<String>,
        context: Vec<AssistantContext>,
        git_checkpoint: Option<GitStoreCheckpoint>,
        cx: &mut Context<Self>,
    ) -> MessageId {
        let text = text.into();

        let message_id = self.insert_message(Role::User, vec![MessageSegment::Text(text)], cx);

        let new_context: Vec<_> = context
            .into_iter()
            .filter(|ctx| self.is_context_new(ctx))
            .collect();

        if !new_context.is_empty() {
            if let Some(context_string) = format_context_as_string(new_context.iter(), cx) {
                if let Some(message) = self.messages.iter_mut().find(|m| m.id == message_id) {
                    message.context = context_string;
                }
            }

            if let Some(message) = self.messages.iter_mut().find(|m| m.id == message_id) {
                message.images = new_context
                    .iter()
                    .filter_map(|context| {
                        if let AssistantContext::Image(image_context) = context {
                            image_context.image_task.clone().now_or_never().flatten()
                        } else {
                            None
                        }
                    })
                    .collect::<Vec<_>>();
            }

            self.action_log.update(cx, |log, cx| {
                // Track all buffers added as context
                for ctx in &new_context {
                    match ctx {
                        AssistantContext::File(file_ctx) => {
                            log.buffer_added_as_context(file_ctx.context_buffer.buffer.clone(), cx);
                        }
                        AssistantContext::Directory(dir_ctx) => {
                            for context_buffer in &dir_ctx.context_buffers {
                                log.buffer_added_as_context(context_buffer.buffer.clone(), cx);
                            }
                        }
                        AssistantContext::Symbol(symbol_ctx) => {
                            log.buffer_added_as_context(
                                symbol_ctx.context_symbol.buffer.clone(),
                                cx,
                            );
                        }
                        AssistantContext::Excerpt(excerpt_context) => {
                            log.buffer_added_as_context(
                                excerpt_context.context_buffer.buffer.clone(),
                                cx,
                            );
                        }
                        AssistantContext::FetchedUrl(_)
                        | AssistantContext::Thread(_)
<<<<<<< HEAD
                        | AssistantContext::Image(_) => {}
=======
                        | AssistantContext::Rules(_) => {}
>>>>>>> 7aa0fa15
                    }
                }
            });
        }

        let context_ids = new_context
            .iter()
            .map(|context| context.id())
            .collect::<Vec<_>>();
        self.context.extend(
            new_context
                .into_iter()
                .map(|context| (context.id(), context)),
        );
        self.context_by_message.insert(message_id, context_ids);

        if let Some(git_checkpoint) = git_checkpoint {
            self.pending_checkpoint = Some(ThreadCheckpoint {
                message_id,
                git_checkpoint,
            });
        }

        self.auto_capture_telemetry(cx);

        message_id
    }

    pub fn insert_message(
        &mut self,
        role: Role,
        segments: Vec<MessageSegment>,
        cx: &mut Context<Self>,
    ) -> MessageId {
        let id = self.next_message_id.post_inc();
        self.messages.push(Message {
            id,
            role,
            segments,
            context: String::new(),
            images: Vec::new(),
        });
        self.touch_updated_at();
        cx.emit(ThreadEvent::MessageAdded(id));
        id
    }

    pub fn edit_message(
        &mut self,
        id: MessageId,
        new_role: Role,
        new_segments: Vec<MessageSegment>,
        cx: &mut Context<Self>,
    ) -> bool {
        let Some(message) = self.messages.iter_mut().find(|message| message.id == id) else {
            return false;
        };
        message.role = new_role;
        message.segments = new_segments;
        self.touch_updated_at();
        cx.emit(ThreadEvent::MessageEdited(id));
        true
    }

    pub fn delete_message(&mut self, id: MessageId, cx: &mut Context<Self>) -> bool {
        let Some(index) = self.messages.iter().position(|message| message.id == id) else {
            return false;
        };
        self.messages.remove(index);
        self.context_by_message.remove(&id);
        self.touch_updated_at();
        cx.emit(ThreadEvent::MessageDeleted(id));
        true
    }

    /// Returns the representation of this [`Thread`] in a textual form.
    ///
    /// This is the representation we use when attaching a thread as context to another thread.
    pub fn text(&self) -> String {
        let mut text = String::new();

        for message in &self.messages {
            text.push_str(match message.role {
                language_model::Role::User => "User:",
                language_model::Role::Assistant => "Assistant:",
                language_model::Role::System => "System:",
            });
            text.push('\n');

            for segment in &message.segments {
                match segment {
                    MessageSegment::Text(content) => text.push_str(content),
                    MessageSegment::Thinking { text: content, .. } => {
                        text.push_str(&format!("<think>{}</think>", content))
                    }
                    MessageSegment::RedactedThinking(_) => {}
                }
            }
            text.push('\n');
        }

        text
    }

    /// Serializes this thread into a format for storage or telemetry.
    pub fn serialize(&self, cx: &mut Context<Self>) -> Task<Result<SerializedThread>> {
        let initial_project_snapshot = self.initial_project_snapshot.clone();
        cx.spawn(async move |this, cx| {
            let initial_project_snapshot = initial_project_snapshot.await;
            this.read_with(cx, |this, cx| SerializedThread {
                version: SerializedThread::VERSION.to_string(),
                summary: this.summary_or_default(),
                updated_at: this.updated_at(),
                messages: this
                    .messages()
                    .map(|message| SerializedMessage {
                        id: message.id,
                        role: message.role,
                        segments: message
                            .segments
                            .iter()
                            .map(|segment| match segment {
                                MessageSegment::Text(text) => {
                                    SerializedMessageSegment::Text { text: text.clone() }
                                }
                                MessageSegment::Thinking { text, signature } => {
                                    SerializedMessageSegment::Thinking {
                                        text: text.clone(),
                                        signature: signature.clone(),
                                    }
                                }
                                MessageSegment::RedactedThinking(data) => {
                                    SerializedMessageSegment::RedactedThinking {
                                        data: data.clone(),
                                    }
                                }
                            })
                            .collect(),
                        tool_uses: this
                            .tool_uses_for_message(message.id, cx)
                            .into_iter()
                            .map(|tool_use| SerializedToolUse {
                                id: tool_use.id,
                                name: tool_use.name,
                                input: tool_use.input,
                            })
                            .collect(),
                        tool_results: this
                            .tool_results_for_message(message.id)
                            .into_iter()
                            .map(|tool_result| SerializedToolResult {
                                tool_use_id: tool_result.tool_use_id.clone(),
                                is_error: tool_result.is_error,
                                content: tool_result.content.clone(),
                            })
                            .collect(),
                        context: message.context.clone(),
                    })
                    .collect(),
                initial_project_snapshot,
                cumulative_token_usage: this.cumulative_token_usage,
                request_token_usage: this.request_token_usage.clone(),
                detailed_summary_state: this.detailed_summary_state.clone(),
                exceeded_window_error: this.exceeded_window_error.clone(),
            })
        })
    }

    pub fn send_to_model(&mut self, model: Arc<dyn LanguageModel>, cx: &mut Context<Self>) {
        let mut request = self.to_completion_request(cx);
        if model.supports_tools() {
            request.tools = {
                let mut tools = Vec::new();
                tools.extend(
                    self.tools()
                        .read(cx)
                        .enabled_tools(cx)
                        .into_iter()
                        .filter_map(|tool| {
                            // Skip tools that cannot be supported
                            let input_schema = tool.input_schema(model.tool_input_format()).ok()?;
                            Some(LanguageModelRequestTool {
                                name: tool.name(),
                                description: tool.description(),
                                input_schema,
                            })
                        }),
                );

                tools
            };
        }

        self.stream_completion(request, model, cx);
    }

    pub fn used_tools_since_last_user_message(&self) -> bool {
        for message in self.messages.iter().rev() {
            if self.tool_use.message_has_tool_results(message.id) {
                return true;
            } else if message.role == Role::User {
                return false;
            }
        }

        false
    }

    pub fn to_completion_request(&self, cx: &mut Context<Self>) -> LanguageModelRequest {
        let mut request = LanguageModelRequest {
            thread_id: Some(self.id.to_string()),
            prompt_id: Some(self.last_prompt_id.to_string()),
            messages: vec![],
            tools: Vec::new(),
            stop: Vec::new(),
            temperature: None,
        };

        if let Some(project_context) = self.project_context.borrow().as_ref() {
            match self
                .prompt_builder
                .generate_assistant_system_prompt(project_context)
            {
                Err(err) => {
                    let message = format!("{err:?}").into();
                    log::error!("{message}");
                    cx.emit(ThreadEvent::ShowError(ThreadError::Message {
                        header: "Error generating system prompt".into(),
                        message,
                    }));
                }
                Ok(system_prompt) => {
                    request.messages.push(LanguageModelRequestMessage {
                        role: Role::System,
                        content: vec![MessageContent::Text(system_prompt)],
                        cache: true,
                    });
                }
            }
        } else {
            let message = "Context for system prompt unexpectedly not ready.".into();
            log::error!("{message}");
            cx.emit(ThreadEvent::ShowError(ThreadError::Message {
                header: "Error generating system prompt".into(),
                message,
            }));
        }

        for message in &self.messages {
            let mut request_message = LanguageModelRequestMessage {
                role: message.role,
                content: Vec::new(),
                cache: false,
            };

            self.tool_use
                .attach_tool_results(message.id, &mut request_message);

            if !message.context.is_empty() {
                request_message
                    .content
                    .push(MessageContent::Text(message.context.to_string()));
            }

            if !message.images.is_empty() {
                // Some providers only support image parts after an initial text part
                if request_message.content.is_empty() {
                    request_message
                        .content
                        .push(MessageContent::Text("Images attached by user:".to_string()));
                }

                for image in &message.images {
                    request_message
                        .content
                        .push(MessageContent::Image(image.clone()))
                }
            }

            for segment in &message.segments {
                match segment {
                    MessageSegment::Text(text) => {
                        if !text.is_empty() {
                            request_message
                                .content
                                .push(MessageContent::Text(text.into()));
                        }
                    }
                    MessageSegment::Thinking { text, signature } => {
                        if !text.is_empty() {
                            request_message.content.push(MessageContent::Thinking {
                                text: text.into(),
                                signature: signature.clone(),
                            });
                        }
                    }
                    MessageSegment::RedactedThinking(data) => {
                        request_message
                            .content
                            .push(MessageContent::RedactedThinking(data.clone()));
                    }
                };
            }

            self.tool_use
                .attach_tool_uses(message.id, &mut request_message);

            request.messages.push(request_message);
        }

        // https://docs.anthropic.com/en/docs/build-with-claude/prompt-caching
        if let Some(last) = request.messages.last_mut() {
            last.cache = true;
        }

        self.attached_tracked_files_state(&mut request.messages, cx);

        request
    }

    fn to_summarize_request(&self, added_user_message: String) -> LanguageModelRequest {
        let mut request = LanguageModelRequest {
            thread_id: None,
            prompt_id: None,
            messages: vec![],
            tools: Vec::new(),
            stop: Vec::new(),
            temperature: None,
        };

        for message in &self.messages {
            let mut request_message = LanguageModelRequestMessage {
                role: message.role,
                content: Vec::new(),
                cache: false,
            };

            // Skip tool results during summarization.
            if self.tool_use.message_has_tool_results(message.id) {
                continue;
            }

            for segment in &message.segments {
                match segment {
                    MessageSegment::Text(text) => request_message
                        .content
                        .push(MessageContent::Text(text.clone())),
                    MessageSegment::Thinking { .. } => {}
                    MessageSegment::RedactedThinking(_) => {}
                }
            }

            if request_message.content.is_empty() {
                continue;
            }

            request.messages.push(request_message);
        }

        request.messages.push(LanguageModelRequestMessage {
            role: Role::User,
            content: vec![MessageContent::Text(added_user_message)],
            cache: false,
        });

        request
    }

    fn attached_tracked_files_state(
        &self,
        messages: &mut Vec<LanguageModelRequestMessage>,
        cx: &App,
    ) {
        const STALE_FILES_HEADER: &str = "These files changed since last read:";

        let mut stale_message = String::new();

        let action_log = self.action_log.read(cx);

        for stale_file in action_log.stale_buffers(cx) {
            let Some(file) = stale_file.read(cx).file() else {
                continue;
            };

            if stale_message.is_empty() {
                write!(&mut stale_message, "{}\n", STALE_FILES_HEADER).ok();
            }

            writeln!(&mut stale_message, "- {}", file.path().display()).ok();
        }

        let mut content = Vec::with_capacity(2);

        if !stale_message.is_empty() {
            content.push(stale_message.into());
        }

        if !content.is_empty() {
            let context_message = LanguageModelRequestMessage {
                role: Role::User,
                content,
                cache: false,
            };

            messages.push(context_message);
        }
    }

    pub fn stream_completion(
        &mut self,
        request: LanguageModelRequest,
        model: Arc<dyn LanguageModel>,
        cx: &mut Context<Self>,
    ) {
        let pending_completion_id = post_inc(&mut self.completion_count);
        let mut request_callback_parameters = if self.request_callback.is_some() {
            Some((request.clone(), Vec::new()))
        } else {
            None
        };
        let prompt_id = self.last_prompt_id.clone();
        let tool_use_metadata = ToolUseMetadata {
            model: model.clone(),
            thread_id: self.id.clone(),
            prompt_id: prompt_id.clone(),
        };

        let task = cx.spawn(async move |thread, cx| {
            let stream_completion_future = model.stream_completion_with_usage(request, &cx);
            let initial_token_usage =
                thread.read_with(cx, |thread, _cx| thread.cumulative_token_usage);
            let stream_completion = async {
                let (mut events, usage) = stream_completion_future.await?;

                let mut stop_reason = StopReason::EndTurn;
                let mut current_token_usage = TokenUsage::default();

                if let Some(usage) = usage {
                    thread
                        .update(cx, |_thread, cx| {
                            cx.emit(ThreadEvent::UsageUpdated(usage));
                        })
                        .ok();
                }

                while let Some(event) = events.next().await {
                    if let Some((_, response_events)) = request_callback_parameters.as_mut() {
                        response_events
                            .push(event.as_ref().map_err(|error| error.to_string()).cloned());
                    }

                    let event = event?;

                    thread.update(cx, |thread, cx| {
                        match event {
                            LanguageModelCompletionEvent::StartMessage { .. } => {
                                thread.insert_message(
                                    Role::Assistant,
                                    vec![MessageSegment::Text(String::new())],
                                    cx,
                                );
                            }
                            LanguageModelCompletionEvent::Stop(reason) => {
                                stop_reason = reason;
                            }
                            LanguageModelCompletionEvent::UsageUpdate(token_usage) => {
                                thread.update_token_usage_at_last_message(token_usage);
                                thread.cumulative_token_usage = thread.cumulative_token_usage
                                    + token_usage
                                    - current_token_usage;
                                current_token_usage = token_usage;
                            }
                            LanguageModelCompletionEvent::Text(chunk) => {
                                if let Some(last_message) = thread.messages.last_mut() {
                                    if last_message.role == Role::Assistant {
                                        last_message.push_text(&chunk);
                                        cx.emit(ThreadEvent::StreamedAssistantText(
                                            last_message.id,
                                            chunk,
                                        ));
                                    } else {
                                        // If we won't have an Assistant message yet, assume this chunk marks the beginning
                                        // of a new Assistant response.
                                        //
                                        // Importantly: We do *not* want to emit a `StreamedAssistantText` event here, as it
                                        // will result in duplicating the text of the chunk in the rendered Markdown.
                                        thread.insert_message(
                                            Role::Assistant,
                                            vec![MessageSegment::Text(chunk.to_string())],
                                            cx,
                                        );
                                    };
                                }
                            }
                            LanguageModelCompletionEvent::Thinking {
                                text: chunk,
                                signature,
                            } => {
                                if let Some(last_message) = thread.messages.last_mut() {
                                    if last_message.role == Role::Assistant {
                                        last_message.push_thinking(&chunk, signature);
                                        cx.emit(ThreadEvent::StreamedAssistantThinking(
                                            last_message.id,
                                            chunk,
                                        ));
                                    } else {
                                        // If we won't have an Assistant message yet, assume this chunk marks the beginning
                                        // of a new Assistant response.
                                        //
                                        // Importantly: We do *not* want to emit a `StreamedAssistantText` event here, as it
                                        // will result in duplicating the text of the chunk in the rendered Markdown.
                                        thread.insert_message(
                                            Role::Assistant,
                                            vec![MessageSegment::Thinking {
                                                text: chunk.to_string(),
                                                signature,
                                            }],
                                            cx,
                                        );
                                    };
                                }
                            }
                            LanguageModelCompletionEvent::ToolUse(tool_use) => {
                                let last_assistant_message_id = thread
                                    .messages
                                    .iter_mut()
                                    .rfind(|message| message.role == Role::Assistant)
                                    .map(|message| message.id)
                                    .unwrap_or_else(|| {
                                        thread.insert_message(Role::Assistant, vec![], cx)
                                    });

                                thread.tool_use.request_tool_use(
                                    last_assistant_message_id,
                                    tool_use,
                                    tool_use_metadata.clone(),
                                    cx,
                                );
                            }
                        }

                        thread.touch_updated_at();
                        cx.emit(ThreadEvent::StreamedCompletion);
                        cx.notify();

                        thread.auto_capture_telemetry(cx);
                    })?;

                    smol::future::yield_now().await;
                }

                thread.update(cx, |thread, cx| {
                    thread
                        .pending_completions
                        .retain(|completion| completion.id != pending_completion_id);

                    // If there is a response without tool use, summarize the message. Otherwise,
                    // allow two tool uses before summarizing.
                    if thread.summary.is_none()
                        && thread.messages.len() >= 2
                        && (!thread.has_pending_tool_uses() || thread.messages.len() >= 6)
                    {
                        thread.summarize(cx);
                    }
                })?;

                anyhow::Ok(stop_reason)
            };

            let result = stream_completion.await;

            thread
                .update(cx, |thread, cx| {
                    thread.finalize_pending_checkpoint(cx);
                    match result.as_ref() {
                        Ok(stop_reason) => match stop_reason {
                            StopReason::ToolUse => {
                                let tool_uses = thread.use_pending_tools(cx);
                                cx.emit(ThreadEvent::UsePendingTools { tool_uses });
                            }
                            StopReason::EndTurn => {}
                            StopReason::MaxTokens => {}
                        },
                        Err(error) => {
                            if error.is::<PaymentRequiredError>() {
                                cx.emit(ThreadEvent::ShowError(ThreadError::PaymentRequired));
                            } else if error.is::<MaxMonthlySpendReachedError>() {
                                cx.emit(ThreadEvent::ShowError(
                                    ThreadError::MaxMonthlySpendReached,
                                ));
                            } else if let Some(error) =
                                error.downcast_ref::<ModelRequestLimitReachedError>()
                            {
                                cx.emit(ThreadEvent::ShowError(
                                    ThreadError::ModelRequestLimitReached { plan: error.plan },
                                ));
                            } else if let Some(known_error) =
                                error.downcast_ref::<LanguageModelKnownError>()
                            {
                                match known_error {
                                    LanguageModelKnownError::ContextWindowLimitExceeded {
                                        tokens,
                                    } => {
                                        thread.exceeded_window_error = Some(ExceededWindowError {
                                            model_id: model.id(),
                                            token_count: *tokens,
                                        });
                                        cx.notify();
                                    }
                                }
                            } else {
                                let error_message = error
                                    .chain()
                                    .map(|err| err.to_string())
                                    .collect::<Vec<_>>()
                                    .join("\n");
                                cx.emit(ThreadEvent::ShowError(ThreadError::Message {
                                    header: "Error interacting with language model".into(),
                                    message: SharedString::from(error_message.clone()),
                                }));
                            }

                            thread.cancel_last_completion(cx);
                        }
                    }
                    cx.emit(ThreadEvent::Stopped(result.map_err(Arc::new)));

                    if let Some((request_callback, (request, response_events))) = thread
                        .request_callback
                        .as_mut()
                        .zip(request_callback_parameters.as_ref())
                    {
                        request_callback(request, response_events);
                    }

                    thread.auto_capture_telemetry(cx);

                    if let Ok(initial_usage) = initial_token_usage {
                        let usage = thread.cumulative_token_usage - initial_usage;

                        telemetry::event!(
                            "Assistant Thread Completion",
                            thread_id = thread.id().to_string(),
                            prompt_id = prompt_id,
                            model = model.telemetry_id(),
                            model_provider = model.provider_id().to_string(),
                            input_tokens = usage.input_tokens,
                            output_tokens = usage.output_tokens,
                            cache_creation_input_tokens = usage.cache_creation_input_tokens,
                            cache_read_input_tokens = usage.cache_read_input_tokens,
                        );
                    }
                })
                .ok();
        });

        self.pending_completions.push(PendingCompletion {
            id: pending_completion_id,
            _task: task,
        });
    }

    pub fn summarize(&mut self, cx: &mut Context<Self>) {
        let Some(model) = LanguageModelRegistry::read_global(cx).thread_summary_model() else {
            return;
        };

        if !model.provider.is_authenticated(cx) {
            return;
        }

        let added_user_message = "Generate a concise 3-7 word title for this conversation, omitting punctuation. \
            Go straight to the title, without any preamble and prefix like `Here's a concise suggestion:...` or `Title:`. \
            If the conversation is about a specific subject, include it in the title. \
            Be descriptive. DO NOT speak in the first person.";

        let request = self.to_summarize_request(added_user_message.into());

        self.pending_summary = cx.spawn(async move |this, cx| {
            async move {
                let stream = model.model.stream_completion_text_with_usage(request, &cx);
                let (mut messages, usage) = stream.await?;

                if let Some(usage) = usage {
                    this.update(cx, |_thread, cx| {
                        cx.emit(ThreadEvent::UsageUpdated(usage));
                    })
                    .ok();
                }

                let mut new_summary = String::new();
                while let Some(message) = messages.stream.next().await {
                    let text = message?;
                    let mut lines = text.lines();
                    new_summary.extend(lines.next());

                    // Stop if the LLM generated multiple lines.
                    if lines.next().is_some() {
                        break;
                    }
                }

                this.update(cx, |this, cx| {
                    if !new_summary.is_empty() {
                        this.summary = Some(new_summary.into());
                    }

                    cx.emit(ThreadEvent::SummaryGenerated);
                })?;

                anyhow::Ok(())
            }
            .log_err()
            .await
        });
    }

    pub fn generate_detailed_summary(&mut self, cx: &mut Context<Self>) -> Option<Task<()>> {
        let last_message_id = self.messages.last().map(|message| message.id)?;

        match &self.detailed_summary_state {
            DetailedSummaryState::Generating { message_id, .. }
            | DetailedSummaryState::Generated { message_id, .. }
                if *message_id == last_message_id =>
            {
                // Already up-to-date
                return None;
            }
            _ => {}
        }

        let ConfiguredModel { model, provider } =
            LanguageModelRegistry::read_global(cx).thread_summary_model()?;

        if !provider.is_authenticated(cx) {
            return None;
        }

        let added_user_message = "Generate a detailed summary of this conversation. Include:\n\
             1. A brief overview of what was discussed\n\
             2. Key facts or information discovered\n\
             3. Outcomes or conclusions reached\n\
             4. Any action items or next steps if any\n\
             Format it in Markdown with headings and bullet points.";

        let request = self.to_summarize_request(added_user_message.into());

        let task = cx.spawn(async move |thread, cx| {
            let stream = model.stream_completion_text(request, &cx);
            let Some(mut messages) = stream.await.log_err() else {
                thread
                    .update(cx, |this, _cx| {
                        this.detailed_summary_state = DetailedSummaryState::NotGenerated;
                    })
                    .log_err();

                return;
            };

            let mut new_detailed_summary = String::new();

            while let Some(chunk) = messages.stream.next().await {
                if let Some(chunk) = chunk.log_err() {
                    new_detailed_summary.push_str(&chunk);
                }
            }

            thread
                .update(cx, |this, _cx| {
                    this.detailed_summary_state = DetailedSummaryState::Generated {
                        text: new_detailed_summary.into(),
                        message_id: last_message_id,
                    };
                })
                .log_err();
        });

        self.detailed_summary_state = DetailedSummaryState::Generating {
            message_id: last_message_id,
        };

        Some(task)
    }

    pub fn is_generating_detailed_summary(&self) -> bool {
        matches!(
            self.detailed_summary_state,
            DetailedSummaryState::Generating { .. }
        )
    }

    pub fn use_pending_tools(&mut self, cx: &mut Context<Self>) -> Vec<PendingToolUse> {
        self.auto_capture_telemetry(cx);
        let request = self.to_completion_request(cx);
        let messages = Arc::new(request.messages);
        let pending_tool_uses = self
            .tool_use
            .pending_tool_uses()
            .into_iter()
            .filter(|tool_use| tool_use.status.is_idle())
            .cloned()
            .collect::<Vec<_>>();

        for tool_use in pending_tool_uses.iter() {
            if let Some(tool) = self.tools.read(cx).tool(&tool_use.name, cx) {
                if tool.needs_confirmation(&tool_use.input, cx)
                    && !AssistantSettings::get_global(cx).always_allow_tool_actions
                {
                    self.tool_use.confirm_tool_use(
                        tool_use.id.clone(),
                        tool_use.ui_text.clone(),
                        tool_use.input.clone(),
                        messages.clone(),
                        tool,
                    );
                    cx.emit(ThreadEvent::ToolConfirmationNeeded);
                } else {
                    self.run_tool(
                        tool_use.id.clone(),
                        tool_use.ui_text.clone(),
                        tool_use.input.clone(),
                        &messages,
                        tool,
                        cx,
                    );
                }
            }
        }

        pending_tool_uses
    }

    pub fn run_tool(
        &mut self,
        tool_use_id: LanguageModelToolUseId,
        ui_text: impl Into<SharedString>,
        input: serde_json::Value,
        messages: &[LanguageModelRequestMessage],
        tool: Arc<dyn Tool>,
        cx: &mut Context<Thread>,
    ) {
        let task = self.spawn_tool_use(tool_use_id.clone(), messages, input, tool, cx);
        self.tool_use
            .run_pending_tool(tool_use_id, ui_text.into(), task);
    }

    fn spawn_tool_use(
        &mut self,
        tool_use_id: LanguageModelToolUseId,
        messages: &[LanguageModelRequestMessage],
        input: serde_json::Value,
        tool: Arc<dyn Tool>,
        cx: &mut Context<Thread>,
    ) -> Task<()> {
        let tool_name: Arc<str> = tool.name().into();

        let tool_result = if self.tools.read(cx).is_disabled(&tool.source(), &tool_name) {
            Task::ready(Err(anyhow!("tool is disabled: {tool_name}"))).into()
        } else {
            tool.run(
                input,
                messages,
                self.project.clone(),
                self.action_log.clone(),
                cx,
            )
        };

        // Store the card separately if it exists
        if let Some(card) = tool_result.card.clone() {
            self.tool_use
                .insert_tool_result_card(tool_use_id.clone(), card);
        }

        cx.spawn({
            async move |thread: WeakEntity<Thread>, cx| {
                let output = tool_result.output.await;

                thread
                    .update(cx, |thread, cx| {
                        let pending_tool_use = thread.tool_use.insert_tool_output(
                            tool_use_id.clone(),
                            tool_name,
                            output,
                            cx,
                        );
                        thread.tool_finished(tool_use_id, pending_tool_use, false, cx);
                    })
                    .ok();
            }
        })
    }

    fn tool_finished(
        &mut self,
        tool_use_id: LanguageModelToolUseId,
        pending_tool_use: Option<PendingToolUse>,
        canceled: bool,
        cx: &mut Context<Self>,
    ) {
        if self.all_tools_finished() {
            let model_registry = LanguageModelRegistry::read_global(cx);
            if let Some(ConfiguredModel { model, .. }) = model_registry.default_model() {
                self.attach_tool_results(cx);
                if !canceled {
                    self.send_to_model(model, cx);
                }
            }
        }

        cx.emit(ThreadEvent::ToolFinished {
            tool_use_id,
            pending_tool_use,
        });
    }

    /// Insert an empty message to be populated with tool results upon send.
    pub fn attach_tool_results(&mut self, cx: &mut Context<Self>) {
        // Tool results are assumed to be waiting on the next message id, so they will populate
        // this empty message before sending to model. Would prefer this to be more straightforward.
        self.insert_message(Role::User, vec![], cx);
        self.auto_capture_telemetry(cx);
    }

    /// Cancels the last pending completion, if there are any pending.
    ///
    /// Returns whether a completion was canceled.
    pub fn cancel_last_completion(&mut self, cx: &mut Context<Self>) -> bool {
        let canceled = if self.pending_completions.pop().is_some() {
            true
        } else {
            let mut canceled = false;
            for pending_tool_use in self.tool_use.cancel_pending() {
                canceled = true;
                self.tool_finished(
                    pending_tool_use.id.clone(),
                    Some(pending_tool_use),
                    true,
                    cx,
                );
            }
            canceled
        };
        self.finalize_pending_checkpoint(cx);
        canceled
    }

    pub fn feedback(&self) -> Option<ThreadFeedback> {
        self.feedback
    }

    pub fn message_feedback(&self, message_id: MessageId) -> Option<ThreadFeedback> {
        self.message_feedback.get(&message_id).copied()
    }

    pub fn report_message_feedback(
        &mut self,
        message_id: MessageId,
        feedback: ThreadFeedback,
        cx: &mut Context<Self>,
    ) -> Task<Result<()>> {
        if self.message_feedback.get(&message_id) == Some(&feedback) {
            return Task::ready(Ok(()));
        }

        let final_project_snapshot = Self::project_snapshot(self.project.clone(), cx);
        let serialized_thread = self.serialize(cx);
        let thread_id = self.id().clone();
        let client = self.project.read(cx).client();

        let enabled_tool_names: Vec<String> = self
            .tools()
            .read(cx)
            .enabled_tools(cx)
            .iter()
            .map(|tool| tool.name().to_string())
            .collect();

        self.message_feedback.insert(message_id, feedback);

        cx.notify();

        let message_content = self
            .message(message_id)
            .map(|msg| msg.to_string())
            .unwrap_or_default();

        cx.background_spawn(async move {
            let final_project_snapshot = final_project_snapshot.await;
            let serialized_thread = serialized_thread.await?;
            let thread_data =
                serde_json::to_value(serialized_thread).unwrap_or_else(|_| serde_json::Value::Null);

            let rating = match feedback {
                ThreadFeedback::Positive => "positive",
                ThreadFeedback::Negative => "negative",
            };
            telemetry::event!(
                "Assistant Thread Rated",
                rating,
                thread_id,
                enabled_tool_names,
                message_id = message_id.0,
                message_content,
                thread_data,
                final_project_snapshot
            );
            client.telemetry().flush_events();

            Ok(())
        })
    }

    pub fn report_feedback(
        &mut self,
        feedback: ThreadFeedback,
        cx: &mut Context<Self>,
    ) -> Task<Result<()>> {
        let last_assistant_message_id = self
            .messages
            .iter()
            .rev()
            .find(|msg| msg.role == Role::Assistant)
            .map(|msg| msg.id);

        if let Some(message_id) = last_assistant_message_id {
            self.report_message_feedback(message_id, feedback, cx)
        } else {
            let final_project_snapshot = Self::project_snapshot(self.project.clone(), cx);
            let serialized_thread = self.serialize(cx);
            let thread_id = self.id().clone();
            let client = self.project.read(cx).client();
            self.feedback = Some(feedback);
            cx.notify();

            cx.background_spawn(async move {
                let final_project_snapshot = final_project_snapshot.await;
                let serialized_thread = serialized_thread.await?;
                let thread_data = serde_json::to_value(serialized_thread)
                    .unwrap_or_else(|_| serde_json::Value::Null);

                let rating = match feedback {
                    ThreadFeedback::Positive => "positive",
                    ThreadFeedback::Negative => "negative",
                };
                telemetry::event!(
                    "Assistant Thread Rated",
                    rating,
                    thread_id,
                    thread_data,
                    final_project_snapshot
                );
                client.telemetry().flush_events();

                Ok(())
            })
        }
    }

    /// Create a snapshot of the current project state including git information and unsaved buffers.
    fn project_snapshot(
        project: Entity<Project>,
        cx: &mut Context<Self>,
    ) -> Task<Arc<ProjectSnapshot>> {
        let git_store = project.read(cx).git_store().clone();
        let worktree_snapshots: Vec<_> = project
            .read(cx)
            .visible_worktrees(cx)
            .map(|worktree| Self::worktree_snapshot(worktree, git_store.clone(), cx))
            .collect();

        cx.spawn(async move |_, cx| {
            let worktree_snapshots = futures::future::join_all(worktree_snapshots).await;

            let mut unsaved_buffers = Vec::new();
            cx.update(|app_cx| {
                let buffer_store = project.read(app_cx).buffer_store();
                for buffer_handle in buffer_store.read(app_cx).buffers() {
                    let buffer = buffer_handle.read(app_cx);
                    if buffer.is_dirty() {
                        if let Some(file) = buffer.file() {
                            let path = file.path().to_string_lossy().to_string();
                            unsaved_buffers.push(path);
                        }
                    }
                }
            })
            .ok();

            Arc::new(ProjectSnapshot {
                worktree_snapshots,
                unsaved_buffer_paths: unsaved_buffers,
                timestamp: Utc::now(),
            })
        })
    }

    fn worktree_snapshot(
        worktree: Entity<project::Worktree>,
        git_store: Entity<GitStore>,
        cx: &App,
    ) -> Task<WorktreeSnapshot> {
        cx.spawn(async move |cx| {
            // Get worktree path and snapshot
            let worktree_info = cx.update(|app_cx| {
                let worktree = worktree.read(app_cx);
                let path = worktree.abs_path().to_string_lossy().to_string();
                let snapshot = worktree.snapshot();
                (path, snapshot)
            });

            let Ok((worktree_path, _snapshot)) = worktree_info else {
                return WorktreeSnapshot {
                    worktree_path: String::new(),
                    git_state: None,
                };
            };

            let git_state = git_store
                .update(cx, |git_store, cx| {
                    git_store
                        .repositories()
                        .values()
                        .find(|repo| {
                            repo.read(cx)
                                .abs_path_to_repo_path(&worktree.read(cx).abs_path())
                                .is_some()
                        })
                        .cloned()
                })
                .ok()
                .flatten()
                .map(|repo| {
                    repo.update(cx, |repo, _| {
                        let current_branch =
                            repo.branch.as_ref().map(|branch| branch.name.to_string());
                        repo.send_job(None, |state, _| async move {
                            let RepositoryState::Local { backend, .. } = state else {
                                return GitState {
                                    remote_url: None,
                                    head_sha: None,
                                    current_branch,
                                    diff: None,
                                };
                            };

                            let remote_url = backend.remote_url("origin");
                            let head_sha = backend.head_sha();
                            let diff = backend.diff(DiffType::HeadToWorktree).await.ok();

                            GitState {
                                remote_url,
                                head_sha,
                                current_branch,
                                diff,
                            }
                        })
                    })
                });

            let git_state = match git_state {
                Some(git_state) => match git_state.ok() {
                    Some(git_state) => git_state.await.ok(),
                    None => None,
                },
                None => None,
            };

            WorktreeSnapshot {
                worktree_path,
                git_state,
            }
        })
    }

    pub fn to_markdown(&self, cx: &App) -> Result<String> {
        let mut markdown = Vec::new();

        if let Some(summary) = self.summary() {
            writeln!(markdown, "# {summary}\n")?;
        };

        for message in self.messages() {
            writeln!(
                markdown,
                "## {role}\n",
                role = match message.role {
                    Role::User => "User",
                    Role::Assistant => "Assistant",
                    Role::System => "System",
                }
            )?;

            if !message.context.is_empty() {
                writeln!(markdown, "{}", message.context)?;
            }

            for segment in &message.segments {
                match segment {
                    MessageSegment::Text(text) => writeln!(markdown, "{}\n", text)?,
                    MessageSegment::Thinking { text, .. } => {
                        writeln!(markdown, "<think>\n{}\n</think>\n", text)?
                    }
                    MessageSegment::RedactedThinking(_) => {}
                }
            }

            for tool_use in self.tool_uses_for_message(message.id, cx) {
                writeln!(
                    markdown,
                    "**Use Tool: {} ({})**",
                    tool_use.name, tool_use.id
                )?;
                writeln!(markdown, "```json")?;
                writeln!(
                    markdown,
                    "{}",
                    serde_json::to_string_pretty(&tool_use.input)?
                )?;
                writeln!(markdown, "```")?;
            }

            for tool_result in self.tool_results_for_message(message.id) {
                write!(markdown, "**Tool Results: {}", tool_result.tool_use_id)?;
                if tool_result.is_error {
                    write!(markdown, " (Error)")?;
                }

                writeln!(markdown, "**\n")?;
                writeln!(markdown, "{}", tool_result.content)?;
            }
        }

        Ok(String::from_utf8_lossy(&markdown).to_string())
    }

    pub fn keep_edits_in_range(
        &mut self,
        buffer: Entity<language::Buffer>,
        buffer_range: Range<language::Anchor>,
        cx: &mut Context<Self>,
    ) {
        self.action_log.update(cx, |action_log, cx| {
            action_log.keep_edits_in_range(buffer, buffer_range, cx)
        });
    }

    pub fn keep_all_edits(&mut self, cx: &mut Context<Self>) {
        self.action_log
            .update(cx, |action_log, cx| action_log.keep_all_edits(cx));
    }

    pub fn reject_edits_in_ranges(
        &mut self,
        buffer: Entity<language::Buffer>,
        buffer_ranges: Vec<Range<language::Anchor>>,
        cx: &mut Context<Self>,
    ) -> Task<Result<()>> {
        self.action_log.update(cx, |action_log, cx| {
            action_log.reject_edits_in_ranges(buffer, buffer_ranges, cx)
        })
    }

    pub fn action_log(&self) -> &Entity<ActionLog> {
        &self.action_log
    }

    pub fn project(&self) -> &Entity<Project> {
        &self.project
    }

    pub fn auto_capture_telemetry(&mut self, cx: &mut Context<Self>) {
        if !cx.has_flag::<feature_flags::ThreadAutoCapture>() {
            return;
        }

        let now = Instant::now();
        if let Some(last) = self.last_auto_capture_at {
            if now.duration_since(last).as_secs() < 10 {
                return;
            }
        }

        self.last_auto_capture_at = Some(now);

        let thread_id = self.id().clone();
        let github_login = self
            .project
            .read(cx)
            .user_store()
            .read(cx)
            .current_user()
            .map(|user| user.github_login.clone());
        let client = self.project.read(cx).client().clone();
        let serialize_task = self.serialize(cx);

        cx.background_executor()
            .spawn(async move {
                if let Ok(serialized_thread) = serialize_task.await {
                    if let Ok(thread_data) = serde_json::to_value(serialized_thread) {
                        telemetry::event!(
                            "Agent Thread Auto-Captured",
                            thread_id = thread_id.to_string(),
                            thread_data = thread_data,
                            auto_capture_reason = "tracked_user",
                            github_login = github_login
                        );

                        client.telemetry().flush_events();
                    }
                }
            })
            .detach();
    }

    pub fn cumulative_token_usage(&self) -> TokenUsage {
        self.cumulative_token_usage
    }

    pub fn token_usage_up_to_message(&self, message_id: MessageId, cx: &App) -> TotalTokenUsage {
        let Some(model) = LanguageModelRegistry::read_global(cx).default_model() else {
            return TotalTokenUsage::default();
        };

        let max = model.model.max_token_count();

        let index = self
            .messages
            .iter()
            .position(|msg| msg.id == message_id)
            .unwrap_or(0);

        if index == 0 {
            return TotalTokenUsage { total: 0, max };
        }

        let token_usage = &self
            .request_token_usage
            .get(index - 1)
            .cloned()
            .unwrap_or_default();

        TotalTokenUsage {
            total: token_usage.total_tokens() as usize,
            max,
        }
    }

    pub fn total_token_usage(&self, cx: &App) -> TotalTokenUsage {
        let model_registry = LanguageModelRegistry::read_global(cx);
        let Some(model) = model_registry.default_model() else {
            return TotalTokenUsage::default();
        };

        let max = model.model.max_token_count();

        if let Some(exceeded_error) = &self.exceeded_window_error {
            if model.model.id() == exceeded_error.model_id {
                return TotalTokenUsage {
                    total: exceeded_error.token_count,
                    max,
                };
            }
        }

        let total = self
            .token_usage_at_last_message()
            .unwrap_or_default()
            .total_tokens() as usize;

        TotalTokenUsage { total, max }
    }

    fn token_usage_at_last_message(&self) -> Option<TokenUsage> {
        self.request_token_usage
            .get(self.messages.len().saturating_sub(1))
            .or_else(|| self.request_token_usage.last())
            .cloned()
    }

    fn update_token_usage_at_last_message(&mut self, token_usage: TokenUsage) {
        let placeholder = self.token_usage_at_last_message().unwrap_or_default();
        self.request_token_usage
            .resize(self.messages.len(), placeholder);

        if let Some(last) = self.request_token_usage.last_mut() {
            *last = token_usage;
        }
    }

    pub fn deny_tool_use(
        &mut self,
        tool_use_id: LanguageModelToolUseId,
        tool_name: Arc<str>,
        cx: &mut Context<Self>,
    ) {
        let err = Err(anyhow::anyhow!(
            "Permission to run tool action denied by user"
        ));

        self.tool_use
            .insert_tool_output(tool_use_id.clone(), tool_name, err, cx);
        self.tool_finished(tool_use_id.clone(), None, true, cx);
    }
}

#[derive(Debug, Clone, Error)]
pub enum ThreadError {
    #[error("Payment required")]
    PaymentRequired,
    #[error("Max monthly spend reached")]
    MaxMonthlySpendReached,
    #[error("Model request limit reached")]
    ModelRequestLimitReached { plan: Plan },
    #[error("Message {header}: {message}")]
    Message {
        header: SharedString,
        message: SharedString,
    },
}

#[derive(Debug, Clone)]
pub enum ThreadEvent {
    ShowError(ThreadError),
    UsageUpdated(RequestUsage),
    StreamedCompletion,
    StreamedAssistantText(MessageId, String),
    StreamedAssistantThinking(MessageId, String),
    Stopped(Result<StopReason, Arc<anyhow::Error>>),
    MessageAdded(MessageId),
    MessageEdited(MessageId),
    MessageDeleted(MessageId),
    SummaryGenerated,
    SummaryChanged,
    UsePendingTools {
        tool_uses: Vec<PendingToolUse>,
    },
    ToolFinished {
        #[allow(unused)]
        tool_use_id: LanguageModelToolUseId,
        /// The pending tool use that corresponds to this tool.
        pending_tool_use: Option<PendingToolUse>,
    },
    CheckpointChanged,
    ToolConfirmationNeeded,
}

impl EventEmitter<ThreadEvent> for Thread {}

struct PendingCompletion {
    id: usize,
    _task: Task<()>,
}

#[cfg(test)]
mod tests {
    use super::*;
    use crate::{ThreadStore, context_store::ContextStore, thread_store};
    use assistant_settings::AssistantSettings;
    use context_server::ContextServerSettings;
    use editor::EditorSettings;
    use gpui::TestAppContext;
    use project::{FakeFs, Project};
    use prompt_store::PromptBuilder;
    use serde_json::json;
    use settings::{Settings, SettingsStore};
    use std::sync::Arc;
    use theme::ThemeSettings;
    use util::path;
    use workspace::Workspace;

    #[gpui::test]
    async fn test_message_with_context(cx: &mut TestAppContext) {
        init_test_settings(cx);

        let project = create_test_project(
            cx,
            json!({"code.rs": "fn main() {\n    println!(\"Hello, world!\");\n}"}),
        )
        .await;

        let (_workspace, _thread_store, thread, context_store) =
            setup_test_environment(cx, project.clone()).await;

        add_file_to_context(&project, &context_store, "test/code.rs", cx)
            .await
            .unwrap();

        let context =
            context_store.update(cx, |store, _| store.context().first().cloned().unwrap());

        // Insert user message with context
        let message_id = thread.update(cx, |thread, cx| {
            thread.insert_user_message("Please explain this code", vec![context], None, cx)
        });

        // Check content and context in message object
        let message = thread.read_with(cx, |thread, _| thread.message(message_id).unwrap().clone());

        // Use different path format strings based on platform for the test
        #[cfg(windows)]
        let path_part = r"test\code.rs";
        #[cfg(not(windows))]
        let path_part = "test/code.rs";

        let expected_context = format!(
            r#"
<context>
The following items were attached by the user. You don't need to use other tools to read them.

<files>
```rs {path_part}
fn main() {{
    println!("Hello, world!");
}}
```
</files>
</context>
"#
        );

        assert_eq!(message.role, Role::User);
        assert_eq!(message.segments.len(), 1);
        assert_eq!(
            message.segments[0],
            MessageSegment::Text("Please explain this code".to_string())
        );
        assert_eq!(message.context, expected_context);

        // Check message in request
        let request = thread.update(cx, |thread, cx| thread.to_completion_request(cx));

        assert_eq!(request.messages.len(), 2);
        let expected_full_message = format!("{}Please explain this code", expected_context);
        assert_eq!(request.messages[1].string_contents(), expected_full_message);
    }

    #[gpui::test]
    async fn test_only_include_new_contexts(cx: &mut TestAppContext) {
        init_test_settings(cx);

        let project = create_test_project(
            cx,
            json!({
                "file1.rs": "fn function1() {}\n",
                "file2.rs": "fn function2() {}\n",
                "file3.rs": "fn function3() {}\n",
            }),
        )
        .await;

        let (_, _thread_store, thread, context_store) =
            setup_test_environment(cx, project.clone()).await;

        // Open files individually
        add_file_to_context(&project, &context_store, "test/file1.rs", cx)
            .await
            .unwrap();
        add_file_to_context(&project, &context_store, "test/file2.rs", cx)
            .await
            .unwrap();
        add_file_to_context(&project, &context_store, "test/file3.rs", cx)
            .await
            .unwrap();

        // Get the context objects
        let contexts = context_store.update(cx, |store, _| store.context().clone());
        assert_eq!(contexts.len(), 3);

        // First message with context 1
        let message1_id = thread.update(cx, |thread, cx| {
            thread.insert_user_message("Message 1", vec![contexts[0].clone()], None, cx)
        });

        // Second message with contexts 1 and 2 (context 1 should be skipped as it's already included)
        let message2_id = thread.update(cx, |thread, cx| {
            thread.insert_user_message(
                "Message 2",
                vec![contexts[0].clone(), contexts[1].clone()],
                None,
                cx,
            )
        });

        // Third message with all three contexts (contexts 1 and 2 should be skipped)
        let message3_id = thread.update(cx, |thread, cx| {
            thread.insert_user_message(
                "Message 3",
                vec![
                    contexts[0].clone(),
                    contexts[1].clone(),
                    contexts[2].clone(),
                ],
                None,
                cx,
            )
        });

        // Check what contexts are included in each message
        let (message1, message2, message3) = thread.read_with(cx, |thread, _| {
            (
                thread.message(message1_id).unwrap().clone(),
                thread.message(message2_id).unwrap().clone(),
                thread.message(message3_id).unwrap().clone(),
            )
        });

        // First message should include context 1
        assert!(message1.context.contains("file1.rs"));

        // Second message should include only context 2 (not 1)
        assert!(!message2.context.contains("file1.rs"));
        assert!(message2.context.contains("file2.rs"));

        // Third message should include only context 3 (not 1 or 2)
        assert!(!message3.context.contains("file1.rs"));
        assert!(!message3.context.contains("file2.rs"));
        assert!(message3.context.contains("file3.rs"));

        // Check entire request to make sure all contexts are properly included
        let request = thread.update(cx, |thread, cx| thread.to_completion_request(cx));

        // The request should contain all 3 messages
        assert_eq!(request.messages.len(), 4);

        // Check that the contexts are properly formatted in each message
        assert!(request.messages[1].string_contents().contains("file1.rs"));
        assert!(!request.messages[1].string_contents().contains("file2.rs"));
        assert!(!request.messages[1].string_contents().contains("file3.rs"));

        assert!(!request.messages[2].string_contents().contains("file1.rs"));
        assert!(request.messages[2].string_contents().contains("file2.rs"));
        assert!(!request.messages[2].string_contents().contains("file3.rs"));

        assert!(!request.messages[3].string_contents().contains("file1.rs"));
        assert!(!request.messages[3].string_contents().contains("file2.rs"));
        assert!(request.messages[3].string_contents().contains("file3.rs"));
    }

    #[gpui::test]
    async fn test_message_without_files(cx: &mut TestAppContext) {
        init_test_settings(cx);

        let project = create_test_project(
            cx,
            json!({"code.rs": "fn main() {\n    println!(\"Hello, world!\");\n}"}),
        )
        .await;

        let (_, _thread_store, thread, _context_store) =
            setup_test_environment(cx, project.clone()).await;

        // Insert user message without any context (empty context vector)
        let message_id = thread.update(cx, |thread, cx| {
            thread.insert_user_message("What is the best way to learn Rust?", vec![], None, cx)
        });

        // Check content and context in message object
        let message = thread.read_with(cx, |thread, _| thread.message(message_id).unwrap().clone());

        // Context should be empty when no files are included
        assert_eq!(message.role, Role::User);
        assert_eq!(message.segments.len(), 1);
        assert_eq!(
            message.segments[0],
            MessageSegment::Text("What is the best way to learn Rust?".to_string())
        );
        assert_eq!(message.context, "");

        // Check message in request
        let request = thread.update(cx, |thread, cx| thread.to_completion_request(cx));

        assert_eq!(request.messages.len(), 2);
        assert_eq!(
            request.messages[1].string_contents(),
            "What is the best way to learn Rust?"
        );

        // Add second message, also without context
        let message2_id = thread.update(cx, |thread, cx| {
            thread.insert_user_message("Are there any good books?", vec![], None, cx)
        });

        let message2 =
            thread.read_with(cx, |thread, _| thread.message(message2_id).unwrap().clone());
        assert_eq!(message2.context, "");

        // Check that both messages appear in the request
        let request = thread.update(cx, |thread, cx| thread.to_completion_request(cx));

        assert_eq!(request.messages.len(), 3);
        assert_eq!(
            request.messages[1].string_contents(),
            "What is the best way to learn Rust?"
        );
        assert_eq!(
            request.messages[2].string_contents(),
            "Are there any good books?"
        );
    }

    #[gpui::test]
    async fn test_stale_buffer_notification(cx: &mut TestAppContext) {
        init_test_settings(cx);

        let project = create_test_project(
            cx,
            json!({"code.rs": "fn main() {\n    println!(\"Hello, world!\");\n}"}),
        )
        .await;

        let (_workspace, _thread_store, thread, context_store) =
            setup_test_environment(cx, project.clone()).await;

        // Open buffer and add it to context
        let buffer = add_file_to_context(&project, &context_store, "test/code.rs", cx)
            .await
            .unwrap();

        let context =
            context_store.update(cx, |store, _| store.context().first().cloned().unwrap());

        // Insert user message with the buffer as context
        thread.update(cx, |thread, cx| {
            thread.insert_user_message("Explain this code", vec![context], None, cx)
        });

        // Create a request and check that it doesn't have a stale buffer warning yet
        let initial_request = thread.update(cx, |thread, cx| thread.to_completion_request(cx));

        // Make sure we don't have a stale file warning yet
        let has_stale_warning = initial_request.messages.iter().any(|msg| {
            msg.string_contents()
                .contains("These files changed since last read:")
        });
        assert!(
            !has_stale_warning,
            "Should not have stale buffer warning before buffer is modified"
        );

        // Modify the buffer
        buffer.update(cx, |buffer, cx| {
            // Find a position at the end of line 1
            buffer.edit(
                [(1..1, "\n    println!(\"Added a new line\");\n")],
                None,
                cx,
            );
        });

        // Insert another user message without context
        thread.update(cx, |thread, cx| {
            thread.insert_user_message("What does the code do now?", vec![], None, cx)
        });

        // Create a new request and check for the stale buffer warning
        let new_request = thread.update(cx, |thread, cx| thread.to_completion_request(cx));

        // We should have a stale file warning as the last message
        let last_message = new_request
            .messages
            .last()
            .expect("Request should have messages");

        // The last message should be the stale buffer notification
        assert_eq!(last_message.role, Role::User);

        // Check the exact content of the message
        let expected_content = "These files changed since last read:\n- code.rs\n";
        assert_eq!(
            last_message.string_contents(),
            expected_content,
            "Last message should be exactly the stale buffer notification"
        );
    }

    fn init_test_settings(cx: &mut TestAppContext) {
        cx.update(|cx| {
            let settings_store = SettingsStore::test(cx);
            cx.set_global(settings_store);
            language::init(cx);
            Project::init_settings(cx);
            AssistantSettings::register(cx);
            prompt_store::init(cx);
            thread_store::init(cx);
            workspace::init_settings(cx);
            ThemeSettings::register(cx);
            ContextServerSettings::register(cx);
            EditorSettings::register(cx);
        });
    }

    // Helper to create a test project with test files
    async fn create_test_project(
        cx: &mut TestAppContext,
        files: serde_json::Value,
    ) -> Entity<Project> {
        let fs = FakeFs::new(cx.executor());
        fs.insert_tree(path!("/test"), files).await;
        Project::test(fs, [path!("/test").as_ref()], cx).await
    }

    async fn setup_test_environment(
        cx: &mut TestAppContext,
        project: Entity<Project>,
    ) -> (
        Entity<Workspace>,
        Entity<ThreadStore>,
        Entity<Thread>,
        Entity<ContextStore>,
    ) {
        let (workspace, cx) =
            cx.add_window_view(|window, cx| Workspace::test_new(project.clone(), window, cx));

        let thread_store = cx
            .update(|_, cx| {
                ThreadStore::load(
                    project.clone(),
                    cx.new(|_| ToolWorkingSet::default()),
                    Arc::new(PromptBuilder::new(None).unwrap()),
                    cx,
                )
            })
            .await
            .unwrap();

        let thread = thread_store.update(cx, |store, cx| store.create_thread(cx));
        let context_store = cx.new(|_cx| ContextStore::new(project.downgrade(), None));

        (workspace, thread_store, thread, context_store)
    }

    async fn add_file_to_context(
        project: &Entity<Project>,
        context_store: &Entity<ContextStore>,
        path: &str,
        cx: &mut TestAppContext,
    ) -> Result<Entity<language::Buffer>> {
        let buffer_path = project
            .read_with(cx, |project, cx| project.find_project_path(path, cx))
            .unwrap();

        let buffer = project
            .update(cx, |project, cx| project.open_buffer(buffer_path, cx))
            .await
            .unwrap();

        context_store
            .update(cx, |store, cx| {
                store.add_file_from_buffer(buffer.clone(), cx)
            })
            .await?;

        Ok(buffer)
    }
}<|MERGE_RESOLUTION|>--- conflicted
+++ resolved
@@ -791,11 +791,8 @@
                         }
                         AssistantContext::FetchedUrl(_)
                         | AssistantContext::Thread(_)
-<<<<<<< HEAD
+                        | AssistantContext::Rules(_)
                         | AssistantContext::Image(_) => {}
-=======
-                        | AssistantContext::Rules(_) => {}
->>>>>>> 7aa0fa15
                     }
                 }
             });
