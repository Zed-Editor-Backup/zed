--- conflicted
+++ resolved
@@ -350,11 +350,6 @@
         let line_height = font_size.to_pixels(window.rem_size()) * 1.5;
 
         let focus_handle = self.editor.focus_handle(cx);
-<<<<<<< HEAD
-=======
-        let focus_handle_clone = focus_handle.clone();
-        let inline_context_picker = self.inline_context_picker.clone();
->>>>>>> dd7bc5f1
 
         let is_editor_expanded = self.editor_is_expanded;
         let expand_icon = if is_editor_expanded {
@@ -684,8 +679,9 @@
                                 IconButton::new("toggle-height", expand_icon)
                                     .icon_size(IconSize::XSmall)
                                     .icon_color(Color::Muted)
-                                    .tooltip(move |window, cx| {
+                                    .tooltip({
                                         let focus_handle = focus_handle.clone();
+                                        move |window, cx| {
                                         let expand_label = if is_editor_expanded {
                                             "Minimize Message Editor".to_string()
                                         } else {
@@ -699,7 +695,7 @@
                                             window,
                                             cx,
                                         )
-                                    })
+                                    }})
                                     .on_click(cx.listener(|_, _, window, cx| {
                                         window.dispatch_action(Box::new(ExpandMessageEditor), cx);
                                     }))
@@ -742,7 +738,9 @@
                                     .child(
                                         h_flex().gap_1()
                                             .child(self.model_selector.clone())
-                                            .map(move |parent| {
+                                            .map({
+                                                let focus_handle = focus_handle.clone();
+                                                move |parent| {
                                                 if is_generating {
                                                     parent.child(
                                                         IconButton::new("stop-generation", IconName::StopFilled)
@@ -757,7 +755,7 @@
                                                                 )
                                                             })
                                                             .on_click({
-                                                                let focus_handle = focus_handle_clone.clone();
+                                                                let focus_handle = focus_handle.clone();
                                                                 move |_event, window, cx| {
                                                                     focus_handle.dispatch_action(
                                                                         &editor::actions::Cancel,
@@ -785,7 +783,7 @@
                                                                     || self.waiting_for_summaries_to_send
                                                             )
                                                             .on_click({
-                                                                let focus_handle = focus_handle_clone.clone();
+                                                                let focus_handle = focus_handle.clone();
                                                                 move |_event, window, cx| {
                                                                     focus_handle.dispatch_action(&Chat, window, cx);
                                                                 }
@@ -812,7 +810,9 @@
                                                             })
                                                     )
                                                 }
-                                            })
+                                                }
+                                            }
+                                        )
                                     ),
                             ),
                     )
