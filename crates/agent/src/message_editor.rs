--- conflicted
+++ resolved
@@ -1259,7 +1259,6 @@
     }
 }
 
-<<<<<<< HEAD
 pub fn insert_message_creases(
     editor: &mut Editor,
     message_creases: &[MessageCrease],
@@ -1297,7 +1296,6 @@
         }
     }
 }
-=======
 impl Component for MessageEditor {
     fn scope() -> ComponentScope {
         ComponentScope::Agent
@@ -1346,5 +1344,4 @@
     }
 }
 
-register_agent_preview!(MessageEditor);
->>>>>>> 9147f892
+register_agent_preview!(MessageEditor);