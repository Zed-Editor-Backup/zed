--- conflicted
+++ resolved
@@ -292,28 +292,30 @@
                         )
                     }));
                 }
-<<<<<<< HEAD
                 ContextPickerMode::Symbol => {
                     self.mode = ContextPickerState::Symbol(cx.new(|cx| {
                         SymbolContextPicker::new(
                             context_picker.clone(),
                             self.workspace.clone(),
-=======
-            }
-            ContextPickerMode::Rules => {
-                if let Some(thread_store) = self.thread_store.as_ref() {
-                    self.mode = ContextPickerState::Rules(cx.new(|cx| {
-                        RulesContextPicker::new(
-                            thread_store.clone(),
-                            context_picker.clone(),
->>>>>>> 10ded0ab
                             self.context_store.clone(),
                             window,
                             cx,
                         )
                     }));
                 }
-<<<<<<< HEAD
+                ContextPickerMode::Rules => {
+                    if let Some(thread_store) = self.thread_store.as_ref() {
+                        self.mode = ContextPickerState::Rules(cx.new(|cx| {
+                            RulesContextPicker::new(
+                                thread_store.clone(),
+                                context_picker.clone(),
+                                self.context_store.clone(),
+                                window,
+                                cx,
+                            )
+                        }));
+                    }
+                }
                 ContextPickerMode::Fetch => {
                     self.mode = ContextPickerState::Fetch(cx.new(|cx| {
                         FetchContextPicker::new(
@@ -350,9 +352,6 @@
                     cx.emit(DismissEvent);
                 }
             },
-=======
-            }
->>>>>>> 10ded0ab
         }
 
         cx.notify();
@@ -550,12 +549,8 @@
     }
 
     if thread_store.is_some() {
-<<<<<<< HEAD
         entries.push(ContextPickerEntry::Mode(ContextPickerMode::Thread));
-=======
-        modes.push(ContextPickerMode::Thread);
-        modes.push(ContextPickerMode::Rules);
->>>>>>> 10ded0ab
+        entries.push(ContextPickerEntry::Mode(ContextPickerMode::Rules));
     }
 
     entries.push(ContextPickerEntry::Mode(ContextPickerMode::Fetch));
@@ -829,13 +824,9 @@
     pub fn is_valid(url: &str) -> bool {
         url.starts_with(Self::FILE)
             || url.starts_with(Self::SYMBOL)
-<<<<<<< HEAD
             || url.starts_with(Self::FETCH)
             || url.starts_with(Self::EXCERPT)
-=======
->>>>>>> 10ded0ab
             || url.starts_with(Self::THREAD)
-            || url.starts_with(Self::FETCH)
             || url.starts_with(Self::RULES)
     }
 
@@ -853,7 +844,6 @@
         )
     }
 
-<<<<<<< HEAD
     pub fn for_excerpt(file_name: &str, full_path: &str, line_range: Range<usize>) -> String {
         format!(
             "[@{} ({}-{})]({}:{}:{}-{})",
@@ -865,10 +855,10 @@
             line_range.start,
             line_range.end
         )
-=======
+    }
+
     pub fn for_thread(thread: &ThreadContextEntry) -> String {
         format!("[@{}]({}:{})", thread.summary, Self::THREAD, thread.id)
->>>>>>> 10ded0ab
     }
 
     pub fn for_fetch(url: &str) -> String {
