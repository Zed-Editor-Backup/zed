use std::sync::Arc;

use anyhow::Result;
use assistant_tool::{AnyToolCard, Tool, ToolUseStatus, ToolWorkingSet};
use collections::HashMap;
use futures::FutureExt as _;
use futures::future::Shared;
use gpui::{App, Entity, SharedString, Task};
use language_model::{
    LanguageModel, LanguageModelRegistry, LanguageModelRequestMessage, LanguageModelToolResult,
    LanguageModelToolUse, LanguageModelToolUseId, MessageContent, Role,
};
use ui::IconName;
use util::truncate_lines_to_byte_limit;

use crate::thread::{MessageId, PromptId, ThreadId};
use crate::thread_store::SerializedMessage;

#[derive(Debug)]
pub struct ToolUse {
    pub id: LanguageModelToolUseId,
    pub name: SharedString,
    pub ui_text: SharedString,
    pub status: ToolUseStatus,
    pub input: serde_json::Value,
    pub icon: ui::IconName,
    pub needs_confirmation: bool,
}

pub const USING_TOOL_MARKER: &str = "<using_tool>";

pub struct ToolUseState {
    tools: Entity<ToolWorkingSet>,
    tool_uses_by_assistant_message: HashMap<MessageId, Vec<LanguageModelToolUse>>,
    tool_uses_by_user_message: HashMap<MessageId, Vec<LanguageModelToolUseId>>,
    tool_results: HashMap<LanguageModelToolUseId, LanguageModelToolResult>,
    pending_tool_uses_by_id: HashMap<LanguageModelToolUseId, PendingToolUse>,
    tool_result_cards: HashMap<LanguageModelToolUseId, AnyToolCard>,
    tool_use_metadata_by_id: HashMap<LanguageModelToolUseId, ToolUseMetadata>,
}

impl ToolUseState {
    pub fn new(tools: Entity<ToolWorkingSet>) -> Self {
        Self {
            tools,
            tool_uses_by_assistant_message: HashMap::default(),
            tool_uses_by_user_message: HashMap::default(),
            tool_results: HashMap::default(),
            pending_tool_uses_by_id: HashMap::default(),
            tool_result_cards: HashMap::default(),
            tool_use_metadata_by_id: HashMap::default(),
        }
    }

    /// Constructs a [`ToolUseState`] from the given list of [`SerializedMessage`]s.
    ///
    /// Accepts a function to filter the tools that should be used to populate the state.
    pub fn from_serialized_messages(
        tools: Entity<ToolWorkingSet>,
        messages: &[SerializedMessage],
        mut filter_by_tool_name: impl FnMut(&str) -> bool,
    ) -> Self {
        let mut this = Self::new(tools);
        let mut tool_names_by_id = HashMap::default();

        for message in messages {
            match message.role {
                Role::Assistant => {
                    if !message.tool_uses.is_empty() {
                        let tool_uses = message
                            .tool_uses
                            .iter()
                            .filter(|tool_use| (filter_by_tool_name)(tool_use.name.as_ref()))
                            .map(|tool_use| LanguageModelToolUse {
                                id: tool_use.id.clone(),
                                name: tool_use.name.clone().into(),
                                input: tool_use.input.clone(),
                                is_input_complete: true,
                            })
                            .collect::<Vec<_>>();

                        tool_names_by_id.extend(
                            tool_uses
                                .iter()
                                .map(|tool_use| (tool_use.id.clone(), tool_use.name.clone())),
                        );

                        this.tool_uses_by_assistant_message
                            .insert(message.id, tool_uses);
                    }
                }
                Role::User => {
                    if !message.tool_results.is_empty() {
                        let tool_uses_by_user_message = this
                            .tool_uses_by_user_message
                            .entry(message.id)
                            .or_default();

                        for tool_result in &message.tool_results {
                            let tool_use_id = tool_result.tool_use_id.clone();
                            let Some(tool_use) = tool_names_by_id.get(&tool_use_id) else {
                                log::warn!("no tool name found for tool use: {tool_use_id:?}");
                                continue;
                            };

                            if !(filter_by_tool_name)(tool_use.as_ref()) {
                                continue;
                            }

                            tool_uses_by_user_message.push(tool_use_id.clone());
                            this.tool_results.insert(
                                tool_use_id.clone(),
                                LanguageModelToolResult {
                                    tool_use_id,
                                    tool_name: tool_use.clone(),
                                    is_error: tool_result.is_error,
                                    content: tool_result.content.clone(),
                                },
                            );
                        }
                    }
                }
                Role::System => {}
            }
        }

        this
    }

    pub fn cancel_pending(&mut self) -> Vec<PendingToolUse> {
        let mut pending_tools = Vec::new();
        for (tool_use_id, tool_use) in self.pending_tool_uses_by_id.drain() {
            self.tool_results.insert(
                tool_use_id.clone(),
                LanguageModelToolResult {
                    tool_use_id,
                    tool_name: tool_use.name.clone(),
                    content: "Tool canceled by user".into(),
                    is_error: true,
                },
            );
            pending_tools.push(tool_use.clone());
        }
        pending_tools
    }

    pub fn pending_tool_uses(&self) -> Vec<&PendingToolUse> {
        self.pending_tool_uses_by_id.values().collect()
    }

    pub fn tool_uses_for_message(&self, id: MessageId, cx: &App) -> Vec<ToolUse> {
        let Some(tool_uses_for_message) = &self.tool_uses_by_assistant_message.get(&id) else {
            return Vec::new();
        };

        let mut tool_uses = Vec::new();

        for tool_use in tool_uses_for_message.iter() {
            let tool_result = self.tool_results.get(&tool_use.id);

            let status = (|| {
                if let Some(tool_result) = tool_result {
                    return if tool_result.is_error {
                        ToolUseStatus::Error(tool_result.content.clone().into())
                    } else {
                        ToolUseStatus::Finished(tool_result.content.clone().into())
                    };
                }

                if let Some(pending_tool_use) = self.pending_tool_uses_by_id.get(&tool_use.id) {
                    match pending_tool_use.status {
                        PendingToolUseStatus::Idle => ToolUseStatus::Pending,
                        PendingToolUseStatus::NeedsConfirmation { .. } => {
                            ToolUseStatus::NeedsConfirmation
                        }
                        PendingToolUseStatus::Running { .. } => ToolUseStatus::Running,
                        PendingToolUseStatus::Error(ref err) => {
                            ToolUseStatus::Error(err.clone().into())
                        }
                        PendingToolUseStatus::InputStillStreaming => {
                            ToolUseStatus::InputStillStreaming
                        }
                    }
                } else {
                    ToolUseStatus::Pending
                }
            })();

            let (icon, needs_confirmation) =
                if let Some(tool) = self.tools.read(cx).tool(&tool_use.name, cx) {
                    (tool.icon(), tool.needs_confirmation(&tool_use.input, cx))
                } else {
                    (IconName::Cog, false)
                };

            tool_uses.push(ToolUse {
                id: tool_use.id.clone(),
                name: tool_use.name.clone().into(),
                ui_text: self.tool_ui_label(
                    &tool_use.name,
                    &tool_use.input,
                    tool_use.is_input_complete,
                    cx,
                ),
                input: tool_use.input.clone(),
                status,
                icon,
                needs_confirmation,
            })
        }

        tool_uses
    }

    pub fn tool_ui_label(
        &self,
        tool_name: &str,
        input: &serde_json::Value,
        is_input_complete: bool,
        cx: &App,
    ) -> SharedString {
        if let Some(tool) = self.tools.read(cx).tool(tool_name, cx) {
            if is_input_complete {
                tool.ui_text(input).into()
            } else {
                tool.still_streaming_ui_text(input).into()
            }
        } else {
            format!("Unknown tool {tool_name:?}").into()
        }
    }

    pub fn tool_results_for_message(&self, message_id: MessageId) -> Vec<&LanguageModelToolResult> {
        let empty = Vec::new();

        self.tool_uses_by_user_message
            .get(&message_id)
            .unwrap_or(&empty)
            .iter()
            .filter_map(|tool_use_id| self.tool_results.get(&tool_use_id))
            .collect()
    }

    pub fn message_has_tool_results(&self, message_id: MessageId) -> bool {
        self.tool_uses_by_user_message
            .get(&message_id)
            .map_or(false, |results| !results.is_empty())
    }

    pub fn tool_result(
        &self,
        tool_use_id: &LanguageModelToolUseId,
    ) -> Option<&LanguageModelToolResult> {
        self.tool_results.get(tool_use_id)
    }

    pub fn tool_result_card(&self, tool_use_id: &LanguageModelToolUseId) -> Option<&AnyToolCard> {
        self.tool_result_cards.get(tool_use_id)
    }

    pub fn insert_tool_result_card(
        &mut self,
        tool_use_id: LanguageModelToolUseId,
        card: AnyToolCard,
    ) {
        self.tool_result_cards.insert(tool_use_id, card);
    }

    pub fn request_tool_use(
        &mut self,
        assistant_message_id: MessageId,
        tool_use: LanguageModelToolUse,
        metadata: ToolUseMetadata,
        cx: &App,
    ) -> Arc<str> {
        let tool_uses = self
            .tool_uses_by_assistant_message
            .entry(assistant_message_id)
            .or_default();

<<<<<<< HEAD
        let mut existing_tool_use_found = false;

        for existing_tool_use in tool_uses.iter_mut() {
            if existing_tool_use.id == tool_use.id {
                *existing_tool_use = tool_use.clone();
                existing_tool_use_found = true;
            }
        }

        if !existing_tool_use_found {
            tool_uses.push(tool_use.clone());
        }

        let status = if tool_use.is_input_complete {
            // The tool use is being requested by the Assistant, so we want to
            // attach the tool results to the next user message.
            let next_user_message_id = MessageId(assistant_message_id.0 + 1);
            self.tool_uses_by_user_message
                .entry(next_user_message_id)
                .or_default()
                .push(tool_use.id.clone());

            PendingToolUseStatus::Idle
        } else {
            PendingToolUseStatus::InputStillStreaming
        };

        let ui_text: Arc<str> = self
            .tool_ui_label(
                &tool_use.name,
                &tool_use.input,
                tool_use.is_input_complete,
                cx,
            )
            .into();
=======
        self.tool_use_metadata_by_id
            .insert(tool_use.id.clone(), metadata);

        // The tool use is being requested by the Assistant, so we want to
        // attach the tool results to the next user message.
        let next_user_message_id = MessageId(assistant_message_id.0 + 1);
        self.tool_uses_by_user_message
            .entry(next_user_message_id)
            .or_default()
            .push(tool_use.id.clone());
>>>>>>> 733cd6b6

        self.pending_tool_uses_by_id.insert(
            tool_use.id.clone(),
            PendingToolUse {
                assistant_message_id,
                id: tool_use.id,
                name: tool_use.name.clone(),
                ui_text: ui_text.clone(),
                input: tool_use.input,
                status,
            },
        );

        ui_text
    }

    pub fn run_pending_tool(
        &mut self,
        tool_use_id: LanguageModelToolUseId,
        ui_text: SharedString,
        task: Task<()>,
    ) {
        if let Some(tool_use) = self.pending_tool_uses_by_id.get_mut(&tool_use_id) {
            tool_use.ui_text = ui_text.into();
            tool_use.status = PendingToolUseStatus::Running {
                _task: task.shared(),
            };
        }
    }

    pub fn confirm_tool_use(
        &mut self,
        tool_use_id: LanguageModelToolUseId,
        ui_text: impl Into<Arc<str>>,
        input: serde_json::Value,
        messages: Arc<Vec<LanguageModelRequestMessage>>,
        tool: Arc<dyn Tool>,
    ) {
        if let Some(tool_use) = self.pending_tool_uses_by_id.get_mut(&tool_use_id) {
            let ui_text = ui_text.into();
            tool_use.ui_text = ui_text.clone();
            let confirmation = Confirmation {
                tool_use_id,
                input,
                messages,
                tool,
                ui_text,
            };
            tool_use.status = PendingToolUseStatus::NeedsConfirmation(Arc::new(confirmation));
        }
    }

    pub fn insert_tool_output(
        &mut self,
        tool_use_id: LanguageModelToolUseId,
        tool_name: Arc<str>,
        output: Result<String>,
        cx: &App,
    ) -> Option<PendingToolUse> {
        let metadata = self.tool_use_metadata_by_id.remove(&tool_use_id);

        telemetry::event!(
            "Agent Tool Finished",
            model = metadata
                .as_ref()
                .map(|metadata| metadata.model.telemetry_id()),
            model_provider = metadata
                .as_ref()
                .map(|metadata| metadata.model.provider_id().to_string()),
            thread_id = metadata.as_ref().map(|metadata| metadata.thread_id.clone()),
            prompt_id = metadata.as_ref().map(|metadata| metadata.prompt_id.clone()),
            tool_name,
            success = output.is_ok()
        );

        match output {
            Ok(tool_result) => {
                let model_registry = LanguageModelRegistry::read_global(cx);

                const BYTES_PER_TOKEN_ESTIMATE: usize = 3;

                // Protect from clearly large output
                let tool_output_limit = model_registry
                    .default_model()
                    .map(|model| model.model.max_token_count() * BYTES_PER_TOKEN_ESTIMATE)
                    .unwrap_or(usize::MAX);

                let tool_result = if tool_result.len() <= tool_output_limit {
                    tool_result
                } else {
                    let truncated = truncate_lines_to_byte_limit(&tool_result, tool_output_limit);

                    format!(
                        "Tool result too long. The first {} bytes:\n\n{}",
                        truncated.len(),
                        truncated
                    )
                };

                self.tool_results.insert(
                    tool_use_id.clone(),
                    LanguageModelToolResult {
                        tool_use_id: tool_use_id.clone(),
                        tool_name,
                        content: tool_result.into(),
                        is_error: false,
                    },
                );
                self.pending_tool_uses_by_id.remove(&tool_use_id)
            }
            Err(err) => {
                self.tool_results.insert(
                    tool_use_id.clone(),
                    LanguageModelToolResult {
                        tool_use_id: tool_use_id.clone(),
                        tool_name,
                        content: err.to_string().into(),
                        is_error: true,
                    },
                );

                if let Some(tool_use) = self.pending_tool_uses_by_id.get_mut(&tool_use_id) {
                    tool_use.status = PendingToolUseStatus::Error(err.to_string().into());
                }

                self.pending_tool_uses_by_id.get(&tool_use_id).cloned()
            }
        }
    }

    pub fn attach_tool_uses(
        &self,
        message_id: MessageId,
        request_message: &mut LanguageModelRequestMessage,
    ) {
        if let Some(tool_uses) = self.tool_uses_by_assistant_message.get(&message_id) {
            let mut found_tool_use = false;

            for tool_use in tool_uses {
                if self.tool_results.contains_key(&tool_use.id) {
                    if !found_tool_use {
                        // The API fails if a message contains a tool use without any (non-whitespace) text around it
                        match request_message.content.last_mut() {
                            Some(MessageContent::Text(txt)) => {
                                if txt.is_empty() {
                                    txt.push_str(USING_TOOL_MARKER);
                                }
                            }
                            None | Some(_) => {
                                request_message
                                    .content
                                    .push(MessageContent::Text(USING_TOOL_MARKER.into()));
                            }
                        };
                    }

                    found_tool_use = true;

                    // Do not send tool uses until they are completed
                    request_message
                        .content
                        .push(MessageContent::ToolUse(tool_use.clone()));
                } else {
                    log::debug!(
                        "skipped tool use {:?} because it is still pending",
                        tool_use
                    );
                }
            }
        }
    }

    pub fn attach_tool_results(
        &self,
        message_id: MessageId,
        request_message: &mut LanguageModelRequestMessage,
    ) {
        if let Some(tool_uses) = self.tool_uses_by_user_message.get(&message_id) {
            for tool_use_id in tool_uses {
                if let Some(tool_result) = self.tool_results.get(tool_use_id) {
                    request_message.content.push(MessageContent::ToolResult(
                        LanguageModelToolResult {
                            tool_use_id: tool_use_id.clone(),
                            tool_name: tool_result.tool_name.clone(),
                            is_error: tool_result.is_error,
                            content: if tool_result.content.is_empty() {
                                // Surprisingly, the API fails if we return an empty string here.
                                // It thinks we are sending a tool use without a tool result.
                                "<Tool returned an empty string>".into()
                            } else {
                                tool_result.content.clone()
                            },
                        },
                    ));
                }
            }
        }
    }
}

#[derive(Debug, Clone)]
pub struct PendingToolUse {
    pub id: LanguageModelToolUseId,
    /// The ID of the Assistant message in which the tool use was requested.
    #[allow(unused)]
    pub assistant_message_id: MessageId,
    pub name: Arc<str>,
    pub ui_text: Arc<str>,
    pub input: serde_json::Value,
    pub status: PendingToolUseStatus,
}

#[derive(Debug, Clone)]
pub struct Confirmation {
    pub tool_use_id: LanguageModelToolUseId,
    pub input: serde_json::Value,
    pub ui_text: Arc<str>,
    pub messages: Arc<Vec<LanguageModelRequestMessage>>,
    pub tool: Arc<dyn Tool>,
}

#[derive(Debug, Clone)]
pub enum PendingToolUseStatus {
    InputStillStreaming,
    Idle,
    NeedsConfirmation(Arc<Confirmation>),
    Running { _task: Shared<Task<()>> },
    Error(#[allow(unused)] Arc<str>),
}

impl PendingToolUseStatus {
    pub fn is_idle(&self) -> bool {
        matches!(self, PendingToolUseStatus::Idle)
    }

    pub fn is_error(&self) -> bool {
        matches!(self, PendingToolUseStatus::Error(_))
    }

    pub fn needs_confirmation(&self) -> bool {
        matches!(self, PendingToolUseStatus::NeedsConfirmation { .. })
    }
}

#[derive(Clone)]
pub struct ToolUseMetadata {
    pub model: Arc<dyn LanguageModel>,
    pub thread_id: ThreadId,
    pub prompt_id: PromptId,
}<|MERGE_RESOLUTION|>--- conflicted
+++ resolved
@@ -278,7 +278,6 @@
             .entry(assistant_message_id)
             .or_default();
 
-<<<<<<< HEAD
         let mut existing_tool_use_found = false;
 
         for existing_tool_use in tool_uses.iter_mut() {
@@ -293,6 +292,9 @@
         }
 
         let status = if tool_use.is_input_complete {
+            self.tool_use_metadata_by_id
+                .insert(tool_use.id.clone(), metadata);
+
             // The tool use is being requested by the Assistant, so we want to
             // attach the tool results to the next user message.
             let next_user_message_id = MessageId(assistant_message_id.0 + 1);
@@ -314,18 +316,6 @@
                 cx,
             )
             .into();
-=======
-        self.tool_use_metadata_by_id
-            .insert(tool_use.id.clone(), metadata);
-
-        // The tool use is being requested by the Assistant, so we want to
-        // attach the tool results to the next user message.
-        let next_user_message_id = MessageId(assistant_message_id.0 + 1);
-        self.tool_uses_by_user_message
-            .entry(next_user_message_id)
-            .or_default()
-            .push(tool_use.id.clone());
->>>>>>> 733cd6b6
 
         self.pending_tool_uses_by_id.insert(
             tool_use.id.clone(),
