--- conflicted
+++ resolved
@@ -71,12 +71,8 @@
     pub inline_alternatives: Vec<LanguageModelSelection>,
     pub using_outdated_settings_version: bool,
     pub enable_experimental_live_diffs: bool,
-<<<<<<< HEAD
-    pub profiles: HashMap<Arc<str>, AgentProfile>,
+    pub profiles: IndexMap<Arc<str>, AgentProfile>,
     pub always_allow_tool_actions: bool,
-=======
-    pub profiles: IndexMap<Arc<str>, AgentProfile>,
->>>>>>> a551a613
 }
 
 impl AssistantSettings {
@@ -370,16 +366,12 @@
     /// Default: false
     enable_experimental_live_diffs: Option<bool>,
     #[schemars(skip)]
-<<<<<<< HEAD
-    profiles: Option<HashMap<Arc<str>, AgentProfileContent>>,
+    profiles: Option<IndexMap<Arc<str>, AgentProfileContent>>,
     /// Whenever a tool action would normally wait for your confirmation
     /// that you allow it, always choose to allow it.
     ///
     /// Default: false
     always_allow_tool_actions: Option<bool>,
-=======
-    profiles: Option<IndexMap<Arc<str>, AgentProfileContent>>,
->>>>>>> a551a613
 }
 
 #[derive(Clone, Debug, Serialize, Deserialize, JsonSchema, PartialEq)]
@@ -516,30 +508,10 @@
                 &mut settings.enable_experimental_live_diffs,
                 value.enable_experimental_live_diffs,
             );
-<<<<<<< HEAD
-            merge(
-                &mut settings.profiles,
-                value.profiles.map(|profiles| {
-                    profiles
-                        .into_iter()
-                        .map(|(id, profile)| {
-                            (
-                                id,
-                                AgentProfile {
-                                    name: profile.name.into(),
-                                    tools: profile.tools,
-                                    context_servers: HashMap::default(),
-                                },
-                            )
-                        })
-                        .collect()
-                }),
-            );
             merge(
                 &mut settings.always_allow_tool_actions,
                 value.always_allow_tool_actions,
             );
-=======
 
             if let Some(profiles) = value.profiles {
                 settings
@@ -555,7 +527,6 @@
                         )
                     }));
             }
->>>>>>> a551a613
         }
 
         Ok(settings)
