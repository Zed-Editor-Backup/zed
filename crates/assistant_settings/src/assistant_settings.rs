mod agent_profile;

use std::sync::Arc;

use ::open_ai::Model as OpenAiModel;
use anthropic::Model as AnthropicModel;
use collections::HashMap;
use deepseek::Model as DeepseekModel;
use feature_flags::FeatureFlagAppExt;
use gpui::{App, Pixels};
use language_model::{CloudModel, LanguageModel};
use lmstudio::Model as LmStudioModel;
use ollama::Model as OllamaModel;
use schemars::{schema::Schema, JsonSchema};
use serde::{Deserialize, Serialize};
use settings::{Settings, SettingsSources};

pub use crate::agent_profile::*;

#[derive(Copy, Clone, Default, Debug, Serialize, Deserialize, JsonSchema)]
#[serde(rename_all = "snake_case")]
pub enum AssistantDockPosition {
    Left,
    #[default]
    Right,
    Bottom,
}

#[derive(Copy, Clone, Debug, Serialize, Deserialize, JsonSchema, PartialEq)]
#[serde(rename_all = "snake_case")]
pub enum RunDestructiveTools {
    Always,
    Ask,
}

impl Default for RunDestructiveTools {
    fn default() -> Self {
        RunDestructiveTools::Ask
    }
}

#[derive(Clone, Debug, Serialize, Deserialize, JsonSchema, PartialEq)]
#[serde(tag = "name", rename_all = "snake_case")]
pub enum AssistantProviderContentV1 {
    #[serde(rename = "zed.dev")]
    ZedDotDev { default_model: Option<CloudModel> },
    #[serde(rename = "openai")]
    OpenAi {
        default_model: Option<OpenAiModel>,
        api_url: Option<String>,
        available_models: Option<Vec<OpenAiModel>>,
    },
    #[serde(rename = "anthropic")]
    Anthropic {
        default_model: Option<AnthropicModel>,
        api_url: Option<String>,
    },
    #[serde(rename = "ollama")]
    Ollama {
        default_model: Option<OllamaModel>,
        api_url: Option<String>,
    },
    #[serde(rename = "lmstudio")]
    LmStudio {
        default_model: Option<LmStudioModel>,
        api_url: Option<String>,
    },
    #[serde(rename = "deepseek")]
    DeepSeek {
        default_model: Option<DeepseekModel>,
        api_url: Option<String>,
    },
}

#[derive(Debug, Default)]
pub struct AssistantSettings {
    pub enabled: bool,
    pub button: bool,
    pub dock: AssistantDockPosition,
    pub default_width: Pixels,
    pub default_height: Pixels,
    pub default_model: LanguageModelSelection,
    pub editor_model: LanguageModelSelection,
    pub inline_alternatives: Vec<LanguageModelSelection>,
    pub using_outdated_settings_version: bool,
    pub enable_experimental_live_diffs: bool,
<<<<<<< HEAD
    pub run_destructive_tools: RunDestructiveTools,
=======
    pub profiles: HashMap<Arc<str>, AgentProfile>,
>>>>>>> 91346308
}

impl AssistantSettings {
    pub fn are_live_diffs_enabled(&self, cx: &App) -> bool {
        cx.is_staff() || self.enable_experimental_live_diffs
    }
}

/// Assistant panel settings
#[derive(Clone, Serialize, Deserialize, Debug)]
#[serde(untagged)]
pub enum AssistantSettingsContent {
    Versioned(VersionedAssistantSettingsContent),
    Legacy(LegacyAssistantSettingsContent),
}

impl JsonSchema for AssistantSettingsContent {
    fn schema_name() -> String {
        VersionedAssistantSettingsContent::schema_name()
    }

    fn json_schema(gen: &mut schemars::gen::SchemaGenerator) -> Schema {
        VersionedAssistantSettingsContent::json_schema(gen)
    }

    fn is_referenceable() -> bool {
        VersionedAssistantSettingsContent::is_referenceable()
    }
}

impl Default for AssistantSettingsContent {
    fn default() -> Self {
        Self::Versioned(VersionedAssistantSettingsContent::default())
    }
}

impl AssistantSettingsContent {
    pub fn is_version_outdated(&self) -> bool {
        match self {
            AssistantSettingsContent::Versioned(settings) => match settings {
                VersionedAssistantSettingsContent::V1(_) => true,
                VersionedAssistantSettingsContent::V2(_) => false,
            },
            AssistantSettingsContent::Legacy(_) => true,
        }
    }

    fn upgrade(&self) -> AssistantSettingsContentV2 {
        match self {
            AssistantSettingsContent::Versioned(settings) => match settings {
                VersionedAssistantSettingsContent::V1(settings) => AssistantSettingsContentV2 {
                    enabled: settings.enabled,
                    button: settings.button,
                    dock: settings.dock,
                    default_width: settings.default_width,
                    default_height: settings.default_width,
                    default_model: settings
                        .provider
                        .clone()
                        .and_then(|provider| match provider {
                            AssistantProviderContentV1::ZedDotDev { default_model } => {
                                default_model.map(|model| LanguageModelSelection {
                                    provider: "zed.dev".to_string(),
                                    model: model.id().to_string(),
                                })
                            }
                            AssistantProviderContentV1::OpenAi { default_model, .. } => {
                                default_model.map(|model| LanguageModelSelection {
                                    provider: "openai".to_string(),
                                    model: model.id().to_string(),
                                })
                            }
                            AssistantProviderContentV1::Anthropic { default_model, .. } => {
                                default_model.map(|model| LanguageModelSelection {
                                    provider: "anthropic".to_string(),
                                    model: model.id().to_string(),
                                })
                            }
                            AssistantProviderContentV1::Ollama { default_model, .. } => {
                                default_model.map(|model| LanguageModelSelection {
                                    provider: "ollama".to_string(),
                                    model: model.id().to_string(),
                                })
                            }
                            AssistantProviderContentV1::LmStudio { default_model, .. } => {
                                default_model.map(|model| LanguageModelSelection {
                                    provider: "lmstudio".to_string(),
                                    model: model.id().to_string(),
                                })
                            }
                            AssistantProviderContentV1::DeepSeek { default_model, .. } => {
                                default_model.map(|model| LanguageModelSelection {
                                    provider: "deepseek".to_string(),
                                    model: model.id().to_string(),
                                })
                            }
                        }),
                    editor_model: None,
                    inline_alternatives: None,
                    enable_experimental_live_diffs: None,
<<<<<<< HEAD
                    run_destructive_tools: None,
=======
                    profiles: None,
>>>>>>> 91346308
                },
                VersionedAssistantSettingsContent::V2(settings) => settings.clone(),
            },
            AssistantSettingsContent::Legacy(settings) => AssistantSettingsContentV2 {
                enabled: None,
                button: settings.button,
                dock: settings.dock,
                default_width: settings.default_width,
                default_height: settings.default_height,
                default_model: Some(LanguageModelSelection {
                    provider: "openai".to_string(),
                    model: settings
                        .default_open_ai_model
                        .clone()
                        .unwrap_or_default()
                        .id()
                        .to_string(),
                }),
                editor_model: None,
                inline_alternatives: None,
                enable_experimental_live_diffs: None,
<<<<<<< HEAD
                run_destructive_tools: None,
=======
                profiles: None,
>>>>>>> 91346308
            },
        }
    }

    pub fn set_dock(&mut self, dock: AssistantDockPosition) {
        match self {
            AssistantSettingsContent::Versioned(settings) => match settings {
                VersionedAssistantSettingsContent::V1(settings) => {
                    settings.dock = Some(dock);
                }
                VersionedAssistantSettingsContent::V2(settings) => {
                    settings.dock = Some(dock);
                }
            },
            AssistantSettingsContent::Legacy(settings) => {
                settings.dock = Some(dock);
            }
        }
    }

    pub fn set_model(&mut self, language_model: Arc<dyn LanguageModel>) {
        let model = language_model.id().0.to_string();
        let provider = language_model.provider_id().0.to_string();

        match self {
            AssistantSettingsContent::Versioned(settings) => match settings {
                VersionedAssistantSettingsContent::V1(settings) => match provider.as_ref() {
                    "zed.dev" => {
                        log::warn!("attempted to set zed.dev model on outdated settings");
                    }
                    "anthropic" => {
                        let api_url = match &settings.provider {
                            Some(AssistantProviderContentV1::Anthropic { api_url, .. }) => {
                                api_url.clone()
                            }
                            _ => None,
                        };
                        settings.provider = Some(AssistantProviderContentV1::Anthropic {
                            default_model: AnthropicModel::from_id(&model).ok(),
                            api_url,
                        });
                    }
                    "ollama" => {
                        let api_url = match &settings.provider {
                            Some(AssistantProviderContentV1::Ollama { api_url, .. }) => {
                                api_url.clone()
                            }
                            _ => None,
                        };
                        settings.provider = Some(AssistantProviderContentV1::Ollama {
                            default_model: Some(ollama::Model::new(&model, None, None)),
                            api_url,
                        });
                    }
                    "lmstudio" => {
                        let api_url = match &settings.provider {
                            Some(AssistantProviderContentV1::LmStudio { api_url, .. }) => {
                                api_url.clone()
                            }
                            _ => None,
                        };
                        settings.provider = Some(AssistantProviderContentV1::LmStudio {
                            default_model: Some(lmstudio::Model::new(&model, None, None)),
                            api_url,
                        });
                    }
                    "openai" => {
                        let (api_url, available_models) = match &settings.provider {
                            Some(AssistantProviderContentV1::OpenAi {
                                api_url,
                                available_models,
                                ..
                            }) => (api_url.clone(), available_models.clone()),
                            _ => (None, None),
                        };
                        settings.provider = Some(AssistantProviderContentV1::OpenAi {
                            default_model: OpenAiModel::from_id(&model).ok(),
                            api_url,
                            available_models,
                        });
                    }
                    "deepseek" => {
                        let api_url = match &settings.provider {
                            Some(AssistantProviderContentV1::DeepSeek { api_url, .. }) => {
                                api_url.clone()
                            }
                            _ => None,
                        };
                        settings.provider = Some(AssistantProviderContentV1::DeepSeek {
                            default_model: DeepseekModel::from_id(&model).ok(),
                            api_url,
                        });
                    }
                    _ => {}
                },
                VersionedAssistantSettingsContent::V2(settings) => {
                    settings.default_model = Some(LanguageModelSelection { provider, model });
                }
            },
            AssistantSettingsContent::Legacy(settings) => {
                if let Ok(model) = OpenAiModel::from_id(&language_model.id().0) {
                    settings.default_open_ai_model = Some(model);
                }
            }
        }
    }
}

#[derive(Clone, Serialize, Deserialize, JsonSchema, Debug)]
#[serde(tag = "version")]
pub enum VersionedAssistantSettingsContent {
    #[serde(rename = "1")]
    V1(AssistantSettingsContentV1),
    #[serde(rename = "2")]
    V2(AssistantSettingsContentV2),
}

impl Default for VersionedAssistantSettingsContent {
    fn default() -> Self {
        Self::V2(AssistantSettingsContentV2 {
            enabled: None,
            button: None,
            dock: None,
            default_width: None,
            default_height: None,
            default_model: None,
            editor_model: None,
            inline_alternatives: None,
            enable_experimental_live_diffs: None,
<<<<<<< HEAD
            run_destructive_tools: None,
=======
            profiles: None,
>>>>>>> 91346308
        })
    }
}

#[derive(Clone, Serialize, Deserialize, JsonSchema, Debug)]
pub struct AssistantSettingsContentV2 {
    /// Whether the Assistant is enabled.
    ///
    /// Default: true
    enabled: Option<bool>,
    /// Whether to show the assistant panel button in the status bar.
    ///
    /// Default: true
    button: Option<bool>,
    /// Where to dock the assistant.
    ///
    /// Default: right
    dock: Option<AssistantDockPosition>,
    /// Default width in pixels when the assistant is docked to the left or right.
    ///
    /// Default: 640
    default_width: Option<f32>,
    /// Default height in pixels when the assistant is docked to the bottom.
    ///
    /// Default: 320
    default_height: Option<f32>,
    /// The default model to use when creating new chats.
    default_model: Option<LanguageModelSelection>,
    /// The model to use when applying edits from the assistant.
    editor_model: Option<LanguageModelSelection>,
    /// Additional models with which to generate alternatives when performing inline assists.
    inline_alternatives: Option<Vec<LanguageModelSelection>>,
    /// Enable experimental live diffs in the assistant panel.
    ///
    /// Default: false
    enable_experimental_live_diffs: Option<bool>,
<<<<<<< HEAD

    /// Controls when tools are allowed to run if they might make
    /// destructive changes such as writing to the filesystem.
    /// - "always": Always allow tools to run (without needing confirmation)
    /// - "ask": Pause and ask for confirmation before running tools that might make destructive changes
    ///
    /// Default: "ask"
    run_destructive_tools: Option<RunDestructiveTools>,
=======
    #[schemars(skip)]
    profiles: Option<HashMap<Arc<str>, AgentProfileContent>>,
>>>>>>> 91346308
}

#[derive(Clone, Debug, Serialize, Deserialize, JsonSchema, PartialEq)]
pub struct LanguageModelSelection {
    #[schemars(schema_with = "providers_schema")]
    pub provider: String,
    pub model: String,
}

fn providers_schema(_: &mut schemars::gen::SchemaGenerator) -> schemars::schema::Schema {
    schemars::schema::SchemaObject {
        enum_values: Some(vec![
            "anthropic".into(),
            "bedrock".into(),
            "google".into(),
            "lmstudio".into(),
            "ollama".into(),
            "openai".into(),
            "zed.dev".into(),
            "copilot_chat".into(),
            "deepseek".into(),
        ]),
        ..Default::default()
    }
    .into()
}

impl Default for LanguageModelSelection {
    fn default() -> Self {
        Self {
            provider: "openai".to_string(),
            model: "gpt-4".to_string(),
        }
    }
}

#[derive(Debug, PartialEq, Clone, Serialize, Deserialize, JsonSchema)]
pub struct AgentProfileContent {
    pub name: Arc<str>,
    pub tools: HashMap<Arc<str>, bool>,
}

#[derive(Clone, Serialize, Deserialize, JsonSchema, Debug)]
pub struct AssistantSettingsContentV1 {
    /// Whether the Assistant is enabled.
    ///
    /// Default: true
    enabled: Option<bool>,
    /// Whether to show the assistant panel button in the status bar.
    ///
    /// Default: true
    button: Option<bool>,
    /// Where to dock the assistant.
    ///
    /// Default: right
    dock: Option<AssistantDockPosition>,
    /// Default width in pixels when the assistant is docked to the left or right.
    ///
    /// Default: 640
    default_width: Option<f32>,
    /// Default height in pixels when the assistant is docked to the bottom.
    ///
    /// Default: 320
    default_height: Option<f32>,
    /// The provider of the assistant service.
    ///
    /// This can be "openai", "anthropic", "ollama", "lmstudio", "deepseek", "zed.dev"
    /// each with their respective default models and configurations.
    provider: Option<AssistantProviderContentV1>,
}

#[derive(Clone, Serialize, Deserialize, JsonSchema, Debug)]
pub struct LegacyAssistantSettingsContent {
    /// Whether to show the assistant panel button in the status bar.
    ///
    /// Default: true
    pub button: Option<bool>,
    /// Where to dock the assistant.
    ///
    /// Default: right
    pub dock: Option<AssistantDockPosition>,
    /// Default width in pixels when the assistant is docked to the left or right.
    ///
    /// Default: 640
    pub default_width: Option<f32>,
    /// Default height in pixels when the assistant is docked to the bottom.
    ///
    /// Default: 320
    pub default_height: Option<f32>,
    /// The default OpenAI model to use when creating new chats.
    ///
    /// Default: gpt-4-1106-preview
    pub default_open_ai_model: Option<OpenAiModel>,
    /// OpenAI API base URL to use when creating new chats.
    ///
    /// Default: <https://api.openai.com/v1>
    pub openai_api_url: Option<String>,
}

impl Settings for AssistantSettings {
    const KEY: Option<&'static str> = Some("assistant");

    const PRESERVED_KEYS: Option<&'static [&'static str]> = Some(&["version"]);

    type FileContent = AssistantSettingsContent;

    fn load(
        sources: SettingsSources<Self::FileContent>,
        _: &mut gpui::App,
    ) -> anyhow::Result<Self> {
        let mut settings = AssistantSettings::default();

        for value in sources.defaults_and_customizations() {
            if value.is_version_outdated() {
                settings.using_outdated_settings_version = true;
            }

            let value = value.upgrade();
            merge(&mut settings.enabled, value.enabled);
            merge(&mut settings.button, value.button);
            merge(&mut settings.dock, value.dock);
            merge(
                &mut settings.default_width,
                value.default_width.map(Into::into),
            );
            merge(
                &mut settings.default_height,
                value.default_height.map(Into::into),
            );
            merge(&mut settings.default_model, value.default_model);
            merge(&mut settings.editor_model, value.editor_model);
            merge(&mut settings.inline_alternatives, value.inline_alternatives);
            merge(
                &mut settings.enable_experimental_live_diffs,
                value.enable_experimental_live_diffs,
            );
            merge(
<<<<<<< HEAD
                &mut settings.run_destructive_tools,
                value.run_destructive_tools,
=======
                &mut settings.profiles,
                value.profiles.map(|profiles| {
                    profiles
                        .into_iter()
                        .map(|(id, profile)| {
                            (
                                id,
                                AgentProfile {
                                    name: profile.name.into(),
                                    tools: profile.tools,
                                    context_servers: HashMap::default(),
                                },
                            )
                        })
                        .collect()
                }),
>>>>>>> 91346308
            );
        }

        Ok(settings)
    }
}

fn merge<T>(target: &mut T, value: Option<T>) {
    if let Some(value) = value {
        *target = value;
    }
}

#[cfg(test)]
mod tests {
    use fs::Fs;
    use gpui::{ReadGlobal, TestAppContext};

    use super::*;

    #[gpui::test]
    async fn test_deserialize_assistant_settings_with_version(cx: &mut TestAppContext) {
        let fs = fs::FakeFs::new(cx.executor().clone());
        fs.create_dir(paths::settings_file().parent().unwrap())
            .await
            .unwrap();

        cx.update(|cx| {
            let test_settings = settings::SettingsStore::test(cx);
            cx.set_global(test_settings);
            AssistantSettings::register(cx);
        });

        cx.update(|cx| {
            assert!(!AssistantSettings::get_global(cx).using_outdated_settings_version);
            assert_eq!(
                AssistantSettings::get_global(cx).default_model,
                LanguageModelSelection {
                    provider: "zed.dev".into(),
                    model: "claude-3-5-sonnet-latest".into(),
                }
            );
        });

        cx.update(|cx| {
            settings::SettingsStore::global(cx).update_settings_file::<AssistantSettings>(
                fs.clone(),
                |settings, _| {
                    *settings = AssistantSettingsContent::Versioned(
                        VersionedAssistantSettingsContent::V2(AssistantSettingsContentV2 {
                            default_model: Some(LanguageModelSelection {
                                provider: "test-provider".into(),
                                model: "gpt-99".into(),
                            }),
                            editor_model: Some(LanguageModelSelection {
                                provider: "test-provider".into(),
                                model: "gpt-99".into(),
                            }),
                            inline_alternatives: None,
                            enabled: None,
                            button: None,
                            dock: None,
                            default_width: None,
                            default_height: None,
                            enable_experimental_live_diffs: None,
                            profiles: None,
                        }),
                    )
                },
            );
        });

        cx.run_until_parked();

        let raw_settings_value = fs.load(paths::settings_file()).await.unwrap();
        assert!(raw_settings_value.contains(r#""version": "2""#));

        #[derive(Debug, Deserialize)]
        struct AssistantSettingsTest {
            assistant: AssistantSettingsContent,
        }

        let assistant_settings: AssistantSettingsTest =
            serde_json_lenient::from_str(&raw_settings_value).unwrap();

        assert!(!assistant_settings.assistant.is_version_outdated());
    }
}<|MERGE_RESOLUTION|>--- conflicted
+++ resolved
@@ -84,11 +84,8 @@
     pub inline_alternatives: Vec<LanguageModelSelection>,
     pub using_outdated_settings_version: bool,
     pub enable_experimental_live_diffs: bool,
-<<<<<<< HEAD
+    pub profiles: HashMap<Arc<str>, AgentProfile>,
     pub run_destructive_tools: RunDestructiveTools,
-=======
-    pub profiles: HashMap<Arc<str>, AgentProfile>,
->>>>>>> 91346308
 }
 
 impl AssistantSettings {
@@ -189,11 +186,8 @@
                     editor_model: None,
                     inline_alternatives: None,
                     enable_experimental_live_diffs: None,
-<<<<<<< HEAD
+                    profiles: None,
                     run_destructive_tools: None,
-=======
-                    profiles: None,
->>>>>>> 91346308
                 },
                 VersionedAssistantSettingsContent::V2(settings) => settings.clone(),
             },
@@ -215,11 +209,8 @@
                 editor_model: None,
                 inline_alternatives: None,
                 enable_experimental_live_diffs: None,
-<<<<<<< HEAD
+                profiles: None,
                 run_destructive_tools: None,
-=======
-                profiles: None,
->>>>>>> 91346308
             },
         }
     }
@@ -349,11 +340,8 @@
             editor_model: None,
             inline_alternatives: None,
             enable_experimental_live_diffs: None,
-<<<<<<< HEAD
+            profiles: None,
             run_destructive_tools: None,
-=======
-            profiles: None,
->>>>>>> 91346308
         })
     }
 }
@@ -390,8 +378,8 @@
     ///
     /// Default: false
     enable_experimental_live_diffs: Option<bool>,
-<<<<<<< HEAD
-
+    #[schemars(skip)]
+    profiles: Option<HashMap<Arc<str>, AgentProfileContent>>,
     /// Controls when tools are allowed to run if they might make
     /// destructive changes such as writing to the filesystem.
     /// - "always": Always allow tools to run (without needing confirmation)
@@ -399,10 +387,6 @@
     ///
     /// Default: "ask"
     run_destructive_tools: Option<RunDestructiveTools>,
-=======
-    #[schemars(skip)]
-    profiles: Option<HashMap<Arc<str>, AgentProfileContent>>,
->>>>>>> 91346308
 }
 
 #[derive(Clone, Debug, Serialize, Deserialize, JsonSchema, PartialEq)]
@@ -540,10 +524,6 @@
                 value.enable_experimental_live_diffs,
             );
             merge(
-<<<<<<< HEAD
-                &mut settings.run_destructive_tools,
-                value.run_destructive_tools,
-=======
                 &mut settings.profiles,
                 value.profiles.map(|profiles| {
                     profiles
@@ -560,7 +540,10 @@
                         })
                         .collect()
                 }),
->>>>>>> 91346308
+            );
+            merge(
+                &mut settings.run_destructive_tools,
+                value.run_destructive_tools,
             );
         }
 
