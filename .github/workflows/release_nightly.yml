--- conflicted
+++ resolved
@@ -167,7 +167,6 @@
       - name: Upload Zed Nightly
         run: script/upload-nightly linux-targz
 
-<<<<<<< HEAD
   freebsd:
     timeout-minutes: 60
     if: github.repository_owner == 'zed-industries'
@@ -223,12 +222,11 @@
             out/zed-remote-server-freebsd-x86_64.gz
         env:
           GITHUB_TOKEN: ${{ secrets.GITHUB_TOKEN }}
-=======
+
   bundle-nix:
     name: Build and cache Nix package
     needs: tests
     uses: ./.github/workflows/nix.yml
->>>>>>> df0cf223
 
   update-nightly-tag:
     name: Update nightly tag
