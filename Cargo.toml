--- conflicted
+++ resolved
@@ -390,23 +390,14 @@
 indoc = "2"
 itertools = "0.13.0"
 jsonwebtoken = "9.3"
-<<<<<<< HEAD
-jupyter-protocol = { version = "0.3.0" }
-jupyter-websocket-client = { version = "0.5.0" }
-=======
 jupyter-protocol = { version = "0.5.0" }
 jupyter-websocket-client = { version = "0.8.0" }
->>>>>>> a8c7e610
 libc = "0.2"
 linkify = "0.10.0"
 log = { version = "0.4.16", features = ["kv_unstable_serde", "serde"] }
 markup5ever_rcdom = "0.3.0"
 nanoid = "0.4"
-<<<<<<< HEAD
-nbformat = { version = "0.7.0" }
-=======
 nbformat = { version = "0.9.0" }
->>>>>>> a8c7e610
 nix = "0.29"
 num-format = "0.4.4"
 once_cell = "1.19.0"
@@ -440,11 +431,7 @@
     "stream",
 ] }
 rsa = "0.9.6"
-<<<<<<< HEAD
-runtimelib = { version = "0.22.0", default-features = false, features = [
-=======
 runtimelib = { version = "0.24.0", default-features = false, features = [
->>>>>>> a8c7e610
     "async-dispatcher-runtime",
 ] }
 rustc-demangle = "0.1.23"
